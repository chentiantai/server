--- conflicted
+++ resolved
@@ -5926,17 +5926,8 @@
 		log_sys.create();
 		recv_sys.recovery_on = true;
 
-<<<<<<< HEAD
-#ifdef WITH_INNODB_DISALLOW_WRITES
-		srv_allow_writes_event = os_event_create(0);
-		os_event_set(srv_allow_writes_event);
-#endif
 		xb_fil_io_init();
 		if (dberr_t err = xb_load_tablespaces()) {
-=======
-		dberr_t err = xb_data_files_init();
-		if (err != DB_SUCCESS) {
->>>>>>> cbdf62ae
 			msg("mariabackup: error: xb_data_files_init() failed "
 			    "with error %s\n", ut_strerr(err));
 			goto error_cleanup;
