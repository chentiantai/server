--- conflicted
+++ resolved
@@ -4122,44 +4122,17 @@
 		goto fail;
 	}
 
-<<<<<<< HEAD
 	if (log_sys.log.format == 0) {
-old_format:
-		msg("Error: cannot process redo log"
-		    " before MariaDB 10.2.2");
-=======
-	if (log_sys->log.format == 0) {
 		msg("Error: cannot process redo log before MariaDB 10.2.2");
->>>>>>> 7362f115
 		log_mutex_exit();
 		goto fail;
 	}
 
-<<<<<<< HEAD
 	const byte* buf = log_sys.checkpoint_buf;
-
-reread_log_header:
 	checkpoint_lsn_start = log_sys.log.lsn;
 	checkpoint_no_start = log_sys.next_checkpoint_no;
 
-	err = recv_find_max_checkpoint(&max_cp_field);
-
-	if (err != DB_SUCCESS) {
-		goto log_fail;
-	}
-
-	if (log_sys.log.format == 0) {
-		goto old_format;
-	}
-
 	log_header_read(max_cp_field);
-=======
-	const byte* buf = log_sys->checkpoint_buf;
-	checkpoint_lsn_start = log_sys->log.lsn;
-	checkpoint_no_start = log_sys->next_checkpoint_no;
-
-	log_group_header_read(&log_sys->log, max_cp_field);
->>>>>>> 7362f115
 
 	if (checkpoint_no_start != mach_read_from_8(buf + LOG_CHECKPOINT_NO)) {
 		goto reread_log_header;
@@ -4208,7 +4181,7 @@
 	stored correctly in the copy of the ib_logfile. The most significant
 	bits, which identify the start offset of the log block in the file,
 	we did choose freely, as LOG_FILE_HDR_SIZE. */
-	ut_ad(!((log_sys->log.lsn ^ checkpoint_lsn_start)
+	ut_ad(!((log_sys.log.lsn ^ checkpoint_lsn_start)
 		& (OS_FILE_LOG_BLOCK_SIZE - 1)));
 	log_block_set_checksum(log_hdr,
 			       log_block_calc_checksum_crc32(log_hdr));
