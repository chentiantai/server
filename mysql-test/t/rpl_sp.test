--- conflicted
+++ resolved
@@ -522,15 +522,10 @@
 drop table t1;
 sync_slave_with_master;
 
-<<<<<<< HEAD
 # Restore log_bin_trust_function_creators to original value
 set global log_bin_trust_function_creators=0;
 connection master;
 set global log_bin_trust_function_creators=0;
---echo End of 5.0 tests
-
---echo End of 5.1 tests
-=======
 #
 # Bug22043: MySQL don't add "USE <DATABASE>" before "DROP PROCEDURE IF EXISTS"
 #
@@ -551,5 +546,6 @@
 # Clean up
 drop database mysqltest;
 drop database mysqltest2;
-
->>>>>>> 9a87702b
+--echo End of 5.0 tests
+
+--echo End of 5.1 tests
