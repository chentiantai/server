--- conflicted
+++ resolved
@@ -495,7 +495,6 @@
 
 --echo End of 5.0 tests.
 
-<<<<<<< HEAD
 --echo #
 --echo # Bug#34898 "mysql_info() reports 0 warnings while
 --echo # mysql_warning_count() reports 1"
@@ -526,7 +525,6 @@
 --echo #
 --echo # End of 5.4 tests
 --echo #
-=======
 
 --echo #
 --echo # Bug#54106 assert in Protocol::end_statement,
@@ -551,5 +549,4 @@
 --error ER_FIELD_SPECIFIED_TWICE
 INSERT IGNORE t1 (a, a) SELECT 1,1 UNION SELECT 2,2;
 
-DROP TABLE t1;
->>>>>>> cc3be1ae
+DROP TABLE t1;