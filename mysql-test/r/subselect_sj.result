--- conflicted
+++ resolved
@@ -1050,15 +1050,10 @@
 WHERE  t3.val LIKE 'a%' OR t3.val LIKE 'e%');
 id	select_type	table	type	possible_keys	key	key_len	ref	rows	Extra
 1	PRIMARY	t1	ALL	NULL	NULL	NULL	NULL	5	
-<<<<<<< HEAD
 1	PRIMARY	<subquery3>	eq_ref	distinct_key	distinct_key	14	func	1	
 1	PRIMARY	<subquery2>	eq_ref	distinct_key	distinct_key	14	func	1	
 3	SUBQUERY	t3	ALL	NULL	NULL	NULL	NULL	5	Using where
 2	SUBQUERY	t2	ALL	NULL	NULL	NULL	NULL	6	Using where
-=======
-1	PRIMARY	t3	ALL	NULL	NULL	NULL	NULL	5	Using where; Start temporary; End temporary; Using join buffer (flat, BNL join)
-1	PRIMARY	t2	ALL	NULL	NULL	NULL	NULL	6	Using where; FirstMatch(t3)
->>>>>>> f84dbf4b
 SELECT *
 FROM t1
 WHERE t1.val IN (SELECT t2.val FROM t2
@@ -1247,13 +1242,8 @@
 A.t1field IN (SELECT C.t2field FROM t2 C 
 WHERE C.t2field IN (SELECT D.t2field FROM t2 D));
 id	select_type	table	type	possible_keys	key	key_len	ref	rows	Extra
-<<<<<<< HEAD
-1	PRIMARY	A	index	PRIMARY	PRIMARY	4	NULL	3	Using index; Start temporary
-1	PRIMARY	B	index	NULL	PRIMARY	4	NULL	3	Using index; End temporary
-=======
 1	PRIMARY	A	index	PRIMARY	PRIMARY	4	NULL	3	Using index
-1	PRIMARY	B	index	NULL	PRIMARY	4	NULL	3	Using index; Start temporary; End temporary; Using join buffer (flat, BNL join)
->>>>>>> f84dbf4b
+1	PRIMARY	B	index	NULL	PRIMARY	4	NULL	3	Using index; Start temporary; End temporary
 1	PRIMARY	C	eq_ref	PRIMARY	PRIMARY	4	test.A.t1field	1	Using index
 1	PRIMARY	D	eq_ref	PRIMARY	PRIMARY	4	test.A.t1field	1	Using index
 SELECT * FROM t1 A 
@@ -1282,17 +1272,11 @@
 where A.a = B.a and A.a in (select a from t2 C) and B.a in (select a from t2 D);
 id	select_type	table	type	possible_keys	key	key_len	ref	rows	Extra
 1	PRIMARY	A	ALL	NULL	NULL	NULL	NULL	3	
-<<<<<<< HEAD
 1	PRIMARY	<subquery2>	eq_ref	distinct_key	distinct_key	5	func	1	
 1	PRIMARY	B	ALL	NULL	NULL	NULL	NULL	3	Using where; Using join buffer (flat, BNL join)
 1	PRIMARY	<subquery3>	eq_ref	distinct_key	distinct_key	5	func	1	
 2	SUBQUERY	C	ALL	NULL	NULL	NULL	NULL	3	
 3	SUBQUERY	D	ALL	NULL	NULL	NULL	NULL	3	
-=======
-1	PRIMARY	C	ALL	NULL	NULL	NULL	NULL	3	Using where; Start temporary; End temporary; Using join buffer (flat, BNL join)
-1	PRIMARY	B	ALL	NULL	NULL	NULL	NULL	3	Using where; Using join buffer (flat, BNL join)
-1	PRIMARY	D	ALL	NULL	NULL	NULL	NULL	3	Using where; Start temporary; End temporary; Using join buffer (flat, BNL join)
->>>>>>> f84dbf4b
 drop table t1, t2;
 # 
 # BUG#784441: Abort on semijoin with a view as the inner table
@@ -1455,13 +1439,8 @@
 explain 
 select * from t0 where a in (select t1.a from t1 left join t2 on t1.a=t2.a);
 id	select_type	table	type	possible_keys	key	key_len	ref	rows	Extra
-<<<<<<< HEAD
-1	PRIMARY	t0	ALL	NULL	NULL	NULL	NULL	2	Start temporary
-1	PRIMARY	t1	ALL	NULL	NULL	NULL	NULL	4	Using where
-=======
 1	PRIMARY	t0	ALL	NULL	NULL	NULL	NULL	2	
-1	PRIMARY	t1	ALL	NULL	NULL	NULL	NULL	4	Using where; Start temporary; Using join buffer (flat, BNL join)
->>>>>>> f84dbf4b
+1	PRIMARY	t1	ALL	NULL	NULL	NULL	NULL	4	Using where; Start temporary
 1	PRIMARY	t2	ALL	NULL	NULL	NULL	NULL	1	Using where; End temporary
 select * from t0 where a in (select t1.a from t1 left join t2 on t1.a=t2.a);
 a
@@ -1519,13 +1498,8 @@
 select * from t0 
 where a in (select t1.a from t1 left join (t3 join t2 on t3.b=t2.b) on t1.a=t3.a);
 id	select_type	table	type	possible_keys	key	key_len	ref	rows	Extra
-<<<<<<< HEAD
-1	PRIMARY	t0	ALL	NULL	NULL	NULL	NULL	2	Start temporary
-1	PRIMARY	t1	ALL	NULL	NULL	NULL	NULL	4	Using where
-=======
 1	PRIMARY	t0	ALL	NULL	NULL	NULL	NULL	2	
-1	PRIMARY	t1	ALL	NULL	NULL	NULL	NULL	4	Using where; Start temporary; Using join buffer (flat, BNL join)
->>>>>>> f84dbf4b
+1	PRIMARY	t1	ALL	NULL	NULL	NULL	NULL	4	Using where; Start temporary
 1	PRIMARY	t3	ALL	NULL	NULL	NULL	NULL	1	Using where
 1	PRIMARY	t2	ALL	NULL	NULL	NULL	NULL	1	Using where; End temporary
 select * from t0 
@@ -1542,13 +1516,8 @@
 select * from t0 
 where a in (select t1.a from t1 left join (t3 join t2 on t3.b=t2.b) on t1.a=t3.a);
 id	select_type	table	type	possible_keys	key	key_len	ref	rows	Extra
-<<<<<<< HEAD
-1	PRIMARY	t0	ALL	NULL	NULL	NULL	NULL	2	Start temporary
-1	PRIMARY	t1	ALL	NULL	NULL	NULL	NULL	4	Using where
-=======
 1	PRIMARY	t0	ALL	NULL	NULL	NULL	NULL	2	
-1	PRIMARY	t1	ALL	NULL	NULL	NULL	NULL	4	Using where; Start temporary; Using join buffer (flat, BNL join)
->>>>>>> f84dbf4b
+1	PRIMARY	t1	ALL	NULL	NULL	NULL	NULL	4	Using where; Start temporary
 1	PRIMARY	t2	ALL	NULL	NULL	NULL	NULL	1	
 1	PRIMARY	t3	ALL	NULL	NULL	NULL	NULL	2	Using where; End temporary
 select * from t0 
@@ -1745,11 +1714,7 @@
 1	PRIMARY	t1	ALL	NULL	NULL	NULL	NULL	3	
 1	PRIMARY	t2	ALL	NULL	NULL	NULL	NULL	2	Using where
 1	PRIMARY	t3	ALL	NULL	NULL	NULL	NULL	5	Using where
-<<<<<<< HEAD
-1	PRIMARY	t4	ALL	NULL	NULL	NULL	NULL	2	Using where; End temporary
-=======
-1	PRIMARY	t4	ALL	NULL	NULL	NULL	NULL	2	Using where; Start temporary; End temporary; Using join buffer (flat, BNL join)
->>>>>>> f84dbf4b
+1	PRIMARY	t4	ALL	NULL	NULL	NULL	NULL	2	Using where; Start temporary; End temporary
 SELECT * FROM t1 NATURAL LEFT JOIN (t2, t3 ) WHERE IFNULL(t2.f3,'foo') IN (SELECT * FROM t4);
 f1	f2	f3	f3
 2	0	0	0
@@ -1809,11 +1774,7 @@
 id	select_type	table	type	possible_keys	key	key_len	ref	rows	Extra
 1	PRIMARY	t1	ALL	NULL	NULL	NULL	NULL	2	
 1	PRIMARY	t2	index	PRIMARY	PRIMARY	4	NULL	2	Using index; Using join buffer (flat, BNL join)
-<<<<<<< HEAD
-1	PRIMARY	t3	ALL	b	NULL	NULL	NULL	5	Using where; End temporary
-=======
-1	PRIMARY	t3	ALL	b	NULL	NULL	NULL	5	Using where; Start temporary; End temporary; Using join buffer (flat, BNL join)
->>>>>>> f84dbf4b
+1	PRIMARY	t3	ALL	b	NULL	NULL	NULL	5	Using where; Start temporary; End temporary
 SELECT * FROM t1, t2 WHERE (t2.a , t1.b) IN (SELECT a, b FROM t3);
 b	a
 5	6
@@ -1919,13 +1880,8 @@
 1	PRIMARY	<derived2>	ALL	NULL	NULL	NULL	NULL	20	
 1	PRIMARY	alias2	ALL	NULL	NULL	NULL	NULL	20	Using join buffer (flat, BNL join)
 1	PRIMARY	t2	ALL	NULL	NULL	NULL	NULL	20	Using join buffer (flat, BNL join)
-<<<<<<< HEAD
-1	PRIMARY	SQ3_alias1	ALL	NULL	NULL	NULL	NULL	20	Using where
+1	PRIMARY	SQ3_alias1	ALL	NULL	NULL	NULL	NULL	20	Using where; Start temporary
 1	PRIMARY	SQ3_alias2	index	NULL	PRIMARY	4	NULL	20	Using index; End temporary
-=======
-1	PRIMARY	SQ3_alias1	ALL	NULL	NULL	NULL	NULL	20	Using where; Start temporary; Using join buffer (flat, BNL join)
-1	PRIMARY	SQ3_alias2	index	NULL	PRIMARY	4	NULL	20	Using index; End temporary; Using join buffer (flat, BNL join)
->>>>>>> f84dbf4b
 2	DERIVED	t2	ALL	NULL	NULL	NULL	NULL	20	
 create table t3 as
 SELECT 
@@ -2084,8 +2040,8 @@
 explain
 select * from t1 where t1.a in (select t2.a from t2);
 id	select_type	table	type	possible_keys	key	key_len	ref	rows	Extra
-1	PRIMARY	t1	ALL	NULL	NULL	NULL	NULL	4	Start temporary
-1	PRIMARY	t2	ALL	NULL	NULL	NULL	NULL	6	Using where; End temporary; Using join buffer (flat, BNL join)
+1	PRIMARY	t1	ALL	NULL	NULL	NULL	NULL	4	
+1	PRIMARY	t2	ALL	NULL	NULL	NULL	NULL	6	Using where; Start temporary; End temporary; Using join buffer (flat, BNL join)
 select * from t1 where t1.a in (select t2.a from t2);
 a
 1
@@ -2094,8 +2050,8 @@
 explain
 select * from t1 where t1.a in (select t2.a from t2);
 id	select_type	table	type	possible_keys	key	key_len	ref	rows	Extra
-1	PRIMARY	t1	ALL	NULL	NULL	NULL	NULL	4	Start temporary
-1	PRIMARY	t2	ALL	NULL	NULL	NULL	NULL	6	Using where; End temporary
+1	PRIMARY	t1	ALL	NULL	NULL	NULL	NULL	4	
+1	PRIMARY	t2	ALL	NULL	NULL	NULL	NULL	6	Using where; Start temporary; End temporary
 select * from t1 where t1.a in (select t2.a from t2);
 a
 1
