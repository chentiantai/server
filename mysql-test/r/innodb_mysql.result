SET SESSION STORAGE_ENGINE = InnoDB;
drop table if exists t1,t2,t3,t1m,t1i,t2m,t2i,t4;
create table t1 (
c_id int(11) not null default '0',
org_id int(11) default null,
unique key contacts$c_id (c_id),
key contacts$org_id (org_id)
);
insert into t1 values
(2,null),(120,null),(141,null),(218,7), (128,1),
(151,2),(234,2),(236,2),(243,2),(255,2),(259,2),(232,3),(235,3),(238,3),
(246,3),(253,3),(269,3),(285,3),(291,3),(293,3),(131,4),(230,4),(231,4);
create table t2 (
slai_id int(11) not null default '0',
owner_tbl int(11) default null,
owner_id int(11) default null,
sla_id int(11) default null,
inc_web int(11) default null,
inc_email int(11) default null,
inc_chat int(11) default null,
inc_csr int(11) default null,
inc_total int(11) default null,
time_billed int(11) default null,
activedate timestamp null default null,
expiredate timestamp null default null,
state int(11) default null,
sla_set int(11) default null,
unique key t2$slai_id (slai_id),
key t2$owner_id (owner_id),
key t2$sla_id (sla_id)
);
insert into t2(slai_id, owner_tbl, owner_id, sla_id) values
(1,3,1,1), (3,3,10,2), (4,3,3,6), (5,3,2,5), (6,3,8,3), (7,3,9,7),
(8,3,6,8), (9,3,4,9), (10,3,5,10), (11,3,11,11), (12,3,7,12);
flush tables;
select si.slai_id
from t1 c join t2 si on
((si.owner_tbl = 3 and si.owner_id = c.org_id) or
( si.owner_tbl = 2 and si.owner_id = c.c_id))
where
c.c_id = 218 and expiredate is null;
slai_id
12
select * from t1 where org_id is null;
c_id	org_id
2	NULL
120	NULL
141	NULL
select si.slai_id
from t1 c join t2 si on
((si.owner_tbl = 3 and si.owner_id = c.org_id) or
( si.owner_tbl = 2 and si.owner_id = c.c_id))
where
c.c_id = 218 and expiredate is null;
slai_id
12
drop table t1, t2;
CREATE TABLE t1 (a int, b int, KEY b (b));
CREATE TABLE t2 (a int, b int, PRIMARY KEY  (a,b));
CREATE TABLE t3 (a int, b int, c int, PRIMARY KEY  (a),
UNIQUE KEY b (b,c), KEY a (a,b,c));
INSERT INTO t1 VALUES (1, 1);
INSERT INTO t1 SELECT a + 1, b + 1 FROM t1;
INSERT INTO t1 SELECT a + 2, b + 2 FROM t1;
INSERT INTO t2 VALUES (1,1),(1,2),(1,3),(1,4),(1,5),(1,6),(1,7),(1,8);
INSERT INTO t2 SELECT a + 1, b FROM t2;
DELETE FROM t2 WHERE a = 1 AND b < 2;
INSERT INTO t3 VALUES (1,1,1),(2,1,2);
INSERT INTO t3 SELECT a + 2, a + 2, 3 FROM t3;
INSERT INTO t3 SELECT a + 4, a + 4, 3 FROM t3;
SELECT STRAIGHT_JOIN SQL_NO_CACHE t1.b, t1.a FROM t1, t3, t2 WHERE
t3.a = t2.a AND t2.b = t1.a AND t3.b = 1 AND t3.c IN (1, 2)
ORDER BY t1.b LIMIT 2;
b	a
1	1
2	2
SELECT STRAIGHT_JOIN SQL_NO_CACHE t1.b, t1.a FROM t1, t3, t2 WHERE
t3.a = t2.a AND t2.b = t1.a AND t3.b = 1 AND t3.c IN (1, 2)
ORDER BY t1.b LIMIT 5;
b	a
1	1
2	2
2	2
3	3
3	3
DROP TABLE t1, t2, t3;
CREATE TABLE `t1` (`id1` INT) ;
INSERT INTO `t1` (`id1`) VALUES (1),(5),(2);
CREATE TABLE `t2` (
`id1` INT,
`id2` INT NOT NULL,
`id3` INT,
`id4` INT NOT NULL,
UNIQUE (`id2`,`id4`),
KEY (`id1`)
);
INSERT INTO `t2`(`id1`,`id2`,`id3`,`id4`) VALUES
(1,1,1,0),
(1,1,2,1),
(5,1,2,2),
(6,1,2,3),
(1,2,2,2),
(1,2,1,1);
SELECT `id1` FROM `t1` WHERE `id1` NOT IN (SELECT `id1` FROM `t2` WHERE `id2` = 1 AND `id3` = 2);
id1
2
DROP TABLE t1, t2;
create table t1 (c1 int) engine=innodb;
handler t1 open;
handler t1 read first;
c1
Before and after comparison
0
drop table t1;
CREATE TABLE t1(c1 TEXT, UNIQUE (c1(1)), cnt INT DEFAULT 1)
ENGINE=INNODB CHARACTER SET UTF8;
INSERT INTO t1 (c1) VALUES ('1a');
SELECT * FROM t1;
c1	cnt
1a	1
INSERT INTO t1 (c1) VALUES ('1b') ON DUPLICATE KEY UPDATE cnt=cnt+1;
SELECT * FROM t1;
c1	cnt
1a	2
DROP TABLE t1;
CREATE TABLE t1(c1 VARCHAR(2), UNIQUE (c1(1)), cnt INT DEFAULT 1)
ENGINE=INNODB CHARACTER SET UTF8;
INSERT INTO t1 (c1) VALUES ('1a');
SELECT * FROM t1;
c1	cnt
1a	1
INSERT INTO t1 (c1) VALUES ('1b') ON DUPLICATE KEY UPDATE cnt=cnt+1;
SELECT * FROM t1;
c1	cnt
1a	2
DROP TABLE t1;
CREATE TABLE t1(c1 CHAR(2), UNIQUE (c1(1)), cnt INT DEFAULT 1)
ENGINE=INNODB CHARACTER SET UTF8;
INSERT INTO t1 (c1) VALUES ('1a');
SELECT * FROM t1;
c1	cnt
1a	1
INSERT INTO t1 (c1) VALUES ('1b') ON DUPLICATE KEY UPDATE cnt=cnt+1;
SELECT * FROM t1;
c1	cnt
1a	2
DROP TABLE t1;
CREATE TABLE t1 (
a1 decimal(10,0) DEFAULT NULL,
a2 blob,
a3 time DEFAULT NULL,
a4 blob,
a5 char(175) DEFAULT NULL,
a6 timestamp NOT NULL DEFAULT '0000-00-00 00:00:00',
a7 tinyblob,
INDEX idx (a6,a7(239),a5)
) ENGINE=InnoDB;
EXPLAIN SELECT a4 FROM t1 WHERE
a6=NULL AND
a4='UNcT5pIde4I6c2SheTo4gt92OV1jgJCVkXmzyf325R1DwLURkbYHwhydANIZMbKTgdcR5xS';
id	select_type	table	type	possible_keys	key	key_len	ref	rows	Extra
1	SIMPLE	NULL	NULL	NULL	NULL	NULL	NULL	NULL	Impossible WHERE noticed after reading const tables
EXPLAIN SELECT t1.a4 FROM t1, t1 t WHERE
t.a6=t.a6 AND t1.a6=NULL AND
t1.a4='UNcT5pIde4I6c2SheTo4gt92OV1jgJCVkXmzyf325R1DwLURkbYHwhydANIZMbKTgdcR5xS';
id	select_type	table	type	possible_keys	key	key_len	ref	rows	Extra
1	SIMPLE	NULL	NULL	NULL	NULL	NULL	NULL	NULL	Impossible WHERE noticed after reading const tables
DROP TABLE t1;
create table t1m (a int) engine = MEMORY;
create table t1i (a int);
create table t2m (a int) engine = MEMORY;
create table t2i (a int);
insert into t2m values (5);
insert into t2i values (5);
select min(a) from t1i;
min(a)
NULL
select min(7) from t1i;
min(7)
NULL
select min(7) from DUAL;
min(7)
7
explain select min(7) from t2i join t1i;
id	select_type	table	type	possible_keys	key	key_len	ref	rows	Extra
1	SIMPLE	t2i	ALL	NULL	NULL	NULL	NULL	1	
1	SIMPLE	t1i	ALL	NULL	NULL	NULL	NULL	1	Using join buffer
select min(7) from t2i join t1i;
min(7)
NULL
select max(a) from t1i;
max(a)
NULL
select max(7) from t1i;
max(7)
NULL
select max(7) from DUAL;
max(7)
7
explain select max(7) from t2i join t1i;
id	select_type	table	type	possible_keys	key	key_len	ref	rows	Extra
1	SIMPLE	t2i	ALL	NULL	NULL	NULL	NULL	1	
1	SIMPLE	t1i	ALL	NULL	NULL	NULL	NULL	1	Using join buffer
select max(7) from t2i join t1i;
max(7)
NULL
select 1, min(a) from t1i where a=99;
1	min(a)
1	NULL
select 1, min(a) from t1i where 1=99;
1	min(a)
1	NULL
select 1, min(1) from t1i where a=99;
1	min(1)
1	NULL
select 1, min(1) from t1i where 1=99;
1	min(1)
1	NULL
select 1, max(a) from t1i where a=99;
1	max(a)
1	NULL
select 1, max(a) from t1i where 1=99;
1	max(a)
1	NULL
select 1, max(1) from t1i where a=99;
1	max(1)
1	NULL
select 1, max(1) from t1i where 1=99;
1	max(1)
1	NULL
explain select count(*), min(7), max(7) from t1m, t1i;
id	select_type	table	type	possible_keys	key	key_len	ref	rows	Extra
1	SIMPLE	t1m	system	NULL	NULL	NULL	NULL	0	const row not found
1	SIMPLE	t1i	ALL	NULL	NULL	NULL	NULL	1	
select count(*), min(7), max(7) from t1m, t1i;
count(*)	min(7)	max(7)
0	NULL	NULL
explain select count(*), min(7), max(7) from t1m, t2i;
id	select_type	table	type	possible_keys	key	key_len	ref	rows	Extra
1	SIMPLE	t1m	system	NULL	NULL	NULL	NULL	0	const row not found
1	SIMPLE	t2i	ALL	NULL	NULL	NULL	NULL	1	
select count(*), min(7), max(7) from t1m, t2i;
count(*)	min(7)	max(7)
0	NULL	NULL
explain select count(*), min(7), max(7) from t2m, t1i;
id	select_type	table	type	possible_keys	key	key_len	ref	rows	Extra
1	SIMPLE	t2m	system	NULL	NULL	NULL	NULL	1	
1	SIMPLE	t1i	ALL	NULL	NULL	NULL	NULL	1	
select count(*), min(7), max(7) from t2m, t1i;
count(*)	min(7)	max(7)
0	NULL	NULL
drop table t1m, t1i, t2m, t2i;
create table t1 (
a1 char(64), a2 char(64), b char(16), c char(16) not null, d char(16), dummy char(64) default ' '
) ENGINE = MEMORY;
insert into t1 (a1, a2, b, c, d) values
('a','a','a','a111','xy1'),('a','a','a','b111','xy2'),('a','a','a','c111','xy3'),('a','a','a','d111','xy4'),
('a','a','b','e112','xy1'),('a','a','b','f112','xy2'),('a','a','b','g112','xy3'),('a','a','b','h112','xy4'),
('a','b','a','i121','xy1'),('a','b','a','j121','xy2'),('a','b','a','k121','xy3'),('a','b','a','l121','xy4'),
('a','b','b','m122','xy1'),('a','b','b','n122','xy2'),('a','b','b','o122','xy3'),('a','b','b','p122','xy4'),
('b','a','a','a211','xy1'),('b','a','a','b211','xy2'),('b','a','a','c211','xy3'),('b','a','a','d211','xy4'),
('b','a','b','e212','xy1'),('b','a','b','f212','xy2'),('b','a','b','g212','xy3'),('b','a','b','h212','xy4'),
('b','b','a','i221','xy1'),('b','b','a','j221','xy2'),('b','b','a','k221','xy3'),('b','b','a','l221','xy4'),
('b','b','b','m222','xy1'),('b','b','b','n222','xy2'),('b','b','b','o222','xy3'),('b','b','b','p222','xy4'),
('c','a','a','a311','xy1'),('c','a','a','b311','xy2'),('c','a','a','c311','xy3'),('c','a','a','d311','xy4'),
('c','a','b','e312','xy1'),('c','a','b','f312','xy2'),('c','a','b','g312','xy3'),('c','a','b','h312','xy4'),
('c','b','a','i321','xy1'),('c','b','a','j321','xy2'),('c','b','a','k321','xy3'),('c','b','a','l321','xy4'),
('c','b','b','m322','xy1'),('c','b','b','n322','xy2'),('c','b','b','o322','xy3'),('c','b','b','p322','xy4'),
('d','a','a','a411','xy1'),('d','a','a','b411','xy2'),('d','a','a','c411','xy3'),('d','a','a','d411','xy4'),
('d','a','b','e412','xy1'),('d','a','b','f412','xy2'),('d','a','b','g412','xy3'),('d','a','b','h412','xy4'),
('d','b','a','i421','xy1'),('d','b','a','j421','xy2'),('d','b','a','k421','xy3'),('d','b','a','l421','xy4'),
('d','b','b','m422','xy1'),('d','b','b','n422','xy2'),('d','b','b','o422','xy3'),('d','b','b','p422','xy4'),
('a','a','a','a111','xy1'),('a','a','a','b111','xy2'),('a','a','a','c111','xy3'),('a','a','a','d111','xy4'),
('a','a','b','e112','xy1'),('a','a','b','f112','xy2'),('a','a','b','g112','xy3'),('a','a','b','h112','xy4'),
('a','b','a','i121','xy1'),('a','b','a','j121','xy2'),('a','b','a','k121','xy3'),('a','b','a','l121','xy4'),
('a','b','b','m122','xy1'),('a','b','b','n122','xy2'),('a','b','b','o122','xy3'),('a','b','b','p122','xy4'),
('b','a','a','a211','xy1'),('b','a','a','b211','xy2'),('b','a','a','c211','xy3'),('b','a','a','d211','xy4'),
('b','a','b','e212','xy1'),('b','a','b','f212','xy2'),('b','a','b','g212','xy3'),('b','a','b','h212','xy4'),
('b','b','a','i221','xy1'),('b','b','a','j221','xy2'),('b','b','a','k221','xy3'),('b','b','a','l221','xy4'),
('b','b','b','m222','xy1'),('b','b','b','n222','xy2'),('b','b','b','o222','xy3'),('b','b','b','p222','xy4'),
('c','a','a','a311','xy1'),('c','a','a','b311','xy2'),('c','a','a','c311','xy3'),('c','a','a','d311','xy4'),
('c','a','b','e312','xy1'),('c','a','b','f312','xy2'),('c','a','b','g312','xy3'),('c','a','b','h312','xy4'),
('c','b','a','i321','xy1'),('c','b','a','j321','xy2'),('c','b','a','k321','xy3'),('c','b','a','l321','xy4'),
('c','b','b','m322','xy1'),('c','b','b','n322','xy2'),('c','b','b','o322','xy3'),('c','b','b','p322','xy4'),
('d','a','a','a411','xy1'),('d','a','a','b411','xy2'),('d','a','a','c411','xy3'),('d','a','a','d411','xy4'),
('d','a','b','e412','xy1'),('d','a','b','f412','xy2'),('d','a','b','g412','xy3'),('d','a','b','h412','xy4'),
('d','b','a','i421','xy1'),('d','b','a','j421','xy2'),('d','b','a','k421','xy3'),('d','b','a','l421','xy4'),
('d','b','b','m422','xy1'),('d','b','b','n422','xy2'),('d','b','b','o422','xy3'),('d','b','b','p422','xy4');
create table t4 (
pk_col int auto_increment primary key, a1 char(64), a2 char(64), b char(16), c char(16) not null, d char(16), dummy char(64) default ' '
);
insert into t4 (a1, a2, b, c, d, dummy) select * from t1;
create index idx12672_0 on t4 (a1);
create index idx12672_1 on t4 (a1,a2,b,c);
create index idx12672_2 on t4 (a1,a2,b);
analyze table t4;
Table	Op	Msg_type	Msg_text
test.t4	analyze	status	OK
select distinct a1 from t4 where pk_col not in (1,2,3,4);
a1
a
b
c
d
drop table t1,t4;
DROP TABLE IF EXISTS t2, t1;
CREATE TABLE t1 (i INT NOT NULL PRIMARY KEY) ENGINE= InnoDB;
CREATE TABLE t2 (
i INT NOT NULL,
FOREIGN KEY (i) REFERENCES t1 (i) ON DELETE NO ACTION
) ENGINE= InnoDB;
INSERT INTO t1 VALUES (1);
INSERT INTO t2 VALUES (1);
DELETE IGNORE FROM t1 WHERE i = 1;
Warnings:
Error	1451	Cannot delete or update a parent row: a foreign key constraint fails (`test`.`t2`, CONSTRAINT `t2_ibfk_1` FOREIGN KEY (`i`) REFERENCES `t1` (`i`) ON DELETE NO ACTION)
SELECT * FROM t1, t2;
i	i
1	1
DROP TABLE t2, t1;
End of 4.1 tests.
create table t1 (
a varchar(30), b varchar(30), primary key(a), key(b)
);
select distinct a from t1;
a
drop table t1;
create table t1(a int, key(a));
insert into t1 values(1);
select a, count(a) from t1 group by a with rollup;
a	count(a)
1	1
NULL	1
drop table t1;
create table t1 (f1 int, f2 char(1), primary key(f1,f2));
insert into t1 values ( 1,"e"),(2,"a"),( 3,"c"),(4,"d");
alter table t1 drop primary key, add primary key (f2, f1);
explain select distinct f1 a, f1 b from t1;
id	select_type	table	type	possible_keys	key	key_len	ref	rows	Extra
1	SIMPLE	t1	index	NULL	PRIMARY	5	NULL	4	Using index; Using temporary
explain select distinct f1, f2 from t1;
id	select_type	table	type	possible_keys	key	key_len	ref	rows	Extra
1	SIMPLE	t1	range	NULL	PRIMARY	5	NULL	3	Using index for group-by; Using temporary
drop table t1;
CREATE TABLE t1 (id int(11) NOT NULL PRIMARY KEY, name varchar(20),
INDEX (name));
CREATE TABLE t2 (id int(11) NOT NULL PRIMARY KEY, fkey int(11));
ALTER TABLE t2 ADD FOREIGN KEY (fkey) REFERENCES t2(id);
INSERT INTO t1 VALUES (1,'A1'),(2,'A2'),(3,'B');
INSERT INTO t2 VALUES (1,1),(2,2),(3,2),(4,3),(5,3);
EXPLAIN
SELECT COUNT(*) FROM t2 LEFT JOIN t1 ON t2.fkey = t1.id
WHERE t1.name LIKE 'A%';
id	select_type	table	type	possible_keys	key	key_len	ref	rows	Extra
1	SIMPLE	t1	index	PRIMARY,name	name	23	NULL	3	Using where; Using index
1	SIMPLE	t2	ref	fkey	fkey	5	test.t1.id	1	Using where; Using index
EXPLAIN
SELECT COUNT(*) FROM t2 LEFT JOIN t1 ON t2.fkey = t1.id
WHERE t1.name LIKE 'A%' OR FALSE;
id	select_type	table	type	possible_keys	key	key_len	ref	rows	Extra
1	SIMPLE	t2	index	NULL	fkey	5	NULL	5	Using index
1	SIMPLE	t1	eq_ref	PRIMARY	PRIMARY	4	test.t2.fkey	1	Using where
DROP TABLE t1,t2;
CREATE TABLE t1 (
id int NOT NULL,
name varchar(20) NOT NULL,
dept varchar(20) NOT NULL,
age tinyint(3) unsigned NOT NULL,
PRIMARY KEY (id),
INDEX (name,dept)
) ENGINE=InnoDB;
INSERT INTO t1(id, dept, age, name) VALUES
(3987, 'cs1', 10, 'rs1'), (3988, 'cs2', 20, 'rs1'), (3995, 'cs3', 10, 'rs2'),
(3996, 'cs4', 20, 'rs2'), (4003, 'cs5', 10, 'rs3'), (4004, 'cs6', 20, 'rs3'),
(4011, 'cs7', 10, 'rs4'), (4012, 'cs8', 20, 'rs4'), (4019, 'cs9', 10, 'rs5'),
(4020, 'cs10', 20, 'rs5'),(4027, 'cs11', 10, 'rs6'),(4028, 'cs12', 20, 'rs6');
EXPLAIN SELECT DISTINCT t1.name, t1.dept FROM t1 WHERE t1.name='rs5';
id	select_type	table	type	possible_keys	key	key_len	ref	rows	Extra
1	SIMPLE	t1	range	name	name	44	NULL	2	Using where; Using index for group-by
SELECT DISTINCT t1.name, t1.dept FROM t1 WHERE t1.name='rs5';
name	dept
rs5	cs10
rs5	cs9
DELETE FROM t1;
EXPLAIN SELECT DISTINCT t1.name, t1.dept FROM t1 WHERE t1.name='rs5';
id	select_type	table	type	possible_keys	key	key_len	ref	rows	Extra
1	SIMPLE	t1	range	name	name	44	NULL	2	Using where; Using index for group-by
SELECT DISTINCT t1.name, t1.dept FROM t1 WHERE t1.name='rs5';
name	dept
DROP TABLE t1;
show variables like 'innodb_rollback_on_timeout';
Variable_name	Value
innodb_rollback_on_timeout	OFF
create table t1 (a int unsigned not null primary key) engine = innodb;
insert into t1 values (1);
commit;
begin work;
insert into t1 values (2);
select * from t1;
a
1
2
begin work;
insert into t1 values (5);
select * from t1;
a
1
5
insert into t1 values (2);
ERROR HY000: Lock wait timeout exceeded; try restarting transaction
select * from t1;
a
1
5
commit;
select * from t1;
a
1
2
commit;
select * from t1;
a
1
2
5
drop table t1;
set @save_qcache_size=@@global.query_cache_size;
set @save_qcache_type=@@global.query_cache_type;
set global query_cache_size=10*1024*1024;
set global query_cache_type=1;
drop table if exists `test`;
Warnings:
Note	1051	Unknown table 'test'
CREATE TABLE `test` (`test1` varchar(3) NOT NULL,
`test2` varchar(4) NOT NULL,PRIMARY KEY  (`test1`))
ENGINE=InnoDB DEFAULT CHARSET=latin1;
INSERT INTO `test` (`test1`, `test2`) VALUES ('tes', '5678');
select * from test;
test1	test2
tes	5678
INSERT INTO `test` (`test1`, `test2`) VALUES ('tes', '1234')
ON DUPLICATE KEY UPDATE `test2` = '1234';
select * from test;
test1	test2
tes	1234
flush tables;
select * from test;
test1	test2
tes	1234
drop table test;
set global query_cache_type=@save_qcache_type;
set global query_cache_size=@save_qcache_size;
show variables like 'innodb_rollback_on_timeout';
Variable_name	Value
innodb_rollback_on_timeout	OFF
create table t1 (a int unsigned not null primary key) engine = innodb;
insert into t1 values (1);
commit;
begin work;
insert into t1 values (2);
select * from t1;
a
1
2
begin work;
insert into t1 values (5);
select * from t1;
a
1
5
insert into t1 values (2);
ERROR HY000: Lock wait timeout exceeded; try restarting transaction
select * from t1;
a
1
5
commit;
select * from t1;
a
1
2
commit;
select * from t1;
a
1
2
5
drop table t1;
create table t1(
id int auto_increment,
c char(1) not null,
counter int not null default 1,
primary key (id),
unique key (c)
) engine=innodb;
insert into t1 (id, c) values
(NULL, 'a'),
(NULL, 'a')
on duplicate key update id = values(id), counter = counter + 1;
select * from t1;
id	c	counter
2	a	2
insert into t1 (id, c) values
(NULL, 'b')
on duplicate key update id = values(id), counter = counter + 1;
select * from t1;
id	c	counter
2	a	2
3	b	1
truncate table t1;
insert into t1 (id, c) values (NULL, 'a');
select * from t1;
id	c	counter
1	a	1
insert into t1 (id, c) values (NULL, 'b'), (NULL, 'b')
on duplicate key update id = values(id), c = values(c), counter = counter + 1;
select * from t1;
id	c	counter
1	a	1
3	b	2
insert into t1 (id, c) values (NULL, 'a')
on duplicate key update id = values(id), c = values(c), counter = counter + 1;
select * from t1;
id	c	counter
3	b	2
4	a	2
drop table t1;
CREATE TABLE t1(
id int AUTO_INCREMENT PRIMARY KEY,
stat_id int NOT NULL,
acct_id int DEFAULT NULL,
INDEX idx1 (stat_id, acct_id),
INDEX idx2 (acct_id)
) ENGINE=MyISAM;
CREATE TABLE t2(
id int AUTO_INCREMENT PRIMARY KEY,
stat_id int NOT NULL,
acct_id int DEFAULT NULL,
INDEX idx1 (stat_id, acct_id),
INDEX idx2 (acct_id)
) ENGINE=InnoDB;
INSERT INTO t1(stat_id,acct_id) VALUES
(1,759), (2,831), (3,785), (4,854), (1,921),
(1,553), (2,589), (3,743), (2,827), (2,545),
(4,779), (4,783), (1,597), (1,785), (4,832),
(1,741), (1,833), (3,788), (2,973), (1,907);
INSERT INTO t1(stat_id,acct_id) SELECT stat_id, mod(id+100000, acct_id) FROM t1;
INSERT INTO t1(stat_id,acct_id) SELECT stat_id, mod(id+100000, acct_id) FROM t1;
INSERT INTO t1(stat_id,acct_id) SELECT stat_id, mod(id+100000, acct_id) FROM t1;
INSERT INTO t1(stat_id,acct_id) SELECT stat_id, mod(id+100000, acct_id) FROM t1;
INSERT INTO t1(stat_id,acct_id) SELECT stat_id, mod(id+100000, acct_id) FROM t1;
INSERT INTO t1(stat_id,acct_id) SELECT stat_id, mod(id+100000, acct_id) FROM t1;
INSERT INTO t1(stat_id,acct_id) SELECT stat_id, mod(id+100000, acct_id) FROM t1;
INSERT INTO t1(stat_id,acct_id) SELECT stat_id, mod(id+100000, acct_id) FROM t1;
INSERT INTO t1(stat_id,acct_id) SELECT stat_id, mod(id+100000, acct_id) FROM t1;
INSERT INTO t1(stat_id,acct_id) SELECT stat_id, mod(id+100000, acct_id) FROM t1;
INSERT INTO t1(stat_id,acct_id) SELECT stat_id, mod(id+100000, acct_id) FROM t1;
UPDATE t1 SET acct_id=785 
WHERE MOD(stat_id,2)=0 AND MOD(id,stat_id)=MOD(acct_id,stat_id);
OPTIMIZE TABLE t1;
Table	Op	Msg_type	Msg_text
test.t1	optimize	status	OK
SELECT COUNT(*) FROM t1;
COUNT(*)
40960
SELECT COUNT(*) FROM t1 WHERE acct_id=785;
COUNT(*)
8702
EXPLAIN SELECT COUNT(*) FROM t1 WHERE stat_id IN (1,3) AND acct_id=785;
id	select_type	table	type	possible_keys	key	key_len	ref	rows	Extra
1	SIMPLE	t1	range	idx1,idx2	idx1	9	NULL	2	Using where; Using index
INSERT INTO t2 SELECT * FROM t1;
OPTIMIZE TABLE t2;
Table	Op	Msg_type	Msg_text
test.t2	optimize	status	OK
EXPLAIN SELECT COUNT(*) FROM t2 WHERE stat_id IN (1,3) AND acct_id=785;
id	select_type	table	type	possible_keys	key	key_len	ref	rows	Extra
1	SIMPLE	t2	range	idx1,idx2	idx1	9	NULL	2	Using where; Using index
DROP TABLE t1,t2;
create table t1(a int) engine=innodb;
alter table t1 comment '123';
show create table t1;
Table	Create Table
t1	CREATE TABLE `t1` (
  `a` int(11) DEFAULT NULL
) ENGINE=InnoDB DEFAULT CHARSET=latin1 COMMENT='123'
drop table t1;
CREATE TABLE t1 (a CHAR(2), KEY (a)) ENGINE = InnoDB DEFAULT CHARSET=UTF8;
INSERT INTO t1 VALUES ('uk'),('bg');
SELECT * FROM t1 WHERE a = 'uk';
a
uk
DELETE FROM t1 WHERE a = 'uk';
SELECT * FROM t1 WHERE a = 'uk';
a
UPDATE t1 SET a = 'us' WHERE a = 'uk';
SELECT * FROM t1 WHERE a = 'uk';
a
CREATE TABLE t2 (a CHAR(2), KEY (a)) ENGINE = InnoDB;
INSERT INTO t2 VALUES ('uk'),('bg');
SELECT * FROM t2 WHERE a = 'uk';
a
uk
DELETE FROM t2 WHERE a = 'uk';
SELECT * FROM t2 WHERE a = 'uk';
a
INSERT INTO t2 VALUES ('uk');
UPDATE t2 SET a = 'us' WHERE a = 'uk';
SELECT * FROM t2 WHERE a = 'uk';
a
CREATE TABLE t3 (a CHAR(2), KEY (a)) ENGINE = MyISAM;
INSERT INTO t3 VALUES ('uk'),('bg');
SELECT * FROM t3 WHERE a = 'uk';
a
uk
DELETE FROM t3 WHERE a = 'uk';
SELECT * FROM t3 WHERE a = 'uk';
a
INSERT INTO t3 VALUES ('uk');
UPDATE t3 SET a = 'us' WHERE a = 'uk';
SELECT * FROM t3 WHERE a = 'uk';
a
DROP TABLE t1,t2,t3;
create table t1 (a int) engine=innodb;
select * from bug29807;
ERROR 42S02: Table 'test.bug29807' doesn't exist
drop table t1;
drop table bug29807;
ERROR 42S02: Unknown table 'bug29807'
create table bug29807 (a int);
drop table bug29807;
CREATE TABLE t1 (a INT) ENGINE=InnoDB;
CREATE TABLE t2 (a INT) ENGINE=InnoDB;
switch to connection c1
SET AUTOCOMMIT=0;
INSERT INTO t2 VALUES (1);
switch to connection c2
SET AUTOCOMMIT=0;
LOCK TABLES t1 READ, t2 READ;
ERROR HY000: Lock wait timeout exceeded; try restarting transaction
switch to connection c1
COMMIT;
INSERT INTO t1 VALUES (1);
switch to connection default
SET AUTOCOMMIT=default;
DROP TABLE t1,t2;
CREATE TABLE t1 (
id int NOT NULL auto_increment PRIMARY KEY,
b int NOT NULL,
c datetime NOT NULL,
INDEX idx_b(b),
INDEX idx_c(c)
) ENGINE=InnoDB;
CREATE TABLE t2 (
b int NOT NULL auto_increment PRIMARY KEY,
c datetime NOT NULL
) ENGINE= MyISAM;
INSERT INTO t2(c) VALUES ('2007-01-01');
INSERT INTO t2(c) SELECT c FROM t2;
INSERT INTO t2(c) SELECT c FROM t2;
INSERT INTO t2(c) SELECT c FROM t2;
INSERT INTO t2(c) SELECT c FROM t2;
INSERT INTO t2(c) SELECT c FROM t2;
INSERT INTO t2(c) SELECT c FROM t2;
INSERT INTO t2(c) SELECT c FROM t2;
INSERT INTO t2(c) SELECT c FROM t2;
INSERT INTO t2(c) SELECT c FROM t2;
INSERT INTO t2(c) SELECT c FROM t2;
INSERT INTO t1(b,c) SELECT b,c FROM t2;
UPDATE t2 SET c='2007-01-02';
INSERT INTO t1(b,c) SELECT b,c FROM t2;
UPDATE t2 SET c='2007-01-03';
INSERT INTO t1(b,c) SELECT b,c FROM t2;
set @@sort_buffer_size=8192;
SELECT COUNT(*) FROM t1;
COUNT(*)
3072
EXPLAIN 
SELECT COUNT(*) FROM t1 
WHERE (c >= '2007-01-02' AND c <= '2007-01-03') OR b >= 1;
id	select_type	table	type	possible_keys	key	key_len	ref	rows	Extra
1	SIMPLE	t1	ALL	idx_b,idx_c	NULL	NULL	NULL	#	Using where
SELECT COUNT(*) FROM t1 
WHERE (c >= '2007-01-02' AND c <= '2007-01-03') OR b >= 1;
COUNT(*)
3072
EXPLAIN 
SELECT COUNT(*) FROM t1 FORCE INDEX(idx_b, idx_c) 
WHERE (c >= '2007-01-02' AND c <= '2007-01-03') OR b >= 1;
id	select_type	table	type	possible_keys	key	key_len	ref	rows	Extra
1	SIMPLE	t1	index_merge	idx_b,idx_c	idx_c,idx_b	8,4	NULL	#	Using sort_union(idx_c,idx_b); Using where
SELECT COUNT(*) FROM t1 FORCE INDEX(idx_b, idx_c)
WHERE (c >= '2007-01-02' AND c <= '2007-01-03') OR b >= 1;
COUNT(*)
3072
set @@sort_buffer_size=default;
DROP TABLE t1,t2;
CREATE TABLE t1 (a int, b int);
insert into t1 values (1,1),(1,2);
CREATE TABLE t2 (primary key (a)) select * from t1;
ERROR 23000: Duplicate entry '1' for key 'PRIMARY'
drop table if exists t2;
Warnings:
Note	1051	Unknown table 't2'
CREATE TEMPORARY TABLE t2 (primary key (a)) select * from t1;
ERROR 23000: Duplicate entry '1' for key 'PRIMARY'
drop table if exists t2;
Warnings:
Note	1051	Unknown table 't2'
CREATE TABLE t2 (a int, b int, primary key (a));
BEGIN;
INSERT INTO t2 values(100,100);
CREATE TABLE IF NOT EXISTS t2 (primary key (a)) select * from t1;
ERROR 23000: Duplicate entry '1' for key 'PRIMARY'
SELECT * from t2;
a	b
100	100
ROLLBACK;
SELECT * from t2;
a	b
100	100
TRUNCATE table t2;
INSERT INTO t2 select * from t1;
ERROR 23000: Duplicate entry '1' for key 'PRIMARY'
SELECT * from t2;
a	b
drop table t2;
CREATE TEMPORARY TABLE t2 (a int, b int, primary key (a));
BEGIN;
INSERT INTO t2 values(100,100);
CREATE TEMPORARY TABLE IF NOT EXISTS t2 (primary key (a)) select * from t1;
ERROR 23000: Duplicate entry '1' for key 'PRIMARY'
SELECT * from t2;
a	b
100	100
COMMIT;
BEGIN;
INSERT INTO t2 values(101,101);
CREATE TEMPORARY TABLE IF NOT EXISTS t2 (primary key (a)) select * from t1;
ERROR 23000: Duplicate entry '1' for key 'PRIMARY'
SELECT * from t2;
a	b
100	100
101	101
ROLLBACK;
SELECT * from t2;
a	b
100	100
TRUNCATE table t2;
INSERT INTO t2 select * from t1;
ERROR 23000: Duplicate entry '1' for key 'PRIMARY'
SELECT * from t2;
a	b
drop table t1,t2;
create table t1(f1 varchar(800) binary not null, key(f1))
character set utf8 collate utf8_general_ci;
Warnings:
Warning	1071	Specified key was too long; max key length is 767 bytes
insert into t1 values('aaa');
drop table t1;
CREATE TABLE t1 (a INT PRIMARY KEY, b INT, c FLOAT, KEY b(b)) ENGINE = INNODB;
INSERT INTO t1 VALUES (    1 , 1              , 1);
INSERT INTO t1 SELECT  a + 1 , MOD(a + 1 , 20), 1 FROM t1;
INSERT INTO t1 SELECT  a + 2 , MOD(a + 2 , 20), 1 FROM t1;
INSERT INTO t1 SELECT  a + 4 , MOD(a + 4 , 20), 1 FROM t1;
INSERT INTO t1 SELECT  a + 8 , MOD(a + 8 , 20), 1 FROM t1;
INSERT INTO t1 SELECT  a + 16, MOD(a + 16, 20), 1 FROM t1;
INSERT INTO t1 SELECT  a + 32, MOD(a + 32, 20), 1 FROM t1;
INSERT INTO t1 SELECT  a + 64, MOD(a + 64, 20), 1 FROM t1;
EXPLAIN SELECT b, SUM(c) FROM t1 GROUP BY b;
id	select_type	table	type	possible_keys	key	key_len	ref	rows	Extra
1	SIMPLE	t1	index	NULL	b	5	NULL	128	
EXPLAIN SELECT SQL_BIG_RESULT b, SUM(c) FROM t1 GROUP BY b;
id	select_type	table	type	possible_keys	key	key_len	ref	rows	Extra
1	SIMPLE	t1	ALL	NULL	NULL	NULL	NULL	128	Using filesort
DROP TABLE t1;
show variables like 'innodb_rollback_on_timeout';
Variable_name	Value
innodb_rollback_on_timeout	OFF
create table t1 (a int unsigned not null primary key) engine = innodb;
insert into t1 values (1);
commit;
begin work;
insert into t1 values (2);
select * from t1;
a
1
2
begin work;
insert into t1 values (5);
select * from t1;
a
1
5
insert into t1 values (2);
ERROR HY000: Lock wait timeout exceeded; try restarting transaction
select * from t1;
a
1
5
commit;
select * from t1;
a
1
2
commit;
select * from t1;
a
1
2
5
drop table t1;
drop table if exists t1;
create table t1 (a int) engine=innodb;
alter table t1 alter a set default 1;
drop table t1;

Bug#24918 drop table and lock / inconsistent between 
perm and temp tables

Check transactional tables under LOCK TABLES

drop table if exists t24918, t24918_tmp, t24918_trans, t24918_trans_tmp, 
t24918_access;
create table t24918_access (id int);
create table t24918 (id int) engine=myisam;
create temporary table t24918_tmp (id int) engine=myisam;
create table t24918_trans (id int) engine=innodb;
create temporary table t24918_trans_tmp (id int) engine=innodb;
lock table t24918 write, t24918_tmp write, t24918_trans write, t24918_trans_tmp write;
drop table t24918;
select * from t24918_access;
ERROR HY000: Table 't24918_access' was not locked with LOCK TABLES
drop table t24918_trans;
select * from t24918_access;
ERROR HY000: Table 't24918_access' was not locked with LOCK TABLES
drop table t24918_trans_tmp;
select * from t24918_access;
ERROR HY000: Table 't24918_access' was not locked with LOCK TABLES
drop table t24918_tmp;
select * from t24918_access;
ERROR HY000: Table 't24918_access' was not locked with LOCK TABLES
unlock tables;
drop table t24918_access;
CREATE TABLE t1 (a int, b int, PRIMARY KEY (a), KEY bkey (b)) ENGINE=InnoDB;
INSERT INTO t1 VALUES (1,2),(3,2),(2,2),(4,2),(5,2),(6,2),(7,2),(8,2);
INSERT INTO t1 SELECT a + 8, 2 FROM t1;
INSERT INTO t1 SELECT a + 16, 1 FROM t1;
EXPLAIN SELECT * FROM t1 WHERE b=2 ORDER BY a;
id	1
select_type	SIMPLE
table	t1
type	ref
possible_keys	bkey
key	bkey
key_len	5
ref	const
rows	16
Extra	Using where; Using index
SELECT * FROM t1 WHERE b=2 ORDER BY a;
a	b
1	2
2	2
3	2
4	2
5	2
6	2
7	2
8	2
9	2
10	2
11	2
12	2
13	2
14	2
15	2
16	2
EXPLAIN SELECT * FROM t1 WHERE b BETWEEN 1 AND 2 ORDER BY a;
id	1
select_type	SIMPLE
table	t1
type	index
possible_keys	bkey
key	PRIMARY
key_len	4
ref	NULL
rows	32
Extra	Using where
SELECT * FROM t1 WHERE b BETWEEN 1 AND 2 ORDER BY a;
a	b
1	2
2	2
3	2
4	2
5	2
6	2
7	2
8	2
9	2
10	2
11	2
12	2
13	2
14	2
15	2
16	2
17	1
18	1
19	1
20	1
21	1
22	1
23	1
24	1
25	1
26	1
27	1
28	1
29	1
30	1
31	1
32	1
EXPLAIN SELECT * FROM t1 WHERE b BETWEEN 1 AND 2 ORDER BY b,a;
id	1
select_type	SIMPLE
table	t1
type	range
possible_keys	bkey
key	bkey
key_len	5
ref	NULL
rows	16
Extra	Using where; Using index
SELECT * FROM t1 WHERE b BETWEEN 1 AND 2 ORDER BY b,a;
a	b
17	1
18	1
19	1
20	1
21	1
22	1
23	1
24	1
25	1
26	1
27	1
28	1
29	1
30	1
31	1
32	1
1	2
2	2
3	2
4	2
5	2
6	2
7	2
8	2
9	2
10	2
11	2
12	2
13	2
14	2
15	2
16	2
CREATE TABLE t2 (a int, b int, c int, PRIMARY KEY (a), KEY bkey (b,c))
ENGINE=InnoDB;
INSERT INTO t2 VALUES (1,1,1),(3,1,1),(2,1,1),(4,1,1);
INSERT INTO t2 SELECT a + 4, 1, 1 FROM t2;
INSERT INTO t2 SELECT a + 8, 1, 1 FROM t2;
EXPLAIN SELECT * FROM t2 WHERE b=1 ORDER BY a;
id	1
select_type	SIMPLE
table	t2
type	index
possible_keys	bkey
key	PRIMARY
key_len	4
ref	NULL
rows	16
Extra	Using where; Using index
SELECT * FROM t2 WHERE b=1 ORDER BY a;
a	b	c
1	1	1
2	1	1
3	1	1
4	1	1
5	1	1
6	1	1
7	1	1
8	1	1
9	1	1
10	1	1
11	1	1
12	1	1
13	1	1
14	1	1
15	1	1
16	1	1
EXPLAIN SELECT * FROM t2 WHERE b=1 AND c=1 ORDER BY a;
id	1
select_type	SIMPLE
table	t2
type	ref
possible_keys	bkey
key	bkey
key_len	10
ref	const,const
rows	8
Extra	Using where; Using index
SELECT * FROM t2 WHERE b=1 AND c=1 ORDER BY a;
a	b	c
1	1	1
2	1	1
3	1	1
4	1	1
5	1	1
6	1	1
7	1	1
8	1	1
9	1	1
10	1	1
11	1	1
12	1	1
13	1	1
14	1	1
15	1	1
16	1	1
EXPLAIN SELECT * FROM t2 WHERE b=1 AND c=1 ORDER BY b,c,a;
id	1
select_type	SIMPLE
table	t2
type	ref
possible_keys	bkey
key	bkey
key_len	10
ref	const,const
rows	8
Extra	Using where; Using index
SELECT * FROM t2 WHERE b=1 AND c=1 ORDER BY b,c,a;
a	b	c
1	1	1
2	1	1
3	1	1
4	1	1
5	1	1
6	1	1
7	1	1
8	1	1
9	1	1
10	1	1
11	1	1
12	1	1
13	1	1
14	1	1
15	1	1
16	1	1
EXPLAIN SELECT * FROM t2 WHERE b=1 AND c=1 ORDER BY c,a;
id	1
select_type	SIMPLE
table	t2
type	ref
possible_keys	bkey
key	bkey
key_len	10
ref	const,const
rows	8
Extra	Using where; Using index
SELECT * FROM t2 WHERE b=1 AND c=1 ORDER BY c,a;
a	b	c
1	1	1
2	1	1
3	1	1
4	1	1
5	1	1
6	1	1
7	1	1
8	1	1
9	1	1
10	1	1
11	1	1
12	1	1
13	1	1
14	1	1
15	1	1
16	1	1
DROP TABLE t1,t2;
CREATE TABLE t1 (a INT, PRIMARY KEY (a)) ENGINE=InnoDB;
INSERT INTO t1 VALUES (1),(2),(3),(4),(5),(6),(7),(8);
INSERT INTO t1 SELECT a + 8  FROM t1;
INSERT INTO t1 SELECT a + 16 FROM t1;
CREATE PROCEDURE p1 ()
BEGIN
DECLARE i INT DEFAULT 50;
DECLARE cnt INT;
START TRANSACTION;
ALTER TABLE t1 ENGINE=InnoDB;
COMMIT;
START TRANSACTION;
WHILE (i > 0) DO
SET i = i - 1;
SELECT COUNT(*) INTO cnt FROM t1 LOCK IN SHARE MODE;
END WHILE;
COMMIT;
END;|
CALL p1();
CALL p1();
CALL p1();
DROP PROCEDURE p1;
DROP TABLE t1;
create table t1(a text) engine=innodb default charset=utf8;
insert into t1 values('aaa');
alter table t1 add index(a(1024));
Warnings:
Warning	1071	Specified key was too long; max key length is 767 bytes
Warning	1071	Specified key was too long; max key length is 767 bytes
show create table t1;
Table	Create Table
t1	CREATE TABLE `t1` (
  `a` text,
  KEY `a` (`a`(255))
) ENGINE=InnoDB DEFAULT CHARSET=utf8
drop table t1;
CREATE TABLE t1 (
a INT,
b INT,
KEY (b)
) ENGINE=InnoDB;
INSERT INTO t1 VALUES (1,10), (2,10), (2,20), (3,30);
START TRANSACTION;
SELECT * FROM t1 WHERE b=20 FOR UPDATE;
a	b
2	20
START TRANSACTION;
SELECT * FROM t1 WHERE b=10 ORDER BY A FOR UPDATE;
a	b
1	10
2	10
ROLLBACK;
ROLLBACK;
DROP TABLE t1;
CREATE TABLE t1(
a INT, 
b INT NOT NULL, 
c INT NOT NULL, 
d INT, 
UNIQUE KEY (c,b)
) engine=innodb;
INSERT INTO t1 VALUES (1,1,1,50), (1,2,3,40), (2,1,3,4);
EXPLAIN SELECT c,b,d FROM t1 GROUP BY c,b,d;
id	select_type	table	type	possible_keys	key	key_len	ref	rows	Extra
1	SIMPLE	t1	ALL	NULL	NULL	NULL	NULL	3	Using filesort
SELECT c,b,d FROM t1 GROUP BY c,b,d;
c	b	d
1	1	50
3	1	4
3	2	40
EXPLAIN SELECT c,b,d FROM t1 GROUP BY c,b,d ORDER BY NULL;
id	select_type	table	type	possible_keys	key	key_len	ref	rows	Extra
1	SIMPLE	t1	ALL	NULL	NULL	NULL	NULL	3	
SELECT c,b,d FROM t1 GROUP BY c,b,d ORDER BY NULL;
c	b	d
1	1	50
3	1	4
3	2	40
EXPLAIN SELECT c,b,d FROM t1 ORDER BY c,b,d;
id	select_type	table	type	possible_keys	key	key_len	ref	rows	Extra
1	SIMPLE	t1	ALL	NULL	NULL	NULL	NULL	3	Using filesort
SELECT c,b,d FROM t1 ORDER BY c,b,d;
c	b	d
1	1	50
3	1	4
3	2	40
EXPLAIN SELECT c,b,d FROM t1 GROUP BY c,b;
id	select_type	table	type	possible_keys	key	key_len	ref	rows	Extra
1	SIMPLE	t1	index	NULL	c	8	NULL	3	
SELECT c,b,d FROM t1 GROUP BY c,b;
c	b	d
1	1	50
3	1	4
3	2	40
EXPLAIN SELECT c,b   FROM t1 GROUP BY c,b;
id	select_type	table	type	possible_keys	key	key_len	ref	rows	Extra
1	SIMPLE	t1	index	NULL	c	8	NULL	3	Using index
SELECT c,b   FROM t1 GROUP BY c,b;
c	b
1	1
3	1
3	2
DROP TABLE t1;
<<<<<<< HEAD
End of 5.0 tests
CREATE TABLE `t2` (
`k` int(11) NOT NULL auto_increment,
`a` int(11) default NULL,
`c` int(11) default NULL,
PRIMARY KEY  (`k`),
UNIQUE KEY `idx_1` (`a`)
);
insert into t2 ( a ) values ( 6 ) on duplicate key update c =
ifnull( c,
0 ) + 1;
insert into t2 ( a ) values ( 7 ) on duplicate key update c =
ifnull( c,
0 ) + 1;
select last_insert_id();
last_insert_id()
2
select * from t2;
k	a	c
1	6	NULL
2	7	NULL
insert into t2 ( a ) values ( 6 ) on duplicate key update c =
ifnull( c,
0 ) + 1;
select last_insert_id();
last_insert_id()
2
select last_insert_id(0);
last_insert_id(0)
0
insert into t2 ( a ) values ( 6 ) on duplicate key update c =
ifnull( c,
0 ) + 1;
select last_insert_id();
last_insert_id()
0
select * from t2;
k	a	c
1	6	2
2	7	NULL
insert ignore into t2 values (null,6,1),(10,8,1);
select last_insert_id();
last_insert_id()
0
insert ignore into t2 values (null,6,1),(null,8,1),(null,15,1),(null,20,1);
select last_insert_id();
last_insert_id()
11
select * from t2;
k	a	c
1	6	2
2	7	NULL
10	8	1
11	15	1
12	20	1
insert into t2 ( a ) values ( 6 ) on duplicate key update c =
ifnull( c,
0 ) + 1, k=last_insert_id(k);
select last_insert_id();
last_insert_id()
1
select * from t2;
k	a	c
1	6	3
2	7	NULL
10	8	1
11	15	1
12	20	1
drop table t2;
drop table if exists t1, t2;
create table t1 (i int);
alter table t1 modify i int default 1;
alter table t1 modify i int default 2, rename t2;
lock table t2 write;
alter table t2 modify i int default 3;
unlock tables;
lock table t2 write;
alter table t2 modify i int default 4, rename t1;
unlock tables;
drop table t1;
drop table if exists t1;
create table t1 (i int);
insert into t1 values ();
lock table t1 write;
alter table t1 modify i int default 1;
insert into t1 values ();
select * from t1;
i
NULL
1
alter table t1 change i c char(10) default "Two";
insert into t1 values ();
select * from t1;
c
NULL
1
Two
unlock tables;
select * from t1;
c
NULL
1
Two
drop tables t1;
create table t1(f1 varchar(5) unique, f2 timestamp NOT NULL DEFAULT
CURRENT_TIMESTAMP ON UPDATE CURRENT_TIMESTAMP);
insert into t1(f1) values(1);
select @a:=f2 from t1;
@a:=f2
#
update t1 set f1=1;
select @b:=f2 from t1;
@b:=f2
#
select if(@a=@b,"ok","wrong");
if(@a=@b,"ok","wrong")
ok
insert into t1(f1) values (1) on duplicate key update f1="1";
select @b:=f2 from t1;
@b:=f2
#
select if(@a=@b,"ok","wrong");
if(@a=@b,"ok","wrong")
ok
insert into t1(f1) select f1 from t1 on duplicate key update f1="1";
select @b:=f2 from t1;
@b:=f2
#
select if(@a=@b,"ok","wrong");
if(@a=@b,"ok","wrong")
ok
drop table t1;
End of 5.1 tests
=======
CREATE TABLE t1 (a INT, b INT, PRIMARY KEY (a), INDEX b (b)) ENGINE=InnoDB;
INSERT INTO t1(a,b) VALUES (1,1), (2,2), (3,2);
EXPLAIN SELECT * FROM t1 WHERE b=2 ORDER BY a ASC;
id	1
select_type	SIMPLE
table	t1
type	ref
possible_keys	b
key	b
key_len	5
ref	const
rows	1
Extra	Using where; Using index
SELECT * FROM t1 WHERE b=2 ORDER BY a ASC;
a	b
2	2
3	2
EXPLAIN SELECT * FROM t1 WHERE b=2 ORDER BY a DESC;
id	1
select_type	SIMPLE
table	t1
type	ref
possible_keys	b
key	b
key_len	5
ref	const
rows	1
Extra	Using where; Using index
SELECT * FROM t1 WHERE b=2 ORDER BY a DESC;
a	b
3	2
2	2
EXPLAIN SELECT * FROM t1 ORDER BY b ASC, a ASC;
id	1
select_type	SIMPLE
table	t1
type	index
possible_keys	NULL
key	b
key_len	5
ref	NULL
rows	3
Extra	Using index
SELECT * FROM t1 ORDER BY b ASC, a ASC;
a	b
1	1
2	2
3	2
EXPLAIN SELECT * FROM t1 ORDER BY b DESC, a DESC;
id	1
select_type	SIMPLE
table	t1
type	index
possible_keys	NULL
key	b
key_len	5
ref	NULL
rows	3
Extra	Using index
SELECT * FROM t1 ORDER BY b DESC, a DESC;
a	b
3	2
2	2
1	1
EXPLAIN SELECT * FROM t1 ORDER BY b ASC, a DESC;
id	1
select_type	SIMPLE
table	t1
type	index
possible_keys	NULL
key	b
key_len	5
ref	NULL
rows	3
Extra	Using index; Using filesort
SELECT * FROM t1 ORDER BY b ASC, a DESC;
a	b
1	1
3	2
2	2
EXPLAIN SELECT * FROM t1 ORDER BY b DESC, a ASC;
id	1
select_type	SIMPLE
table	t1
type	index
possible_keys	NULL
key	b
key_len	5
ref	NULL
rows	3
Extra	Using index; Using filesort
SELECT * FROM t1 ORDER BY b DESC, a ASC;
a	b
2	2
3	2
1	1
DROP TABLE t1;
End of 5.0 tests
>>>>>>> ad496be0
<|MERGE_RESOLUTION|>--- conflicted
+++ resolved
@@ -1190,7 +1190,103 @@
 3	1
 3	2
 DROP TABLE t1;
-<<<<<<< HEAD
+CREATE TABLE t1 (a INT, b INT, PRIMARY KEY (a), INDEX b (b)) ENGINE=InnoDB;
+INSERT INTO t1(a,b) VALUES (1,1), (2,2), (3,2);
+EXPLAIN SELECT * FROM t1 WHERE b=2 ORDER BY a ASC;
+id	1
+select_type	SIMPLE
+table	t1
+type	ref
+possible_keys	b
+key	b
+key_len	5
+ref	const
+rows	1
+Extra	Using where; Using index
+SELECT * FROM t1 WHERE b=2 ORDER BY a ASC;
+a	b
+2	2
+3	2
+EXPLAIN SELECT * FROM t1 WHERE b=2 ORDER BY a DESC;
+id	1
+select_type	SIMPLE
+table	t1
+type	ref
+possible_keys	b
+key	b
+key_len	5
+ref	const
+rows	1
+Extra	Using where; Using index
+SELECT * FROM t1 WHERE b=2 ORDER BY a DESC;
+a	b
+3	2
+2	2
+EXPLAIN SELECT * FROM t1 ORDER BY b ASC, a ASC;
+id	1
+select_type	SIMPLE
+table	t1
+type	index
+possible_keys	NULL
+key	b
+key_len	5
+ref	NULL
+rows	3
+Extra	Using index
+SELECT * FROM t1 ORDER BY b ASC, a ASC;
+a	b
+1	1
+2	2
+3	2
+EXPLAIN SELECT * FROM t1 ORDER BY b DESC, a DESC;
+id	1
+select_type	SIMPLE
+table	t1
+type	index
+possible_keys	NULL
+key	b
+key_len	5
+ref	NULL
+rows	3
+Extra	Using index
+SELECT * FROM t1 ORDER BY b DESC, a DESC;
+a	b
+3	2
+2	2
+1	1
+EXPLAIN SELECT * FROM t1 ORDER BY b ASC, a DESC;
+id	1
+select_type	SIMPLE
+table	t1
+type	index
+possible_keys	NULL
+key	b
+key_len	5
+ref	NULL
+rows	3
+Extra	Using index; Using filesort
+SELECT * FROM t1 ORDER BY b ASC, a DESC;
+a	b
+1	1
+3	2
+2	2
+EXPLAIN SELECT * FROM t1 ORDER BY b DESC, a ASC;
+id	1
+select_type	SIMPLE
+table	t1
+type	index
+possible_keys	NULL
+key	b
+key_len	5
+ref	NULL
+rows	3
+Extra	Using index; Using filesort
+SELECT * FROM t1 ORDER BY b DESC, a ASC;
+a	b
+2	2
+3	2
+1	1
+DROP TABLE t1;
 End of 5.0 tests
 CREATE TABLE `t2` (
 `k` int(11) NOT NULL auto_increment,
@@ -1323,104 +1419,4 @@
 if(@a=@b,"ok","wrong")
 ok
 drop table t1;
-End of 5.1 tests
-=======
-CREATE TABLE t1 (a INT, b INT, PRIMARY KEY (a), INDEX b (b)) ENGINE=InnoDB;
-INSERT INTO t1(a,b) VALUES (1,1), (2,2), (3,2);
-EXPLAIN SELECT * FROM t1 WHERE b=2 ORDER BY a ASC;
-id	1
-select_type	SIMPLE
-table	t1
-type	ref
-possible_keys	b
-key	b
-key_len	5
-ref	const
-rows	1
-Extra	Using where; Using index
-SELECT * FROM t1 WHERE b=2 ORDER BY a ASC;
-a	b
-2	2
-3	2
-EXPLAIN SELECT * FROM t1 WHERE b=2 ORDER BY a DESC;
-id	1
-select_type	SIMPLE
-table	t1
-type	ref
-possible_keys	b
-key	b
-key_len	5
-ref	const
-rows	1
-Extra	Using where; Using index
-SELECT * FROM t1 WHERE b=2 ORDER BY a DESC;
-a	b
-3	2
-2	2
-EXPLAIN SELECT * FROM t1 ORDER BY b ASC, a ASC;
-id	1
-select_type	SIMPLE
-table	t1
-type	index
-possible_keys	NULL
-key	b
-key_len	5
-ref	NULL
-rows	3
-Extra	Using index
-SELECT * FROM t1 ORDER BY b ASC, a ASC;
-a	b
-1	1
-2	2
-3	2
-EXPLAIN SELECT * FROM t1 ORDER BY b DESC, a DESC;
-id	1
-select_type	SIMPLE
-table	t1
-type	index
-possible_keys	NULL
-key	b
-key_len	5
-ref	NULL
-rows	3
-Extra	Using index
-SELECT * FROM t1 ORDER BY b DESC, a DESC;
-a	b
-3	2
-2	2
-1	1
-EXPLAIN SELECT * FROM t1 ORDER BY b ASC, a DESC;
-id	1
-select_type	SIMPLE
-table	t1
-type	index
-possible_keys	NULL
-key	b
-key_len	5
-ref	NULL
-rows	3
-Extra	Using index; Using filesort
-SELECT * FROM t1 ORDER BY b ASC, a DESC;
-a	b
-1	1
-3	2
-2	2
-EXPLAIN SELECT * FROM t1 ORDER BY b DESC, a ASC;
-id	1
-select_type	SIMPLE
-table	t1
-type	index
-possible_keys	NULL
-key	b
-key_len	5
-ref	NULL
-rows	3
-Extra	Using index; Using filesort
-SELECT * FROM t1 ORDER BY b DESC, a ASC;
-a	b
-2	2
-3	2
-1	1
-DROP TABLE t1;
-End of 5.0 tests
->>>>>>> ad496be0
+End of 5.1 tests