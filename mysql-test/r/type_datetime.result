--- conflicted
+++ resolved
@@ -264,43 +264,6 @@
 SELECT 1 from dual where NOW() BETWEEN CURRENT_DATE() - INTERVAL 1 DAY AND CURRENT_DATE();
 1
 drop table t1;
-<<<<<<< HEAD
-set @org_mode=@@sql_mode;
-create table t1 (da date default '1962-03-03 23:33:34', dt datetime default '1962-03-03');
-Warnings:
-Note	1265	Data truncated for column 'da' at row 1
-show create table t1;
-Table	Create Table
-t1	CREATE TABLE `t1` (
-  `da` date DEFAULT '1962-03-03',
-  `dt` datetime DEFAULT '1962-03-03 00:00:00'
-) ENGINE=MyISAM DEFAULT CHARSET=latin1
-insert into t1 values ();
-insert into t1 values ('2007-03-23 13:49:38','2007-03-23 13:49:38');
-Warnings:
-Note	1265	Data truncated for column 'da' at row 1
-set @@sql_mode='ansi,traditional';
-insert into t1 values ('2007-03-23 13:49:38','2007-03-23 13:49:38');
-Warnings:
-Note	1265	Data truncated for column 'da' at row 1
-insert into t1 set dt='2007-03-23 13:49:38',da=dt;
-Warnings:
-Note	1265	Data truncated for column 'da' at row 1
-insert into t1 values ('2007-03-32','2007-03-23 13:49:38');
-ERROR 22007: Incorrect date value: '2007-03-32' for column 'da' at row 1
-select * from t1;
-da	dt
-1962-03-03	1962-03-03 00:00:00
-2007-03-23	2007-03-23 13:49:38
-2007-03-23	2007-03-23 13:49:38
-2007-03-23	2007-03-23 13:49:38
-drop table t1;
-create table t1 (da date default '1962-03-32 23:33:34', dt datetime default '1962-03-03');
-ERROR 42000: Invalid default value for 'da'
-create table t1 (t time default '916:00:00 a');
-ERROR 42000: Invalid default value for 't'
-set @@sql_mode= @org_mode;
-=======
 select least(cast('01-01-01' as date), '01-01-02');
 least(cast('01-01-01' as date), '01-01-02')
 2001-01-01
@@ -331,4 +294,38 @@
 a	b	a_then_b	b_then_a	c_then_a
 2007-04-10	2007-04-11	2007-04-10	2007-04-10	2004-04-09 00:00:00
 drop procedure test27759;
->>>>>>> 187ccf4b
+set @org_mode=@@sql_mode;
+create table t1 (da date default '1962-03-03 23:33:34', dt datetime default '1962-03-03');
+Warnings:
+Note	1265	Data truncated for column 'da' at row 1
+show create table t1;
+Table	Create Table
+t1	CREATE TABLE `t1` (
+  `da` date DEFAULT '1962-03-03',
+  `dt` datetime DEFAULT '1962-03-03 00:00:00'
+) ENGINE=MyISAM DEFAULT CHARSET=latin1
+insert into t1 values ();
+insert into t1 values ('2007-03-23 13:49:38','2007-03-23 13:49:38');
+Warnings:
+Note	1265	Data truncated for column 'da' at row 1
+set @@sql_mode='ansi,traditional';
+insert into t1 values ('2007-03-23 13:49:38','2007-03-23 13:49:38');
+Warnings:
+Note	1265	Data truncated for column 'da' at row 1
+insert into t1 set dt='2007-03-23 13:49:38',da=dt;
+Warnings:
+Note	1265	Data truncated for column 'da' at row 1
+insert into t1 values ('2007-03-32','2007-03-23 13:49:38');
+ERROR 22007: Incorrect date value: '2007-03-32' for column 'da' at row 1
+select * from t1;
+da	dt
+1962-03-03	1962-03-03 00:00:00
+2007-03-23	2007-03-23 13:49:38
+2007-03-23	2007-03-23 13:49:38
+2007-03-23	2007-03-23 13:49:38
+drop table t1;
+create table t1 (da date default '1962-03-32 23:33:34', dt datetime default '1962-03-03');
+ERROR 42000: Invalid default value for 'da'
+create table t1 (t time default '916:00:00 a');
+ERROR 42000: Invalid default value for 't'
+set @@sql_mode= @org_mode;