drop table if exists t1,t2;
set @save_use_stat_tables=@@use_stat_tables;
DELETE FROM mysql.table_stats;
DELETE FROM mysql.column_stats;
DELETE FROM mysql.index_stats;
set use_stat_tables='preferably';
CREATE TABLE t1 (
a int NOT NULL PRIMARY KEY,
b varchar(32),
c char(16),
d date,
e double,
f bit(3),
INDEX idx1 (b, e), 
INDEX idx2 (c, d),
INDEX idx3 (d),
INDEX idx4 (e, b, d)
) ENGINE= MYISAM;
INSERT INTO t1 VALUES
(0, NULL, NULL, NULL, NULL, NULL),
(7, 'xxxxxxxxxxxxxxxxxxxxxxxxxx', 'dddddddd', '1990-05-15', 0.1, b'100'),
(17, 'vvvvvvvvvvvvv', 'aaaa', '1989-03-12', 0.01, b'101'),
(1, 'vvvvvvvvvvvvv', NULL, '1989-03-12', 0.01, b'100'),
(12, 'wwwwwwwwwwwwwwwwwwwwwwwwwwww', 'dddddddd', '1999-07-23', 0.112, b'001'),
(23, 'vvvvvvvvvvvvv', 'dddddddd', '1999-07-23', 0.1, b'100'),
(8, 'vvvvvvvvvvvvv', 'aaaa', '1999-07-23', 0.1, b'100'),
(22, 'xxxxxxxxxxxxxxxxxxxxxxxxxx', 'aaaa', '1989-03-12', 0.112, b'001'),
(31, 'wwwwwwwwwwwwwwwwwwwwwwwwwwww', 'aaaa', '1999-07-23', 0.01, b'001'),
(10, NULL, 'aaaa', NULL, 0.01, b'010'),
(5, 'wwwwwwwwwwwwwwwwwwwwwwwwwwww', 'dddddddd', '1999-07-23', 0.1, b'100'),
(15, 'vvvvvvvvvvvvv', 'ccccccccc', '1990-05-15', 0.1, b'010'),
(30, NULL, 'bbbbbb', NULL, NULL, b'100'),
(38, 'zzzzzzzzzzzzzzzzzz', 'bbbbbb', NULL, NULL, NULL),
(18, 'zzzzzzzzzzzzzzzzzz', 'ccccccccc', '1990-05-15', 0.01, b'010'),
(9, 'yyy', 'bbbbbb', '1998-08-28', 0.01, NULL),
(29, 'vvvvvvvvvvvvv', 'dddddddd', '1999-07-23', 0.012, b'010'),
(3, 'yyy', 'dddddddd',  '1990-05-15', 0.112, b'010'),
(39, 'zzzzzzzzzzzzzzzzzz', 'bbbbbb', NULL, 0.01, b'100'),
(14, 'xxxxxxxxxxxxxxxxxxxxxxxxxx', 'ccccccccc', '1990-05-15', 0.1, b'100'),
(40, 'zzzzzzzzzzzzzzzzzz', 'bbbbbb', '1989-03-12', NULL, NULL),
(44, NULL, 'aaaa', '1989-03-12', NULL, b'010'),
(19, 'vvvvvvvvvvvvv', 'ccccccccc', '1990-05-15', 0.012, b'011'),
(21, 'zzzzzzzzzzzzzzzzzz', 'dddddddd', '1989-03-12', 0.112, b'100'),
(45, NULL, NULL, '1989-03-12', NULL, b'011'),
(2, 'wwwwwwwwwwwwwwwwwwwwwwwwwwww', 'ccccccccc', '1990-05-15', 0.1, b'001'),
(35, 'yyy', 'aaaa', '1990-05-15', 0.05, b'011'),
(4, 'vvvvvvvvvvvvv', 'dddddddd', '1999-07-23', 0.01, b'101'),
(47, NULL, 'aaaa', '1990-05-15', 0.05, b'010'),
(42, NULL, 'ccccccccc', '1989-03-12', 0.01, b'010'),
(32, NULL, 'bbbbbb', '1990-05-15', 0.01, b'011'),
(49, 'wwwwwwwwwwwwwwwwwwwwwwwwwwww' , 'aaaa', '1990-05-15', NULL, NULL),
(43, 'wwwwwwwwwwwwwwwwwwwwwwwwwwww' , 'bbbbbb', '1990-05-15', NULL, b'100'),
(37, 'yyy', NULL, '1989-03-12', 0.05, b'011'),
(41, 'xxxxxxxxxxxxxxxxxxxxxxxxxx', 'ccccccccc', '1990-05-15', 0.05, NULL),
(34, 'yyy', NULL, NULL, NULL, NULL),
(33, 'zzzzzzzzzzzzzzzzzz', 'dddddddd', '1989-03-12', 0.05, b'011'),
(24,  'wwwwwwwwwwwwwwwwwwwwwwwwwwww', 'dddddddd', '1990-05-15', 0.01,  b'101'),
(11, 'yyy', 'ccccccccc', '1999-07-23', 0.1, NULL),
(25, 'zzzzzzzzzzzzzzzzzz', 'bbb', '1989-03-12', 0.01,  b'101');
ANALYZE TABLE t1;
Table	Op	Msg_type	Msg_text
test.t1	analyze	status	Engine-independent statistics collected
test.t1	analyze	status	OK
SELECT * FROM mysql.table_stats;
db_name	table_name	cardinality
test	t1	40
SELECT * FROM mysql.column_stats;
db_name	table_name	column_name	min_value	max_value	nulls_ratio	avg_length	avg_frequency	hist_size	hist_type	histogram
test	t1	a	0	49	0.0000	4.0000	1.0000	0	NULL	NULL
test	t1	b	vvvvvvvvvvvvv	zzzzzzzzzzzzzzzzzz	0.2000	17.1250	6.4000	0	NULL	NULL
test	t1	c	aaaa	dddddddd	0.1250	6.6571	7.0000	0	NULL	NULL
test	t1	d	1989-03-12	1999-07-23	0.1500	3.0000	8.5000	0	NULL	NULL
test	t1	e	0.01	0.112	0.2250	8.0000	6.2000	0	NULL	NULL
test	t1	f	1	5	0.2000	1.0000	6.4000	0	NULL	NULL
SELECT * FROM mysql.index_stats;
db_name	table_name	index_name	prefix_arity	avg_frequency
test	t1	PRIMARY	1	1.0000
test	t1	idx1	1	6.4000
test	t1	idx1	2	1.6875
test	t1	idx2	1	7.0000
test	t1	idx2	2	2.3846
test	t1	idx3	1	8.5000
test	t1	idx4	1	6.2000
test	t1	idx4	2	1.6875
test	t1	idx4	3	1.1304
SELECT COUNT(*) FROM t1;
COUNT(*)
40
SELECT * FROM mysql.column_stats
WHERE db_name='test' AND table_name='t1' AND column_name='a';
db_name	table_name	column_name	min_value	max_value	nulls_ratio	avg_length	avg_frequency	hist_size	hist_type	histogram
test	t1	a	0	49	0.0000	4.0000	1.0000	0	NULL	NULL
SELECT MIN(t1.a), MAX(t1.a), 
(SELECT COUNT(*) FROM t1 WHERE t1.b IS NULL) /
(SELECT COUNT(*) FROM t1) AS "NULLS_RATIO(t1.a)",
(SELECT COUNT(t1.a) FROM t1) /
(SELECT COUNT(DISTINCT t1.a) FROM t1) AS "AVG_FREQUENCY(t1.a)"
FROM t1;
MIN(t1.a)	MAX(t1.a)	NULLS_RATIO(t1.a)	AVG_FREQUENCY(t1.a)
0	49	0.2000	1.0000
SELECT * FROM mysql.column_stats
WHERE db_name='test' AND table_name='t1' AND column_name='b';
db_name	table_name	column_name	min_value	max_value	nulls_ratio	avg_length	avg_frequency	hist_size	hist_type	histogram
test	t1	b	vvvvvvvvvvvvv	zzzzzzzzzzzzzzzzzz	0.2000	17.1250	6.4000	0	NULL	NULL
SELECT MIN(t1.b), MAX(t1.b), 
(SELECT COUNT(*) FROM t1 WHERE t1.b IS NULL) /
(SELECT COUNT(*) FROM t1) AS "NULLS_RATIO(t1.b)",
(SELECT COUNT(t1.b) FROM t1) /
(SELECT COUNT(DISTINCT t1.b) FROM t1) AS "AVG_FREQUENCY(t1.b)"
FROM t1;
MIN(t1.b)	MAX(t1.b)	NULLS_RATIO(t1.b)	AVG_FREQUENCY(t1.b)
vvvvvvvvvvvvv	zzzzzzzzzzzzzzzzzz	0.2000	6.4000
SELECT * FROM mysql.column_stats 
WHERE db_name='test' AND table_name='t1' AND column_name='c';
db_name	table_name	column_name	min_value	max_value	nulls_ratio	avg_length	avg_frequency	hist_size	hist_type	histogram
test	t1	c	aaaa	dddddddd	0.1250	6.6571	7.0000	0	NULL	NULL
SELECT MIN(t1.c), MAX(t1.c), 
(SELECT COUNT(*) FROM t1 WHERE t1.c IS NULL) /
(SELECT COUNT(*) FROM t1) AS "NULLS_RATIO(t1.c)",
(SELECT COUNT(t1.c) FROM t1) /
(SELECT COUNT(DISTINCT t1.c) FROM t1) AS "AVG_FREQUENCY(t1.c)"
FROM t1;
MIN(t1.c)	MAX(t1.c)	NULLS_RATIO(t1.c)	AVG_FREQUENCY(t1.c)
aaaa	dddddddd	0.1250	7.0000
SELECT * FROM mysql.column_stats
WHERE db_name='test' AND table_name='t1' AND column_name='d';
db_name	table_name	column_name	min_value	max_value	nulls_ratio	avg_length	avg_frequency	hist_size	hist_type	histogram
test	t1	d	1989-03-12	1999-07-23	0.1500	3.0000	8.5000	0	NULL	NULL
SELECT MIN(t1.d), MAX(t1.d), 
(SELECT COUNT(*) FROM t1 WHERE t1.d IS NULL) /
(SELECT COUNT(*) FROM t1) AS "NULLS_RATIO(t1.d)",
(SELECT COUNT(t1.d) FROM t1) /
(SELECT COUNT(DISTINCT t1.d) FROM t1) AS "AVG_FREQUENCY(t1.d)"
FROM t1;
MIN(t1.d)	MAX(t1.d)	NULLS_RATIO(t1.d)	AVG_FREQUENCY(t1.d)
1989-03-12	1999-07-23	0.1500	8.5000
SELECT * FROM mysql.column_stats
WHERE db_name='test' AND table_name='t1' AND column_name='e';
db_name	table_name	column_name	min_value	max_value	nulls_ratio	avg_length	avg_frequency	hist_size	hist_type	histogram
test	t1	e	0.01	0.112	0.2250	8.0000	6.2000	0	NULL	NULL
SELECT MIN(t1.e), MAX(t1.e), 
(SELECT COUNT(*) FROM t1 WHERE t1.e IS NULL) /
(SELECT COUNT(*) FROM t1) AS "NULLS_RATIO(t1.e)",
(SELECT COUNT(t1.e) FROM t1) /
(SELECT COUNT(DISTINCT t1.e) FROM t1) AS "AVG_FREQUENCY(t1.e)"
FROM t1;
MIN(t1.e)	MAX(t1.e)	NULLS_RATIO(t1.e)	AVG_FREQUENCY(t1.e)
0.01	0.112	0.2250	6.2000
SELECT * FROM mysql.index_stats
WHERE db_name='test' AND table_name='t1' AND index_name='idx1';
db_name	table_name	index_name	prefix_arity	avg_frequency
test	t1	idx1	1	6.4000
test	t1	idx1	2	1.6875
SELECT 
(SELECT COUNT(*) FROM t1 WHERE t1.b IS NOT NULL) /
(SELECT COUNT(DISTINCT t1.b) FROM t1 WHERE t1.b IS NOT NULL)
AS 'ARITY 1',
(SELECT COUNT(*) FROM t1 WHERE t1.b IS NOT NULL AND t1.e IS NOT NULL) /
(SELECT COUNT(DISTINCT t1.b, t1.e) FROM t1
WHERE t1.b IS NOT NULL AND t1.e IS NOT NULL) 
AS 'ARITY 2';
ARITY 1	ARITY 2
6.4000	1.6875
SELECT * FROM mysql.index_stats
WHERE db_name='test' AND table_name='t1' AND index_name='idx2';
db_name	table_name	index_name	prefix_arity	avg_frequency
test	t1	idx2	1	7.0000
test	t1	idx2	2	2.3846
SELECT 
(SELECT COUNT(*) FROM t1 WHERE t1.c IS NOT NULL) /
(SELECT COUNT(DISTINCT t1.c) FROM t1 WHERE t1.c IS NOT NULL) 
AS 'ARITY 1',
(SELECT COUNT(*) FROM t1 WHERE t1.c IS NOT NULL AND t1.d IS NOT NULL) /
(SELECT COUNT(DISTINCT t1.c, t1.d) FROM t1
WHERE t1.c IS NOT NULL AND t1.d IS NOT NULL)
AS 'ARITY 2';
ARITY 1	ARITY 2
7.0000	2.3846
SELECT * FROM mysql.index_stats
WHERE db_name='test' AND table_name='t1' AND index_name='idx3';
db_name	table_name	index_name	prefix_arity	avg_frequency
test	t1	idx3	1	8.5000
SELECT 
(SELECT COUNT(*) FROM t1 WHERE t1.d IS NOT NULL) /
(SELECT COUNT(DISTINCT t1.d) FROM t1 WHERE t1.d IS NOT NULL)
AS 'ARITY 1';
ARITY 1
8.5000
SELECT * FROM mysql.index_stats
WHERE db_name='test' AND table_name='t1' AND index_name='idx4';
db_name	table_name	index_name	prefix_arity	avg_frequency
test	t1	idx4	1	6.2000
test	t1	idx4	2	1.6875
test	t1	idx4	3	1.1304
SELECT 
(SELECT COUNT(*) FROM t1 WHERE t1.e IS NOT NULL) /
(SELECT COUNT(DISTINCT t1.e) FROM t1 WHERE t1.e IS NOT NULL)
AS 'ARITY 1',
(SELECT COUNT(*) FROM t1 WHERE t1.e IS NOT NULL AND t1.b IS NOT NULL) /
(SELECT COUNT(DISTINCT t1.e, t1.b) FROM t1
WHERE t1.e IS NOT NULL AND t1.b IS NOT NULL)
AS 'ARITY 2',
(SELECT COUNT(*) FROM t1
WHERE t1.e IS NOT NULL AND t1.b IS NOT NULL AND t1.d IS NOT NULL) /  
(SELECT COUNT(DISTINCT t1.e, t1.b, t1.d) FROM t1
WHERE t1.e IS NOT NULL AND t1.b IS NOT NULL AND t1.d IS NOT NULL)
AS 'ARITY 3';
ARITY 1	ARITY 2	ARITY 3
6.2000	1.6875	1.1304
DELETE FROM mysql.column_stats;
set histogram_size=4;
ANALYZE TABLE t1;
Table	Op	Msg_type	Msg_text
test.t1	analyze	status	Engine-independent statistics collected
test.t1	analyze	status	Table is already up to date
SELECT db_name, table_name, column_name,
min_value, max_value,
nulls_ratio, avg_frequency,
hist_size, hist_type, HEX(histogram)
FROM mysql.column_stats;
db_name	table_name	column_name	min_value	max_value	nulls_ratio	avg_frequency	hist_size	hist_type	HEX(histogram)
test	t1	a	0	49	0.0000	1.0000	4	SINGLE_PREC_HB	2E62A1D0
test	t1	b	vvvvvvvvvvvvv	zzzzzzzzzzzzzzzzzz	0.2000	6.4000	4	SINGLE_PREC_HB	003FBFFF
test	t1	c	aaaa	dddddddd	0.1250	7.0000	4	SINGLE_PREC_HB	0055AAFF
test	t1	d	1989-03-12	1999-07-23	0.1500	8.5000	4	SINGLE_PREC_HB	001919FF
test	t1	e	0.01	0.112	0.2250	6.2000	4	SINGLE_PREC_HB	000564E1
test	t1	f	1	5	0.2000	6.4000	4	SINGLE_PREC_HB	3F7FBFBF
DELETE FROM mysql.column_stats;
set histogram_size=8;
set histogram_type='DOUBLE_PREC_HB';
ANALYZE TABLE t1;
Table	Op	Msg_type	Msg_text
test.t1	analyze	status	Engine-independent statistics collected
test.t1	analyze	status	Table is already up to date
SELECT db_name, table_name, column_name,
min_value, max_value,
nulls_ratio, avg_frequency,
hist_size, hist_type, HEX(histogram)
FROM mysql.column_stats;
db_name	table_name	column_name	min_value	max_value	nulls_ratio	avg_frequency	hist_size	hist_type	HEX(histogram)
test	t1	a	0	49	0.0000	1.0000	8	DOUBLE_PREC_HB	052F4363F4A1F9D0
test	t1	b	vvvvvvvvvvvvv	zzzzzzzzzzzzzzzzzz	0.2000	6.4000	8	DOUBLE_PREC_HB	0000FF3FFFBFFFFF
test	t1	c	aaaa	dddddddd	0.1250	7.0000	8	DOUBLE_PREC_HB	00005555AAAAFFFF
test	t1	d	1989-03-12	1999-07-23	0.1500	8.5000	8	DOUBLE_PREC_HB	0000031A031AFFFF
test	t1	e	0.01	0.112	0.2250	6.2000	8	DOUBLE_PREC_HB	000005056464E1E1
test	t1	f	1	5	0.2000	6.4000	8	DOUBLE_PREC_HB	FF3FFF7FFFBFFFBF
DELETE FROM mysql.column_stats;
set histogram_size= 0;
set histogram_type=default;
ANALYZE TABLE t1;
Table	Op	Msg_type	Msg_text
test.t1	analyze	status	Engine-independent statistics collected
test.t1	analyze	status	Table is already up to date
CREATE TABLE t3 (
a int NOT NULL PRIMARY KEY,
b varchar(32),
c char(16),
INDEX idx (c)
) ENGINE=MYISAM;
INSERT INTO t3 VALUES
(0, NULL, NULL),
(7, 'xxxxxxxxxxxxxxxxxxxxxxxxxx', 'dddddddd'),
(17, 'vvvvvvvvvvvvv', 'aaaa'),
(1, 'vvvvvvvvvvvvv', NULL),
(12, 'wwwwwwwwwwwwwwwwwwwwwwwwwwww', 'dddddddd'),
(23, 'vvvvvvvvvvvvv', 'dddddddd'),
(8, 'vvvvvvvvvvvvv', 'aaaa'),
(22, 'xxxxxxxxxxxxxxxxxxxxxxxxxx', 'aaaa'),
(31, 'wwwwwwwwwwwwwwwwwwwwwwwwwwww', 'aaaa'),
(10, NULL, 'aaaa'),
(5, 'wwwwwwwwwwwwwwwwwwwwwwwwwwww', 'dddddddd'),
(15, 'vvvvvvvvvvvvv', 'ccccccccc'),
(30, NULL, 'bbbbbb'),
(38, 'zzzzzzzzzzzzzzzzzz', 'bbbbbb'),
(18, 'zzzzzzzzzzzzzzzzzz', 'ccccccccc'),
(9, 'yyy', 'bbbbbb'),
(29, 'vvvvvvvvvvvvv', 'dddddddd');
ANALYZE TABLE t3;
Table	Op	Msg_type	Msg_text
test.t3	analyze	status	Engine-independent statistics collected
test.t3	analyze	status	OK
SELECT * FROM mysql.table_stats;
db_name	table_name	cardinality
test	t1	40
test	t3	17
SELECT * FROM mysql.column_stats;
db_name	table_name	column_name	min_value	max_value	nulls_ratio	avg_length	avg_frequency	hist_size	hist_type	histogram
test	t1	a	0	49	0.0000	4.0000	1.0000	0	NULL	NULL
test	t1	b	vvvvvvvvvvvvv	zzzzzzzzzzzzzzzzzz	0.2000	17.1250	6.4000	0	NULL	NULL
test	t1	c	aaaa	dddddddd	0.1250	6.6571	7.0000	0	NULL	NULL
test	t1	d	1989-03-12	1999-07-23	0.1500	3.0000	8.5000	0	NULL	NULL
test	t1	e	0.01	0.112	0.2250	8.0000	6.2000	0	NULL	NULL
test	t1	f	1	5	0.2000	1.0000	6.4000	0	NULL	NULL
test	t3	a	0	38	0.0000	4.0000	1.0000	0	NULL	NULL
test	t3	b	vvvvvvvvvvvvv	zzzzzzzzzzzzzzzzzz	0.1765	18.0714	2.8000	0	NULL	NULL
test	t3	c	aaaa	dddddddd	0.1176	6.4000	3.7500	0	NULL	NULL
SELECT * FROM mysql.index_stats;
db_name	table_name	index_name	prefix_arity	avg_frequency
test	t1	PRIMARY	1	1.0000
test	t1	idx1	1	6.4000
test	t1	idx1	2	1.6875
test	t1	idx2	1	7.0000
test	t1	idx2	2	2.3846
test	t1	idx3	1	8.5000
test	t1	idx4	1	6.2000
test	t1	idx4	2	1.6875
test	t1	idx4	3	1.1304
test	t3	PRIMARY	1	1.0000
test	t3	idx	1	3.7500
ALTER TABLE t1 RENAME TO s1;
SELECT * FROM mysql.table_stats;
db_name	table_name	cardinality
test	s1	40
test	t3	17
SELECT * FROM mysql.column_stats;
db_name	table_name	column_name	min_value	max_value	nulls_ratio	avg_length	avg_frequency	hist_size	hist_type	histogram
test	s1	a	0	49	0.0000	4.0000	1.0000	0	NULL	NULL
test	s1	b	vvvvvvvvvvvvv	zzzzzzzzzzzzzzzzzz	0.2000	17.1250	6.4000	0	NULL	NULL
test	s1	c	aaaa	dddddddd	0.1250	6.6571	7.0000	0	NULL	NULL
test	s1	d	1989-03-12	1999-07-23	0.1500	3.0000	8.5000	0	NULL	NULL
test	s1	e	0.01	0.112	0.2250	8.0000	6.2000	0	NULL	NULL
test	s1	f	1	5	0.2000	1.0000	6.4000	0	NULL	NULL
test	t3	a	0	38	0.0000	4.0000	1.0000	0	NULL	NULL
test	t3	b	vvvvvvvvvvvvv	zzzzzzzzzzzzzzzzzz	0.1765	18.0714	2.8000	0	NULL	NULL
test	t3	c	aaaa	dddddddd	0.1176	6.4000	3.7500	0	NULL	NULL
SELECT * FROM mysql.index_stats;
db_name	table_name	index_name	prefix_arity	avg_frequency
test	s1	PRIMARY	1	1.0000
test	s1	idx1	1	6.4000
test	s1	idx1	2	1.6875
test	s1	idx2	1	7.0000
test	s1	idx2	2	2.3846
test	s1	idx3	1	8.5000
test	s1	idx4	1	6.2000
test	s1	idx4	2	1.6875
test	s1	idx4	3	1.1304
test	t3	PRIMARY	1	1.0000
test	t3	idx	1	3.7500
RENAME TABLE s1 TO t1;
SELECT * FROM mysql.table_stats;
db_name	table_name	cardinality
test	t1	40
test	t3	17
SELECT * FROM mysql.column_stats;
db_name	table_name	column_name	min_value	max_value	nulls_ratio	avg_length	avg_frequency	hist_size	hist_type	histogram
test	t1	a	0	49	0.0000	4.0000	1.0000	0	NULL	NULL
test	t1	b	vvvvvvvvvvvvv	zzzzzzzzzzzzzzzzzz	0.2000	17.1250	6.4000	0	NULL	NULL
test	t1	c	aaaa	dddddddd	0.1250	6.6571	7.0000	0	NULL	NULL
test	t1	d	1989-03-12	1999-07-23	0.1500	3.0000	8.5000	0	NULL	NULL
test	t1	e	0.01	0.112	0.2250	8.0000	6.2000	0	NULL	NULL
test	t1	f	1	5	0.2000	1.0000	6.4000	0	NULL	NULL
test	t3	a	0	38	0.0000	4.0000	1.0000	0	NULL	NULL
test	t3	b	vvvvvvvvvvvvv	zzzzzzzzzzzzzzzzzz	0.1765	18.0714	2.8000	0	NULL	NULL
test	t3	c	aaaa	dddddddd	0.1176	6.4000	3.7500	0	NULL	NULL
SELECT * FROM mysql.index_stats;
db_name	table_name	index_name	prefix_arity	avg_frequency
test	t1	PRIMARY	1	1.0000
test	t1	idx1	1	6.4000
test	t1	idx1	2	1.6875
test	t1	idx2	1	7.0000
test	t1	idx2	2	2.3846
test	t1	idx3	1	8.5000
test	t1	idx4	1	6.2000
test	t1	idx4	2	1.6875
test	t1	idx4	3	1.1304
test	t3	PRIMARY	1	1.0000
test	t3	idx	1	3.7500
DROP TABLE t3;
SELECT * FROM mysql.table_stats;
db_name	table_name	cardinality
test	t1	40
SELECT * FROM mysql.column_stats;
db_name	table_name	column_name	min_value	max_value	nulls_ratio	avg_length	avg_frequency	hist_size	hist_type	histogram
test	t1	a	0	49	0.0000	4.0000	1.0000	0	NULL	NULL
test	t1	b	vvvvvvvvvvvvv	zzzzzzzzzzzzzzzzzz	0.2000	17.1250	6.4000	0	NULL	NULL
test	t1	c	aaaa	dddddddd	0.1250	6.6571	7.0000	0	NULL	NULL
test	t1	d	1989-03-12	1999-07-23	0.1500	3.0000	8.5000	0	NULL	NULL
test	t1	e	0.01	0.112	0.2250	8.0000	6.2000	0	NULL	NULL
test	t1	f	1	5	0.2000	1.0000	6.4000	0	NULL	NULL
SELECT * FROM mysql.index_stats;
db_name	table_name	index_name	prefix_arity	avg_frequency
test	t1	PRIMARY	1	1.0000
test	t1	idx1	1	6.4000
test	t1	idx1	2	1.6875
test	t1	idx2	1	7.0000
test	t1	idx2	2	2.3846
test	t1	idx3	1	8.5000
test	t1	idx4	1	6.2000
test	t1	idx4	2	1.6875
test	t1	idx4	3	1.1304
CREATE TEMPORARY TABLE t0 (
a int NOT NULL PRIMARY KEY,
b varchar(32)
);
INSERT INTO t0 SELECT a,b FROM t1;
ALTER TABLE t1 CHANGE COLUMN b x varchar(32), 
CHANGE COLUMN e y double;
SHOW CREATE TABLE t1;
Table	Create Table
t1	CREATE TABLE `t1` (
  `a` int(11) NOT NULL,
  `x` varchar(32) DEFAULT NULL,
  `c` char(16) DEFAULT NULL,
  `d` date DEFAULT NULL,
  `y` double DEFAULT NULL,
  `f` bit(3) DEFAULT NULL,
  PRIMARY KEY (`a`),
  KEY `idx1` (`x`,`y`),
  KEY `idx2` (`c`,`d`),
  KEY `idx3` (`d`),
  KEY `idx4` (`y`,`x`,`d`)
) ENGINE=MyISAM DEFAULT CHARSET=latin1
SELECT * FROM mysql.column_stats;
db_name	table_name	column_name	min_value	max_value	nulls_ratio	avg_length	avg_frequency	hist_size	hist_type	histogram
test	t1	a	0	49	0.0000	4.0000	1.0000	0	NULL	NULL
test	t1	x	vvvvvvvvvvvvv	zzzzzzzzzzzzzzzzzz	0.2000	17.1250	6.4000	0	NULL	NULL
test	t1	c	aaaa	dddddddd	0.1250	6.6571	7.0000	0	NULL	NULL
test	t1	d	1989-03-12	1999-07-23	0.1500	3.0000	8.5000	0	NULL	NULL
test	t1	y	0.01	0.112	0.2250	8.0000	6.2000	0	NULL	NULL
test	t1	f	1	5	0.2000	1.0000	6.4000	0	NULL	NULL
ALTER TABLE t1 CHANGE COLUMN x b varchar(32), 
CHANGE COLUMN y e double;
SHOW CREATE TABLE t1;
Table	Create Table
t1	CREATE TABLE `t1` (
  `a` int(11) NOT NULL,
  `b` varchar(32) DEFAULT NULL,
  `c` char(16) DEFAULT NULL,
  `d` date DEFAULT NULL,
  `e` double DEFAULT NULL,
  `f` bit(3) DEFAULT NULL,
  PRIMARY KEY (`a`),
  KEY `idx1` (`b`,`e`),
  KEY `idx2` (`c`,`d`),
  KEY `idx3` (`d`),
  KEY `idx4` (`e`,`b`,`d`)
) ENGINE=MyISAM DEFAULT CHARSET=latin1
SELECT * FROM mysql.column_stats;
db_name	table_name	column_name	min_value	max_value	nulls_ratio	avg_length	avg_frequency	hist_size	hist_type	histogram
test	t1	a	0	49	0.0000	4.0000	1.0000	0	NULL	NULL
test	t1	b	vvvvvvvvvvvvv	zzzzzzzzzzzzzzzzzz	0.2000	17.1250	6.4000	0	NULL	NULL
test	t1	c	aaaa	dddddddd	0.1250	6.6571	7.0000	0	NULL	NULL
test	t1	d	1989-03-12	1999-07-23	0.1500	3.0000	8.5000	0	NULL	NULL
test	t1	e	0.01	0.112	0.2250	8.0000	6.2000	0	NULL	NULL
test	t1	f	1	5	0.2000	1.0000	6.4000	0	NULL	NULL
ALTER TABLE t1 RENAME TO s1, CHANGE COLUMN b x varchar(32);
SHOW CREATE TABLE s1;
Table	Create Table
s1	CREATE TABLE `s1` (
  `a` int(11) NOT NULL,
  `x` varchar(32) DEFAULT NULL,
  `c` char(16) DEFAULT NULL,
  `d` date DEFAULT NULL,
  `e` double DEFAULT NULL,
  `f` bit(3) DEFAULT NULL,
  PRIMARY KEY (`a`),
  KEY `idx1` (`x`,`e`),
  KEY `idx2` (`c`,`d`),
  KEY `idx3` (`d`),
  KEY `idx4` (`e`,`x`,`d`)
) ENGINE=MyISAM DEFAULT CHARSET=latin1
SELECT * FROM mysql.table_stats;
db_name	table_name	cardinality
test	s1	40
SELECT * FROM mysql.column_stats;
db_name	table_name	column_name	min_value	max_value	nulls_ratio	avg_length	avg_frequency	hist_size	hist_type	histogram
test	s1	a	0	49	0.0000	4.0000	1.0000	0	NULL	NULL
test	s1	x	vvvvvvvvvvvvv	zzzzzzzzzzzzzzzzzz	0.2000	17.1250	6.4000	0	NULL	NULL
test	s1	c	aaaa	dddddddd	0.1250	6.6571	7.0000	0	NULL	NULL
test	s1	d	1989-03-12	1999-07-23	0.1500	3.0000	8.5000	0	NULL	NULL
test	s1	e	0.01	0.112	0.2250	8.0000	6.2000	0	NULL	NULL
test	s1	f	1	5	0.2000	1.0000	6.4000	0	NULL	NULL
SELECT * FROM mysql.index_stats;
db_name	table_name	index_name	prefix_arity	avg_frequency
test	s1	PRIMARY	1	1.0000
test	s1	idx1	1	6.4000
test	s1	idx1	2	1.6875
test	s1	idx2	1	7.0000
test	s1	idx2	2	2.3846
test	s1	idx3	1	8.5000
test	s1	idx4	1	6.2000
test	s1	idx4	2	1.6875
test	s1	idx4	3	1.1304
ALTER TABLE s1 RENAME TO t1, CHANGE COLUMN x b varchar(32);
SHOW CREATE TABLE t1;
Table	Create Table
t1	CREATE TABLE `t1` (
  `a` int(11) NOT NULL,
  `b` varchar(32) DEFAULT NULL,
  `c` char(16) DEFAULT NULL,
  `d` date DEFAULT NULL,
  `e` double DEFAULT NULL,
  `f` bit(3) DEFAULT NULL,
  PRIMARY KEY (`a`),
  KEY `idx1` (`b`,`e`),
  KEY `idx2` (`c`,`d`),
  KEY `idx3` (`d`),
  KEY `idx4` (`e`,`b`,`d`)
) ENGINE=MyISAM DEFAULT CHARSET=latin1
SELECT * FROM mysql.table_stats;
db_name	table_name	cardinality
test	t1	40
SELECT * FROM mysql.column_stats;
db_name	table_name	column_name	min_value	max_value	nulls_ratio	avg_length	avg_frequency	hist_size	hist_type	histogram
test	t1	a	0	49	0.0000	4.0000	1.0000	0	NULL	NULL
test	t1	b	vvvvvvvvvvvvv	zzzzzzzzzzzzzzzzzz	0.2000	17.1250	6.4000	0	NULL	NULL
test	t1	c	aaaa	dddddddd	0.1250	6.6571	7.0000	0	NULL	NULL
test	t1	d	1989-03-12	1999-07-23	0.1500	3.0000	8.5000	0	NULL	NULL
test	t1	e	0.01	0.112	0.2250	8.0000	6.2000	0	NULL	NULL
test	t1	f	1	5	0.2000	1.0000	6.4000	0	NULL	NULL
SELECT * FROM mysql.index_stats;
db_name	table_name	index_name	prefix_arity	avg_frequency
test	t1	PRIMARY	1	1.0000
test	t1	idx1	1	6.4000
test	t1	idx1	2	1.6875
test	t1	idx2	1	7.0000
test	t1	idx2	2	2.3846
test	t1	idx3	1	8.5000
test	t1	idx4	1	6.2000
test	t1	idx4	2	1.6875
test	t1	idx4	3	1.1304
ALTER TABLE t1 CHANGE COLUMN b x varchar(30);
SHOW CREATE TABLE t1;
Table	Create Table
t1	CREATE TABLE `t1` (
  `a` int(11) NOT NULL,
  `x` varchar(30) DEFAULT NULL,
  `c` char(16) DEFAULT NULL,
  `d` date DEFAULT NULL,
  `e` double DEFAULT NULL,
  `f` bit(3) DEFAULT NULL,
  PRIMARY KEY (`a`),
  KEY `idx1` (`x`,`e`),
  KEY `idx2` (`c`,`d`),
  KEY `idx3` (`d`),
  KEY `idx4` (`e`,`x`,`d`)
) ENGINE=MyISAM DEFAULT CHARSET=latin1
SELECT * FROM mysql.column_stats;
db_name	table_name	column_name	min_value	max_value	nulls_ratio	avg_length	avg_frequency	hist_size	hist_type	histogram
test	t1	a	0	49	0.0000	4.0000	1.0000	0	NULL	NULL
test	t1	c	aaaa	dddddddd	0.1250	6.6571	7.0000	0	NULL	NULL
test	t1	d	1989-03-12	1999-07-23	0.1500	3.0000	8.5000	0	NULL	NULL
test	t1	e	0.01	0.112	0.2250	8.0000	6.2000	0	NULL	NULL
test	t1	f	1	5	0.2000	1.0000	6.4000	0	NULL	NULL
SELECT * FROM mysql.index_stats;
db_name	table_name	index_name	prefix_arity	avg_frequency
test	t1	PRIMARY	1	1.0000
test	t1	idx2	1	7.0000
test	t1	idx2	2	2.3846
test	t1	idx3	1	8.5000
ALTER TABLE t1 CHANGE COLUMN x b varchar(32);
SHOW CREATE TABLE t1;
Table	Create Table
t1	CREATE TABLE `t1` (
  `a` int(11) NOT NULL,
  `b` varchar(32) DEFAULT NULL,
  `c` char(16) DEFAULT NULL,
  `d` date DEFAULT NULL,
  `e` double DEFAULT NULL,
  `f` bit(3) DEFAULT NULL,
  PRIMARY KEY (`a`),
  KEY `idx1` (`b`,`e`),
  KEY `idx2` (`c`,`d`),
  KEY `idx3` (`d`),
  KEY `idx4` (`e`,`b`,`d`)
) ENGINE=MyISAM DEFAULT CHARSET=latin1
SELECT * FROM mysql.column_stats;
db_name	table_name	column_name	min_value	max_value	nulls_ratio	avg_length	avg_frequency	hist_size	hist_type	histogram
test	t1	a	0	49	0.0000	4.0000	1.0000	0	NULL	NULL
test	t1	c	aaaa	dddddddd	0.1250	6.6571	7.0000	0	NULL	NULL
test	t1	d	1989-03-12	1999-07-23	0.1500	3.0000	8.5000	0	NULL	NULL
test	t1	e	0.01	0.112	0.2250	8.0000	6.2000	0	NULL	NULL
test	t1	f	1	5	0.2000	1.0000	6.4000	0	NULL	NULL
SELECT * FROM mysql.index_stats;
db_name	table_name	index_name	prefix_arity	avg_frequency
test	t1	PRIMARY	1	1.0000
test	t1	idx2	1	7.0000
test	t1	idx2	2	2.3846
test	t1	idx3	1	8.5000
ANALYZE TABLE t1 PERSISTENT FOR COLUMNS(b) INDEXES(idx1, idx4);
Table	Op	Msg_type	Msg_text
test.t1	analyze	status	Engine-independent statistics collected
test.t1	analyze	status	OK
SELECT * FROM mysql.column_stats;
db_name	table_name	column_name	min_value	max_value	nulls_ratio	avg_length	avg_frequency	hist_size	hist_type	histogram
test	t1	a	0	49	0.0000	4.0000	1.0000	0	NULL	NULL
test	t1	b	vvvvvvvvvvvvv	zzzzzzzzzzzzzzzzzz	0.2000	17.1250	6.4000	0	NULL	NULL
test	t1	c	aaaa	dddddddd	0.1250	6.6571	7.0000	0	NULL	NULL
test	t1	d	1989-03-12	1999-07-23	0.1500	3.0000	8.5000	0	NULL	NULL
test	t1	e	0.01	0.112	0.2250	8.0000	6.2000	0	NULL	NULL
test	t1	f	1	5	0.2000	1.0000	6.4000	0	NULL	NULL
SELECT * FROM mysql.index_stats;
db_name	table_name	index_name	prefix_arity	avg_frequency
test	t1	PRIMARY	1	1.0000
test	t1	idx4	3	1.1304
test	t1	idx4	2	1.6875
test	t1	idx2	1	7.0000
test	t1	idx2	2	2.3846
test	t1	idx3	1	8.5000
test	t1	idx4	1	6.2000
test	t1	idx1	2	1.6875
test	t1	idx1	1	6.4000
SELECT * INTO OUTFILE 'MYSQLTEST_VARDIR/tmp/save_column_stats'
  FIELDS TERMINATED BY ',' OPTIONALLY ENCLOSED BY '"' LINES TERMINATED BY '\n'
  FROM mysql.column_stats WHERE column_name='b';
SELECT * INTO OUTFILE 'MYSQLTEST_VARDIR/tmp/save_index_stats'
  FIELDS TERMINATED BY ',' OPTIONALLY ENCLOSED BY '"' LINES TERMINATED BY '\n'
  FROM mysql.index_stats WHERE index_name IN ('idx1', 'idx4');
ALTER TABLE t1 CHANGE COLUMN b x varchar(30);
SHOW CREATE TABLE t1;
Table	Create Table
t1	CREATE TABLE `t1` (
  `a` int(11) NOT NULL,
  `x` varchar(30) DEFAULT NULL,
  `c` char(16) DEFAULT NULL,
  `d` date DEFAULT NULL,
  `e` double DEFAULT NULL,
  `f` bit(3) DEFAULT NULL,
  PRIMARY KEY (`a`),
  KEY `idx1` (`x`,`e`),
  KEY `idx2` (`c`,`d`),
  KEY `idx3` (`d`),
  KEY `idx4` (`e`,`x`,`d`)
) ENGINE=MyISAM DEFAULT CHARSET=latin1
SELECT * FROM mysql.column_stats;
db_name	table_name	column_name	min_value	max_value	nulls_ratio	avg_length	avg_frequency	hist_size	hist_type	histogram
test	t1	a	0	49	0.0000	4.0000	1.0000	0	NULL	NULL
test	t1	c	aaaa	dddddddd	0.1250	6.6571	7.0000	0	NULL	NULL
test	t1	d	1989-03-12	1999-07-23	0.1500	3.0000	8.5000	0	NULL	NULL
test	t1	e	0.01	0.112	0.2250	8.0000	6.2000	0	NULL	NULL
test	t1	f	1	5	0.2000	1.0000	6.4000	0	NULL	NULL
SELECT * FROM mysql.index_stats;
db_name	table_name	index_name	prefix_arity	avg_frequency
test	t1	PRIMARY	1	1.0000
test	t1	idx2	1	7.0000
test	t1	idx2	2	2.3846
test	t1	idx3	1	8.5000
ALTER TABLE t1 CHANGE COLUMN x b varchar(32);
SHOW CREATE TABLE t1;
Table	Create Table
t1	CREATE TABLE `t1` (
  `a` int(11) NOT NULL,
  `b` varchar(32) DEFAULT NULL,
  `c` char(16) DEFAULT NULL,
  `d` date DEFAULT NULL,
  `e` double DEFAULT NULL,
  `f` bit(3) DEFAULT NULL,
  PRIMARY KEY (`a`),
  KEY `idx1` (`b`,`e`),
  KEY `idx2` (`c`,`d`),
  KEY `idx3` (`d`),
  KEY `idx4` (`e`,`b`,`d`)
) ENGINE=MyISAM DEFAULT CHARSET=latin1
SELECT * FROM mysql.column_stats;
db_name	table_name	column_name	min_value	max_value	nulls_ratio	avg_length	avg_frequency	hist_size	hist_type	histogram
test	t1	a	0	49	0.0000	4.0000	1.0000	0	NULL	NULL
test	t1	c	aaaa	dddddddd	0.1250	6.6571	7.0000	0	NULL	NULL
test	t1	d	1989-03-12	1999-07-23	0.1500	3.0000	8.5000	0	NULL	NULL
test	t1	e	0.01	0.112	0.2250	8.0000	6.2000	0	NULL	NULL
test	t1	f	1	5	0.2000	1.0000	6.4000	0	NULL	NULL
SELECT * FROM mysql.index_stats;
db_name	table_name	index_name	prefix_arity	avg_frequency
test	t1	PRIMARY	1	1.0000
test	t1	idx2	1	7.0000
test	t1	idx2	2	2.3846
test	t1	idx3	1	8.5000
LOAD DATA INFILE 'MYSQLTEST_VARDIR/tmp/save_column_stats'
  INTO TABLE mysql.column_stats
FIELDS TERMINATED BY ',' OPTIONALLY ENCLOSED BY '"' LINES TERMINATED BY '\n';
LOAD DATA INFILE 'MYSQLTEST_VARDIR/tmp/save_index_stats'
  INTO TABLE mysql.index_stats
FIELDS TERMINATED BY ',' OPTIONALLY ENCLOSED BY '"' LINES TERMINATED BY '\n';
SELECT * FROM mysql.column_stats;
db_name	table_name	column_name	min_value	max_value	nulls_ratio	avg_length	avg_frequency	hist_size	hist_type	histogram
test	t1	a	0	49	0.0000	4.0000	1.0000	0	NULL	NULL
test	t1	b	vvvvvvvvvvvvv	zzzzzzzzzzzzzzzzzz	0.2000	17.1250	6.4000	0	NULL	NULL
test	t1	c	aaaa	dddddddd	0.1250	6.6571	7.0000	0	NULL	NULL
test	t1	d	1989-03-12	1999-07-23	0.1500	3.0000	8.5000	0	NULL	NULL
test	t1	e	0.01	0.112	0.2250	8.0000	6.2000	0	NULL	NULL
test	t1	f	1	5	0.2000	1.0000	6.4000	0	NULL	NULL
SELECT * FROM mysql.index_stats;
db_name	table_name	index_name	prefix_arity	avg_frequency
test	t1	PRIMARY	1	1.0000
test	t1	idx4	3	1.1304
test	t1	idx2	1	7.0000
test	t1	idx2	2	2.3846
test	t1	idx3	1	8.5000
test	t1	idx4	2	1.6875
test	t1	idx4	1	6.2000
test	t1	idx1	2	1.6875
test	t1	idx1	1	6.4000
ALTER TABLE t1 DROP COLUMN b;
SHOW CREATE TABLE t1;
Table	Create Table
t1	CREATE TABLE `t1` (
  `a` int(11) NOT NULL,
  `c` char(16) DEFAULT NULL,
  `d` date DEFAULT NULL,
  `e` double DEFAULT NULL,
  `f` bit(3) DEFAULT NULL,
  PRIMARY KEY (`a`),
  KEY `idx1` (`e`),
  KEY `idx2` (`c`,`d`),
  KEY `idx3` (`d`),
  KEY `idx4` (`e`,`d`)
) ENGINE=MyISAM DEFAULT CHARSET=latin1
SELECT * FROM mysql.column_stats;
db_name	table_name	column_name	min_value	max_value	nulls_ratio	avg_length	avg_frequency	hist_size	hist_type	histogram
test	t1	a	0	49	0.0000	4.0000	1.0000	0	NULL	NULL
test	t1	c	aaaa	dddddddd	0.1250	6.6571	7.0000	0	NULL	NULL
test	t1	d	1989-03-12	1999-07-23	0.1500	3.0000	8.5000	0	NULL	NULL
test	t1	e	0.01	0.112	0.2250	8.0000	6.2000	0	NULL	NULL
test	t1	f	1	5	0.2000	1.0000	6.4000	0	NULL	NULL
SELECT * FROM mysql.index_stats;
db_name	table_name	index_name	prefix_arity	avg_frequency
test	t1	PRIMARY	1	1.0000
test	t1	idx2	1	7.0000
test	t1	idx2	2	2.3846
test	t1	idx3	1	8.5000
DROP INDEX idx2 ON t1;
SHOW CREATE TABLE t1;
Table	Create Table
t1	CREATE TABLE `t1` (
  `a` int(11) NOT NULL,
  `c` char(16) DEFAULT NULL,
  `d` date DEFAULT NULL,
  `e` double DEFAULT NULL,
  `f` bit(3) DEFAULT NULL,
  PRIMARY KEY (`a`),
  KEY `idx1` (`e`),
  KEY `idx3` (`d`),
  KEY `idx4` (`e`,`d`)
) ENGINE=MyISAM DEFAULT CHARSET=latin1
SELECT * FROM mysql.index_stats;
db_name	table_name	index_name	prefix_arity	avg_frequency
test	t1	PRIMARY	1	1.0000
test	t1	idx3	1	8.5000
DROP INDEX idx1 ON t1;
DROP INDEX idx4 ON t1;
SHOW CREATE TABLE t1;
Table	Create Table
t1	CREATE TABLE `t1` (
  `a` int(11) NOT NULL,
  `c` char(16) DEFAULT NULL,
  `d` date DEFAULT NULL,
  `e` double DEFAULT NULL,
  `f` bit(3) DEFAULT NULL,
  PRIMARY KEY (`a`),
  KEY `idx3` (`d`)
) ENGINE=MyISAM DEFAULT CHARSET=latin1
ALTER TABLE t1 ADD COLUMN b varchar(32);
CREATE INDEX idx1 ON t1(b, e);
CREATE INDEX idx2 ON t1(c, d);
CREATE INDEX idx4 ON t1(e, b, d);
SHOW CREATE TABLE t1;
Table	Create Table
t1	CREATE TABLE `t1` (
  `a` int(11) NOT NULL,
  `c` char(16) DEFAULT NULL,
  `d` date DEFAULT NULL,
  `e` double DEFAULT NULL,
  `f` bit(3) DEFAULT NULL,
  `b` varchar(32) DEFAULT NULL,
  PRIMARY KEY (`a`),
  KEY `idx3` (`d`),
  KEY `idx1` (`b`,`e`),
  KEY `idx2` (`c`,`d`),
  KEY `idx4` (`e`,`b`,`d`)
) ENGINE=MyISAM DEFAULT CHARSET=latin1
SELECT * FROM mysql.column_stats;
db_name	table_name	column_name	min_value	max_value	nulls_ratio	avg_length	avg_frequency	hist_size	hist_type	histogram
test	t1	a	0	49	0.0000	4.0000	1.0000	0	NULL	NULL
test	t1	c	aaaa	dddddddd	0.1250	6.6571	7.0000	0	NULL	NULL
test	t1	d	1989-03-12	1999-07-23	0.1500	3.0000	8.5000	0	NULL	NULL
test	t1	e	0.01	0.112	0.2250	8.0000	6.2000	0	NULL	NULL
test	t1	f	1	5	0.2000	1.0000	6.4000	0	NULL	NULL
SELECT * FROM mysql.index_stats;
db_name	table_name	index_name	prefix_arity	avg_frequency
test	t1	PRIMARY	1	1.0000
test	t1	idx3	1	8.5000
ANALYZE TABLE t1 PERSISTENT FOR COLUMNS(b) INDEXES(idx1, idx2, idx4);
Table	Op	Msg_type	Msg_text
test.t1	analyze	status	Engine-independent statistics collected
test.t1	analyze	status	OK
SELECT * FROM mysql.column_stats;
db_name	table_name	column_name	min_value	max_value	nulls_ratio	avg_length	avg_frequency	hist_size	hist_type	histogram
test	t1	a	0	49	0.0000	4.0000	1.0000	0	NULL	NULL
test	t1	b	NULL	NULL	1.0000	NULL	NULL	0	NULL	NULL
test	t1	c	aaaa	dddddddd	0.1250	6.6571	7.0000	0	NULL	NULL
test	t1	d	1989-03-12	1999-07-23	0.1500	3.0000	8.5000	0	NULL	NULL
test	t1	e	0.01	0.112	0.2250	8.0000	6.2000	0	NULL	NULL
test	t1	f	1	5	0.2000	1.0000	6.4000	0	NULL	NULL
SELECT * FROM mysql.index_stats;
db_name	table_name	index_name	prefix_arity	avg_frequency
test	t1	PRIMARY	1	1.0000
test	t1	idx2	1	7.0000
test	t1	idx1	2	NULL
test	t1	idx1	1	NULL
test	t1	idx3	1	8.5000
test	t1	idx2	2	2.3846
test	t1	idx4	1	6.2000
test	t1	idx4	2	NULL
test	t1	idx4	3	NULL
UPDATE t1 SET b=(SELECT b FROM t0 WHERE t0.a= t1.a);
ANALYZE TABLE t1 PERSISTENT FOR COLUMNS(b) INDEXES(idx1, idx2, idx4);
Table	Op	Msg_type	Msg_text
test.t1	analyze	status	Engine-independent statistics collected
test.t1	analyze	status	OK
SELECT * FROM mysql.column_stats;
db_name	table_name	column_name	min_value	max_value	nulls_ratio	avg_length	avg_frequency	hist_size	hist_type	histogram
test	t1	a	0	49	0.0000	4.0000	1.0000	0	NULL	NULL
test	t1	b	vvvvvvvvvvvvv	zzzzzzzzzzzzzzzzzz	0.2000	17.1250	6.4000	0	NULL	NULL
test	t1	c	aaaa	dddddddd	0.1250	6.6571	7.0000	0	NULL	NULL
test	t1	d	1989-03-12	1999-07-23	0.1500	3.0000	8.5000	0	NULL	NULL
test	t1	e	0.01	0.112	0.2250	8.0000	6.2000	0	NULL	NULL
test	t1	f	1	5	0.2000	1.0000	6.4000	0	NULL	NULL
SELECT * FROM mysql.index_stats;
db_name	table_name	index_name	prefix_arity	avg_frequency
test	t1	PRIMARY	1	1.0000
test	t1	idx2	1	7.0000
test	t1	idx1	2	1.6875
test	t1	idx1	1	6.4000
test	t1	idx3	1	8.5000
test	t1	idx2	2	2.3846
test	t1	idx4	1	6.2000
test	t1	idx4	2	1.6875
test	t1	idx4	3	1.1304
ALTER TABLE t1 DROP COLUMN b,
DROP INDEX idx1, DROP INDEX idx2, DROP INDEX idx4;
SHOW CREATE TABLE t1;
Table	Create Table
t1	CREATE TABLE `t1` (
  `a` int(11) NOT NULL,
  `c` char(16) DEFAULT NULL,
  `d` date DEFAULT NULL,
  `e` double DEFAULT NULL,
  `f` bit(3) DEFAULT NULL,
  PRIMARY KEY (`a`),
  KEY `idx3` (`d`)
) ENGINE=MyISAM DEFAULT CHARSET=latin1
SELECT * FROM mysql.column_stats;
db_name	table_name	column_name	min_value	max_value	nulls_ratio	avg_length	avg_frequency	hist_size	hist_type	histogram
test	t1	a	0	49	0.0000	4.0000	1.0000	0	NULL	NULL
test	t1	c	aaaa	dddddddd	0.1250	6.6571	7.0000	0	NULL	NULL
test	t1	d	1989-03-12	1999-07-23	0.1500	3.0000	8.5000	0	NULL	NULL
test	t1	e	0.01	0.112	0.2250	8.0000	6.2000	0	NULL	NULL
test	t1	f	1	5	0.2000	1.0000	6.4000	0	NULL	NULL
SELECT * FROM mysql.index_stats;
db_name	table_name	index_name	prefix_arity	avg_frequency
test	t1	PRIMARY	1	1.0000
test	t1	idx3	1	8.5000
ALTER TABLE t1 ADD COLUMN b varchar(32);
ALTER TABLE t1 
ADD INDEX idx1 (b, e), ADD INDEX idx2 (c, d), ADD INDEX idx4 (e, b, d);
UPDATE t1 SET b=(SELECT b FROM t0 WHERE t0.a= t1.a);
SHOW CREATE TABLE t1;
Table	Create Table
t1	CREATE TABLE `t1` (
  `a` int(11) NOT NULL,
  `c` char(16) DEFAULT NULL,
  `d` date DEFAULT NULL,
  `e` double DEFAULT NULL,
  `f` bit(3) DEFAULT NULL,
  `b` varchar(32) DEFAULT NULL,
  PRIMARY KEY (`a`),
  KEY `idx3` (`d`),
  KEY `idx1` (`b`,`e`),
  KEY `idx2` (`c`,`d`),
  KEY `idx4` (`e`,`b`,`d`)
) ENGINE=MyISAM DEFAULT CHARSET=latin1
SELECT * FROM mysql.column_stats;
db_name	table_name	column_name	min_value	max_value	nulls_ratio	avg_length	avg_frequency	hist_size	hist_type	histogram
test	t1	a	0	49	0.0000	4.0000	1.0000	0	NULL	NULL
test	t1	c	aaaa	dddddddd	0.1250	6.6571	7.0000	0	NULL	NULL
test	t1	d	1989-03-12	1999-07-23	0.1500	3.0000	8.5000	0	NULL	NULL
test	t1	e	0.01	0.112	0.2250	8.0000	6.2000	0	NULL	NULL
test	t1	f	1	5	0.2000	1.0000	6.4000	0	NULL	NULL
SELECT * FROM mysql.index_stats;
db_name	table_name	index_name	prefix_arity	avg_frequency
test	t1	PRIMARY	1	1.0000
test	t1	idx3	1	8.5000
ANALYZE TABLE t1 PERSISTENT FOR COLUMNS(b) INDEXES(idx1, idx2, idx4);
Table	Op	Msg_type	Msg_text
test.t1	analyze	status	Engine-independent statistics collected
test.t1	analyze	status	OK
SELECT * FROM mysql.column_stats;
db_name	table_name	column_name	min_value	max_value	nulls_ratio	avg_length	avg_frequency	hist_size	hist_type	histogram
test	t1	a	0	49	0.0000	4.0000	1.0000	0	NULL	NULL
test	t1	b	vvvvvvvvvvvvv	zzzzzzzzzzzzzzzzzz	0.2000	17.1250	6.4000	0	NULL	NULL
test	t1	c	aaaa	dddddddd	0.1250	6.6571	7.0000	0	NULL	NULL
test	t1	d	1989-03-12	1999-07-23	0.1500	3.0000	8.5000	0	NULL	NULL
test	t1	e	0.01	0.112	0.2250	8.0000	6.2000	0	NULL	NULL
test	t1	f	1	5	0.2000	1.0000	6.4000	0	NULL	NULL
SELECT * FROM mysql.index_stats;
db_name	table_name	index_name	prefix_arity	avg_frequency
test	t1	PRIMARY	1	1.0000
test	t1	idx4	1	6.2000
test	t1	idx4	2	1.6875
test	t1	idx3	1	8.5000
test	t1	idx2	2	2.3846
test	t1	idx2	1	7.0000
test	t1	idx1	2	1.6875
test	t1	idx1	1	6.4000
test	t1	idx4	3	1.1304
DELETE FROM mysql.table_stats;
DELETE FROM mysql.column_stats;
DELETE FROM mysql.index_stats;
ANALYZE TABLE t1 PERSISTENT FOR COLUMNS() INDEXES();
Table	Op	Msg_type	Msg_text
test.t1	analyze	status	Engine-independent statistics collected
test.t1	analyze	status	Table is already up to date
SELECT * FROM mysql.table_stats;
db_name	table_name	cardinality
test	t1	40
SELECT * FROM mysql.column_stats;
db_name	table_name	column_name	min_value	max_value	nulls_ratio	avg_length	avg_frequency	hist_size	hist_type	histogram
SELECT * FROM mysql.index_stats;
db_name	table_name	index_name	prefix_arity	avg_frequency
ANALYZE TABLE t1 PERSISTENT FOR COLUMNS(c,e,b) INDEXES(idx2,idx4);
Table	Op	Msg_type	Msg_text
test.t1	analyze	status	Engine-independent statistics collected
test.t1	analyze	status	Table is already up to date
SELECT * FROM mysql.table_stats;
db_name	table_name	cardinality
test	t1	40
SELECT * FROM mysql.column_stats;
db_name	table_name	column_name	min_value	max_value	nulls_ratio	avg_length	avg_frequency	hist_size	hist_type	histogram
test	t1	c	aaaa	dddddddd	0.1250	6.6571	7.0000	0	NULL	NULL
test	t1	e	0.01	0.112	0.2250	8.0000	6.2000	0	NULL	NULL
test	t1	b	vvvvvvvvvvvvv	zzzzzzzzzzzzzzzzzz	0.2000	17.1250	6.4000	0	NULL	NULL
SELECT * FROM mysql.index_stats;
db_name	table_name	index_name	prefix_arity	avg_frequency
test	t1	idx2	1	7.0000
test	t1	idx2	2	2.3846
test	t1	idx4	1	6.2000
test	t1	idx4	2	1.6875
test	t1	idx4	3	1.1304
DELETE FROM mysql.index_stats WHERE table_name='t1' AND index_name='primary';
SELECT * FROM mysql.index_stats;
db_name	table_name	index_name	prefix_arity	avg_frequency
test	t1	idx2	1	7.0000
test	t1	idx2	2	2.3846
test	t1	idx4	1	6.2000
test	t1	idx4	2	1.6875
test	t1	idx4	3	1.1304
ANALYZE TABLE t1 PERSISTENT FOR COLUMNS() INDEXES(primary);
Table	Op	Msg_type	Msg_text
test.t1	analyze	status	Engine-independent statistics collected
test.t1	analyze	status	Table is already up to date
SELECT * FROM mysql.index_stats;
db_name	table_name	index_name	prefix_arity	avg_frequency
test	t1	idx2	1	7.0000
test	t1	idx2	2	2.3846
test	t1	idx4	1	6.2000
test	t1	idx4	2	1.6875
test	t1	idx4	3	1.1304
test	t1	PRIMARY	1	1.0000
DELETE FROM mysql.table_stats;
DELETE FROM mysql.column_stats;
DELETE FROM mysql.index_stats;
ANALYZE TABLE t1 PERSISTENT FOR COLUMNS ALL INDEXES ALL;
Table	Op	Msg_type	Msg_text
test.t1	analyze	status	Engine-independent statistics collected
test.t1	analyze	status	Table is already up to date
SELECT * FROM mysql.table_stats;
db_name	table_name	cardinality
test	t1	40
SELECT * FROM mysql.column_stats;
db_name	table_name	column_name	min_value	max_value	nulls_ratio	avg_length	avg_frequency	hist_size	hist_type	histogram
test	t1	a	0	49	0.0000	4.0000	1.0000	0	NULL	NULL
test	t1	c	aaaa	dddddddd	0.1250	6.6571	7.0000	0	NULL	NULL
test	t1	d	1989-03-12	1999-07-23	0.1500	3.0000	8.5000	0	NULL	NULL
test	t1	e	0.01	0.112	0.2250	8.0000	6.2000	0	NULL	NULL
test	t1	f	1	5	0.2000	1.0000	6.4000	0	NULL	NULL
test	t1	b	vvvvvvvvvvvvv	zzzzzzzzzzzzzzzzzz	0.2000	17.1250	6.4000	0	NULL	NULL
SELECT * FROM mysql.index_stats;
db_name	table_name	index_name	prefix_arity	avg_frequency
test	t1	PRIMARY	1	1.0000
test	t1	idx3	1	8.5000
test	t1	idx1	1	6.4000
test	t1	idx1	2	1.6875
test	t1	idx2	1	7.0000
test	t1	idx2	2	2.3846
test	t1	idx4	1	6.2000
test	t1	idx4	2	1.6875
test	t1	idx4	3	1.1304
CREATE TABLE t2 LIKE t1;
ALTER TABLE t2 ENGINE=InnoDB;
INSERT INTO t2 SELECT * FROM t1;
set optimizer_switch='extended_keys=off';
ANALYZE TABLE t2;
Table	Op	Msg_type	Msg_text
test.t2	analyze	status	Engine-independent statistics collected
test.t2	analyze	status	OK
SELECT * FROM mysql.table_stats;
db_name	table_name	cardinality
test	t1	40
test	t2	40
SELECT * FROM mysql.column_stats ORDER BY column_name;
db_name	table_name	column_name	min_value	max_value	nulls_ratio	avg_length	avg_frequency	hist_size	hist_type	histogram
test	t1	a	0	49	0.0000	4.0000	1.0000	0	NULL	NULL
test	t2	a	0	49	0.0000	4.0000	1.0000	0	NULL	NULL
test	t1	b	vvvvvvvvvvvvv	zzzzzzzzzzzzzzzzzz	0.2000	17.1250	6.4000	0	NULL	NULL
test	t2	b	vvvvvvvvvvvvv	zzzzzzzzzzzzzzzzzz	0.2000	17.1250	6.4000	0	NULL	NULL
test	t1	c	aaaa	dddddddd	0.1250	6.6571	7.0000	0	NULL	NULL
test	t2	c	aaaa	dddddddd	0.1250	6.6571	7.0000	0	NULL	NULL
test	t1	d	1989-03-12	1999-07-23	0.1500	3.0000	8.5000	0	NULL	NULL
test	t2	d	1989-03-12	1999-07-23	0.1500	3.0000	8.5000	0	NULL	NULL
test	t1	e	0.01	0.112	0.2250	8.0000	6.2000	0	NULL	NULL
test	t2	e	0.01	0.112	0.2250	8.0000	6.2000	0	NULL	NULL
test	t1	f	1	5	0.2000	1.0000	6.4000	0	NULL	NULL
test	t2	f	1	5	0.2000	1.0000	6.4000	0	NULL	NULL
SELECT * FROM mysql.index_stats ORDER BY index_name, prefix_arity, table_name;
db_name	table_name	index_name	prefix_arity	avg_frequency
test	t1	PRIMARY	1	1.0000
test	t2	PRIMARY	1	1.0000
test	t1	idx1	1	6.4000
test	t2	idx1	1	6.4000
test	t1	idx1	2	1.6875
test	t2	idx1	2	1.6875
test	t1	idx2	1	7.0000
test	t2	idx2	1	7.0000
test	t1	idx2	2	2.3846
test	t2	idx2	2	2.3846
test	t1	idx3	1	8.5000
test	t2	idx3	1	8.5000
test	t1	idx4	1	6.2000
test	t2	idx4	1	6.2000
test	t1	idx4	2	1.6875
test	t2	idx4	2	1.6875
test	t1	idx4	3	1.1304
test	t2	idx4	3	1.1304
DELETE FROM mysql.table_stats;
DELETE FROM mysql.column_stats;
DELETE FROM mysql.index_stats;
set optimizer_switch='extended_keys=on';
ANALYZE TABLE t2;
Table	Op	Msg_type	Msg_text
test.t2	analyze	status	Engine-independent statistics collected
test.t2	analyze	status	OK
SELECT * FROM mysql.table_stats;
db_name	table_name	cardinality
test	t2	40
SELECT * FROM mysql.column_stats ORDER BY column_name;
db_name	table_name	column_name	min_value	max_value	nulls_ratio	avg_length	avg_frequency	hist_size	hist_type	histogram
test	t2	a	0	49	0.0000	4.0000	1.0000	0	NULL	NULL
test	t2	b	vvvvvvvvvvvvv	zzzzzzzzzzzzzzzzzz	0.2000	17.1250	6.4000	0	NULL	NULL
test	t2	c	aaaa	dddddddd	0.1250	6.6571	7.0000	0	NULL	NULL
test	t2	d	1989-03-12	1999-07-23	0.1500	3.0000	8.5000	0	NULL	NULL
test	t2	e	0.01	0.112	0.2250	8.0000	6.2000	0	NULL	NULL
test	t2	f	1	5	0.2000	1.0000	6.4000	0	NULL	NULL
SELECT * FROM mysql.index_stats ORDER BY index_name, prefix_arity, table_name;
db_name	table_name	index_name	prefix_arity	avg_frequency
test	t2	PRIMARY	1	1.0000
test	t2	idx1	1	6.4000
test	t2	idx1	2	1.6875
test	t2	idx1	3	1.0000
test	t2	idx2	1	7.0000
test	t2	idx2	2	2.3846
test	t2	idx2	3	1.0000
test	t2	idx3	1	8.5000
test	t2	idx3	2	1.0000
test	t2	idx4	1	6.2000
test	t2	idx4	2	1.6875
test	t2	idx4	3	1.1304
test	t2	idx4	4	1.0000
ALTER TABLE t2 DROP PRIMARY KEY, DROP INDEX idx1;
SELECT * FROM mysql.index_stats ORDER BY index_name, prefix_arity, table_name;
db_name	table_name	index_name	prefix_arity	avg_frequency
test	t2	idx2	1	7.0000
test	t2	idx2	2	2.3846
test	t2	idx3	1	8.5000
test	t2	idx4	1	6.2000
test	t2	idx4	2	1.6875
test	t2	idx4	3	1.1304
UPDATE t2 SET b=0 WHERE b IS NULL;
ALTER TABLE t2 ADD PRIMARY KEY (a,b);
SELECT * FROM mysql.index_stats ORDER BY index_name, prefix_arity, table_name;
db_name	table_name	index_name	prefix_arity	avg_frequency
test	t2	idx2	1	7.0000
test	t2	idx2	2	2.3846
test	t2	idx3	1	8.5000
test	t2	idx4	1	6.2000
test	t2	idx4	2	1.6875
test	t2	idx4	3	1.1304
ANALYZE TABLE t2 PERSISTENT FOR COLUMNS() INDEXES ALL;
Table	Op	Msg_type	Msg_text
test.t2	analyze	status	Engine-independent statistics collected
test.t2	analyze	status	OK
SELECT * FROM mysql.index_stats ORDER BY index_name, prefix_arity, table_name;
db_name	table_name	index_name	prefix_arity	avg_frequency
test	t2	PRIMARY	1	1.0000
test	t2	PRIMARY	2	1.0000
test	t2	idx2	1	7.0000
test	t2	idx2	2	2.3846
test	t2	idx2	3	1.0000
test	t2	idx2	4	1.0000
test	t2	idx3	1	8.5000
test	t2	idx3	2	1.0000
test	t2	idx3	3	1.0000
test	t2	idx4	1	6.2000
test	t2	idx4	2	1.7222
test	t2	idx4	3	1.1154
test	t2	idx4	4	1.0000
ALTER TABLE t2 CHANGE COLUMN b b varchar(30);
SELECT * FROM mysql.index_stats ORDER BY index_name, prefix_arity, table_name;
db_name	table_name	index_name	prefix_arity	avg_frequency
test	t2	idx2	1	7.0000
test	t2	idx2	2	2.3846
test	t2	idx3	1	8.5000
ANALYZE TABLE t2 PERSISTENT FOR COLUMNS ALL INDEXES ALL;
Table	Op	Msg_type	Msg_text
test.t2	analyze	status	Engine-independent statistics collected
test.t2	analyze	status	OK
SELECT * FROM mysql.index_stats ORDER BY index_name, prefix_arity, table_name;
db_name	table_name	index_name	prefix_arity	avg_frequency
test	t2	PRIMARY	1	1.0000
test	t2	PRIMARY	2	1.0000
test	t2	idx2	1	7.0000
test	t2	idx2	2	2.3846
test	t2	idx2	3	1.0000
test	t2	idx2	4	1.0000
test	t2	idx3	1	8.5000
test	t2	idx3	2	1.0000
test	t2	idx3	3	1.0000
test	t2	idx4	1	6.2000
test	t2	idx4	2	1.7222
test	t2	idx4	3	1.1154
test	t2	idx4	4	1.0000
ALTER TABLE t2 CHANGE COLUMN b b varchar(32);
SELECT * FROM mysql.index_stats ORDER BY index_name, prefix_arity, table_name;
db_name	table_name	index_name	prefix_arity	avg_frequency
test	t2	PRIMARY	1	1.0000
test	t2	PRIMARY	2	1.0000
test	t2	idx2	1	7.0000
test	t2	idx2	2	2.3846
test	t2	idx2	3	1.0000
test	t2	idx2	4	1.0000
test	t2	idx3	1	8.5000
test	t2	idx3	2	1.0000
test	t2	idx3	3	1.0000
test	t2	idx4	1	6.2000
test	t2	idx4	2	1.7222
test	t2	idx4	3	1.1154
test	t2	idx4	4	1.0000
ANALYZE TABLE t2 PERSISTENT FOR COLUMNS ALL INDEXES ALL;
Table	Op	Msg_type	Msg_text
test.t2	analyze	status	Engine-independent statistics collected
test.t2	analyze	status	OK
SELECT * FROM mysql.index_stats ORDER BY index_name, prefix_arity, table_name;
db_name	table_name	index_name	prefix_arity	avg_frequency
test	t2	PRIMARY	1	1.0000
test	t2	PRIMARY	2	1.0000
test	t2	idx2	1	7.0000
test	t2	idx2	2	2.3846
test	t2	idx2	3	1.0000
test	t2	idx2	4	1.0000
test	t2	idx3	1	8.5000
test	t2	idx3	2	1.0000
test	t2	idx3	3	1.0000
test	t2	idx4	1	6.2000
test	t2	idx4	2	1.7222
test	t2	idx4	3	1.1154
test	t2	idx4	4	1.0000
ALTER TABLE t2 DROP COLUMN b;
SELECT * FROM mysql.index_stats ORDER BY index_name, prefix_arity, table_name;
db_name	table_name	index_name	prefix_arity	avg_frequency
test	t2	idx2	1	7.0000
test	t2	idx2	2	2.3846
test	t2	idx3	1	8.5000
ANALYZE TABLE t2 PERSISTENT FOR COLUMNS() INDEXES ALL;
Table	Op	Msg_type	Msg_text
test.t2	analyze	status	Engine-independent statistics collected
test.t2	analyze	status	OK
SELECT * FROM mysql.index_stats ORDER BY index_name, prefix_arity, table_name;
db_name	table_name	index_name	prefix_arity	avg_frequency
test	t2	PRIMARY	1	1.0000
test	t2	idx2	1	7.0000
test	t2	idx2	2	2.3846
test	t2	idx2	3	1.0000
test	t2	idx3	1	8.5000
test	t2	idx3	2	1.0000
test	t2	idx4	1	6.2000
test	t2	idx4	2	2.2308
test	t2	idx4	3	1.0000
set optimizer_switch='extended_keys=off';
ALTER TABLE t1
DROP INDEX idx1,
DROP INDEX idx4;
ALTER TABLE t1
MODIFY COLUMN b text,
ADD INDEX idx1 (b(4), e), 
ADD INDEX idx4 (e, b(4), d);
SELECT * FROM mysql.column_stats;
db_name	table_name	column_name	min_value	max_value	nulls_ratio	avg_length	avg_frequency	hist_size	hist_type	histogram
test	t2	a	0	49	0.0000	4.0000	1.0000	0	NULL	NULL
test	t2	c	aaaa	dddddddd	0.1250	6.6571	7.0000	0	NULL	NULL
test	t2	d	1989-03-12	1999-07-23	0.1500	3.0000	8.5000	0	NULL	NULL
test	t2	e	0.01	0.112	0.2250	8.0000	6.2000	0	NULL	NULL
test	t2	f	1	5	0.2000	1.0000	6.4000	0	NULL	NULL
SELECT * FROM mysql.index_stats;
db_name	table_name	index_name	prefix_arity	avg_frequency
test	t2	idx3	1	8.5000
test	t2	idx2	1	7.0000
test	t2	idx2	2	2.3846
test	t2	idx2	3	1.0000
test	t2	idx4	1	6.2000
test	t2	idx4	2	2.2308
test	t2	idx4	3	1.0000
test	t2	idx3	2	1.0000
test	t2	PRIMARY	1	1.0000
ANALYZE TABLE t1;
Table	Op	Msg_type	Msg_text
test.t1	analyze	status	Engine-independent statistics collected
test.t1	analyze	Warning	Engine-independent statistics are not collected for column 'b'
test.t1	analyze	status	OK
SELECT * FROM mysql.column_stats;
db_name	table_name	column_name	min_value	max_value	nulls_ratio	avg_length	avg_frequency	hist_size	hist_type	histogram
test	t2	a	0	49	0.0000	4.0000	1.0000	0	NULL	NULL
test	t2	c	aaaa	dddddddd	0.1250	6.6571	7.0000	0	NULL	NULL
test	t2	d	1989-03-12	1999-07-23	0.1500	3.0000	8.5000	0	NULL	NULL
test	t2	e	0.01	0.112	0.2250	8.0000	6.2000	0	NULL	NULL
test	t2	f	1	5	0.2000	1.0000	6.4000	0	NULL	NULL
test	t1	a	0	49	0.0000	4.0000	1.0000	0	NULL	NULL
test	t1	c	aaaa	dddddddd	0.1250	6.6571	7.0000	0	NULL	NULL
test	t1	d	1989-03-12	1999-07-23	0.1500	3.0000	8.5000	0	NULL	NULL
test	t1	e	0.01	0.112	0.2250	8.0000	6.2000	0	NULL	NULL
test	t1	f	1	5	0.2000	1.0000	6.4000	0	NULL	NULL
SELECT * FROM mysql.index_stats;
db_name	table_name	index_name	prefix_arity	avg_frequency
test	t1	idx2	1	7.0000
test	t2	idx3	1	8.5000
test	t1	idx3	1	8.5000
test	t1	PRIMARY	1	1.0000
test	t2	idx2	1	7.0000
test	t2	idx2	2	2.3846
test	t2	idx2	3	1.0000
test	t2	idx4	1	6.2000
test	t2	idx4	2	2.2308
test	t2	idx4	3	1.0000
test	t2	idx3	2	1.0000
test	t2	PRIMARY	1	1.0000
test	t1	idx2	2	2.3846
test	t1	idx1	1	NULL
test	t1	idx1	2	NULL
test	t1	idx4	1	6.2000
test	t1	idx4	2	NULL
test	t1	idx4	3	NULL
DELETE FROM mysql.table_stats;
DELETE FROM mysql.column_stats;
DELETE FROM mysql.index_stats;
ANALYZE TABLE mysql.column_stats PERSISTENT FOR ALL;
Table	Op	Msg_type	Msg_text
mysql.column_stats	analyze	error	Invalid argument
ANALYZE TABLE mysql.column_stats;
Table	Op	Msg_type	Msg_text
mysql.column_stats	analyze	status	OK
SELECT * FROM mysql.table_stats;
db_name	table_name	cardinality
SELECT * FROM mysql.column_stats;
db_name	table_name	column_name	min_value	max_value	nulls_ratio	avg_length	avg_frequency	hist_size	hist_type	histogram
SELECT * FROM mysql.index_stats;
db_name	table_name	index_name	prefix_arity	avg_frequency
set use_stat_tables='never';
ANALYZE TABLE t1 PERSISTENT FOR ALL;
Table	Op	Msg_type	Msg_text
test.t1	analyze	status	Engine-independent statistics collected
test.t1	analyze	Warning	Engine-independent statistics are not collected for column 'b'
test.t1	analyze	status	Table is already up to date
SELECT * FROM mysql.table_stats;
db_name	table_name	cardinality
test	t1	40
SELECT * FROM mysql.column_stats;
db_name	table_name	column_name	min_value	max_value	nulls_ratio	avg_length	avg_frequency	hist_size	hist_type	histogram
test	t1	a	0	49	0.0000	4.0000	1.0000	0	NULL	NULL
test	t1	c	aaaa	dddddddd	0.1250	6.6571	7.0000	0	NULL	NULL
test	t1	d	1989-03-12	1999-07-23	0.1500	3.0000	8.5000	0	NULL	NULL
test	t1	e	0.01	0.112	0.2250	8.0000	6.2000	0	NULL	NULL
test	t1	f	1	5	0.2000	1.0000	6.4000	0	NULL	NULL
SELECT * FROM mysql.index_stats;
db_name	table_name	index_name	prefix_arity	avg_frequency
test	t1	PRIMARY	1	1.0000
test	t1	idx3	1	8.5000
test	t1	idx2	1	7.0000
test	t1	idx2	2	2.3846
test	t1	idx1	1	NULL
test	t1	idx1	2	NULL
test	t1	idx4	1	6.2000
test	t1	idx4	2	NULL
test	t1	idx4	3	NULL
DELETE FROM mysql.table_stats;
DELETE FROM mysql.column_stats;
DELETE FROM mysql.index_stats;
ANALYZE TABLE t1 PERSISTENT FOR COLUMNS(b) INDEXES();
Table	Op	Msg_type	Msg_text
test.t1	analyze	status	Engine-independent statistics collected
test.t1	analyze	Warning	Engine-independent statistics are not collected for column 'b'
test.t1	analyze	status	Table is already up to date
ANALYZE TABLE t1 PERSISTENT FOR columns(a,b) INDEXES();
Table	Op	Msg_type	Msg_text
test.t1	analyze	status	Engine-independent statistics collected
test.t1	analyze	Warning	Engine-independent statistics are not collected for column 'b'
test.t1	analyze	status	Table is already up to date
ANALYZE TABLE t1 PERSISTENT FOR columns(b) indexes(idx2);
Table	Op	Msg_type	Msg_text
test.t1	analyze	status	Engine-independent statistics collected
test.t1	analyze	Warning	Engine-independent statistics are not collected for column 'b'
test.t1	analyze	status	Table is already up to date
ANALYZE TABLE t1 PERSISTENT FOR columns() indexes(idx2);
Table	Op	Msg_type	Msg_text
test.t1	analyze	status	Engine-independent statistics collected
test.t1	analyze	status	Table is already up to date
DELETE FROM mysql.table_stats;
DELETE FROM mysql.column_stats;
DELETE FROM mysql.index_stats;
DROP TABLE t1,t2;
set names utf8;
CREATE DATABASE world;
use world;
CREATE TABLE Country (
Code char(3) NOT NULL default '',
Name char(52) NOT NULL default '',
SurfaceArea float(10,2) NOT NULL default '0.00',
Population int(11) NOT NULL default '0',
Capital int(11) default NULL,
PRIMARY KEY  (Code),
UNIQUE INDEX (Name)
) CHARACTER SET utf8 COLLATE utf8_bin;
CREATE TABLE City (
ID int(11) NOT NULL auto_increment,
Name char(35) NOT NULL default '',
Country char(3) NOT NULL default '',
Population int(11) NOT NULL default '0',
PRIMARY KEY  (ID),
INDEX (Population),
INDEX (Country) 
) CHARACTER SET utf8 COLLATE utf8_bin;
CREATE TABLE CountryLanguage (
Country char(3) NOT NULL default '',
Language char(30) NOT NULL default '',
Percentage float(3,1) NOT NULL default '0.0',
PRIMARY KEY  (Country, Language),
INDEX (Percentage)
) CHARACTER SET utf8 COLLATE utf8_bin;
set use_stat_tables='preferably';
ANALYZE TABLE Country, City, CountryLanguage;
SELECT UPPER(db_name), UPPER(table_name), cardinality
FROM mysql.table_stats;
UPPER(db_name)	UPPER(table_name)	cardinality
WORLD	COUNTRY	239
WORLD	CITY	4079
WORLD	COUNTRYLANGUAGE	984
SELECT UPPER(db_name), UPPER(table_name), 
column_name, min_value, max_value, nulls_ratio, avg_length, avg_frequency
FROM mysql.column_stats;
UPPER(db_name)	UPPER(table_name)	column_name	min_value	max_value	nulls_ratio	avg_length	avg_frequency
WORLD	COUNTRY	Code	ABW	ZWE	0.0000	3.0000	1.0000
WORLD	COUNTRY	Name	Afghanistan	Zimbabwe	0.0000	10.1088	1.0000
WORLD	COUNTRY	SurfaceArea	0.40	17075400.00	0.0000	4.0000	1.0042
WORLD	COUNTRY	Population	0	1277558000	0.0000	4.0000	1.0575
WORLD	COUNTRY	Capital	1	4074	0.0293	4.0000	1.0000
WORLD	CITY	ID	1	4079	0.0000	4.0000	1.0000
WORLD	CITY	Name	A Coruña (La Coruña)	Ürgenc	0.0000	8.6416	1.0195
WORLD	CITY	Country	ABW	ZWE	0.0000	3.0000	17.5819
WORLD	CITY	Population	42	10500000	0.0000	4.0000	1.0467
WORLD	COUNTRYLANGUAGE	Country	ABW	ZWE	0.0000	3.0000	4.2232
WORLD	COUNTRYLANGUAGE	Language	Abhyasi	[South]Mande	0.0000	7.1778	2.1532
WORLD	COUNTRYLANGUAGE	Percentage	0.0	99.9	0.0000	4.0000	2.7640
SELECT UPPER(db_name), UPPER(table_name),
index_name, prefix_arity, avg_frequency
FROM mysql.index_stats;
UPPER(db_name)	UPPER(table_name)	index_name	prefix_arity	avg_frequency
WORLD	COUNTRY	PRIMARY	1	1.0000
WORLD	COUNTRY	Name	1	1.0000
WORLD	CITY	PRIMARY	1	1.0000
WORLD	CITY	Population	1	1.0467
WORLD	CITY	Country	1	17.5819
WORLD	COUNTRYLANGUAGE	PRIMARY	1	4.2232
WORLD	COUNTRYLANGUAGE	PRIMARY	2	1.0000
WORLD	COUNTRYLANGUAGE	Percentage	1	2.7640
use test;
set use_stat_tables='never';
CREATE DATABASE world_innodb;
use world_innodb;
CREATE TABLE Country (
Code char(3) NOT NULL default '',
Name char(52) NOT NULL default '',
SurfaceArea float(10,2) NOT NULL default '0.00',
Population int(11) NOT NULL default '0',
Capital int(11) default NULL,
PRIMARY KEY  (Code),
UNIQUE INDEX (Name)
) CHARACTER SET utf8 COLLATE utf8_bin;
CREATE TABLE City (
ID int(11) NOT NULL auto_increment,
Name char(35) NOT NULL default '',
Country char(3) NOT NULL default '',
Population int(11) NOT NULL default '0',
PRIMARY KEY  (ID),
INDEX (Population),
INDEX (Country) 
) CHARACTER SET utf8 COLLATE utf8_bin;
CREATE TABLE CountryLanguage (
Country char(3) NOT NULL default '',
Language char(30) NOT NULL default '',
Percentage float(3,1) NOT NULL default '0.0',
PRIMARY KEY  (Country, Language),
INDEX (Percentage)
) CHARACTER SET utf8 COLLATE utf8_bin;
ALTER TABLE Country ENGINE=InnoDB;
ALTER TABLE City ENGINE=InnoDB;
ALTER TABLE CountryLanguage ENGINE=InnoDB;
set use_stat_tables='preferably';
ANALYZE TABLE Country, City, CountryLanguage;
SELECT UPPER(db_name), UPPER(table_name), cardinality
FROM mysql.table_stats;
UPPER(db_name)	UPPER(table_name)	cardinality
WORLD	COUNTRY	239
WORLD	CITY	4079
WORLD	COUNTRYLANGUAGE	984
WORLD_INNODB	COUNTRY	239
WORLD_INNODB	CITY	4079
WORLD_INNODB	COUNTRYLANGUAGE	984
SELECT UPPER(db_name), UPPER(table_name), 
column_name, min_value, max_value, nulls_ratio, avg_length, avg_frequency
FROM mysql.column_stats;
UPPER(db_name)	UPPER(table_name)	column_name	min_value	max_value	nulls_ratio	avg_length	avg_frequency
WORLD	COUNTRY	Code	ABW	ZWE	0.0000	3.0000	1.0000
WORLD	COUNTRY	Name	Afghanistan	Zimbabwe	0.0000	10.1088	1.0000
WORLD	COUNTRY	SurfaceArea	0.40	17075400.00	0.0000	4.0000	1.0042
WORLD	COUNTRY	Population	0	1277558000	0.0000	4.0000	1.0575
WORLD	COUNTRY	Capital	1	4074	0.0293	4.0000	1.0000
WORLD	CITY	ID	1	4079	0.0000	4.0000	1.0000
WORLD	CITY	Name	A Coruña (La Coruña)	Ürgenc	0.0000	8.6416	1.0195
WORLD	CITY	Country	ABW	ZWE	0.0000	3.0000	17.5819
WORLD	CITY	Population	42	10500000	0.0000	4.0000	1.0467
WORLD	COUNTRYLANGUAGE	Country	ABW	ZWE	0.0000	3.0000	4.2232
WORLD	COUNTRYLANGUAGE	Language	Abhyasi	[South]Mande	0.0000	7.1778	2.1532
WORLD	COUNTRYLANGUAGE	Percentage	0.0	99.9	0.0000	4.0000	2.7640
WORLD_INNODB	COUNTRY	Code	ABW	ZWE	0.0000	3.0000	1.0000
WORLD_INNODB	COUNTRY	Name	Afghanistan	Zimbabwe	0.0000	10.1088	1.0000
WORLD_INNODB	COUNTRY	SurfaceArea	0.40	17075400.00	0.0000	4.0000	1.0042
WORLD_INNODB	COUNTRY	Population	0	1277558000	0.0000	4.0000	1.0575
WORLD_INNODB	COUNTRY	Capital	1	4074	0.0293	4.0000	1.0000
WORLD_INNODB	CITY	ID	1	4079	0.0000	4.0000	1.0000
WORLD_INNODB	CITY	Name	A Coruña (La Coruña)	Ürgenc	0.0000	8.6416	1.0195
WORLD_INNODB	CITY	Country	ABW	ZWE	0.0000	3.0000	17.5819
WORLD_INNODB	CITY	Population	42	10500000	0.0000	4.0000	1.0467
WORLD_INNODB	COUNTRYLANGUAGE	Country	ABW	ZWE	0.0000	3.0000	4.2232
WORLD_INNODB	COUNTRYLANGUAGE	Language	Abhyasi	[South]Mande	0.0000	7.1778	2.1532
WORLD_INNODB	COUNTRYLANGUAGE	Percentage	0.0	99.9	0.0000	4.0000	2.7640
SELECT UPPER(db_name), UPPER(table_name),
index_name, prefix_arity, avg_frequency
FROM mysql.index_stats;
UPPER(db_name)	UPPER(table_name)	index_name	prefix_arity	avg_frequency
WORLD	COUNTRY	PRIMARY	1	1.0000
WORLD	COUNTRY	Name	1	1.0000
WORLD	CITY	PRIMARY	1	1.0000
WORLD	CITY	Population	1	1.0467
WORLD	CITY	Country	1	17.5819
WORLD	COUNTRYLANGUAGE	PRIMARY	1	4.2232
WORLD	COUNTRYLANGUAGE	PRIMARY	2	1.0000
WORLD	COUNTRYLANGUAGE	Percentage	1	2.7640
WORLD_INNODB	COUNTRY	PRIMARY	1	1.0000
WORLD_INNODB	COUNTRY	Name	1	1.0000
WORLD_INNODB	CITY	PRIMARY	1	1.0000
WORLD_INNODB	CITY	Population	1	1.0467
WORLD_INNODB	CITY	Country	1	17.5819
WORLD_INNODB	COUNTRYLANGUAGE	PRIMARY	1	4.2232
WORLD_INNODB	COUNTRYLANGUAGE	PRIMARY	2	1.0000
WORLD_INNODB	COUNTRYLANGUAGE	Percentage	1	2.7640
use world;
set use_stat_tables='preferably';
set histogram_size=100;
set histogram_type='SINGLE_PREC_HB';
ANALYZE TABLE CountryLanguage;
set histogram_size=254;
set histogram_type='DOUBLE_PREC_HB';
ANALYZE TABLE City;
FLUSH TABLES;
select UPPER(db_name),UPPER(table_name),UPPER(column_name),min_value,max_value,nulls_ratio,avg_length,avg_frequency,hist_size,hist_type,hex(histogram),decode_histogram(hist_type,histogram) from mysql.column_stats where UPPER(db_name)='WORLD' and UPPER(table_name)='COUNTRYLANGUAGE' and UPPER(column_name) = 'PERCENTAGE';;
UPPER(db_name)	WORLD
UPPER(table_name)	COUNTRYLANGUAGE
UPPER(column_name)	PERCENTAGE
min_value	0.0
max_value	99.9
nulls_ratio	0.0000
avg_length	4.0000
avg_frequency	2.7640
hist_size	100
hist_type	SINGLE_PREC_HB
hex(histogram)	0000000000000000000000000101010101010101010202020303030304040404050505050606070707080809090A0A0B0C0D0D0E0E0F10111213131415161718191B1C1E202224292A2E33373B4850575F6A76818C9AA7B9C4CFDADFE5EBF0F4F8FAFCFF
decode_histogram(hist_type,histogram)	0.000,0.000,0.000,0.000,0.000,0.000,0.000,0.000,0.000,0.000,0.000,0.000,0.004,0.000,0.000,0.000,0.000,0.000,0.000,0.000,0.000,0.004,0.000,0.000,0.004,0.000,0.000,0.000,0.004,0.000,0.000,0.000,0.004,0.000,0.000,0.000,0.004,0.000,0.004,0.000,0.000,0.004,0.000,0.004,0.000,0.004,0.000,0.004,0.004,0.004,0.000,0.004,0.000,0.004,0.004,0.004,0.004,0.004,0.000,0.004,0.004,0.004,0.004,0.004,0.004,0.008,0.004,0.008,0.008,0.008,0.008,0.020,0.004,0.016,0.020,0.016,0.016,0.051,0.031,0.027,0.031,0.043,0.047,0.043,0.043,0.055,0.051,0.071,0.043,0.043,0.043,0.020,0.024,0.024,0.020,0.016,0.016,0.008,0.008,0.012,0.000
select UPPER(db_name),UPPER(table_name),UPPER(column_name),min_value,max_value,nulls_ratio,avg_length,avg_frequency,hist_size,hist_type,hex(histogram),decode_histogram(hist_type,histogram) from mysql.column_stats where UPPER(db_name)='WORLD' and UPPER(table_name)='CITY' and UPPER(column_name) = 'POPULATION';;
UPPER(db_name)	WORLD
UPPER(table_name)	CITY
UPPER(column_name)	POPULATION
min_value	42
max_value	10500000
nulls_ratio	0.0000
avg_length	4.0000
avg_frequency	1.0467
hist_size	254
hist_type	DOUBLE_PREC_HB
hex(histogram)	1F00A1002B023002350238023F02430249024E02520258025D02630268026E02720276027B02800285028C02920297029D02A102A802AC02B402BC02C402CC02D302DA02E302EA02F102F802010305030C03120319031F03290333033D0343034F03590363036D037803840390039A03A603B303C303D103E003F203020412042404330440045304600472047F049104A204B804C804DE04F2040A0526053F0558056F058E05B305D905F4051306380667068406AB06DA06020731075C079407C507F8072E085E08A508DF0824096909CC092E0A760AD50A400BA90B150CAD0C310D240E130F0E103B11B9126B14F0166B192F1CB71FFF240630483FC567
decode_histogram(hist_type,histogram)	0.00047,0.00198,0.00601,0.00008,0.00008,0.00005,0.00011,0.00006,0.00009,0.00008,0.00006,0.00009,0.00008,0.00009,0.00008,0.00009,0.00006,0.00006,0.00008,0.00008,0.00008,0.00011,0.00009,0.00008,0.00009,0.00006,0.00011,0.00006,0.00012,0.00012,0.00012,0.00012,0.00011,0.00011,0.00014,0.00011,0.00011,0.00011,0.00014,0.00006,0.00011,0.00009,0.00011,0.00009,0.00015,0.00015,0.00015,0.00009,0.00018,0.00015,0.00015,0.00015,0.00017,0.00018,0.00018,0.00015,0.00018,0.00020,0.00024,0.00021,0.00023,0.00027,0.00024,0.00024,0.00027,0.00023,0.00020,0.00029,0.00020,0.00027,0.00020,0.00027,0.00026,0.00034,0.00024,0.00034,0.00031,0.00037,0.00043,0.00038,0.00038,0.00035,0.00047,0.00056,0.00058,0.00041,0.00047,0.00056,0.00072,0.00044,0.00060,0.00072,0.00061,0.00072,0.00066,0.00085,0.00075,0.00078,0.00082,0.00073,0.00108,0.00089,0.00105,0.00105,0.00151,0.00150,0.00110,0.00145,0.00163,0.00160,0.00165,0.00232,0.00201,0.00371,0.00365,0.00383,0.00459,0.00583,0.00662,0.00984,0.00969,0.01080,0.01379,0.02063,0.04308,0.05960,0.15816,0.59464
set histogram_type=default;
set histogram_size=default;
use test;
DROP DATABASE world;
SELECT UPPER(db_name), UPPER(table_name), cardinality
FROM mysql.table_stats;
UPPER(db_name)	UPPER(table_name)	cardinality
WORLD_INNODB	COUNTRY	239
WORLD_INNODB	CITY	4079
WORLD_INNODB	COUNTRYLANGUAGE	984
SELECT UPPER(db_name), UPPER(table_name), 
column_name, min_value, max_value, nulls_ratio, avg_length, avg_frequency
FROM mysql.column_stats;
UPPER(db_name)	UPPER(table_name)	column_name	min_value	max_value	nulls_ratio	avg_length	avg_frequency
WORLD_INNODB	COUNTRY	Code	ABW	ZWE	0.0000	3.0000	1.0000
WORLD_INNODB	COUNTRY	Name	Afghanistan	Zimbabwe	0.0000	10.1088	1.0000
WORLD_INNODB	COUNTRY	SurfaceArea	0.40	17075400.00	0.0000	4.0000	1.0042
WORLD_INNODB	COUNTRY	Population	0	1277558000	0.0000	4.0000	1.0575
WORLD_INNODB	COUNTRY	Capital	1	4074	0.0293	4.0000	1.0000
WORLD_INNODB	CITY	ID	1	4079	0.0000	4.0000	1.0000
WORLD_INNODB	CITY	Name	A Coruña (La Coruña)	Ürgenc	0.0000	8.6416	1.0195
WORLD_INNODB	CITY	Country	ABW	ZWE	0.0000	3.0000	17.5819
WORLD_INNODB	CITY	Population	42	10500000	0.0000	4.0000	1.0467
WORLD_INNODB	COUNTRYLANGUAGE	Country	ABW	ZWE	0.0000	3.0000	4.2232
WORLD_INNODB	COUNTRYLANGUAGE	Language	Abhyasi	[South]Mande	0.0000	7.1778	2.1532
WORLD_INNODB	COUNTRYLANGUAGE	Percentage	0.0	99.9	0.0000	4.0000	2.7640
SELECT UPPER(db_name), UPPER(table_name),
index_name, prefix_arity, avg_frequency
FROM mysql.index_stats;
UPPER(db_name)	UPPER(table_name)	index_name	prefix_arity	avg_frequency
WORLD_INNODB	COUNTRY	PRIMARY	1	1.0000
WORLD_INNODB	COUNTRY	Name	1	1.0000
WORLD_INNODB	CITY	PRIMARY	1	1.0000
WORLD_INNODB	CITY	Population	1	1.0467
WORLD_INNODB	CITY	Country	1	17.5819
WORLD_INNODB	COUNTRYLANGUAGE	PRIMARY	1	4.2232
WORLD_INNODB	COUNTRYLANGUAGE	PRIMARY	2	1.0000
WORLD_INNODB	COUNTRYLANGUAGE	Percentage	1	2.7640
DROP DATABASE world_innodb;
SELECT UPPER(db_name), UPPER(table_name), cardinality
FROM mysql.table_stats;
UPPER(db_name)	UPPER(table_name)	cardinality
SELECT UPPER(db_name), UPPER(table_name), 
column_name, min_value, max_value, nulls_ratio, avg_length, avg_frequency
FROM mysql.column_stats;
UPPER(db_name)	UPPER(table_name)	column_name	min_value	max_value	nulls_ratio	avg_length	avg_frequency
SELECT UPPER(db_name), UPPER(table_name),
index_name, prefix_arity, avg_frequency
FROM mysql.index_stats;
UPPER(db_name)	UPPER(table_name)	index_name	prefix_arity	avg_frequency
DELETE FROM mysql.table_stats;
DELETE FROM mysql.column_stats;
DELETE FROM mysql.index_stats;
#
# Bug mdev-4357: empty string as a value of the HIST_SIZE column 
#                from mysql.column_stats
#
create table t1 (a int);
insert into t1 values (1),(2),(3);
set histogram_size=10;
analyze table t1  persistent for all;
Table	Op	Msg_type	Msg_text
test.t1	analyze	status	Engine-independent statistics collected
test.t1	analyze	status	OK
select db_name, table_name, column_name,
min_value, max_value,
nulls_ratio, avg_frequency,
hist_size, hist_type, HEX(histogram)
FROM mysql.column_stats;
db_name	table_name	column_name	min_value	max_value	nulls_ratio	avg_frequency	hist_size	hist_type	HEX(histogram)
test	t1	a	1	3	0.0000	1.0000	10	SINGLE_PREC_HB	0000007F7F7F7FFFFFFF
set histogram_size=default;
drop table t1;
#
# Bug mdev-4359: wrong setting of the HIST_SIZE column 
# (see also mdev-4357)         from mysql.column_stats
#
create table t1 ( a int);
insert into t1 values (1),(2),(3),(4),(5);
set histogram_size=10;
set histogram_type='double_prec_hb';
show variables like 'histogram%';
Variable_name	Value
histogram_size	10
histogram_type	DOUBLE_PREC_HB
analyze table t1 persistent for all;
Table	Op	Msg_type	Msg_text
test.t1	analyze	status	Engine-independent statistics collected
test.t1	analyze	status	OK
select db_name, table_name, column_name,
min_value, max_value,
nulls_ratio, avg_frequency,
hist_size, hist_type, HEX(histogram)
FROM mysql.column_stats;
db_name	table_name	column_name	min_value	max_value	nulls_ratio	avg_frequency	hist_size	hist_type	HEX(histogram)
test	t1	a	1	5	0.0000	1.0000	10	DOUBLE_PREC_HB	0000FF3FFF7FFFBFFFFF
set histogram_size=default;
set histogram_type=default;
drop table t1;
#
# Bug mdev-4369: histogram for a column with many distinct values 
#
CREATE TABLE t1 (id int);
CREATE TABLE t2 (id int);
INSERT INTO t1 (id) VALUES (1), (1), (1),(1);
INSERT INTO t1 (id) SELECT id FROM t1;
INSERT INTO t1 SELECT id+1 FROM t1;
INSERT INTO t1 SELECT id+2 FROM t1;
INSERT INTO t1 SELECT id+4 FROM t1;
INSERT INTO t1 SELECT id+8 FROM t1;
INSERT INTO t1 SELECT id+16 FROM t1;
INSERT INTO t1 SELECT id+32 FROM t1;
INSERT INTO t1 SELECT id+64 FROM t1;
INSERT INTO t1 SELECT id+128 FROM t1;
INSERT INTO t1 SELECT id+256 FROM t1;
INSERT INTO t1 SELECT id+512 FROM t1;
INSERT INTO t2 SELECT id FROM t1 ORDER BY id*rand();
SELECT COUNT(*) FROM t2;
COUNT(*)
8192
SELECT COUNT(DISTINCT id) FROM t2;
COUNT(DISTINCT id)
1024
set @@tmp_table_size=1024*16;
set @@max_heap_table_size=1024*16;
set histogram_size=63;
analyze table t2 persistent for all;
Table	Op	Msg_type	Msg_text
test.t2	analyze	status	Engine-independent statistics collected
test.t2	analyze	status	OK
select db_name, table_name, column_name,
min_value, max_value,
nulls_ratio, avg_frequency,
hist_size, hist_type, HEX(histogram)
FROM mysql.column_stats;
db_name	table_name	column_name	min_value	max_value	nulls_ratio	avg_frequency	hist_size	hist_type	HEX(histogram)
test	t2	id	1	1024	0.0000	8.0000	63	SINGLE_PREC_HB	03070B0F13171B1F23272B2F33373B3F43474B4F53575B5F63676B6F73777B7F83878B8F93979B9FA3A7ABAFB3B7BBBFC3C7CBCFD3D7DBDFE3E7EBEFF3F7FB
set histogram_size=default;
drop table t1, t2;
set use_stat_tables=@save_use_stat_tables;
#
# Bug MDEV-7383: min/max value for a column not utf8 compatible
#
create table t1 (a varchar(100)) engine=MyISAM;
insert into t1 values(unhex('D879626AF872675F73E662F8'));
analyze table t1 persistent for all;
Table	Op	Msg_type	Msg_text
test.t1	analyze	status	Engine-independent statistics collected
test.t1	analyze	status	OK
show warnings;
Level	Code	Message
select db_name, table_name, column_name,
HEX(min_value), HEX(max_value),
nulls_ratio, avg_frequency,
hist_size, hist_type, HEX(histogram)
FROM mysql.column_stats;
db_name	table_name	column_name	HEX(min_value)	HEX(max_value)	nulls_ratio	avg_frequency	hist_size	hist_type	HEX(histogram)
test	t1	a	D879626AF872675F73E662F8	D879626AF872675F73E662F8	0.0000	1.0000	0	NULL	NULL
drop table t1;
#
# MDEB-9744: session optimizer_use_condition_selectivity=5 causing SQL Error (1918):
# Encountered illegal value '' when converting to DECIMAL
#
set @save_optimizer_use_condition_selectivity= @@optimizer_use_condition_selectivity;
set optimizer_use_condition_selectivity=3, use_stat_tables=preferably;
create table t1 (id int(10),cost decimal(9,2)) engine=innodb;
ANALYZE TABLE t1 PERSISTENT FOR ALL;
Table	Op	Msg_type	Msg_text
test.t1	analyze	status	Engine-independent statistics collected
test.t1	analyze	status	OK
create temporary table t2  (id int);
insert into t2 (id) select id from t1 where cost > 0;
select * from t2;
id
set use_stat_tables=@save_use_stat_tables;
set optimizer_use_condition_selectivity= @save_optimizer_use_condition_selectivity;
drop table t1,t2;
#
<<<<<<< HEAD
# MDEV-9590: Always print "Engine-independent statistic" warnings and
# might be filtering columns unintentionally from engines
#
set use_stat_tables='NEVER';
create table t1 (test blob);
show variables like 'use_stat_tables';
Variable_name	Value
use_stat_tables	NEVER
analyze table t1;
Table	Op	Msg_type	Msg_text
test.t1	analyze	status	Table is already up to date
drop table t1;
#
# MDEV-10435 crash with bad stat tables
#
set use_stat_tables='preferably';
call mtr.add_suppression("Column count of mysql.table_stats is wrong. Expected 3, found 1. The table is probably corrupted");
rename table mysql.table_stats to test.table_stats;
flush tables;
create table t1 (a int);
rename table t1 to t2, t3 to t4;
ERROR 42S02: Table 'test.t3' doesn't exist
drop table t1;
rename table test.table_stats to mysql.table_stats;
rename table mysql.table_stats to test.table_stats;
create table mysql.table_stats (a int);
flush tables;
create table t1 (a int);
rename table t1 to t2, t3 to t4;
ERROR 42S02: Table 'test.t3' doesn't exist
drop table t1, mysql.table_stats;
rename table test.table_stats to mysql.table_stats;
set use_stat_tables=@save_use_stat_tables;
=======
# MDEV-16507: statistics for temporary tables should not be used
#
SET
@save_optimizer_use_condition_selectivity= @@optimizer_use_condition_selectivity;
SET @@use_stat_tables = preferably ;
SET @@optimizer_use_condition_selectivity = 4;
CREATE TABLE t1 (
TIMESTAMP TIMESTAMP NOT NULL DEFAULT CURRENT_TIMESTAMP
ON UPDATE CURRENT_TIMESTAMP
);
SET @had_t1_table= @@warning_count != 0;
CREATE TEMPORARY TABLE tmp_t1 LIKE t1;
INSERT INTO tmp_t1 VALUES (now());
INSERT INTO t1 SELECT * FROM tmp_t1 WHERE @had_t1_table=0;
DROP TABLE t1;
SET
use_stat_tables=@save_use_stat_tables;
SET
optimizer_use_condition_selectivity= @save_optimizer_use_condition_selectivity;
>>>>>>> cc8772f3
<|MERGE_RESOLUTION|>--- conflicted
+++ resolved
@@ -1682,7 +1682,27 @@
 set optimizer_use_condition_selectivity= @save_optimizer_use_condition_selectivity;
 drop table t1,t2;
 #
-<<<<<<< HEAD
+# MDEV-16507: statistics for temporary tables should not be used
+#
+SET
+@save_optimizer_use_condition_selectivity= @@optimizer_use_condition_selectivity;
+SET @@use_stat_tables = preferably ;
+SET @@optimizer_use_condition_selectivity = 4;
+CREATE TABLE t1 (
+TIMESTAMP TIMESTAMP NOT NULL DEFAULT CURRENT_TIMESTAMP
+ON UPDATE CURRENT_TIMESTAMP
+);
+SET @had_t1_table= @@warning_count != 0;
+CREATE TEMPORARY TABLE tmp_t1 LIKE t1;
+INSERT INTO tmp_t1 VALUES (now());
+INSERT INTO t1 SELECT * FROM tmp_t1 WHERE @had_t1_table=0;
+DROP TABLE t1;
+SET
+use_stat_tables=@save_use_stat_tables;
+SET
+optimizer_use_condition_selectivity= @save_optimizer_use_condition_selectivity;
+# End of 10.0 tests
+#
 # MDEV-9590: Always print "Engine-independent statistic" warnings and
 # might be filtering columns unintentionally from engines
 #
@@ -1715,25 +1735,4 @@
 ERROR 42S02: Table 'test.t3' doesn't exist
 drop table t1, mysql.table_stats;
 rename table test.table_stats to mysql.table_stats;
-set use_stat_tables=@save_use_stat_tables;
-=======
-# MDEV-16507: statistics for temporary tables should not be used
-#
-SET
-@save_optimizer_use_condition_selectivity= @@optimizer_use_condition_selectivity;
-SET @@use_stat_tables = preferably ;
-SET @@optimizer_use_condition_selectivity = 4;
-CREATE TABLE t1 (
-TIMESTAMP TIMESTAMP NOT NULL DEFAULT CURRENT_TIMESTAMP
-ON UPDATE CURRENT_TIMESTAMP
-);
-SET @had_t1_table= @@warning_count != 0;
-CREATE TEMPORARY TABLE tmp_t1 LIKE t1;
-INSERT INTO tmp_t1 VALUES (now());
-INSERT INTO t1 SELECT * FROM tmp_t1 WHERE @had_t1_table=0;
-DROP TABLE t1;
-SET
-use_stat_tables=@save_use_stat_tables;
-SET
-optimizer_use_condition_selectivity= @save_optimizer_use_condition_selectivity;
->>>>>>> cc8772f3
+set use_stat_tables=@save_use_stat_tables;