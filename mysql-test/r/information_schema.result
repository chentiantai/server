--- conflicted
+++ resolved
@@ -585,13 +585,8 @@
 from information_schema.tables 
 where table_schema='information_schema' limit 2;
 TABLE_NAME	TABLE_TYPE	ENGINE
-<<<<<<< HEAD
-CHARACTER_SETS	TEMPORARY	MEMORY
-COLLATIONS	TEMPORARY	MEMORY
-=======
-SCHEMATA	SYSTEM VIEW	MEMORY
-TABLES	SYSTEM VIEW	MEMORY
->>>>>>> 2b041344
+CHARACTER_SETS	SYSTEM VIEW	MEMORY
+COLLATIONS	SYSTEM VIEW	MEMORY
 show tables from information_schema like "T%";
 Tables_in_information_schema (T%)
 TABLES
@@ -603,17 +598,10 @@
 use information_schema;
 show full tables like "T%";
 Tables_in_information_schema (T%)	Table_type
-<<<<<<< HEAD
-TABLES	TEMPORARY
-TABLE_CONSTRAINTS	TEMPORARY
-TABLE_PRIVILEGES	TEMPORARY
-TRIGGERS	TEMPORARY
-=======
 TABLES	SYSTEM VIEW
+TABLE_CONSTRAINTS	SYSTEM VIEW
 TABLE_PRIVILEGES	SYSTEM VIEW
-TABLE_CONSTRAINTS	SYSTEM VIEW
 TRIGGERS	SYSTEM VIEW
->>>>>>> 2b041344
 create table t1(a int);
 ERROR 42S02: Unknown table 't1' in information_schema
 use test;
