drop table if exists t1,t2,t3;
set time_zone="+03:00";
select from_days(to_days("960101")),to_days(960201)-to_days("19960101"),to_days(date_add(curdate(), interval 1 day))-to_days(curdate()),weekday("1997-11-29");
from_days(to_days("960101"))	to_days(960201)-to_days("19960101")	to_days(date_add(curdate(), interval 1 day))-to_days(curdate())	weekday("1997-11-29")
1996-01-01	31	1	5
select period_add("9602",-12),period_diff(199505,"9404") ;
period_add("9602",-12)	period_diff(199505,"9404")
199502	13
select now()-now(),weekday(curdate())-weekday(now()),unix_timestamp()-unix_timestamp(now());
now()-now()	weekday(curdate())-weekday(now())	unix_timestamp()-unix_timestamp(now())
0.000000	0	0
select from_unixtime(unix_timestamp("1994-03-02 10:11:12")),from_unixtime(unix_timestamp("1994-03-02 10:11:12"),"%Y-%m-%d %h:%i:%s"),from_unixtime(unix_timestamp("1994-03-02 10:11:12"))+0;
from_unixtime(unix_timestamp("1994-03-02 10:11:12"))	from_unixtime(unix_timestamp("1994-03-02 10:11:12"),"%Y-%m-%d %h:%i:%s")	from_unixtime(unix_timestamp("1994-03-02 10:11:12"))+0
1994-03-02 10:11:12	1994-03-02 10:11:12	19940302101112.000000
select sec_to_time(9001),sec_to_time(9001)+0,time_to_sec("15:12:22"),
sec_to_time(time_to_sec("0:30:47")/6.21);
sec_to_time(9001)	sec_to_time(9001)+0	time_to_sec("15:12:22")	sec_to_time(time_to_sec("0:30:47")/6.21)
02:30:01	23001.000000	54742	00:04:57
select sec_to_time(time_to_sec('-838:59:59'));
sec_to_time(time_to_sec('-838:59:59'))
-838:59:59
select now()-curdate()*1000000-curtime();
now()-curdate()*1000000-curtime()
0.000000
select strcmp(current_timestamp(),concat(current_date()," ",current_time()));
strcmp(current_timestamp(),concat(current_date()," ",current_time()))
0
select strcmp(localtime(),concat(current_date()," ",current_time()));
strcmp(localtime(),concat(current_date()," ",current_time()))
0
select strcmp(localtimestamp(),concat(current_date()," ",current_time()));
strcmp(localtimestamp(),concat(current_date()," ",current_time()))
0
select date_format("1997-01-02 03:04:05", "%M %W %D %Y %y %m %d %h %i %s %w");
date_format("1997-01-02 03:04:05", "%M %W %D %Y %y %m %d %h %i %s %w")
January Thursday 2nd 1997 97 01 02 03 04 05 4
select date_format("1997-01-02", concat("%M %W %D ","%Y %y %m %d %h %i %s %w"));
date_format("1997-01-02", concat("%M %W %D ","%Y %y %m %d %h %i %s %w"))
January Thursday 2nd 1997 97 01 02 12 00 00 4
select dayofmonth("1997-01-02"),dayofmonth(19970323);
dayofmonth("1997-01-02")	dayofmonth(19970323)
2	23
select month("1997-01-02"),year("98-02-03"),dayofyear("1997-12-31");
month("1997-01-02")	year("98-02-03")	dayofyear("1997-12-31")
1	1998	365
select month("2001-02-00"),year("2001-00-00");
month("2001-02-00")	year("2001-00-00")
2	2001
select DAYOFYEAR("1997-03-03"), WEEK("1998-03-03"), QUARTER(980303);
DAYOFYEAR("1997-03-03")	WEEK("1998-03-03")	QUARTER(980303)
62	9	1
select HOUR("1997-03-03 23:03:22"), MINUTE("23:03:22"), SECOND(230322);
HOUR("1997-03-03 23:03:22")	MINUTE("23:03:22")	SECOND(230322)
23	3	22
select week(19980101),week(19970101),week(19980101,1),week(19970101,1);
week(19980101)	week(19970101)	week(19980101,1)	week(19970101,1)
0	0	1	1
select week(19981231),week(19971231),week(19981231,1),week(19971231,1);
week(19981231)	week(19971231)	week(19981231,1)	week(19971231,1)
52	52	53	53
select week(19950101),week(19950101,1);
week(19950101)	week(19950101,1)
1	0
select yearweek('1981-12-31',1),yearweek('1982-01-01',1),yearweek('1982-12-31',1),yearweek('1983-01-01',1);
yearweek('1981-12-31',1)	yearweek('1982-01-01',1)	yearweek('1982-12-31',1)	yearweek('1983-01-01',1)
198153	198153	198252	198252
select yearweek('1987-01-01',1),yearweek('1987-01-01');
yearweek('1987-01-01',1)	yearweek('1987-01-01')
198701	198652
select week("2000-01-01",0) as '2000', week("2001-01-01",0) as '2001', week("2002-01-01",0) as '2002',week("2003-01-01",0) as '2003', week("2004-01-01",0) as '2004', week("2005-01-01",0) as '2005', week("2006-01-01",0) as '2006';
2000	2001	2002	2003	2004	2005	2006
0	0	0	0	0	0	1
select week("2000-01-06",0) as '2000', week("2001-01-06",0) as '2001', week("2002-01-06",0) as '2002',week("2003-01-06",0) as '2003', week("2004-01-06",0) as '2004', week("2005-01-06",0) as '2005', week("2006-01-06",0) as '2006';
2000	2001	2002	2003	2004	2005	2006
1	0	1	1	1	1	1
select week("2000-01-01",1) as '2000', week("2001-01-01",1) as '2001', week("2002-01-01",1) as '2002',week("2003-01-01",1) as '2003', week("2004-01-01",1) as '2004', week("2005-01-01",1) as '2005', week("2006-01-01",1) as '2006';
2000	2001	2002	2003	2004	2005	2006
0	1	1	1	1	0	0
select week("2000-01-06",1) as '2000', week("2001-01-06",1) as '2001', week("2002-01-06",1) as '2002',week("2003-01-06",1) as '2003', week("2004-01-06",1) as '2004', week("2005-01-06",1) as '2005', week("2006-01-06",1) as '2006';
2000	2001	2002	2003	2004	2005	2006
1	1	1	2	2	1	1
select yearweek("2000-01-01",0) as '2000', yearweek("2001-01-01",0) as '2001', yearweek("2002-01-01",0) as '2002',yearweek("2003-01-01",0) as '2003', yearweek("2004-01-01",0) as '2004', yearweek("2005-01-01",0) as '2005', yearweek("2006-01-01",0) as '2006';
2000	2001	2002	2003	2004	2005	2006
199952	200053	200152	200252	200352	200452	200601
select yearweek("2000-01-06",0) as '2000', yearweek("2001-01-06",0) as '2001', yearweek("2002-01-06",0) as '2002',yearweek("2003-01-06",0) as '2003', yearweek("2004-01-06",0) as '2004', yearweek("2005-01-06",0) as '2005', yearweek("2006-01-06",0) as '2006';
2000	2001	2002	2003	2004	2005	2006
200001	200053	200201	200301	200401	200501	200601
select yearweek("2000-01-01",1) as '2000', yearweek("2001-01-01",1) as '2001', yearweek("2002-01-01",1) as '2002',yearweek("2003-01-01",1) as '2003', yearweek("2004-01-01",1) as '2004', yearweek("2005-01-01",1) as '2005', yearweek("2006-01-01",1) as '2006';
2000	2001	2002	2003	2004	2005	2006
199952	200101	200201	200301	200401	200453	200552
select yearweek("2000-01-06",1) as '2000', yearweek("2001-01-06",1) as '2001', yearweek("2002-01-06",1) as '2002',yearweek("2003-01-06",1) as '2003', yearweek("2004-01-06",1) as '2004', yearweek("2005-01-06",1) as '2005', yearweek("2006-01-06",1) as '2006';
2000	2001	2002	2003	2004	2005	2006
200001	200101	200201	200302	200402	200501	200601
select week(19981231,2), week(19981231,3), week(20000101,2), week(20000101,3);
week(19981231,2)	week(19981231,3)	week(20000101,2)	week(20000101,3)
52	53	52	52
select week(20001231,2),week(20001231,3);
week(20001231,2)	week(20001231,3)
53	52
select week(19981231,0) as '0', week(19981231,1) as '1', week(19981231,2) as '2', week(19981231,3) as '3', week(19981231,4) as '4', week(19981231,5) as '5', week(19981231,6) as '6', week(19981231,7) as '7';
0	1	2	3	4	5	6	7
52	53	52	53	52	52	52	52
select week(20000101,0) as '0', week(20000101,1) as '1', week(20000101,2) as '2', week(20000101,3) as '3', week(20000101,4) as '4', week(20000101,5) as '5', week(20000101,6) as '6', week(20000101,7) as '7';
0	1	2	3	4	5	6	7
0	0	52	52	0	0	52	52
select week(20000106,0) as '0', week(20000106,1) as '1', week(20000106,2) as '2', week(20000106,3) as '3', week(20000106,4) as '4', week(20000106,5) as '5', week(20000106,6) as '6', week(20000106,7) as '7';
0	1	2	3	4	5	6	7
1	1	1	1	1	1	1	1
select week(20001231,0) as '0', week(20001231,1) as '1', week(20001231,2) as '2', week(20001231,3) as '3', week(20001231,4) as '4', week(20001231,5) as '5', week(20001231,6) as '6', week(20001231,7) as '7';
0	1	2	3	4	5	6	7
53	52	53	52	53	52	1	52
select week(20010101,0) as '0', week(20010101,1) as '1', week(20010101,2) as '2', week(20010101,3) as '3', week(20010101,4) as '4', week(20010101,5) as '5', week(20010101,6) as '6', week(20010101,7) as '7';
0	1	2	3	4	5	6	7
0	1	53	1	1	1	1	1
select yearweek(20001231,0), yearweek(20001231,1), yearweek(20001231,2), yearweek(20001231,3), yearweek(20001231,4), yearweek(20001231,5), yearweek(20001231,6), yearweek(20001231,7);
yearweek(20001231,0)	yearweek(20001231,1)	yearweek(20001231,2)	yearweek(20001231,3)	yearweek(20001231,4)	yearweek(20001231,5)	yearweek(20001231,6)	yearweek(20001231,7)
200053	200052	200053	200052	200101	200052	200101	200052
set default_week_format = 6;
select week(20001231), week(20001231,6);
week(20001231)	week(20001231,6)
1	1
set default_week_format = 0;
set default_week_format = 2;
select week(20001231),week(20001231,2),week(20001231,0);
week(20001231)	week(20001231,2)	week(20001231,0)
53	53	53
set default_week_format = 0;
select date_format('1998-12-31','%x-%v'),date_format('1999-01-01','%x-%v');
date_format('1998-12-31','%x-%v')	date_format('1999-01-01','%x-%v')
1998-53	1998-53
select date_format('1999-12-31','%x-%v'),date_format('2000-01-01','%x-%v');
date_format('1999-12-31','%x-%v')	date_format('2000-01-01','%x-%v')
1999-52	1999-52
select dayname("1962-03-03"),dayname("1962-03-03")+0;
dayname("1962-03-03")	dayname("1962-03-03")+0
Saturday	5
select monthname("1972-03-04"),monthname("1972-03-04")+0;
monthname("1972-03-04")	monthname("1972-03-04")+0
March	0
select time_format(19980131000000,'%H|%I|%k|%l|%i|%p|%r|%S|%T');
time_format(19980131000000,'%H|%I|%k|%l|%i|%p|%r|%S|%T')
00|12|0|12|00|AM|12:00:00 AM|00|00:00:00
select time_format(19980131010203,'%H|%I|%k|%l|%i|%p|%r|%S|%T');
time_format(19980131010203,'%H|%I|%k|%l|%i|%p|%r|%S|%T')
01|01|1|1|02|AM|01:02:03 AM|03|01:02:03
select time_format(19980131131415,'%H|%I|%k|%l|%i|%p|%r|%S|%T');
time_format(19980131131415,'%H|%I|%k|%l|%i|%p|%r|%S|%T')
13|01|13|1|14|PM|01:14:15 PM|15|13:14:15
select time_format(19980131010015,'%H|%I|%k|%l|%i|%p|%r|%S|%T');
time_format(19980131010015,'%H|%I|%k|%l|%i|%p|%r|%S|%T')
01|01|1|1|00|AM|01:00:15 AM|15|01:00:15
select date_format(concat('19980131',131415),'%H|%I|%k|%l|%i|%p|%r|%S|%T| %M|%W|%D|%Y|%y|%a|%b|%j|%m|%d|%h|%s|%w');
date_format(concat('19980131',131415),'%H|%I|%k|%l|%i|%p|%r|%S|%T| %M|%W|%D|%Y|%y|%a|%b|%j|%m|%d|%h|%s|%w')
13|01|13|1|14|PM|01:14:15 PM|15|13:14:15| January|Saturday|31st|1998|98|Sat|Jan|031|01|31|01|15|6
select date_format(19980021000000,'%H|%I|%k|%l|%i|%p|%r|%S|%T| %M|%W|%D|%Y|%y|%a|%b|%j|%m|%d|%h|%s|%w');
date_format(19980021000000,'%H|%I|%k|%l|%i|%p|%r|%S|%T| %M|%W|%D|%Y|%y|%a|%b|%j|%m|%d|%h|%s|%w')
NULL
select date_add("1997-12-31 23:59:59",INTERVAL 1 SECOND);
date_add("1997-12-31 23:59:59",INTERVAL 1 SECOND)
1998-01-01 00:00:00
select date_add("1997-12-31 23:59:59",INTERVAL 1 MINUTE);
date_add("1997-12-31 23:59:59",INTERVAL 1 MINUTE)
1998-01-01 00:00:59
select date_add("1997-12-31 23:59:59",INTERVAL 1 HOUR);
date_add("1997-12-31 23:59:59",INTERVAL 1 HOUR)
1998-01-01 00:59:59
select date_add("1997-12-31 23:59:59",INTERVAL 1 DAY);
date_add("1997-12-31 23:59:59",INTERVAL 1 DAY)
1998-01-01 23:59:59
select date_add("1997-12-31 23:59:59",INTERVAL 1 MONTH);
date_add("1997-12-31 23:59:59",INTERVAL 1 MONTH)
1998-01-31 23:59:59
select date_add("1997-12-31 23:59:59",INTERVAL 1 YEAR);
date_add("1997-12-31 23:59:59",INTERVAL 1 YEAR)
1998-12-31 23:59:59
select date_add("1997-12-31 23:59:59",INTERVAL "1:1" MINUTE_SECOND);
date_add("1997-12-31 23:59:59",INTERVAL "1:1" MINUTE_SECOND)
1998-01-01 00:01:00
select date_add("1997-12-31 23:59:59",INTERVAL "1:1" HOUR_MINUTE);
date_add("1997-12-31 23:59:59",INTERVAL "1:1" HOUR_MINUTE)
1998-01-01 01:00:59
select date_add("1997-12-31 23:59:59",INTERVAL "1:1" DAY_HOUR);
date_add("1997-12-31 23:59:59",INTERVAL "1:1" DAY_HOUR)
1998-01-02 00:59:59
select date_add("1997-12-31 23:59:59",INTERVAL "1 1" YEAR_MONTH);
date_add("1997-12-31 23:59:59",INTERVAL "1 1" YEAR_MONTH)
1999-01-31 23:59:59
select date_add("1997-12-31 23:59:59",INTERVAL "1:1:1" HOUR_SECOND);
date_add("1997-12-31 23:59:59",INTERVAL "1:1:1" HOUR_SECOND)
1998-01-01 01:01:00
select date_add("1997-12-31 23:59:59",INTERVAL "1 1:1" DAY_MINUTE);
date_add("1997-12-31 23:59:59",INTERVAL "1 1:1" DAY_MINUTE)
1998-01-02 01:00:59
select date_add("1997-12-31 23:59:59",INTERVAL "1 1:1:1" DAY_SECOND);
date_add("1997-12-31 23:59:59",INTERVAL "1 1:1:1" DAY_SECOND)
1998-01-02 01:01:00
select date_sub("1998-01-01 00:00:00",INTERVAL 1 SECOND);
date_sub("1998-01-01 00:00:00",INTERVAL 1 SECOND)
1997-12-31 23:59:59
select date_sub("1998-01-01 00:00:00",INTERVAL 1 MINUTE);
date_sub("1998-01-01 00:00:00",INTERVAL 1 MINUTE)
1997-12-31 23:59:00
select date_sub("1998-01-01 00:00:00",INTERVAL 1 HOUR);
date_sub("1998-01-01 00:00:00",INTERVAL 1 HOUR)
1997-12-31 23:00:00
select date_sub("1998-01-01 00:00:00",INTERVAL 1 DAY);
date_sub("1998-01-01 00:00:00",INTERVAL 1 DAY)
1997-12-31 00:00:00
select date_sub("1998-01-01 00:00:00",INTERVAL 1 MONTH);
date_sub("1998-01-01 00:00:00",INTERVAL 1 MONTH)
1997-12-01 00:00:00
select date_sub("1998-01-01 00:00:00",INTERVAL 1 YEAR);
date_sub("1998-01-01 00:00:00",INTERVAL 1 YEAR)
1997-01-01 00:00:00
select date_sub("1998-01-01 00:00:00",INTERVAL "1:1" MINUTE_SECOND);
date_sub("1998-01-01 00:00:00",INTERVAL "1:1" MINUTE_SECOND)
1997-12-31 23:58:59
select date_sub("1998-01-01 00:00:00",INTERVAL "1:1" HOUR_MINUTE);
date_sub("1998-01-01 00:00:00",INTERVAL "1:1" HOUR_MINUTE)
1997-12-31 22:59:00
select date_sub("1998-01-01 00:00:00",INTERVAL "1:1" DAY_HOUR);
date_sub("1998-01-01 00:00:00",INTERVAL "1:1" DAY_HOUR)
1997-12-30 23:00:00
select date_sub("1998-01-01 00:00:00",INTERVAL "1 1" YEAR_MONTH);
date_sub("1998-01-01 00:00:00",INTERVAL "1 1" YEAR_MONTH)
1996-12-01 00:00:00
select date_sub("1998-01-01 00:00:00",INTERVAL "1:1:1" HOUR_SECOND);
date_sub("1998-01-01 00:00:00",INTERVAL "1:1:1" HOUR_SECOND)
1997-12-31 22:58:59
select date_sub("1998-01-01 00:00:00",INTERVAL "1 1:1" DAY_MINUTE);
date_sub("1998-01-01 00:00:00",INTERVAL "1 1:1" DAY_MINUTE)
1997-12-30 22:59:00
select date_sub("1998-01-01 00:00:00",INTERVAL "1 1:1:1" DAY_SECOND);
date_sub("1998-01-01 00:00:00",INTERVAL "1 1:1:1" DAY_SECOND)
1997-12-30 22:58:59
select date_add("1997-12-31 23:59:59",INTERVAL 100000 SECOND);
date_add("1997-12-31 23:59:59",INTERVAL 100000 SECOND)
1998-01-02 03:46:39
select date_add("1997-12-31 23:59:59",INTERVAL -100000 MINUTE);
date_add("1997-12-31 23:59:59",INTERVAL -100000 MINUTE)
1997-10-23 13:19:59
select date_add("1997-12-31 23:59:59",INTERVAL 100000 HOUR);
date_add("1997-12-31 23:59:59",INTERVAL 100000 HOUR)
2009-05-29 15:59:59
select date_add("1997-12-31 23:59:59",INTERVAL -100000 DAY);
date_add("1997-12-31 23:59:59",INTERVAL -100000 DAY)
1724-03-17 23:59:59
select date_add("1997-12-31 23:59:59",INTERVAL 100000 MONTH);
date_add("1997-12-31 23:59:59",INTERVAL 100000 MONTH)
NULL
Warnings:
Warning	1441	Datetime function: datetime field overflow
select date_add("1997-12-31 23:59:59",INTERVAL -100000 YEAR);
date_add("1997-12-31 23:59:59",INTERVAL -100000 YEAR)
NULL
Warnings:
Warning	1441	Datetime function: datetime field overflow
select date_add("1997-12-31 23:59:59",INTERVAL "10000:1" MINUTE_SECOND);
date_add("1997-12-31 23:59:59",INTERVAL "10000:1" MINUTE_SECOND)
1998-01-07 22:40:00
select date_add("1997-12-31 23:59:59",INTERVAL "-10000:1" HOUR_MINUTE);
date_add("1997-12-31 23:59:59",INTERVAL "-10000:1" HOUR_MINUTE)
1996-11-10 07:58:59
select date_add("1997-12-31 23:59:59",INTERVAL "10000:1" DAY_HOUR);
date_add("1997-12-31 23:59:59",INTERVAL "10000:1" DAY_HOUR)
2025-05-19 00:59:59
select date_add("1997-12-31 23:59:59",INTERVAL "-100 1" YEAR_MONTH);
date_add("1997-12-31 23:59:59",INTERVAL "-100 1" YEAR_MONTH)
1897-11-30 23:59:59
select date_add("1997-12-31 23:59:59",INTERVAL "10000:99:99" HOUR_SECOND);
date_add("1997-12-31 23:59:59",INTERVAL "10000:99:99" HOUR_SECOND)
1999-02-21 17:40:38
select date_add("1997-12-31 23:59:59",INTERVAL " -10000 99:99" DAY_MINUTE);
date_add("1997-12-31 23:59:59",INTERVAL " -10000 99:99" DAY_MINUTE)
1970-08-11 19:20:59
select date_add("1997-12-31 23:59:59",INTERVAL "10000 99:99:99" DAY_SECOND);
date_add("1997-12-31 23:59:59",INTERVAL "10000 99:99:99" DAY_SECOND)
2025-05-23 04:40:38
select "1997-12-31 23:59:59" + INTERVAL 1 SECOND;
"1997-12-31 23:59:59" + INTERVAL 1 SECOND
1998-01-01 00:00:00
select INTERVAL 1 DAY + "1997-12-31";
INTERVAL 1 DAY + "1997-12-31"
1998-01-01
select "1998-01-01 00:00:00" - INTERVAL 1 SECOND;
"1998-01-01 00:00:00" - INTERVAL 1 SECOND
1997-12-31 23:59:59
select date_sub("1998-01-02",INTERVAL 31 DAY);
date_sub("1998-01-02",INTERVAL 31 DAY)
1997-12-02
select date_add("1997-12-31",INTERVAL 1 SECOND);
date_add("1997-12-31",INTERVAL 1 SECOND)
1997-12-31 00:00:01
select date_add("1997-12-31",INTERVAL 1 DAY);
date_add("1997-12-31",INTERVAL 1 DAY)
1998-01-01
select date_add(NULL,INTERVAL 100000 SECOND);
date_add(NULL,INTERVAL 100000 SECOND)
NULL
select date_add("1997-12-31 23:59:59",INTERVAL NULL SECOND);
date_add("1997-12-31 23:59:59",INTERVAL NULL SECOND)
NULL
select date_add("1997-12-31 23:59:59",INTERVAL NULL MINUTE_SECOND);
date_add("1997-12-31 23:59:59",INTERVAL NULL MINUTE_SECOND)
NULL
select date_add("9999-12-31 23:59:59",INTERVAL 1 SECOND);
date_add("9999-12-31 23:59:59",INTERVAL 1 SECOND)
NULL
Warnings:
Warning	1441	Datetime function: datetime field overflow
select date_sub("0000-00-00 00:00:00",INTERVAL 1 SECOND);
date_sub("0000-00-00 00:00:00",INTERVAL 1 SECOND)
NULL
Warnings:
Warning	1292	Incorrect datetime value: '0000-00-00 00:00:00'
select date_add('1998-01-30',Interval 1 month);
date_add('1998-01-30',Interval 1 month)
1998-02-28
select date_add('1998-01-30',Interval '2:1' year_month);
date_add('1998-01-30',Interval '2:1' year_month)
2000-02-29
select date_add('1996-02-29',Interval '1' year);
date_add('1996-02-29',Interval '1' year)
1997-02-28
select extract(YEAR FROM "1999-01-02 10:11:12");
extract(YEAR FROM "1999-01-02 10:11:12")
1999
select extract(YEAR_MONTH FROM "1999-01-02");
extract(YEAR_MONTH FROM "1999-01-02")
199901
select extract(DAY FROM "1999-01-02");
extract(DAY FROM "1999-01-02")
2
select extract(DAY_HOUR FROM "1999-01-02 10:11:12");
extract(DAY_HOUR FROM "1999-01-02 10:11:12")
210
select extract(DAY_MINUTE FROM "02 10:11:12");
extract(DAY_MINUTE FROM "02 10:11:12")
21011
select extract(DAY_SECOND FROM "225 10:11:12");
extract(DAY_SECOND FROM "225 10:11:12")
8385959
Warnings:
Warning	1292	Truncated incorrect time value: '225 10:11:12'
select extract(HOUR FROM "1999-01-02 10:11:12");
extract(HOUR FROM "1999-01-02 10:11:12")
10
select extract(HOUR_MINUTE FROM "10:11:12");
extract(HOUR_MINUTE FROM "10:11:12")
1011
select extract(HOUR_SECOND FROM "10:11:12");
extract(HOUR_SECOND FROM "10:11:12")
101112
select extract(MINUTE FROM "10:11:12");
extract(MINUTE FROM "10:11:12")
11
select extract(MINUTE_SECOND FROM "10:11:12");
extract(MINUTE_SECOND FROM "10:11:12")
1112
select extract(SECOND FROM "1999-01-02 10:11:12");
extract(SECOND FROM "1999-01-02 10:11:12")
12
select extract(MONTH FROM "2001-02-00");
extract(MONTH FROM "2001-02-00")
2
SELECT EXTRACT(QUARTER FROM '2004-01-15') AS quarter;
quarter
1
SELECT EXTRACT(QUARTER FROM '2004-02-15') AS quarter;
quarter
1
SELECT EXTRACT(QUARTER FROM '2004-03-15') AS quarter;
quarter
1
SELECT EXTRACT(QUARTER FROM '2004-04-15') AS quarter;
quarter
2
SELECT EXTRACT(QUARTER FROM '2004-05-15') AS quarter;
quarter
2
SELECT EXTRACT(QUARTER FROM '2004-06-15') AS quarter;
quarter
2
SELECT EXTRACT(QUARTER FROM '2004-07-15') AS quarter;
quarter
3
SELECT EXTRACT(QUARTER FROM '2004-08-15') AS quarter;
quarter
3
SELECT EXTRACT(QUARTER FROM '2004-09-15') AS quarter;
quarter
3
SELECT EXTRACT(QUARTER FROM '2004-10-15') AS quarter;
quarter
4
SELECT EXTRACT(QUARTER FROM '2004-11-15') AS quarter;
quarter
4
SELECT EXTRACT(QUARTER FROM '2004-12-15') AS quarter;
quarter
4
SELECT DATE_SUB(str_to_date('9999-12-31 00:01:00','%Y-%m-%d %H:%i:%s'), INTERVAL 1 MINUTE);
DATE_SUB(str_to_date('9999-12-31 00:01:00','%Y-%m-%d %H:%i:%s'), INTERVAL 1 MINUTE)
9999-12-31 00:00:00
SELECT DATE_ADD(str_to_date('9999-12-30 23:59:00','%Y-%m-%d %H:%i:%s'), INTERVAL 1 MINUTE);
DATE_ADD(str_to_date('9999-12-30 23:59:00','%Y-%m-%d %H:%i:%s'), INTERVAL 1 MINUTE)
9999-12-31 00:00:00
SELECT "1900-01-01 00:00:00" + INTERVAL 2147483648 SECOND;
"1900-01-01 00:00:00" + INTERVAL 2147483648 SECOND
1968-01-20 03:14:08
SELECT "1900-01-01 00:00:00" + INTERVAL "1:2147483647" MINUTE_SECOND;
"1900-01-01 00:00:00" + INTERVAL "1:2147483647" MINUTE_SECOND
1968-01-20 03:15:07
SELECT "1900-01-01 00:00:00" + INTERVAL "100000000:214748364700" MINUTE_SECOND;
"1900-01-01 00:00:00" + INTERVAL "100000000:214748364700" MINUTE_SECOND
8895-03-27 22:11:40
SELECT "1900-01-01 00:00:00" + INTERVAL 1<<37 SECOND;
"1900-01-01 00:00:00" + INTERVAL 1<<37 SECOND
6255-04-08 15:04:32
SELECT "1900-01-01 00:00:00" + INTERVAL 1<<31 MINUTE;
"1900-01-01 00:00:00" + INTERVAL 1<<31 MINUTE
5983-01-24 02:08:00
SELECT "1900-01-01 00:00:00" + INTERVAL 1<<20 HOUR;
"1900-01-01 00:00:00" + INTERVAL 1<<20 HOUR
2019-08-15 16:00:00
SELECT "1900-01-01 00:00:00" + INTERVAL 1<<38 SECOND;
"1900-01-01 00:00:00" + INTERVAL 1<<38 SECOND
NULL
Warnings:
Warning	1441	Datetime function: datetime field overflow
SELECT "1900-01-01 00:00:00" + INTERVAL 1<<33 MINUTE;
"1900-01-01 00:00:00" + INTERVAL 1<<33 MINUTE
NULL
Warnings:
Warning	1441	Datetime function: datetime field overflow
SELECT "1900-01-01 00:00:00" + INTERVAL 1<<30 HOUR;
"1900-01-01 00:00:00" + INTERVAL 1<<30 HOUR
NULL
Warnings:
Warning	1441	Datetime function: datetime field overflow
SELECT "1900-01-01 00:00:00" + INTERVAL "1000000000:214748364700" MINUTE_SECOND;
"1900-01-01 00:00:00" + INTERVAL "1000000000:214748364700" MINUTE_SECOND
NULL
Warnings:
Warning	1441	Datetime function: datetime field overflow
create table t1 (ctime varchar(20));
insert into t1 values ('2001-01-12 12:23:40');
select ctime, hour(ctime) from t1;
ctime	hour(ctime)
2001-01-12 12:23:40	12
select ctime from t1 where extract(MONTH FROM ctime) = 1 AND extract(YEAR FROM ctime) = 2001;
ctime
2001-01-12 12:23:40
drop table t1;
create table t1 (id int);
create table t2 (id int, date date);
insert into t1 values (1);
insert into t2 values (1, "0000-00-00");
insert into t1 values (2);
insert into t2 values (2, "2000-01-01");
select monthname(date) from t1 inner join t2 on t1.id = t2.id;
monthname(date)
NULL
January
select monthname(date) from t1 inner join t2 on t1.id = t2.id order by t1.id;
monthname(date)
NULL
January
drop table t1,t2;
CREATE TABLE t1 (updated text) ENGINE=MyISAM;
INSERT INTO t1 VALUES ('');
SELECT month(updated) from t1;
month(updated)
NULL
Warnings:
Warning	1292	Incorrect datetime value: ''
SELECT year(updated) from t1;
year(updated)
NULL
Warnings:
Warning	1292	Incorrect datetime value: ''
drop table t1;
create table t1 (d date, dt datetime, t timestamp, c char(10));
insert into t1 values ("0000-00-00", "0000-00-00", "0000-00-00", "0000-00-00");
select dayofyear("0000-00-00"),dayofyear(d),dayofyear(dt),dayofyear(t),dayofyear(c) from t1;
dayofyear("0000-00-00")	dayofyear(d)	dayofyear(dt)	dayofyear(t)	dayofyear(c)
NULL	NULL	NULL	NULL	NULL
Warnings:
Warning	1292	Incorrect datetime value: '0000-00-00'
Warning	1292	Incorrect datetime value: '0000-00-00'
select dayofmonth("0000-00-00"),dayofmonth(d),dayofmonth(dt),dayofmonth(t),dayofmonth(c) from t1;
dayofmonth("0000-00-00")	dayofmonth(d)	dayofmonth(dt)	dayofmonth(t)	dayofmonth(c)
0	0	0	0	0
select month("0000-00-00"),month(d),month(dt),month(t),month(c) from t1;
month("0000-00-00")	month(d)	month(dt)	month(t)	month(c)
0	0	0	0	0
select quarter("0000-00-00"),quarter(d),quarter(dt),quarter(t),quarter(c) from t1;
quarter("0000-00-00")	quarter(d)	quarter(dt)	quarter(t)	quarter(c)
0	0	0	0	0
select week("0000-00-00"),week(d),week(dt),week(t),week(c) from t1;
week("0000-00-00")	week(d)	week(dt)	week(t)	week(c)
NULL	NULL	NULL	NULL	NULL
Warnings:
Warning	1292	Incorrect datetime value: '0000-00-00'
Warning	1292	Incorrect datetime value: '0000-00-00'
select year("0000-00-00"),year(d),year(dt),year(t),year(c) from t1;
year("0000-00-00")	year(d)	year(dt)	year(t)	year(c)
0	0	0	0	0
select yearweek("0000-00-00"),yearweek(d),yearweek(dt),yearweek(t),yearweek(c) from t1;
yearweek("0000-00-00")	yearweek(d)	yearweek(dt)	yearweek(t)	yearweek(c)
NULL	NULL	NULL	NULL	NULL
Warnings:
Warning	1292	Incorrect datetime value: '0000-00-00'
Warning	1292	Incorrect datetime value: '0000-00-00'
select to_days("0000-00-00"),to_days(d),to_days(dt),to_days(t),to_days(c) from t1;
to_days("0000-00-00")	to_days(d)	to_days(dt)	to_days(t)	to_days(c)
NULL	NULL	NULL	NULL	NULL
Warnings:
Warning	1292	Incorrect datetime value: '0000-00-00'
Warning	1292	Incorrect datetime value: '0000-00-00'
select extract(MONTH FROM "0000-00-00"),extract(MONTH FROM d),extract(MONTH FROM dt),extract(MONTH FROM t),extract(MONTH FROM c) from t1;
extract(MONTH FROM "0000-00-00")	extract(MONTH FROM d)	extract(MONTH FROM dt)	extract(MONTH FROM t)	extract(MONTH FROM c)
0	0	0	0	0
drop table t1;
CREATE TABLE t1 ( start datetime default NULL);
INSERT INTO t1 VALUES ('2002-10-21 00:00:00'),('2002-10-28 00:00:00'),('2002-11-04 00:00:00');
CREATE TABLE t2 ( ctime1 timestamp NOT NULL, ctime2 timestamp NOT NULL);
INSERT INTO t2 VALUES (20021029165106,20021105164731);
CREATE TABLE t3 (ctime1 char(19) NOT NULL, ctime2 char(19) NOT NULL);
INSERT INTO t3 VALUES ("2002-10-29 16:51:06","2002-11-05 16:47:31");
select * from t1, t2 where t1.start between t2.ctime1 and t2.ctime2;
start	ctime1	ctime2
2002-11-04 00:00:00	2002-10-29 16:51:06	2002-11-05 16:47:31
select * from t1, t2 where t1.start >= t2.ctime1 and t1.start <= t2.ctime2;
start	ctime1	ctime2
2002-11-04 00:00:00	2002-10-29 16:51:06	2002-11-05 16:47:31
select * from t1, t3 where t1.start between t3.ctime1 and t3.ctime2;
start	ctime1	ctime2
2002-11-04 00:00:00	2002-10-29 16:51:06	2002-11-05 16:47:31
drop table t1,t2,t3;
select @a:=FROM_UNIXTIME(1);
@a:=FROM_UNIXTIME(1)
1970-01-01 03:00:01
select unix_timestamp(@a);
unix_timestamp(@a)
1
select unix_timestamp('1969-12-01 19:00:01');
unix_timestamp('1969-12-01 19:00:01')
0
select from_unixtime(-1);
from_unixtime(-1)
NULL
select from_unixtime(2147483647);
from_unixtime(2147483647)
2038-01-19 06:14:07
select from_unixtime(2147483648);
from_unixtime(2147483648)
NULL
select from_unixtime(0);
from_unixtime(0)
1970-01-01 03:00:00
select unix_timestamp(from_unixtime(2147483647));
unix_timestamp(from_unixtime(2147483647))
2147483647
select unix_timestamp(from_unixtime(2147483648));
unix_timestamp(from_unixtime(2147483648))
NULL
select unix_timestamp('2039-01-20 01:00:00');
unix_timestamp('2039-01-20 01:00:00')
0
select unix_timestamp('1968-01-20 01:00:00');
unix_timestamp('1968-01-20 01:00:00')
0
select unix_timestamp('2038-02-10 01:00:00');
unix_timestamp('2038-02-10 01:00:00')
0
select unix_timestamp('1969-11-20 01:00:00');
unix_timestamp('1969-11-20 01:00:00')
0
select unix_timestamp('2038-01-20 01:00:00');
unix_timestamp('2038-01-20 01:00:00')
0
select unix_timestamp('1969-12-30 01:00:00');
unix_timestamp('1969-12-30 01:00:00')
0
select unix_timestamp('2038-01-17 12:00:00');
unix_timestamp('2038-01-17 12:00:00')
2147331600
select unix_timestamp('1970-01-01 03:00:01');
unix_timestamp('1970-01-01 03:00:01')
1
select unix_timestamp('2038-01-19 07:14:07');
unix_timestamp('2038-01-19 07:14:07')
0
SELECT CHARSET(DAYNAME(19700101));
CHARSET(DAYNAME(19700101))
latin1
SELECT CHARSET(MONTHNAME(19700101));
CHARSET(MONTHNAME(19700101))
latin1
SELECT LOWER(DAYNAME(19700101));
LOWER(DAYNAME(19700101))
thursday
SELECT LOWER(MONTHNAME(19700101));
LOWER(MONTHNAME(19700101))
january
SELECT COERCIBILITY(MONTHNAME('1970-01-01')),COERCIBILITY(DAYNAME('1970-01-01'));
COERCIBILITY(MONTHNAME('1970-01-01'))	COERCIBILITY(DAYNAME('1970-01-01'))
4	4
CREATE TABLE t1 (datetime datetime, timestamp timestamp, date date, time time);
INSERT INTO t1 values ("2001-01-02 03:04:05", "2002-01-02 03:04:05", "2003-01-02", "06:07:08");
SELECT * from t1;
datetime	timestamp	date	time
2001-01-02 03:04:05	2002-01-02 03:04:05	2003-01-02	06:07:08
select date_add("1997-12-31",INTERVAL 1 SECOND);
date_add("1997-12-31",INTERVAL 1 SECOND)
1997-12-31 00:00:01
select date_add("1997-12-31",INTERVAL "1 1" YEAR_MONTH);
date_add("1997-12-31",INTERVAL "1 1" YEAR_MONTH)
1999-01-31
select date_add(datetime, INTERVAL 1 SECOND) from t1;
date_add(datetime, INTERVAL 1 SECOND)
2001-01-02 03:04:06
select date_add(datetime, INTERVAL 1 YEAR) from t1;
date_add(datetime, INTERVAL 1 YEAR)
2002-01-02 03:04:05
select date_add(date,INTERVAL 1 SECOND) from t1;
date_add(date,INTERVAL 1 SECOND)
2003-01-02 00:00:01
select date_add(date,INTERVAL 1 MINUTE) from t1;
date_add(date,INTERVAL 1 MINUTE)
2003-01-02 00:01:00
select date_add(date,INTERVAL 1 HOUR) from t1;
date_add(date,INTERVAL 1 HOUR)
2003-01-02 01:00:00
select date_add(date,INTERVAL 1 DAY) from t1;
date_add(date,INTERVAL 1 DAY)
2003-01-03
select date_add(date,INTERVAL 1 MONTH) from t1;
date_add(date,INTERVAL 1 MONTH)
2003-02-02
select date_add(date,INTERVAL 1 YEAR) from t1;
date_add(date,INTERVAL 1 YEAR)
2004-01-02
select date_add(date,INTERVAL "1:1" MINUTE_SECOND) from t1;
date_add(date,INTERVAL "1:1" MINUTE_SECOND)
2003-01-02 00:01:01
select date_add(date,INTERVAL "1:1" HOUR_MINUTE) from t1;
date_add(date,INTERVAL "1:1" HOUR_MINUTE)
2003-01-02 01:01:00
select date_add(date,INTERVAL "1:1" DAY_HOUR) from t1;
date_add(date,INTERVAL "1:1" DAY_HOUR)
2003-01-03 01:00:00
select date_add(date,INTERVAL "1 1" YEAR_MONTH) from t1;
date_add(date,INTERVAL "1 1" YEAR_MONTH)
2004-02-02
select date_add(date,INTERVAL "1:1:1" HOUR_SECOND) from t1;
date_add(date,INTERVAL "1:1:1" HOUR_SECOND)
2003-01-02 01:01:01
select date_add(date,INTERVAL "1 1:1" DAY_MINUTE) from t1;
date_add(date,INTERVAL "1 1:1" DAY_MINUTE)
2003-01-03 01:01:00
select date_add(date,INTERVAL "1 1:1:1" DAY_SECOND) from t1;
date_add(date,INTERVAL "1 1:1:1" DAY_SECOND)
2003-01-03 01:01:01
select date_add(date,INTERVAL "1" WEEK) from t1;
date_add(date,INTERVAL "1" WEEK)
2003-01-09
select date_add(date,INTERVAL "1" QUARTER) from t1;
date_add(date,INTERVAL "1" QUARTER)
2003-04-02
select timestampadd(MINUTE, 1, date) from t1;
timestampadd(MINUTE, 1, date)
2003-01-02 00:01:00
select timestampadd(WEEK, 1, date) from t1;
timestampadd(WEEK, 1, date)
2003-01-09
select timestampadd(SQL_TSI_SECOND, 1, date) from t1;
timestampadd(SQL_TSI_SECOND, 1, date)
2003-01-02 00:00:01
select timestampdiff(MONTH, '2001-02-01', '2001-05-01') as a;
a
3
select timestampdiff(YEAR, '2002-05-01', '2001-01-01') as a;
a
-1
select timestampdiff(QUARTER, '2002-05-01', '2001-01-01') as a;
a
-5
select timestampdiff(MONTH, '2000-03-28', '2000-02-29') as a;
a
0
select timestampdiff(MONTH, '1991-03-28', '2000-02-29') as a;
a
107
select timestampdiff(SQL_TSI_WEEK, '2001-02-01', '2001-05-01') as a;
a
12
select timestampdiff(SQL_TSI_HOUR, '2001-02-01', '2001-05-01') as a;
a
2136
select timestampdiff(SQL_TSI_DAY, '2001-02-01', '2001-05-01') as a;
a
89
select timestampdiff(SQL_TSI_MINUTE, '2001-02-01 12:59:59', '2001-05-01 12:58:59') as a;
a
128159
select timestampdiff(SQL_TSI_SECOND, '2001-02-01 12:59:59', '2001-05-01 12:58:58') as a;
a
7689539
select timestampdiff(SQL_TSI_DAY, '1986-02-01', '1986-03-01') as a1,
timestampdiff(SQL_TSI_DAY, '1900-02-01', '1900-03-01') as a2,
timestampdiff(SQL_TSI_DAY, '1996-02-01', '1996-03-01') as a3,
timestampdiff(SQL_TSI_DAY, '2000-02-01', '2000-03-01') as a4;
a1	a2	a3	a4
28	28	29	29
SELECT TIMESTAMPDIFF(day,'2006-01-10 14:30:28','2006-01-11 14:30:27');
TIMESTAMPDIFF(day,'2006-01-10 14:30:28','2006-01-11 14:30:27')
0
SELECT TIMESTAMPDIFF(day,'2006-01-10 14:30:28','2006-01-11 14:30:28');
TIMESTAMPDIFF(day,'2006-01-10 14:30:28','2006-01-11 14:30:28')
1
SELECT TIMESTAMPDIFF(day,'2006-01-10 14:30:28','2006-01-11 14:30:29');
TIMESTAMPDIFF(day,'2006-01-10 14:30:28','2006-01-11 14:30:29')
1
SELECT TIMESTAMPDIFF(day,'2006-01-10 14:30:28','2006-01-12 14:30:27');
TIMESTAMPDIFF(day,'2006-01-10 14:30:28','2006-01-12 14:30:27')
1
SELECT TIMESTAMPDIFF(day,'2006-01-10 14:30:28','2006-01-12 14:30:28');
TIMESTAMPDIFF(day,'2006-01-10 14:30:28','2006-01-12 14:30:28')
2
SELECT TIMESTAMPDIFF(day,'2006-01-10 14:30:28','2006-01-12 14:30:29');
TIMESTAMPDIFF(day,'2006-01-10 14:30:28','2006-01-12 14:30:29')
2
SELECT TIMESTAMPDIFF(week,'2006-01-10 14:30:28','2006-01-17 14:30:27');
TIMESTAMPDIFF(week,'2006-01-10 14:30:28','2006-01-17 14:30:27')
0
SELECT TIMESTAMPDIFF(week,'2006-01-10 14:30:28','2006-01-17 14:30:28');
TIMESTAMPDIFF(week,'2006-01-10 14:30:28','2006-01-17 14:30:28')
1
SELECT TIMESTAMPDIFF(week,'2006-01-10 14:30:28','2006-01-17 14:30:29');
TIMESTAMPDIFF(week,'2006-01-10 14:30:28','2006-01-17 14:30:29')
1
SELECT TIMESTAMPDIFF(week,'2006-01-10 14:30:28','2006-01-24 14:30:27');
TIMESTAMPDIFF(week,'2006-01-10 14:30:28','2006-01-24 14:30:27')
1
SELECT TIMESTAMPDIFF(week,'2006-01-10 14:30:28','2006-01-24 14:30:28');
TIMESTAMPDIFF(week,'2006-01-10 14:30:28','2006-01-24 14:30:28')
2
SELECT TIMESTAMPDIFF(week,'2006-01-10 14:30:28','2006-01-24 14:30:29');
TIMESTAMPDIFF(week,'2006-01-10 14:30:28','2006-01-24 14:30:29')
2
SELECT TIMESTAMPDIFF(month,'2006-01-10 14:30:28','2006-02-10 14:30:27');
TIMESTAMPDIFF(month,'2006-01-10 14:30:28','2006-02-10 14:30:27')
0
SELECT TIMESTAMPDIFF(month,'2006-01-10 14:30:28','2006-02-10 14:30:28');
TIMESTAMPDIFF(month,'2006-01-10 14:30:28','2006-02-10 14:30:28')
1
SELECT TIMESTAMPDIFF(month,'2006-01-10 14:30:28','2006-02-10 14:30:29');
TIMESTAMPDIFF(month,'2006-01-10 14:30:28','2006-02-10 14:30:29')
1
SELECT TIMESTAMPDIFF(month,'2006-01-10 14:30:28','2006-03-10 14:30:27');
TIMESTAMPDIFF(month,'2006-01-10 14:30:28','2006-03-10 14:30:27')
1
SELECT TIMESTAMPDIFF(month,'2006-01-10 14:30:28','2006-03-10 14:30:28');
TIMESTAMPDIFF(month,'2006-01-10 14:30:28','2006-03-10 14:30:28')
2
SELECT TIMESTAMPDIFF(month,'2006-01-10 14:30:28','2006-03-10 14:30:29');
TIMESTAMPDIFF(month,'2006-01-10 14:30:28','2006-03-10 14:30:29')
2
SELECT TIMESTAMPDIFF(year,'2006-01-10 14:30:28','2007-01-10 14:30:27');
TIMESTAMPDIFF(year,'2006-01-10 14:30:28','2007-01-10 14:30:27')
0
SELECT TIMESTAMPDIFF(year,'2006-01-10 14:30:28','2007-01-10 14:30:28');
TIMESTAMPDIFF(year,'2006-01-10 14:30:28','2007-01-10 14:30:28')
1
SELECT TIMESTAMPDIFF(year,'2006-01-10 14:30:28','2007-01-10 14:30:29');
TIMESTAMPDIFF(year,'2006-01-10 14:30:28','2007-01-10 14:30:29')
1
SELECT TIMESTAMPDIFF(year,'2006-01-10 14:30:28','2008-01-10 14:30:27');
TIMESTAMPDIFF(year,'2006-01-10 14:30:28','2008-01-10 14:30:27')
1
SELECT TIMESTAMPDIFF(year,'2006-01-10 14:30:28','2008-01-10 14:30:28');
TIMESTAMPDIFF(year,'2006-01-10 14:30:28','2008-01-10 14:30:28')
2
SELECT TIMESTAMPDIFF(year,'2006-01-10 14:30:28','2008-01-10 14:30:29');
TIMESTAMPDIFF(year,'2006-01-10 14:30:28','2008-01-10 14:30:29')
2
select date_add(time,INTERVAL 1 SECOND) from t1;
date_add(time,INTERVAL 1 SECOND)
NULL
Warnings:
Warning	1264	Out of range value for column 'time' at row 1
drop table t1;
select last_day('2000-02-05') as f1, last_day('2002-12-31') as f2,
last_day('2003-03-32') as f3, last_day('2003-04-01') as f4,
last_day('2001-01-01 01:01:01') as f5, last_day(NULL),
last_day('2001-02-12');
f1	f2	f3	f4	f5	last_day(NULL)	last_day('2001-02-12')
2000-02-29	2002-12-31	NULL	2003-04-30	2001-01-31	NULL	2001-02-28
Warnings:
Warning	1292	Incorrect datetime value: '2003-03-32'
create table t1 select last_day('2000-02-05') as a,
from_days(to_days("960101")) as b;
describe t1;
Field	Type	Null	Key	Default	Extra
a	date	YES		NULL	
b	date	YES		NULL	
select * from t1;
a	b
2000-02-29	1996-01-01
drop table t1;
select last_day('2000-02-05') as a,
from_days(to_days("960101")) as b;
a	b
2000-02-29	1996-01-01
select date_add(last_day("1997-12-1"), INTERVAL 1 DAY);
date_add(last_day("1997-12-1"), INTERVAL 1 DAY)
1998-01-01
select length(last_day("1997-12-1"));
length(last_day("1997-12-1"))
10
select last_day("1997-12-1")+0;
last_day("1997-12-1")+0
19971231
select last_day("1997-12-1")+0.0;
last_day("1997-12-1")+0.0
19971231.0
select strcmp(date_sub(localtimestamp(), interval 3 hour), utc_timestamp())=0;
strcmp(date_sub(localtimestamp(), interval 3 hour), utc_timestamp())=0
1
select strcmp(date_format(date_sub(localtimestamp(), interval 3 hour),"%T"), utc_time())=0;
strcmp(date_format(date_sub(localtimestamp(), interval 3 hour),"%T"), utc_time())=0
1
select strcmp(date_format(date_sub(localtimestamp(), interval 3 hour),"%Y-%m-%d"), utc_date())=0;
strcmp(date_format(date_sub(localtimestamp(), interval 3 hour),"%Y-%m-%d"), utc_date())=0
1
select strcmp(date_format(utc_timestamp(),"%T"), utc_time())=0;
strcmp(date_format(utc_timestamp(),"%T"), utc_time())=0
1
select strcmp(date_format(utc_timestamp(),"%Y-%m-%d"), utc_date())=0;
strcmp(date_format(utc_timestamp(),"%Y-%m-%d"), utc_date())=0
1
select strcmp(concat(utc_date(),' ',utc_time()),utc_timestamp())=0;
strcmp(concat(utc_date(),' ',utc_time()),utc_timestamp())=0
1
explain extended select period_add("9602",-12),period_diff(199505,"9404"),from_days(to_days("960101")),dayofmonth("1997-01-02"), month("1997-01-02"), monthname("1972-03-04"),dayofyear("0000-00-00"),HOUR("1997-03-03 23:03:22"),MINUTE("23:03:22"),SECOND(230322),QUARTER(980303),WEEK("1998-03-03"),yearweek("2000-01-01",1),week(19950101,1),year("98-02-03"),weekday(curdate())-weekday(now()),dayname("1962-03-03"),unix_timestamp(),sec_to_time(time_to_sec("0:30:47")/6.21),curtime(),utc_time(),curdate(),utc_date(),utc_timestamp(),date_format("1997-01-02 03:04:05", "%M %W %D %Y %y %m %d %h %i %s %w"),from_unixtime(unix_timestamp("1994-03-02 10:11:12")),"1997-12-31 23:59:59" + INTERVAL 1 SECOND,"1998-01-01 00:00:00" - INTERVAL 1 SECOND,INTERVAL 1 DAY + "1997-12-31", extract(YEAR FROM "1999-01-02 10:11:12"),date_add("1997-12-31 23:59:59",INTERVAL 1 SECOND);
id	select_type	table	type	possible_keys	key	key_len	ref	rows	filtered	Extra
1	SIMPLE	NULL	NULL	NULL	NULL	NULL	NULL	NULL	NULL	No tables used
Warnings:
Note	1003	select period_add('9602',-(12)) AS `period_add("9602",-12)`,period_diff(199505,'9404') AS `period_diff(199505,"9404")`,from_days(to_days('960101')) AS `from_days(to_days("960101"))`,dayofmonth('1997-01-02') AS `dayofmonth("1997-01-02")`,month('1997-01-02') AS `month("1997-01-02")`,monthname('1972-03-04') AS `monthname("1972-03-04")`,dayofyear('0000-00-00') AS `dayofyear("0000-00-00")`,hour('1997-03-03 23:03:22') AS `HOUR("1997-03-03 23:03:22")`,minute('23:03:22') AS `MINUTE("23:03:22")`,second(230322) AS `SECOND(230322)`,quarter(980303) AS `QUARTER(980303)`,week('1998-03-03',0) AS `WEEK("1998-03-03")`,yearweek('2000-01-01',1) AS `yearweek("2000-01-01",1)`,week(19950101,1) AS `week(19950101,1)`,year('98-02-03') AS `year("98-02-03")`,(weekday(curdate()) - weekday(now())) AS `weekday(curdate())-weekday(now())`,dayname('1962-03-03') AS `dayname("1962-03-03")`,unix_timestamp() AS `unix_timestamp()`,sec_to_time((time_to_sec('0:30:47') / 6.21)) AS `sec_to_time(time_to_sec("0:30:47")/6.21)`,curtime() AS `curtime()`,utc_time() AS `utc_time()`,curdate() AS `curdate()`,utc_date() AS `utc_date()`,utc_timestamp() AS `utc_timestamp()`,date_format('1997-01-02 03:04:05','%M %W %D %Y %y %m %d %h %i %s %w') AS `date_format("1997-01-02 03:04:05", "%M %W %D %Y %y %m %d %h %i %s %w")`,from_unixtime(unix_timestamp('1994-03-02 10:11:12')) AS `from_unixtime(unix_timestamp("1994-03-02 10:11:12"))`,('1997-12-31 23:59:59' + interval 1 second) AS `"1997-12-31 23:59:59" + INTERVAL 1 SECOND`,('1998-01-01 00:00:00' - interval 1 second) AS `"1998-01-01 00:00:00" - INTERVAL 1 SECOND`,('1997-12-31' + interval 1 day) AS `INTERVAL 1 DAY + "1997-12-31"`,extract(year from '1999-01-02 10:11:12') AS `extract(YEAR FROM "1999-01-02 10:11:12")`,('1997-12-31 23:59:59' + interval 1 second) AS `date_add("1997-12-31 23:59:59",INTERVAL 1 SECOND)`
SET @TMP='2007-08-01 12:22:49';
CREATE TABLE t1 (d DATETIME);
INSERT INTO t1 VALUES ('2007-08-01 12:22:59');
INSERT INTO t1 VALUES ('2007-08-01 12:23:01');
INSERT INTO t1 VALUES ('2007-08-01 12:23:20');
SELECT count(*) FROM t1 WHERE d>FROM_DAYS(TO_DAYS(@TMP)) AND d<=FROM_DAYS(TO_DAYS(@TMP)+1);
count(*)
3
DROP TABLE t1;
select last_day('2005-00-00');
last_day('2005-00-00')
NULL
Warnings:
Warning	1292	Incorrect datetime value: '2005-00-00'
select last_day('2005-00-01');
last_day('2005-00-01')
NULL
Warnings:
Warning	1292	Incorrect datetime value: '2005-00-01'
select last_day('2005-01-00');
last_day('2005-01-00')
NULL
Warnings:
Warning	1292	Incorrect datetime value: '2005-01-00'
select monthname(str_to_date(null, '%m')), monthname(str_to_date(null, '%m')),
monthname(str_to_date(1, '%m')), monthname(str_to_date(0, '%m'));
monthname(str_to_date(null, '%m'))	monthname(str_to_date(null, '%m'))	monthname(str_to_date(1, '%m'))	monthname(str_to_date(0, '%m'))
NULL	NULL	January	NULL
set time_zone='-6:00';
create table t1(a timestamp);
insert into t1 values (19691231190001);
select * from t1;
a
1969-12-31 19:00:01
drop table t1;
create table t1(f1 date, f2 time, f3 datetime);
insert into t1 values ("2006-01-01", "12:01:01", "2006-01-01 12:01:01");
insert into t1 values ("2006-01-02", "12:01:02", "2006-01-02 12:01:02");
select f1 from t1 where f1 between CAST("2006-1-1" as date) and CAST(20060101 as date);
f1
2006-01-01
select f1 from t1 where f1 between cast("2006-1-1" as date) and cast("2006.1.1" as date);
f1
2006-01-01
select f1 from t1 where date(f1) between cast("2006-1-1" as date) and cast("2006.1.1" as date);
f1
2006-01-01
select f2 from t1 where f2 between cast("12:1:2" as time) and cast("12:2:2" as time);
f2
12:01:02
select f2 from t1 where time(f2) between cast("12:1:2" as time) and cast("12:2:2" as time);
f2
12:01:02
select f3 from t1 where f3 between cast("2006-1-1 12:1:1" as datetime) and cast("2006-1-1 12:1:2" as datetime);
f3
2006-01-01 12:01:01
select f3 from t1 where timestamp(f3) between cast("2006-1-1 12:1:1" as datetime) and cast("2006-1-1 12:1:2" as datetime);
f3
2006-01-01 12:01:01
select f1 from t1 where cast("2006-1-1" as date) between f1 and f3;
f1
2006-01-01
select f1 from t1 where cast("2006-1-1" as date) between date(f1) and date(f3);
f1
2006-01-01
select f1 from t1 where cast("2006-1-1" as date) between f1 and cast('zzz' as date);
f1
Warnings:
Warning	1292	Incorrect datetime value: 'zzz'
select f1 from t1 where makedate(2006,1) between date(f1) and date(f3);
f1
2006-01-01
select f1 from t1 where makedate(2006,2) between date(f1) and date(f3);
f1
2006-01-02
drop table t1;
create table t1 select now() - now(), curtime() - curtime(), 
sec_to_time(1) + 0, from_unixtime(1) + 0;
show create table t1;
Table	Create Table
t1	CREATE TABLE `t1` (
  `now() - now()` double(23,6) NOT NULL DEFAULT '0.000000',
  `curtime() - curtime()` double(23,6) NOT NULL DEFAULT '0.000000',
  `sec_to_time(1) + 0` double(23,6) DEFAULT NULL,
  `from_unixtime(1) + 0` double(23,6) DEFAULT NULL
) ENGINE=MyISAM DEFAULT CHARSET=latin1
drop table t1;
SELECT SEC_TO_TIME(3300000);
SEC_TO_TIME(3300000)
838:59:59
Warnings:
Warning	1292	Truncated incorrect time value: '3300000'
SELECT SEC_TO_TIME(3300000)+0;
SEC_TO_TIME(3300000)+0
8385959.000000
Warnings:
Warning	1292	Truncated incorrect time value: '3300000'
SELECT SEC_TO_TIME(3600 * 4294967296);
SEC_TO_TIME(3600 * 4294967296)
838:59:59
Warnings:
Warning	1292	Truncated incorrect time value: '15461882265600'
SELECT TIME_TO_SEC('916:40:00');
TIME_TO_SEC('916:40:00')
3020399
Warnings:
Warning	1292	Truncated incorrect time value: '916:40:00'
SELECT ADDTIME('500:00:00', '416:40:00');
ADDTIME('500:00:00', '416:40:00')
838:59:59
Warnings:
Warning	1292	Truncated incorrect time value: '916:40:00'
SELECT ADDTIME('916:40:00', '416:40:00');
ADDTIME('916:40:00', '416:40:00')
838:59:59
Warnings:
Warning	1292	Truncated incorrect time value: '916:40:00'
Warning	1292	Truncated incorrect time value: '1255:39:59'
SELECT SUBTIME('916:40:00', '416:40:00');
SUBTIME('916:40:00', '416:40:00')
422:19:59
Warnings:
Warning	1292	Truncated incorrect time value: '916:40:00'
SELECT SUBTIME('-916:40:00', '416:40:00');
SUBTIME('-916:40:00', '416:40:00')
-838:59:59
Warnings:
Warning	1292	Truncated incorrect time value: '-916:40:00'
Warning	1292	Truncated incorrect time value: '-1255:39:59'
SELECT MAKETIME(916,0,0);
MAKETIME(916,0,0)
838:59:59
Warnings:
Warning	1292	Truncated incorrect time value: '916:00:00'
SELECT MAKETIME(4294967296, 0, 0);
MAKETIME(4294967296, 0, 0)
838:59:59
Warnings:
Warning	1292	Truncated incorrect time value: '4294967296:00:00'
SELECT MAKETIME(-4294967296, 0, 0);
MAKETIME(-4294967296, 0, 0)
-838:59:59
Warnings:
Warning	1292	Truncated incorrect time value: '-4294967296:00:00'
SELECT MAKETIME(0, 4294967296, 0);
MAKETIME(0, 4294967296, 0)
NULL
SELECT MAKETIME(0, 0, 4294967296);
MAKETIME(0, 0, 4294967296)
NULL
SELECT MAKETIME(CAST(-1 AS UNSIGNED), 0, 0);
MAKETIME(CAST(-1 AS UNSIGNED), 0, 0)
838:59:59
Warnings:
Warning	1292	Truncated incorrect time value: '18446744073709551615:00:00'
SELECT EXTRACT(HOUR FROM '100000:02:03');
EXTRACT(HOUR FROM '100000:02:03')
838
Warnings:
Warning	1292	Truncated incorrect time value: '100000:02:03'
CREATE TABLE t1(f1 TIME);
INSERT INTO t1 VALUES('916:00:00 a');
Warnings:
Warning	1265	Data truncated for column 'f1' at row 1
Warning	1264	Out of range value for column 'f1' at row 1
SELECT * FROM t1;
f1
838:59:59
DROP TABLE t1;
SELECT SEC_TO_TIME(CAST(-1 AS UNSIGNED));
SEC_TO_TIME(CAST(-1 AS UNSIGNED))
838:59:59
Warnings:
Warning	1292	Truncated incorrect time value: '18446744073709551615'
SET NAMES latin1;
SET character_set_results = NULL;
SHOW VARIABLES LIKE 'character_set_results';
Variable_name	Value
character_set_results	
CREATE TABLE testBug8868 (field1 DATE, field2 VARCHAR(32) CHARACTER SET BINARY);
INSERT INTO testBug8868 VALUES ('2006-09-04', 'abcd');
SELECT DATE_FORMAT(field1,'%b-%e %l:%i%p') as fmtddate, field2 FROM testBug8868;
fmtddate	field2
Sep-4 12:00AM	abcd
DROP TABLE testBug8868;
SET NAMES DEFAULT;
CREATE TABLE t1 (
a TIMESTAMP
);
INSERT INTO t1 VALUES (now()), (now());
SELECT 1 FROM t1 ORDER BY MAKETIME(1, 1, a);
1
1
1
DROP TABLE t1;
(select time_format(timediff(now(), DATE_SUB(now(),INTERVAL 5 DAY)),'%H') As H)
union
(select time_format(timediff(now(), DATE_SUB(now(),INTERVAL 5 DAY)),'%H') As H);
H
120
(select time_format(timediff(now(), DATE_SUB(now(),INTERVAL 5 DAY)),'%k') As H)
union
(select time_format(timediff(now(), DATE_SUB(now(),INTERVAL 5 DAY)),'%k') As H);
H
120
(select time_format(timediff(now(), DATE_SUB(now(),INTERVAL 5 HOUR)),'%H') As H)
union
(select time_format(timediff(now(), DATE_SUB(now(),INTERVAL 5 HOUR)),'%H') As H);
H
05
(select time_format(timediff(now(), DATE_SUB(now(),INTERVAL 5 HOUR)),'%k') As H)
union
(select time_format(timediff(now(), DATE_SUB(now(),INTERVAL 5 HOUR)),'%k') As H);
H
5
select last_day('0000-00-00');
last_day('0000-00-00')
NULL
select isnull(week(now() + 0)), isnull(week(now() + 0.2)),
week(20061108), week(20061108.01), week(20061108085411.000002);
isnull(week(now() + 0))	isnull(week(now() + 0.2))	week(20061108)	week(20061108.01)	week(20061108085411.000002)
0	0	45	45	45
End of 4.1 tests
select time_format('100:00:00', '%H %k %h %I %l');
time_format('100:00:00', '%H %k %h %I %l')
100 100 04 04 4
SET @old_log_bin_trust_function_creators= @@global.log_bin_trust_function_creators;
SET GLOBAL log_bin_trust_function_creators = 1;
create table t1 (a timestamp default '2005-05-05 01:01:01',
b timestamp default '2005-05-05 01:01:01');
drop function if exists t_slow_sysdate;
create function t_slow_sysdate() returns timestamp
begin
do sleep(2);
return sysdate();
end;
//
insert into t1 set a = sysdate(), b = t_slow_sysdate();//
create trigger t_before before insert on t1
for each row begin
set new.b = t_slow_sysdate();
end
//
insert into t1 set a = sysdate();
select a != b from t1;
a != b
1
1
drop trigger t_before;
drop function t_slow_sysdate;
drop table t1;
SET GLOBAL log_bin_trust_function_creators = 0;
create table t1 (a datetime, i int, b datetime);
insert into t1 select sysdate(), sleep(1), sysdate() from dual;
select a != b from t1;
a != b
1
drop table t1;
create procedure t_sysdate()
begin
select sysdate() into @a;
do sleep(2);
select sysdate() into @b;
select @a != @b;
end;
//
call t_sysdate();
@a != @b
1
drop procedure t_sysdate;
SET @@global.log_bin_trust_function_creators= @old_log_bin_trust_function_creators;
select timestampdiff(month,'2004-09-11','2004-09-11');
timestampdiff(month,'2004-09-11','2004-09-11')
0
select timestampdiff(month,'2004-09-11','2005-09-11');
timestampdiff(month,'2004-09-11','2005-09-11')
12
select timestampdiff(month,'2004-09-11','2006-09-11');
timestampdiff(month,'2004-09-11','2006-09-11')
24
select timestampdiff(month,'2004-09-11','2007-09-11');
timestampdiff(month,'2004-09-11','2007-09-11')
36
select timestampdiff(month,'2005-09-11','2004-09-11');
timestampdiff(month,'2005-09-11','2004-09-11')
-12
select timestampdiff(month,'2005-09-11','2003-09-11');
timestampdiff(month,'2005-09-11','2003-09-11')
-24
select timestampdiff(month,'2004-02-28','2005-02-28');
timestampdiff(month,'2004-02-28','2005-02-28')
12
select timestampdiff(month,'2004-02-29','2005-02-28');
timestampdiff(month,'2004-02-29','2005-02-28')
11
select timestampdiff(month,'2004-02-28','2005-02-28');
timestampdiff(month,'2004-02-28','2005-02-28')
12
select timestampdiff(month,'2004-03-29','2005-03-28');
timestampdiff(month,'2004-03-29','2005-03-28')
11
select timestampdiff(month,'2003-02-28','2004-02-29');
timestampdiff(month,'2003-02-28','2004-02-29')
12
select timestampdiff(month,'2003-02-28','2005-02-28');
timestampdiff(month,'2003-02-28','2005-02-28')
24
select timestampdiff(month,'1999-09-11','2001-10-10');
timestampdiff(month,'1999-09-11','2001-10-10')
24
select timestampdiff(month,'1999-09-11','2001-9-11');
timestampdiff(month,'1999-09-11','2001-9-11')
24
select timestampdiff(year,'1999-09-11','2001-9-11');
timestampdiff(year,'1999-09-11','2001-9-11')
2
select timestampdiff(year,'2004-02-28','2005-02-28');
timestampdiff(year,'2004-02-28','2005-02-28')
1
select timestampdiff(year,'2004-02-29','2005-02-28');
timestampdiff(year,'2004-02-29','2005-02-28')
0
CREATE TABLE t1 (id int NOT NULL PRIMARY KEY, day date);
CREATE TABLE t2 (id int NOT NULL PRIMARY KEY, day date);
INSERT INTO t1 VALUES
(1, '2005-06-01'), (2, '2005-02-01'), (3, '2005-07-01');
INSERT INTO t2 VALUES
(1, '2005-08-01'), (2, '2005-06-15'), (3, '2005-07-15');
SELECT * FROM t1, t2 
WHERE t1.day BETWEEN 
'2005.09.01' - INTERVAL 6 MONTH AND t2.day;
id	day	id	day
1	2005-06-01	1	2005-08-01
3	2005-07-01	1	2005-08-01
1	2005-06-01	2	2005-06-15
1	2005-06-01	3	2005-07-15
3	2005-07-01	3	2005-07-15
SELECT * FROM t1, t2 
WHERE CAST(t1.day AS DATE) BETWEEN 
'2005.09.01' - INTERVAL 6 MONTH AND t2.day;
id	day	id	day
1	2005-06-01	1	2005-08-01
3	2005-07-01	1	2005-08-01
1	2005-06-01	2	2005-06-15
1	2005-06-01	3	2005-07-15
3	2005-07-01	3	2005-07-15
DROP TABLE t1,t2;
set time_zone= @@global.time_zone;
select str_to_date('10:00 PM', '%h:%i %p') + INTERVAL 10 MINUTE;
str_to_date('10:00 PM', '%h:%i %p') + INTERVAL 10 MINUTE
NULL
Warnings:
Warning	1411	Incorrect datetime value: '10:00 PM' for function str_to_date
create table t1 (field DATE);
insert into t1 values ('2006-11-06');
select * from t1 where field < '2006-11-06 04:08:36.0';
field
2006-11-06
select * from t1 where field = '2006-11-06 04:08:36.0';
field
select * from t1 where field = '2006-11-06';
field
2006-11-06
select * from t1 where CAST(field as DATETIME) < '2006-11-06 04:08:36.0';
field
2006-11-06
select * from t1 where CAST(field as DATE) < '2006-11-06 04:08:36.0';
field
2006-11-06
drop table t1;
CREATE TABLE t1 (a int, t1 time, t2 time, d date, PRIMARY KEY  (a));
INSERT INTO t1 VALUES (1, '10:00:00', NULL, NULL), 
(2, '11:00:00', '11:15:00', '1972-02-06');
SELECT t1, t2, SEC_TO_TIME( TIME_TO_SEC( t2 ) - TIME_TO_SEC( t1 ) ), QUARTER(d) 
FROM t1;
t1	t2	SEC_TO_TIME( TIME_TO_SEC( t2 ) - TIME_TO_SEC( t1 ) )	QUARTER(d)
10:00:00	NULL	NULL	NULL
11:00:00	11:15:00	00:15:00	1
SELECT t1, t2, SEC_TO_TIME( TIME_TO_SEC( t2 ) - TIME_TO_SEC( t1 ) ), QUARTER(d)
FROM t1 ORDER BY a DESC;
t1	t2	SEC_TO_TIME( TIME_TO_SEC( t2 ) - TIME_TO_SEC( t1 ) )	QUARTER(d)
11:00:00	11:15:00	00:15:00	1
10:00:00	NULL	NULL	NULL
DROP TABLE t1;
SELECT TIME_FORMAT(SEC_TO_TIME(a),"%H:%i:%s") FROM (SELECT 3020399 AS a UNION SELECT 3020398 ) x GROUP BY 1;
TIME_FORMAT(SEC_TO_TIME(a),"%H:%i:%s")
838:59:58
838:59:59
set names latin1;
create table t1 (a varchar(15) character set ascii not null);
insert into t1 values ('070514-000000');
select concat(a,ifnull(min(date_format(now(), '%Y-%m-%d')),' ull')) from t1;
concat(a,ifnull(min(date_format(now(), '%Y-%m-%d')),' ull'))
#
set names swe7;
select concat(a,ifnull(min(date_format(now(), '%Y-%m-%d')),' ull')) from t1;
ERROR HY000: Illegal mix of collations (ascii_general_ci,IMPLICIT) and (swe7_swedish_ci,COERCIBLE) for operation 'concat'
set names latin1;
set lc_time_names=fr_FR;
select concat(a,ifnull(min(date_format(now(), '%Y-%m-%d')),' ull')) from t1;
ERROR HY000: Illegal mix of collations (ascii_general_ci,IMPLICIT) and (latin1_swedish_ci,COERCIBLE) for operation 'concat'
set lc_time_names=en_US;
drop table t1;
select DATE_ADD('20071108181000', INTERVAL 1 DAY);
DATE_ADD('20071108181000', INTERVAL 1 DAY)
2007-11-09 18:10:00
select DATE_ADD(20071108181000,   INTERVAL 1 DAY);
DATE_ADD(20071108181000,   INTERVAL 1 DAY)
2007-11-09 18:10:00
select DATE_ADD('20071108',       INTERVAL 1 DAY);
DATE_ADD('20071108',       INTERVAL 1 DAY)
2007-11-09
select DATE_ADD(20071108,         INTERVAL 1 DAY);
DATE_ADD(20071108,         INTERVAL 1 DAY)
2007-11-09
select LAST_DAY('2007-12-06 08:59:19.05') - INTERVAL 1 SECOND;
LAST_DAY('2007-12-06 08:59:19.05') - INTERVAL 1 SECOND
2007-12-30 23:59:59
select date_add('1000-01-01 00:00:00', interval '1.03:02:01.05' day_microsecond);
date_add('1000-01-01 00:00:00', interval '1.03:02:01.05' day_microsecond)
1000-01-02 03:02:01.050000
select date_add('1000-01-01 00:00:00', interval '1.02' day_microsecond);
date_add('1000-01-01 00:00:00', interval '1.02' day_microsecond)
1000-01-01 00:00:01.020000
#
# Bug #52315 part 2 : utc_date() crashes when system time > year 2037
#
SET TIMESTAMP=-147490000;
SELECT UTC_TIMESTAMP();
SET TIMESTAMP=2147483648;
SELECT UTC_TIMESTAMP();
SET TIMESTAMP=2147483646;
SELECT UTC_TIMESTAMP();
SET TIMESTAMP=2147483647;
SELECT UTC_TIMESTAMP();
SET TIMESTAMP=0;
SELECT UTC_TIMESTAMP();
SET TIMESTAMP=-1;
SELECT UTC_TIMESTAMP();
SET TIMESTAMP=1;
SELECT UTC_TIMESTAMP();
SET TIMESTAMP=0;
End of 5.0 tests
select date_sub("0050-01-01 00:00:01",INTERVAL 2 SECOND);
date_sub("0050-01-01 00:00:01",INTERVAL 2 SECOND)
0049-12-31 23:59:59
select date_sub("0199-01-01 00:00:01",INTERVAL 2 SECOND);
date_sub("0199-01-01 00:00:01",INTERVAL 2 SECOND)
0198-12-31 23:59:59
select date_add("0199-12-31 23:59:59",INTERVAL 2 SECOND);
date_add("0199-12-31 23:59:59",INTERVAL 2 SECOND)
0200-01-01 00:00:01
select date_sub("0200-01-01 00:00:01",INTERVAL 2 SECOND);
date_sub("0200-01-01 00:00:01",INTERVAL 2 SECOND)
0199-12-31 23:59:59
select date_sub("0200-01-01 00:00:01",INTERVAL 1 SECOND);
date_sub("0200-01-01 00:00:01",INTERVAL 1 SECOND)
0200-01-01 00:00:00
select date_sub("0200-01-01 00:00:01",INTERVAL 2 SECOND);
date_sub("0200-01-01 00:00:01",INTERVAL 2 SECOND)
0199-12-31 23:59:59
select date_add("2001-01-01 23:59:59",INTERVAL -2000 YEAR);
date_add("2001-01-01 23:59:59",INTERVAL -2000 YEAR)
0001-01-01 23:59:59
select date_sub("50-01-01 00:00:01",INTERVAL 2 SECOND);
date_sub("50-01-01 00:00:01",INTERVAL 2 SECOND)
2049-12-31 23:59:59
select date_sub("90-01-01 00:00:01",INTERVAL 2 SECOND);
date_sub("90-01-01 00:00:01",INTERVAL 2 SECOND)
1989-12-31 23:59:59
select date_sub("0069-01-01 00:00:01",INTERVAL 2 SECOND);
date_sub("0069-01-01 00:00:01",INTERVAL 2 SECOND)
0068-12-31 23:59:59
select date_sub("0169-01-01 00:00:01",INTERVAL 2 SECOND);
date_sub("0169-01-01 00:00:01",INTERVAL 2 SECOND)
0168-12-31 23:59:59
CREATE TABLE t1(a DOUBLE NOT NULL);
INSERT INTO t1 VALUES (0),(9.216e-096);
# should not crash
SELECT 1 FROM t1 ORDER BY @x:=makedate(a,a);
1
1
1
DROP TABLE t1;
#
# Bug #52160: crash and inconsistent results when grouping
#             by a function and column
#
CREATE TABLE t1(a CHAR(10) NOT NULL);
INSERT INTO t1 VALUES (''),('');
SELECT COUNT(*) FROM t1 GROUP BY TIME_TO_SEC(a);
COUNT(*)
2
Warnings:
Warning	1292	Truncated incorrect time value: ''
Warning	1292	Truncated incorrect time value: ''
Warning	1292	Truncated incorrect time value: ''
DROP TABLE t1;
#
# Bug#11766112  59151:UNINITIALIZED VALUES IN EXTRACT_DATE_TIME WITH STR_TO_DATE(SPACE(..) ...
#
SELECT STR_TO_DATE(SPACE(2),'1');
STR_TO_DATE(SPACE(2),'1')
0000-00-00
#
# Bug#11765216  58154: UNINITIALIZED VARIABLE FORMAT IN STR_TO_DATE FUNCTION
#
SET GLOBAL SQL_MODE='';
DO  STR_TO_DATE((''), FROM_DAYS(@@GLOBAL.SQL_MODE));
SET GLOBAL SQL_MODE=DEFAULT;
#
# Bug#11766087  59125: VALGRIND UNINITIALISED VALUE WARNING IN ULL2DEC, LONGLONG2DECIMAL
#
SELECT FORMAT(YEAR(STR_TO_DATE('',GET_FORMAT(TIME,''))),1);
FORMAT(YEAR(STR_TO_DATE('',GET_FORMAT(TIME,''))),1)
NULL
#
# Bug#11766126  59166: ANOTHER DATETIME VALGRIND UNINITIALIZED WARNING
#
SELECT CAST((MONTH(FROM_UNIXTIME(@@GLOBAL.SQL_MODE))) AS BINARY(1025));
CAST((MONTH(FROM_UNIXTIME(@@GLOBAL.SQL_MODE))) AS BINARY(1025))
NULL
#
# Bug#11766124  59164: VALGRIND: UNINITIALIZED VALUE IN NUMBER_TO_DATETIME
#
SELECT ADDDATE(MONTH(FROM_UNIXTIME(NULL)),INTERVAL 1 HOUR);
ADDDATE(MONTH(FROM_UNIXTIME(NULL)),INTERVAL 1 HOUR)
NULL
#
# Bug#11889186  60503: CRASH IN MAKE_DATE_TIME WITH DATE_FORMAT / STR_TO_DATE COMBINATION
#
SELECT DATE_FORMAT('0000-00-11', '%W');
DATE_FORMAT('0000-00-11', '%W')
NULL
SELECT DATE_FORMAT('0000-00-11', '%a');
DATE_FORMAT('0000-00-11', '%a')
NULL
SELECT DATE_FORMAT('0000-00-11', '%w');
DATE_FORMAT('0000-00-11', '%w')
NULL
<<<<<<< HEAD
End of 5.1 tests
#
# Bug#57039: constant subtime expression returns incorrect result.
#
CREATE TABLE t1 (`date_date` datetime NOT NULL);
INSERT INTO t1 VALUES ('2008-01-03 00:00:00'), ('2008-01-03 00:00:00');
SELECT * FROM t1 WHERE date_date >= subtime(now(), "00:30:00");
date_date
SELECT * FROM t1 WHERE date_date <= addtime(date_add("2000-1-1", INTERVAL "1:1:1" HOUR_SECOND), "00:20:00");
date_date
DROP TABLE t1;
#
# Bug#57512 str_to_date crash...
#
SELECT WEEK(STR_TO_DATE(NULL,0));
WEEK(STR_TO_DATE(NULL,0))
NULL
SELECT SUBDATE(STR_TO_DATE(NULL,0), INTERVAL 1 HOUR);
SUBDATE(STR_TO_DATE(NULL,0), INTERVAL 1 HOUR)
NULL
#
# BUG#59895 - setting storage engine to null segfaults mysqld
#
SELECT MONTHNAME(0), MONTHNAME(0) IS NULL, MONTHNAME(0) + 1;
MONTHNAME(0)	MONTHNAME(0) IS NULL	MONTHNAME(0) + 1
NULL	1	NULL
SET storage_engine=NULL;
ERROR 42000: Variable 'storage_engine' can't be set to the value of 'NULL'
#
# Bug #59686 crash in String::copy() with time data type
#
SELECT min(timestampadd(month, 1>'', from_days('%Z')));
min(timestampadd(month, 1>'', from_days('%Z')))
NULL
Warnings:
Warning	1292	Truncated incorrect INTEGER value: '%Z'
create table t1(a time);
insert into t1 values ('00:00:00'),('00:01:00');
select 1 from t1 where 1 < some (select cast(a as datetime) from t1);
1
drop table t1;
=======
#
# Bug#12403504  AFTER FIX FOR #11889186 : ASSERTION FAILED: DELSUM+(INT) Y/4-TEMP > 0
#
SELECT MAKEDATE(11111111,1);
MAKEDATE(11111111,1)
NULL
SELECT WEEK(DATE_ADD(FROM_DAYS(1),INTERVAL 1 MONTH), 1);
WEEK(DATE_ADD(FROM_DAYS(1),INTERVAL 1 MONTH), 1)
NULL
End of 5.1 tests
>>>>>>> a7cd008e
<|MERGE_RESOLUTION|>--- conflicted
+++ resolved
@@ -1389,7 +1389,15 @@
 SELECT DATE_FORMAT('0000-00-11', '%w');
 DATE_FORMAT('0000-00-11', '%w')
 NULL
-<<<<<<< HEAD
+#
+# Bug#12403504  AFTER FIX FOR #11889186 : ASSERTION FAILED: DELSUM+(INT) Y/4-TEMP > 0
+#
+SELECT MAKEDATE(11111111,1);
+MAKEDATE(11111111,1)
+NULL
+SELECT WEEK(DATE_ADD(FROM_DAYS(1),INTERVAL 1 MONTH), 1);
+WEEK(DATE_ADD(FROM_DAYS(1),INTERVAL 1 MONTH), 1)
+NULL
 End of 5.1 tests
 #
 # Bug#57039: constant subtime expression returns incorrect result.
@@ -1430,16 +1438,4 @@
 insert into t1 values ('00:00:00'),('00:01:00');
 select 1 from t1 where 1 < some (select cast(a as datetime) from t1);
 1
-drop table t1;
-=======
-#
-# Bug#12403504  AFTER FIX FOR #11889186 : ASSERTION FAILED: DELSUM+(INT) Y/4-TEMP > 0
-#
-SELECT MAKEDATE(11111111,1);
-MAKEDATE(11111111,1)
-NULL
-SELECT WEEK(DATE_ADD(FROM_DAYS(1),INTERVAL 1 MONTH), 1);
-WEEK(DATE_ADD(FROM_DAYS(1),INTERVAL 1 MONTH), 1)
-NULL
-End of 5.1 tests
->>>>>>> a7cd008e
+drop table t1;