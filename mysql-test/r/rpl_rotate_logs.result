--- conflicted
+++ resolved
@@ -48,18 +48,12 @@
 purge binary logs to 'master-bin.000002';
 show binary logs;
 Log_name	File_size
-<<<<<<< HEAD
 master-bin.000002	371
 master-bin.000003	415
-purge master logs before now();
-=======
-master-bin.000002	363
-master-bin.000003	407
 select @time_for_purge:=DATE_ADD(UPDATE_TIME, INTERVAL 1 SECOND)
 from information_schema.tables
 where TABLE_SCHEMA="test" and TABLE_NAME="t2";
 purge master logs before (@time_for_purge);
->>>>>>> f0f78378
 show binary logs;
 Log_name	File_size
 master-bin.000003	415
