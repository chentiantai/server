--- conflicted
+++ resolved
@@ -591,23 +591,6 @@
 set @@optimizer_use_condition_selectivity=@save_optimizer_use_condition_selectivity;
 set use_stat_tables=@save_use_stat_tables;
 #
-<<<<<<< HEAD
-# MDEV-16711:CREATE OR REPLACE TABLE introducing BLOB column
-#
-SET use_stat_tables= PREFERABLY;
-CREATE TABLE t1 (pk INT PRIMARY KEY, t CHAR(60));
-INSERT INTO t1 VALUES (1,'foo'),(2,'bar');
-ANALYZE TABLE t1;
-Table	Op	Msg_type	Msg_text
-test.t1	analyze	status	Engine-independent statistics collected
-test.t1	analyze	status	OK
-CREATE OR REPLACE TABLE t1 (pk INT PRIMARY KEY, t TEXT);
-SELECT MAX(pk) FROM t1;
-MAX(pk)
-NULL
-DROP TABLE t1;
-set use_stat_tables=@save_use_stat_tables;
-=======
 # MDEV-17734: AddressSanitizer: use-after-poison in create_key_parts_for_pseudo_indexes
 #
 set @@use_stat_tables= PREFERABLY;
@@ -626,4 +609,19 @@
 set @@optimizer_use_condition_selectivity= @save_optimizer_use_condition_selectivity;
 set use_stat_tables=@save_use_stat_tables;
 drop table t1;
->>>>>>> daca7e70
+#
+# MDEV-16711:CREATE OR REPLACE TABLE introducing BLOB column
+#
+SET use_stat_tables= PREFERABLY;
+CREATE TABLE t1 (pk INT PRIMARY KEY, t CHAR(60));
+INSERT INTO t1 VALUES (1,'foo'),(2,'bar');
+ANALYZE TABLE t1;
+Table	Op	Msg_type	Msg_text
+test.t1	analyze	status	Engine-independent statistics collected
+test.t1	analyze	status	OK
+CREATE OR REPLACE TABLE t1 (pk INT PRIMARY KEY, t TEXT);
+SELECT MAX(pk) FROM t1;
+MAX(pk)
+NULL
+DROP TABLE t1;
+set use_stat_tables=@save_use_stat_tables;