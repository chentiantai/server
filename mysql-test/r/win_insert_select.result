--- conflicted
+++ resolved
@@ -11,13 +11,6 @@
 4	manual_insert_2
 11	should repeat 4 times [11-14]
 12	should repeat 4 times [11-14]
-<<<<<<< HEAD
-13	should repeat 4 times [11-14]
-14	should repeat 4 times [11-14]
-2	should_have_2
-NULL	should_have_NULL
-=======
->>>>>>> e2afdb1e
 DELETE FROM t1;
 EXECUTE populate_table;
 INSERT INTO t1
