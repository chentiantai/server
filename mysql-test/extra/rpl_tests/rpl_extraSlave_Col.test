--- conflicted
+++ resolved
@@ -101,15 +101,9 @@
 --echo *** Start Slave ***
 connection slave;
 START SLAVE;
-<<<<<<< HEAD
-source include/wait_for_slave_sql_to_stop.inc;
---let $errno= query_get_value("SHOW SLAVE STATUS", Last_SQL_Errno, 1)
---echo Slave failed with Error $errno
-=======
---let $slave_sql_errno= 1535
+--let $slave_sql_errno= 1677
 --let $show_slave_sql_error= 1
 --source include/wait_for_slave_sql_error.inc
->>>>>>> 8f8e1d6f
 STOP SLAVE;
 RESET SLAVE;
 SELECT * FROM t2 ORDER BY a;
@@ -156,24 +150,13 @@
 INSERT INTO t3 () VALUES(@b1,2,'Kyle, TEX'),(@b1,1,'JOE AUSTIN'),(@b1,4,'QA TESTING');
 
 --echo ********************************************
-<<<<<<< HEAD
 --echo *** Expect slave to fail with Error 1677 ***
 --echo ********************************************
 connection slave;
---source include/wait_for_slave_sql_to_stop.inc
---let $errno= query_get_value("SHOW SLAVE STATUS", Last_SQL_Errno, 1)
---echo Slave failed with Error $errno
-SET GLOBAL SQL_SLAVE_SKIP_COUNTER=2;
-START SLAVE;
-=======
---echo *** Expect slave to fail with Error 1535 ***
---echo ********************************************
-connection slave;
---let $slave_sql_errno= 1535
+--let $slave_sql_errno= 1677
 --let $slave_skip_counter= 2
 --let $show_slave_sql_error= 1
 --source include/wait_for_slave_sql_error_and_skip.inc
->>>>>>> 8f8e1d6f
 
 --echo *** Drop t3  ***
 connection master;
@@ -210,24 +193,13 @@
                         (30000.22,4,'QA TESTING');
 
 --echo ********************************************
-<<<<<<< HEAD
 --echo *** Expect slave to fail with Error 1677 ***
 --echo ********************************************
 connection slave;
---source include/wait_for_slave_sql_to_stop.inc
---let $errno= query_get_value("SHOW SLAVE STATUS", Last_SQL_Errno, 1)
---echo Slave failed with Error $errno
-SET GLOBAL SQL_SLAVE_SKIP_COUNTER=2;
-START SLAVE;
-=======
---echo *** Expect slave to fail with Error 1535 ***
---echo ********************************************
-connection slave;
---let $slave_sql_errno= 1535
+--let $slave_sql_errno= 1677
 --let $slave_skip_counter= 2
 --let $show_slave_sql_error= 1
 --source include/wait_for_slave_sql_error_and_skip.inc
->>>>>>> 8f8e1d6f
 
 --echo *** Drop t4  ***
 connection master;
@@ -264,24 +236,13 @@
                         (2,'JOE',300.01,0,'b2b2',1.0000009);
 
 --echo ********************************************
-<<<<<<< HEAD
 --echo *** Expect slave to fail with Error 1677 ***
 --echo ********************************************
 connection slave;
---source include/wait_for_slave_sql_to_stop.inc
---let $errno= query_get_value("SHOW SLAVE STATUS", Last_SQL_Errno, 1)
---echo Slave failed with Error $errno
-SET GLOBAL SQL_SLAVE_SKIP_COUNTER=2;
-START SLAVE;
-=======
---echo *** Expect slave to fail with Error 1535 ***
---echo ********************************************
-connection slave;
---let $slave_sql_errno= 1535
+--let $slave_sql_errno= 1677
 --let $slave_skip_counter= 2
 --let $show_slave_sql_error= 1
 --source include/wait_for_slave_sql_error_and_skip.inc
->>>>>>> 8f8e1d6f
 
 --echo *** Drop t5  ***
 connection master;
@@ -319,21 +280,12 @@
                         (2,'JOE',300.01,0);
 
 --echo ********************************************
-<<<<<<< HEAD
 --echo *** Expect slave to fail with Error 1677 ***
 --echo ********************************************
 connection slave;
---source include/wait_for_slave_sql_to_stop.inc
---let $errno= query_get_value("SHOW SLAVE STATUS", Last_SQL_Errno, 1)
---echo Slave failed with Error $errno
-=======
---echo *** Expect slave to fail with Error 1535 ***
---echo ********************************************
-connection slave;
---let $slave_sql_errno= 1535
+--let $slave_sql_errno= 1677
 --let $show_slave_sql_error= 1
 --source include/wait_for_slave_sql_error.inc
->>>>>>> 8f8e1d6f
 SET GLOBAL SQL_SLAVE_SKIP_COUNTER=3;
 #START SLAVE;
 
@@ -532,24 +484,13 @@
 INSERT INTO t10 () VALUES(1,@b1,'Kyle'),(2,@b1,'JOE'),(3,@b1,'QA');
 
 --echo ********************************************
-<<<<<<< HEAD
 --echo *** Expect slave to fail with Error 1677 ***
 --echo ********************************************
 connection slave;
---source include/wait_for_slave_sql_to_stop.inc
---let $errno= query_get_value("SHOW SLAVE STATUS", Last_SQL_Errno, 1)
---echo Slave failed with Error $errno
-SET GLOBAL SQL_SLAVE_SKIP_COUNTER=2;
-START SLAVE;
-=======
---echo *** Expect slave to fail with Error 1535 ***
---echo ********************************************
-connection slave;
---let $slave_sql_errno= 1535
+--let $slave_sql_errno= 1677
 --let $slave_skip_counter= 2
 --let $show_slave_sql_error= 1
 --source include/wait_for_slave_sql_error_and_skip.inc
->>>>>>> 8f8e1d6f
 
 --echo *** Drop t10  ***
 connection master;
@@ -585,24 +526,13 @@
 INSERT INTO t11 () VALUES(1,@b1,'Kyle'),(2,@b1,'JOE'),(3,@b1,'QA');
 
 --echo ********************************************
-<<<<<<< HEAD
 --echo *** Expect slave to fail with Error 1677 ***
 --echo ********************************************
 connection slave;
---source include/wait_for_slave_sql_to_stop.inc
---let $errno= query_get_value("SHOW SLAVE STATUS", Last_SQL_Errno, 1)
---echo Slave failed with Error $errno
-SET GLOBAL SQL_SLAVE_SKIP_COUNTER=2;
-START SLAVE;
-=======
---echo *** Expect slave to fail with Error 1535 ***
---echo ********************************************
-connection slave;
---let $slave_sql_errno= 1535
+--let $slave_sql_errno= 1677
 --let $slave_skip_counter= 2
 --let $show_slave_sql_error= 1
 --source include/wait_for_slave_sql_error_and_skip.inc
->>>>>>> 8f8e1d6f
 
 --echo *** Drop t11  ***
 connection master;
@@ -869,18 +799,10 @@
 --echo *** Expect slave to fail with Error 1060 ***
 --echo ********************************************
 connection slave;
-<<<<<<< HEAD
---source include/wait_for_slave_sql_to_stop.inc
---let $errno= query_get_value("SHOW SLAVE STATUS", Last_SQL_Errno, 1)
---echo Slave failed with Error $errno
-SET GLOBAL SQL_SLAVE_SKIP_COUNTER=1;
-START SLAVE;
-=======
 --let $slave_sql_errno= 1060
 --let $slave_skip_counter= 1
 --let $show_slave_sql_error= 1
 --source include/wait_for_slave_sql_error_and_skip.inc
->>>>>>> 8f8e1d6f
 
 --echo *** Try to insert in master ****
 connection master;
@@ -983,24 +905,13 @@
 INSERT INTO t17 () VALUES(9223372036854775807,2,'Kyle, TEX');
 
 --echo ********************************************
-<<<<<<< HEAD
 --echo *** Expect slave to fail with Error 1677 ***
 --echo ********************************************
 connection slave;
---source include/wait_for_slave_sql_to_stop.inc
---let $errno= query_get_value("SHOW SLAVE STATUS", Last_SQL_Errno, 1)
---echo Slave failed with Error $errno
-SET GLOBAL SQL_SLAVE_SKIP_COUNTER=2;
-START SLAVE;
-=======
---echo *** Expect slave to fail with Error 1535 ***
---echo ********************************************
-connection slave;
---let $slave_sql_errno= 1535
+--let $slave_sql_errno= 1677
 --let $slave_skip_counter= 2
 --let $show_slave_sql_error= 1
 --source include/wait_for_slave_sql_error_and_skip.inc
->>>>>>> 8f8e1d6f
 
 --echo ** DROP table t17 ***
 connection master;
