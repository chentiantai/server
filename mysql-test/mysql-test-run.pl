--- conflicted
+++ resolved
@@ -1585,23 +1585,15 @@
 
   $exe_ndbd=
     mtr_exe_maybe_exists("$ndb_path/src/kernel/ndbd",
-<<<<<<< HEAD
-			 "$ndb_path/ndbd",
+			 "$daemon_path/ndbd",
 			 "$glob_basedir/libexec/ndbd");
-=======
-			 "$daemon_path/ndbd");
->>>>>>> ff1161eb
   $exe_ndb_mgm=
     mtr_exe_maybe_exists("$ndb_path/src/mgmclient/ndb_mgm",
 			 "$ndb_path/ndb_mgm");
   $exe_ndb_mgmd=
     mtr_exe_maybe_exists("$ndb_path/src/mgmsrv/ndb_mgmd",
-<<<<<<< HEAD
-			 "$ndb_path/ndb_mgmd",
+			 "$daemon_path/ndb_mgmd",
 			 "$glob_basedir/libexec/ndb_mgmd");
-=======
-			 "$daemon_path/ndb_mgmd");
->>>>>>> ff1161eb
   $exe_ndb_waiter=
     mtr_exe_maybe_exists("$ndb_path/tools/ndb_waiter",
 			 "$ndb_path/ndb_waiter");
@@ -3621,7 +3613,7 @@
   {
     mtr_timer_stop_all($glob_timers);
     mtr_report("\nServers started, exiting");
-    if ($glob_win32_perl)
+    if ($glob_win32_perl)
     {
       #ActiveState perl hangs  when using normal exit, use  POSIX::_exit instead
       use POSIX qw[ _exit ]; 
