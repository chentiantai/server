--- conflicted
+++ resolved
@@ -2882,9 +2882,12 @@
 drop view v1;
 drop table t1,t2,t3;
 #
-<<<<<<< HEAD
-# End of 10.3 tests
-#
+# MDEV-24919: subselect formed by TVC and used in set function
+#
+select sum((values(1)));
+sum((values(1)))
+1
+End of 10.3 tests
 #
 # MDEV-22610 Crash in INSERT INTO t1 (VALUES (DEFAULT) UNION VALUES (DEFAULT))
 #
@@ -2900,12 +2903,4 @@
 DROP TABLE t1;
 #
 # End of 10.4 tests
-#
-=======
-# MDEV-24919: subselect formed by TVC and used in set function
-#
-select sum((values(1)));
-sum((values(1)))
-1
-End of 10.3 tests
->>>>>>> 5bd994b0
+#