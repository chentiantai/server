--- conflicted
+++ resolved
@@ -19,23 +19,15 @@
 auto_increment_increment	2
 auto_increment_offset	1
 insert into t1(i) values(null);
-<<<<<<< HEAD
-Warnings:
-Note	1592	Unsafe statement written to the binary log using statement format since BINLOG_FORMAT = STATEMENT. Statement is unsafe because it uses a system variable that may have a different value on the slave
-select * from t1;
-i	c
-1	dummy_text
-insert into t1(i) values(null), (null), (null);
-Warnings:
-Note	1592	Unsafe statement written to the binary log using statement format since BINLOG_FORMAT = STATEMENT. Statement is unsafe because it uses a system variable that may have a different value on the slave
-select * from t1;
-=======
-select * from t1 order by i;
-i	c
-1	dummy_text
-insert into t1(i) values(null), (null), (null);
-select * from t1 order by i;
->>>>>>> a0d4f0f3
+Warnings:
+Note	1592	Unsafe statement written to the binary log using statement format since BINLOG_FORMAT = STATEMENT. Statement is unsafe because it uses a system variable that may have a different value on the slave
+select * from t1 order by i;
+i	c
+1	dummy_text
+insert into t1(i) values(null), (null), (null);
+Warnings:
+Note	1592	Unsafe statement written to the binary log using statement format since BINLOG_FORMAT = STATEMENT. Statement is unsafe because it uses a system variable that may have a different value on the slave
+select * from t1 order by i;
 i	c
 1	dummy_text
 3	dummy_text
@@ -72,23 +64,15 @@
 auto_increment_increment	3
 auto_increment_offset	1
 insert into t1(i) values(null);
-<<<<<<< HEAD
-Warnings:
-Note	1592	Unsafe statement written to the binary log using statement format since BINLOG_FORMAT = STATEMENT. Statement is unsafe because it uses a system variable that may have a different value on the slave
-select * from t1;
-i	c
-1	dummy_text
-insert into t1(i) values(null), (null), (null);
-Warnings:
-Note	1592	Unsafe statement written to the binary log using statement format since BINLOG_FORMAT = STATEMENT. Statement is unsafe because it uses a system variable that may have a different value on the slave
-select * from t1;
-=======
-select * from t1 order by i;
-i	c
-1	dummy_text
-insert into t1(i) values(null), (null), (null);
-select * from t1 order by i;
->>>>>>> a0d4f0f3
+Warnings:
+Note	1592	Unsafe statement written to the binary log using statement format since BINLOG_FORMAT = STATEMENT. Statement is unsafe because it uses a system variable that may have a different value on the slave
+select * from t1 order by i;
+i	c
+1	dummy_text
+insert into t1(i) values(null), (null), (null);
+Warnings:
+Note	1592	Unsafe statement written to the binary log using statement format since BINLOG_FORMAT = STATEMENT. Statement is unsafe because it uses a system variable that may have a different value on the slave
+select * from t1 order by i;
 i	c
 1	dummy_text
 4	dummy_text
