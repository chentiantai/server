--source include/have_innodb.inc
--source include/count_sessions.inc
--source include/default_charset.inc

--echo #
--echo # Bug #19027905 ASSERT RET.SECOND DICT_CREATE_FOREIGN_CONSTRAINTS_LOW
--echo # DICT_CREATE_FOREIGN_CONSTR
--echo #

create table t1 (f1 int primary key) engine=InnoDB;
--error ER_CANT_CREATE_TABLE
create table t2 (f1 int primary key,
constraint c1 foreign key (f1) references t1(f1),
constraint c1 foreign key (f1) references t1(f1)) engine=InnoDB;
create table t2 (f1 int primary key,
   constraint c1 foreign key (f1) references t1(f1)) engine=innodb;

--error ER_CANT_CREATE_TABLE
alter table t2 add constraint c1 foreign key (f1) references t1(f1);

set foreign_key_checks = 0;
--error ER_DUP_CONSTRAINT_NAME
alter table t2 add constraint c1 foreign key (f1) references t1(f1);

drop table t2, t1;

--echo #
--echo # Bug #20031243 CREATE TABLE FAILS TO CHECK IF FOREIGN KEY COLUMN
--echo # NULL/NOT NULL MISMATCH
--echo #

set foreign_key_checks = 1;
show variables like 'foreign_key_checks';

CREATE TABLE t1
(a INT NOT NULL,
 b INT NOT NULL,
 INDEX idx(a)) ENGINE=InnoDB;

CREATE TABLE t2
(a INT KEY,
 b INT,
 INDEX ind(b),
 FOREIGN KEY (b) REFERENCES t1(a) ON DELETE CASCADE ON UPDATE CASCADE)
 ENGINE=InnoDB;

show create table t1;
show create table t2;

INSERT INTO t1 VALUES (1, 80);
INSERT INTO t1 VALUES (2, 81);
INSERT INTO t1 VALUES (3, 82);
INSERT INTO t1 VALUES (4, 83);
INSERT INTO t1 VALUES (5, 84);

INSERT INTO t2 VALUES (51, 1);
INSERT INTO t2 VALUES (52, 2);
INSERT INTO t2 VALUES (53, 3);
INSERT INTO t2 VALUES (54, 4);
INSERT INTO t2 VALUES (55, 5);

SELECT a, b FROM t1 ORDER BY a;
SELECT a, b FROM t2 ORDER BY a;

--error ER_NO_REFERENCED_ROW_2
INSERT INTO t2 VALUES (56, 6);

ALTER TABLE t1 CHANGE a id INT;

SELECT id, b FROM t1 ORDER BY id;
SELECT a, b FROM t2 ORDER BY a;

--echo # Operations on child table
--error ER_NO_REFERENCED_ROW_2
INSERT INTO t2 VALUES (56, 6);
--error ER_NO_REFERENCED_ROW_2
UPDATE t2 SET b = 99 WHERE a = 51;
DELETE FROM t2 WHERE a = 53;
SELECT id, b FROM t1 ORDER BY id;
SELECT a, b FROM t2 ORDER BY a;

--echo # Operations on parent table
DELETE FROM t1 WHERE id = 1;
UPDATE t1 SET id = 50 WHERE id = 5;
SELECT id, b FROM t1 ORDER BY id;
SELECT a, b FROM t2 ORDER BY a;

DROP TABLE t2, t1;

--echo #
--echo # bug#25126722 FOREIGN KEY CONSTRAINT NAME IS NULL AFTER RESTART
--echo # base bug#24818604 [GR]
--echo #

CREATE TABLE t1 (c1 INT PRIMARY KEY) ENGINE=InnoDB;
CREATE TABLE t2 (c1 INT PRIMARY KEY, FOREIGN KEY (c1) REFERENCES t1(c1))
ENGINE=InnoDB;

INSERT INTO t1 VALUES (1);
INSERT INTO t2 VALUES (1);

SELECT unique_constraint_name FROM information_schema.referential_constraints
WHERE table_name = 't2';

--source include/restart_mysqld.inc

SET @saved_frequency = @@GLOBAL.innodb_purge_rseg_truncate_frequency;
SET GLOBAL innodb_purge_rseg_truncate_frequency = 1;

SELECT unique_constraint_name FROM information_schema.referential_constraints
WHERE table_name = 't2';

SELECT * FROM t1;

SELECT unique_constraint_name FROM information_schema.referential_constraints
WHERE table_name = 't2';

DROP TABLE t2;
DROP TABLE t1;

#
# MDEV-12669 Circular foreign keys cause a loop and OOM upon LOCK TABLE
#
SET FOREIGN_KEY_CHECKS=0;
CREATE TABLE staff (
  staff_id TINYINT UNSIGNED NOT NULL AUTO_INCREMENT,
  store_id TINYINT UNSIGNED NOT NULL,
  PRIMARY KEY  (staff_id),
  KEY idx_fk_store_id (store_id),
  CONSTRAINT fk_staff_store FOREIGN KEY (store_id) REFERENCES store (store_id) ON DELETE RESTRICT ON UPDATE CASCADE
) ENGINE=InnoDB;
CREATE TABLE store (
  store_id TINYINT UNSIGNED NOT NULL AUTO_INCREMENT,
  manager_staff_id TINYINT UNSIGNED NOT NULL,
  PRIMARY KEY  (store_id),
  UNIQUE KEY idx_unique_manager (manager_staff_id),
  CONSTRAINT fk_store_staff FOREIGN KEY (manager_staff_id) REFERENCES staff (staff_id) ON DELETE RESTRICT ON UPDATE CASCADE
) ENGINE=InnoDB;
SET FOREIGN_KEY_CHECKS=DEFAULT;

LOCK TABLE staff WRITE;
UNLOCK TABLES;
DROP TABLES staff, store;

SET FOREIGN_KEY_CHECKS=1;

--echo #
--echo # MDEV-17531 Crash in RENAME TABLE with FOREIGN KEY and FULLTEXT INDEX
--echo #

--disable_query_log
call mtr.add_suppression("InnoDB: Possible reasons:");
call mtr.add_suppression("InnoDB: \\([12]\\) Table ");
call mtr.add_suppression("InnoDB: If table `test`\\.`t2` is a temporary table");
call mtr.add_suppression("InnoDB: Cannot delete/update rows with cascading foreign key constraints that exceed max depth of 15\\.");
--enable_query_log

CREATE TABLE t1 (a INT PRIMARY KEY) ENGINE=InnoDB;
CREATE DATABASE best default character set latin1;
CREATE TABLE t3 (a INT PRIMARY KEY,
CONSTRAINT t2_ibfk_1 FOREIGN KEY (a) REFERENCES t1(a)) ENGINE=InnoDB;
CREATE TABLE best.t2 (a INT PRIMARY KEY, b TEXT, FULLTEXT INDEX(b),
FOREIGN KEY (a) REFERENCES test.t1(a)) ENGINE=InnoDB;
--replace_regex /Table '.*t2'/Table 't2'/
--error ER_TABLE_EXISTS_ERROR
RENAME TABLE best.t2 TO test.t2;
SHOW CREATE TABLE best.t2;
DROP DATABASE best;

--echo #
--echo # MDEV-17541 KILL QUERY during lock wait in FOREIGN KEY check hangs
--echo #
connect (con1, localhost, root,,);
INSERT INTO t1 SET a=1;
BEGIN;
DELETE FROM t1;

connection default;
let $ID= `SELECT @id := CONNECTION_ID()`;
send INSERT INTO t3 SET a=1;

connection con1;
# Check that the above SELECT is blocked
let $wait_condition=
  select count(*) = 1 from information_schema.processlist
  where state = 'update' and info = 'INSERT INTO t3 SET a=1';
--source include/wait_condition.inc
let $ignore= `SELECT @id := $ID`;
kill query @id;

connection default;
--error ER_QUERY_INTERRUPTED
reap;

connection con1;
ROLLBACK;
connection default;

DROP TABLE t3,t1;

--echo #
--echo # MDEV-18222 InnoDB: Failing assertion: heap->magic_n == MEM_BLOCK_MAGIC_N
--echo # or ASAN heap-use-after-free in dict_foreign_remove_from_cache upon CHANGE COLUMN
--echo #
CREATE TABLE t1 (a INT, UNIQUE(a), KEY(a)) ENGINE=InnoDB;
ALTER TABLE t1 ADD FOREIGN KEY (a) REFERENCES t1 (a);
SET SESSION FOREIGN_KEY_CHECKS = OFF;
ALTER TABLE t1 CHANGE COLUMN a a TIME NOT NULL;
ALTER TABLE t1 ADD pk INT NOT NULL AUTO_INCREMENT PRIMARY KEY;
ALTER TABLE t1 CHANGE COLUMN a b TIME;
SET SESSION FOREIGN_KEY_CHECKS = ON;
DROP TABLE t1;

--echo #
--echo # MDEV-18256 InnoDB: Failing assertion: heap->magic_n == MEM_BLOCK_MAGIC_N
--echo # upon DROP FOREIGN KEY
--echo #
CREATE TABLE t1 (a INT PRIMARY KEY) ENGINE=InnoDB;
CREATE TABLE t2 (b INT PRIMARY KEY, FOREIGN KEY fk1 (b) REFERENCES t1 (a))
ENGINE=InnoDB;
ALTER TABLE t2 DROP FOREIGN KEY fk1, DROP FOREIGN KEY fk1;
DROP TABLE t2, t1;

CREATE TABLE t1 (f VARCHAR(256)) ENGINE=InnoDB;
SET SESSION FOREIGN_KEY_CHECKS = OFF;
ALTER TABLE t1 ADD FOREIGN KEY (f) REFERENCES non_existing_table (x);
SET SESSION FOREIGN_KEY_CHECKS = ON;
ALTER TABLE t1 ADD FULLTEXT INDEX ft1 (f);
ALTER TABLE t1 ADD FULLTEXT INDEX ft2 (f);
DROP TABLE t1;

CREATE TABLE t1 (f VARCHAR(256), FTS_DOC_ID BIGINT UNSIGNED PRIMARY KEY)
ENGINE=InnoDB;
SET SESSION FOREIGN_KEY_CHECKS = OFF;
ALTER TABLE t1 ADD FOREIGN KEY (f) REFERENCES non_existing_table (x);
SET SESSION FOREIGN_KEY_CHECKS = ON;
ALTER TABLE t1 ADD FULLTEXT INDEX ft1 (f);
ALTER TABLE t1 ADD FULLTEXT INDEX ft2 (f);
DROP TABLE t1;

--echo #
--echo # MDEV-18630 Conditional jump or move depends on uninitialised value
--echo # in ib_push_warning / dict_create_foreign_constraints_low
--echo #
CREATE TABLE t1 (a INT) ENGINE=InnoDB;
--error ER_CANT_CREATE_TABLE
ALTER IGNORE TABLE t1 ADD FOREIGN KEY (a) REFERENCES t2 (b);
SHOW WARNINGS;
DROP TABLE t1;

--echo #
--echo # MDEV-18139 ALTER IGNORE ... ADD FOREIGN KEY causes bogus error
--echo #
CREATE TABLE t1 (f1 INT, f2 INT, f3 INT, KEY(f1)) ENGINE=InnoDB;
CREATE TABLE t2 (f INT, KEY(f)) ENGINE=InnoDB;
ALTER TABLE t1 ADD FOREIGN KEY (f2) REFERENCES t2 (f);
ALTER IGNORE TABLE t1 ADD FOREIGN KEY (f3) REFERENCES t1 (f1);
DROP TABLE t1, t2;

# MDEV-19092 Server crash when renaming the column when
# FOREIGN_KEY_CHECKS is disabled
CREATE TABLE t1 (a INT, b INT, KEY idx(a)) ENGINE=InnoDB;
SET FOREIGN_KEY_CHECKS= OFF;
ALTER TABLE t1 ADD FOREIGN KEY (a) REFERENCES tx(x);
ALTER TABLE t1 DROP KEY idx;
ALTER TABLE t1 CHANGE a c INT;
# Cleanup
DROP TABLE t1;
<<<<<<< HEAD
SET FOREIGN_KEY_CHECKS=1;

--echo # Start of 10.2 tests

--echo #
--echo # MDEV-13246 Stale rows despite ON DELETE CASCADE constraint
--echo #

CREATE TABLE users (
  id int unsigned AUTO_INCREMENT PRIMARY KEY,
  name varchar(32) NOT NULL DEFAULT ''
) ENGINE=InnoDB DEFAULT CHARSET=utf8;

CREATE TABLE matchmaking_groups (
  id bigint unsigned AUTO_INCREMENT PRIMARY KEY,
  host_user_id int unsigned NOT NULL UNIQUE,
  CONSTRAINT FOREIGN KEY (host_user_id) REFERENCES users (id)
  ON DELETE CASCADE ON UPDATE CASCADE
) ENGINE=InnoDB DEFAULT CHARSET=utf8;

CREATE TABLE matchmaking_group_users (
  matchmaking_group_id bigint unsigned NOT NULL,
  user_id int unsigned NOT NULL,
  PRIMARY KEY (matchmaking_group_id,user_id),
  UNIQUE KEY user_id (user_id),
  CONSTRAINT FOREIGN KEY (matchmaking_group_id)
  REFERENCES matchmaking_groups (id) ON DELETE CASCADE ON UPDATE CASCADE,
  CONSTRAINT FOREIGN KEY (user_id)
  REFERENCES users (id) ON DELETE CASCADE ON UPDATE CASCADE
) ENGINE=InnoDB DEFAULT CHARSET=utf8;

CREATE TABLE matchmaking_group_maps (
  matchmaking_group_id bigint unsigned NOT NULL,
  map_id tinyint unsigned NOT NULL,
  PRIMARY KEY (matchmaking_group_id,map_id),
  CONSTRAINT FOREIGN KEY (matchmaking_group_id)
  REFERENCES matchmaking_groups (id) ON DELETE CASCADE ON UPDATE CASCADE
) ENGINE=InnoDB DEFAULT CHARSET=utf8;

INSERT INTO users VALUES (NULL,'foo'),(NULL,'bar');
INSERT INTO matchmaking_groups VALUES (10,1),(11,2);
INSERT INTO matchmaking_group_users VALUES (10,1),(11,2);
INSERT INTO matchmaking_group_maps VALUES (10,55),(11,66);

BEGIN;
UPDATE users SET name = 'qux' WHERE id = 1;

--connection con1
SET innodb_lock_wait_timeout= 1;
DELETE FROM matchmaking_groups WHERE id = 10;

--connection default
COMMIT;
--sorted_result
SELECT * FROM matchmaking_group_users WHERE matchmaking_group_id NOT IN (SELECT id FROM matchmaking_groups);
--sorted_result
SELECT * FROM matchmaking_group_maps WHERE matchmaking_group_id NOT IN (SELECT id FROM matchmaking_groups);
--sorted_result
SELECT * FROM users;

DROP TABLE
matchmaking_group_maps, matchmaking_group_users, matchmaking_groups, users;

--echo #
--echo # MDEV-13331 FK DELETE CASCADE does not honor innodb_lock_wait_timeout
--echo #

CREATE TABLE t1 (id INT NOT NULL PRIMARY KEY) ENGINE=InnoDB;

CREATE TABLE t2 (
  id INT NOT NULL PRIMARY KEY,
  ref_id INT NOT NULL DEFAULT 0,
  f INT NULL,
  FOREIGN KEY (ref_id) REFERENCES t1 (id) ON DELETE CASCADE
) ENGINE=InnoDB;

INSERT INTO t1 VALUES (1),(2);
INSERT INTO t2 VALUES (1,1,10),(2,2,20);

SHOW CREATE TABLE t2;

--connection con1
BEGIN;
UPDATE t2 SET f = 11 WHERE id = 1;

--connection default
SET innodb_lock_wait_timeout= 1;
--error ER_LOCK_WAIT_TIMEOUT
DELETE FROM t1 WHERE id = 1;

--connection con1
COMMIT;

--connection default
SELECT * FROM t2;
DELETE FROM t1 WHERE id = 1;
SELECT * FROM t2;
DROP TABLE t2, t1;

--echo #
--echo # MDEV-15199 Referential integrity broken in ON DELETE CASCADE
--echo #

CREATE TABLE member (id int AUTO_INCREMENT PRIMARY KEY) ENGINE=InnoDB;
INSERT INTO member VALUES (1);
CREATE TABLE address (
  id int AUTO_INCREMENT PRIMARY KEY,
  member_id int NOT NULL,
  KEY address_FI_1 (member_id),
  CONSTRAINT address_FK_1 FOREIGN KEY (member_id) REFERENCES member (id)
  ON DELETE CASCADE ON UPDATE CASCADE
) ENGINE=InnoDB;

INSERT INTO address VALUES (2,1);
CREATE TABLE payment_method (
  id int AUTO_INCREMENT PRIMARY KEY,
  member_id int NOT NULL,
  cardholder_address_id int DEFAULT NULL,
  KEY payment_method_FI_1 (member_id),
  KEY payment_method_FI_2 (cardholder_address_id),
  CONSTRAINT payment_method_FK_1 FOREIGN KEY (member_id) REFERENCES member (id) ON DELETE CASCADE ON UPDATE CASCADE,
  CONSTRAINT payment_method_FK_2 FOREIGN KEY (cardholder_address_id) REFERENCES address (id) ON DELETE SET NULL ON UPDATE CASCADE
) ENGINE=InnoDB;

INSERT INTO payment_method VALUES (3,1,2);

BEGIN;
UPDATE member SET id=42;
SELECT * FROM member;
SELECT * FROM address;
SELECT * FROM payment_method;
DELETE FROM member;
COMMIT;
SELECT * FROM member;
SELECT * FROM address;
SELECT * FROM payment_method;

DROP TABLE payment_method,address,member;

--echo #
--echo # Bug #26958695 INNODB NESTED STORED FIELD WITH CONSTRAINT KEY
--echo # PRODUCE BROKEN TABLE (no bug in MariaDB)
--echo #
create table t1(f1 int,f2 int, primary key(f1), key(f2, f1))engine=innodb;
create table t2(f1 int, f2 int as (2) stored, f3 int as (f2) stored,
                foreign key(f1) references t1(f2) on update set NULL)
engine=innodb;
insert into t1 values(1, 1);
insert into t2(f1) values(1);
drop table t2, t1;

#
# MDEV-12669 Circular foreign keys cause a loop and OOM upon LOCK TABLE
#
SET FOREIGN_KEY_CHECKS=0;
CREATE TABLE staff (
  staff_id TINYINT UNSIGNED NOT NULL AUTO_INCREMENT,
  store_id TINYINT UNSIGNED NOT NULL,
  PRIMARY KEY  (staff_id),
  KEY idx_fk_store_id (store_id),
  CONSTRAINT fk_staff_store FOREIGN KEY (store_id) REFERENCES store (store_id) ON DELETE RESTRICT ON UPDATE CASCADE
) ENGINE=InnoDB;
CREATE TABLE store (
  store_id TINYINT UNSIGNED NOT NULL AUTO_INCREMENT,
  manager_staff_id TINYINT UNSIGNED NOT NULL,
  PRIMARY KEY  (store_id),
  UNIQUE KEY idx_unique_manager (manager_staff_id),
  CONSTRAINT fk_store_staff FOREIGN KEY (manager_staff_id) REFERENCES staff (staff_id) ON DELETE RESTRICT ON UPDATE CASCADE
) ENGINE=InnoDB;

LOCK TABLE staff WRITE;
UNLOCK TABLES;
DROP TABLES staff, store;
SET FOREIGN_KEY_CHECKS=1;

--echo #
--echo # MDEV-17541 KILL QUERY during lock wait in FOREIGN KEY check hangs
--echo #

CREATE TABLE t1 (a INT PRIMARY KEY) ENGINE=InnoDB;
CREATE TABLE t2 (a INT PRIMARY KEY, FOREIGN KEY (a) REFERENCES t1(a))
ENGINE=InnoDB;

connection con1;
INSERT INTO t1 SET a=1;
BEGIN;
DELETE FROM t1;

connection default;
let $ID= `SELECT @id := CONNECTION_ID()`;
send INSERT INTO t2 SET a=1;

connection con1;
let $wait_condition=
  select count(*) = 1 from information_schema.processlist
  where state = 'update' and info = 'INSERT INTO t2 SET a=1';
--source include/wait_condition.inc
let $ignore= `SELECT @id := $ID`;
kill query @id;

connection default;
--error ER_QUERY_INTERRUPTED
reap;

connection con1;
ROLLBACK;
connection default;

DROP TABLE t2,t1;

--echo #
--echo # MDEV-18272 InnoDB index corruption after failed DELETE CASCADE
--echo #
CREATE TABLE t1 (
  pk TINYINT UNSIGNED AUTO_INCREMENT PRIMARY KEY,
  a TINYINT UNSIGNED NOT NULL, b TINYINT UNSIGNED NOT NULL, KEY(b),
  CONSTRAINT FOREIGN KEY (a) REFERENCES t1 (b) ON DELETE CASCADE
) ENGINE=InnoDB;

INSERT INTO t1 (a,b) VALUES
(0,0),(0,0),(0,0),(0,0),(0,0),(0,0),(0,0),(0,0),(0,0),(0,0),(0,0),(0,0),
(0,1),(0,1),(1,0);
connection con1;
START TRANSACTION WITH CONSISTENT SNAPSHOT;

connection default;
DELETE IGNORE FROM t1 WHERE b = 1;

SELECT a FROM t1 FORCE INDEX(a);
# This would wrongly return the empty result if
# the "goto rollback_to_savept" in row_mysql_handle_errors() is reverted.
SELECT * FROM t1;
# Allow purge to continue by closing the read view.
disconnect con1;

# Wait for purge. With the fix reverted, the server would crash here.
--source include/wait_all_purged.inc
CHECK TABLE t1;
DROP TABLE t1;
SET GLOBAL innodb_purge_rseg_truncate_frequency = @saved_frequency;

--echo # End of 10.2 tests

--source include/wait_until_count_sessions.inc
=======

CREATE TABLE t1 (f1 INT, f2 INT, f3 INT, KEY idx(f1)) ENGINE=InnoDB;
ALTER TABLE t1 ADD FOREIGN KEY (f2) REFERENCES t1 (f1);
ALTER TABLE t1 ADD COLUMN f INT;
SET FOREIGN_KEY_CHECKS= OFF;
ALTER TABLE t1 DROP KEY idx;
ALTER TABLE t1 ADD KEY idx (f1);
SET FOREIGN_KEY_CHECKS= ON;
ALTER TABLE t1 DROP f3;
ALTER TABLE t1 CHANGE f f3 INT;
# Cleanup
DROP TABLE t1;

SET FOREIGN_KEY_CHECKS=1;
>>>>>>> 2748c499
<|MERGE_RESOLUTION|>--- conflicted
+++ resolved
@@ -266,7 +266,19 @@
 ALTER TABLE t1 CHANGE a c INT;
 # Cleanup
 DROP TABLE t1;
-<<<<<<< HEAD
+
+CREATE TABLE t1 (f1 INT, f2 INT, f3 INT, KEY idx(f1)) ENGINE=InnoDB;
+ALTER TABLE t1 ADD FOREIGN KEY (f2) REFERENCES t1 (f1);
+ALTER TABLE t1 ADD COLUMN f INT;
+SET FOREIGN_KEY_CHECKS= OFF;
+ALTER TABLE t1 DROP KEY idx;
+ALTER TABLE t1 ADD KEY idx (f1);
+SET FOREIGN_KEY_CHECKS= ON;
+ALTER TABLE t1 DROP f3;
+ALTER TABLE t1 CHANGE f f3 INT;
+# Cleanup
+DROP TABLE t1;
+
 SET FOREIGN_KEY_CHECKS=1;
 
 --echo # Start of 10.2 tests
@@ -510,20 +522,4 @@
 
 --echo # End of 10.2 tests
 
---source include/wait_until_count_sessions.inc
-=======
-
-CREATE TABLE t1 (f1 INT, f2 INT, f3 INT, KEY idx(f1)) ENGINE=InnoDB;
-ALTER TABLE t1 ADD FOREIGN KEY (f2) REFERENCES t1 (f1);
-ALTER TABLE t1 ADD COLUMN f INT;
-SET FOREIGN_KEY_CHECKS= OFF;
-ALTER TABLE t1 DROP KEY idx;
-ALTER TABLE t1 ADD KEY idx (f1);
-SET FOREIGN_KEY_CHECKS= ON;
-ALTER TABLE t1 DROP f3;
-ALTER TABLE t1 CHANGE f f3 INT;
-# Cleanup
-DROP TABLE t1;
-
-SET FOREIGN_KEY_CHECKS=1;
->>>>>>> 2748c499
+--source include/wait_until_count_sessions.inc