CREATE TABLE t1 (id INT PRIMARY KEY);
CALL sys.table_exists('test', 't1', @exists);
SELECT @exists;
@exists
BASE TABLE
DROP TABLE t1;
CREATE view v_t1 AS SELECT 1;
CALL sys.table_exists('test', 'v_t1', @exists);
SELECT @exists;
@exists
VIEW
DROP VIEW v_t1;
CREATE TABLE tv (i int) with system versioning;
CALL sys.table_exists('test','tv',@exists);
SELECT @exists;
@exists
BASE TABLE
DROP TABLE tv;
CREATE SEQUENCE s;
CALL sys.table_exists('test','s',@exists);
SELECT @exists;
@exists
SEQUENCE
DROP SEQUENCE s;
CREATE TEMPORARY TABLE t1 (id INT PRIMARY KEY);
CALL sys.table_exists('test', 't1', @exists);
SELECT @exists;
@exists
TEMPORARY
DROP TEMPORARY TABLE t1;
CALL sys.table_exists('information_schema', 'all_plugins', @exists);
SELECT @exists;
@exists
SYSTEM VIEW
CALL sys.table_exists('test', 't2', @exists);
SELECT @exists;
@exists

SET @identifier := REPEAT('a', 65);
CALL sys.table_exists(@identifier, 't1', @exists);
ERROR 22001: Data too long for column 'in_db' at row 1
CALL sys.table_exists('test', @identifier, @exists);
<<<<<<< HEAD
ERROR 22001: Data too long for column 'in_table' at row 0
SET @identifier := NULL;
=======
ERROR 22001: Data too long for column 'in_table' at row 1
SET @identifier := NULL;
#
# MDEV-28391: table_exists procedure fails with
#             Incorrect table name with backtick identifiers
#
CREATE TABLE `ab``c` (t1_id int PRIMARY KEY, t1_val varchar(10));
CALL sys.table_exists('test', 'ab`c', @tbl_type);
SELECT @tbl_type;
@tbl_type
BASE TABLE
DROP TABLE `ab``c`;
CREATE TEMPORARY TABLE `ab``c` (t1_id int PRIMARY KEY, t1_val varchar(10));
CALL sys.table_exists('test', 'ab`c', @tbl_type);
SELECT @tbl_type;
@tbl_type
TEMPORARY
DROP TABLE `ab``c`;
CREATE TABLE `ab``c` (t1_id int PRIMARY KEY, t1_val varchar(10));
CREATE TEMPORARY TABLE `ab``c` (t1_id int PRIMARY KEY, t1_val varchar(10));
CALL sys.table_exists('test', 'ab`c', @tbl_type);
SELECT @tbl_type;
@tbl_type
TEMPORARY
# We cannot send quoted identifer to the procedure, no table will be found
CALL sys.table_exists('test', '`ab``c`', @tbl_type);
SELECT @tbl_type;
@tbl_type

DROP TABLE `ab``c`;
>>>>>>> a917be3e
<|MERGE_RESOLUTION|>--- conflicted
+++ resolved
@@ -40,11 +40,7 @@
 CALL sys.table_exists(@identifier, 't1', @exists);
 ERROR 22001: Data too long for column 'in_db' at row 1
 CALL sys.table_exists('test', @identifier, @exists);
-<<<<<<< HEAD
 ERROR 22001: Data too long for column 'in_table' at row 0
-SET @identifier := NULL;
-=======
-ERROR 22001: Data too long for column 'in_table' at row 1
 SET @identifier := NULL;
 #
 # MDEV-28391: table_exists procedure fails with
@@ -73,5 +69,4 @@
 SELECT @tbl_type;
 @tbl_type
 
-DROP TABLE `ab``c`;
->>>>>>> a917be3e
+DROP TABLE `ab``c`;