--- conflicted
+++ resolved
@@ -63,14 +63,9 @@
   `NULLABLE` varchar(3) NOT NULL,
   `INDEX_TYPE` varchar(16) NOT NULL,
   `COMMENT` varchar(16),
-<<<<<<< HEAD
   `INDEX_COMMENT` varchar(1024) NOT NULL,
   `IGNORED` varchar(3) NOT NULL
-) ENGINE=MEMORY DEFAULT CHARSET=utf8mb3
-=======
-  `INDEX_COMMENT` varchar(1024) NOT NULL
-) ENGINE=MEMORY DEFAULT CHARSET=utf8 COLLATE=utf8_general_ci
->>>>>>> 0792aff1
+) ENGINE=MEMORY DEFAULT CHARSET=utf8mb3 COLLATE=utf8mb3_general_ci
 SHOW COLUMNS FROM information_schema.STATISTICS;
 Field	Type	Null	Key	Default	Extra
 TABLE_CATALOG	varchar(512)	NO		NULL	
