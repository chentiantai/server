--- conflicted
+++ resolved
@@ -503,21 +503,14 @@
 t	CREATE TABLE `t` (
   `a` int(11) DEFAULT NULL
 ) ENGINE=MyISAM DEFAULT CHARSET=latin1
-<<<<<<< HEAD
-set versioning_alter_history= SURVIVE;
-ERROR 42000: Variable 'versioning_alter_history' can't be set to the value of 'SURVIVE'
-set versioning_alter_history= DROP;
-ERROR 42000: Variable 'versioning_alter_history' can't be set to the value of 'DROP'
+set system_versioning_alter_history= SURVIVE;
+ERROR 42000: Variable 'system_versioning_alter_history' can't be set to the value of 'SURVIVE'
+set system_versioning_alter_history= DROP;
+ERROR 42000: Variable 'system_versioning_alter_history' can't be set to the value of 'DROP'
 create or replace table t (a int) with system versioning;
 alter table t add system versioning;
 ERROR HY000: Table `t` is already system-versioned table
 alter table t add system versioning, drop system versioning;
 ERROR HY000: Table `t` is already system-versioned table
-=======
-set system_versioning_alter_history= SURVIVE;
-ERROR 42000: Variable 'system_versioning_alter_history' can't be set to the value of 'SURVIVE'
-set system_versioning_alter_history= DROP;
-ERROR 42000: Variable 'system_versioning_alter_history' can't be set to the value of 'DROP'
->>>>>>> 84e14bff
 drop database test;
 create database test;