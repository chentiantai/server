--- conflicted
+++ resolved
@@ -93,18 +93,9 @@
 set insert_id=1234;
 insert into t2 values(NULL);
 connection slave;
-<<<<<<< HEAD
---source include/wait_for_slave_sql_to_stop.inc
-
-#restart slave skipping one event
-set global sql_slave_skip_counter=1;
-start slave;
---source include/wait_for_slave_to_start.inc
-=======
 # 1062 = ER_DUP_ENTRY
 --let $slave_sql_errno= 1062
 --source include/wait_for_slave_sql_error_and_skip.inc
->>>>>>> 09c80e12
 
 connection master;
 
@@ -195,5 +186,4 @@
 purge master logs before now();
 
 --echo End of 5.0 tests
---source include/stop_slave.inc
-CHANGE MASTER TO MASTER_HOST = '';+--source include/stop_slave.inc