/* Copyright (C) 2000 MySQL AB

   This program is free software; you can redistribute it and/or modify
   it under the terms of the GNU General Public License as published by
   the Free Software Foundation; either version 2 of the License, or
   (at your option) any later version.

   This program is distributed in the hope that it will be useful,
   but WITHOUT ANY WARRANTY; without even the implied warranty of
   MERCHANTABILITY or FITNESS FOR A PARTICULAR PURPOSE.  See the
   GNU General Public License for more details.

   You should have received a copy of the GNU General Public License
   along with this program; if not, write to the Free Software
   Foundation, Inc., 59 Temple Place, Suite 330, Boston, MA  02111-1307  USA */

#include "mysys_priv.h"
#include "mysys_err.h"
#include <my_dir.h>
#include <errno.h>
<<<<<<< HEAD
#if defined(__WIN__)
=======
#if defined(MSDOS) || defined(__WIN__)
>>>>>>> d7b474e1
#include <share.h>
#endif

	/* Open a file */

File my_dup(File file, myf MyFlags)
{
  File fd;
  const char *filename;
  DBUG_ENTER("my_dup");
  DBUG_PRINT("my",("file: %d  MyFlags: %d", MyFlags));
  fd = dup(file);
  filename= (((uint) file < my_file_limit) ?
	     my_file_info[(int) file].name : "Unknown");
  DBUG_RETURN(my_register_filename(fd, filename, FILE_BY_DUP,
				   EE_FILENOTFOUND, MyFlags));
} /* my_open */<|MERGE_RESOLUTION|>--- conflicted
+++ resolved
@@ -18,11 +18,7 @@
 #include "mysys_err.h"
 #include <my_dir.h>
 #include <errno.h>
-<<<<<<< HEAD
 #if defined(__WIN__)
-=======
-#if defined(MSDOS) || defined(__WIN__)
->>>>>>> d7b474e1
 #include <share.h>
 #endif
 
