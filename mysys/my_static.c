--- conflicted
+++ resolved
@@ -97,36 +97,5 @@
 my_bool my_disable_sync=0;
 my_bool my_disable_async_io=0;
 my_bool my_disable_flush_key_blocks=0;
-<<<<<<< HEAD
 my_bool my_disable_symlinks=0;
-=======
-my_bool my_disable_symlinks=0;
-my_bool my_disable_copystat_in_redel=0;
-
-/*
-  Note that PSI_hook and PSI_server are unconditionally
-  (no ifdef HAVE_PSI_INTERFACE) defined.
-  This is to ensure binary compatibility between the server and plugins,
-  in the case when:
-  - the server is not compiled with HAVE_PSI_INTERFACE
-  - a plugin is compiled with HAVE_PSI_INTERFACE
-  See the doxygen documentation for the performance schema.
-*/
-
-/**
-  Hook for the instrumentation interface.
-  Code implementing the instrumentation interface should register here.
-*/
-struct PSI_bootstrap *PSI_hook= NULL;
-
-/**
-  Instance of the instrumentation interface for the MySQL server.
-  @todo This is currently a global variable, which is handy when
-  compiling instrumented code that is bundled with the server.
-  When dynamic plugin are truly supported, this variable will need
-  to be replaced by a macro, so that each XYZ plugin can have it's own
-  xyz_psi_server variable, obtained from PSI_bootstrap::get_interface()
-  with the version used at compile time for plugin XYZ.
-*/
-PSI *PSI_server= NULL;
->>>>>>> d61e5260
+my_bool my_disable_copystat_in_redel=0;