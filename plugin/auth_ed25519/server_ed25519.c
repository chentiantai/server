--- conflicted
+++ resolved
@@ -1,5 +1,5 @@
 /*
-   Copyright (c) 2017, MariaDB
+   Copyright (c) 2017, 2021, MariaDB
 
    This program is free software; you can redistribute it and/or modify
    it under the terms of the GNU General Public License as published by
@@ -37,19 +37,6 @@
   int pkt_len;
   unsigned long nonce[CRYPTO_LONGS + NONCE_LONGS];
   unsigned char *pkt, *reply= (unsigned char*)nonce;
-<<<<<<< HEAD
-=======
-  unsigned char pk[PASSWORD_LEN_BUF/4*3];
-  char pw[PASSWORD_LEN_BUF];
-
-  /* prepare the pk */
-  if (info->auth_string_length != PASSWORD_LEN)
-    return CR_ERROR; // bad password in the user table
-  memcpy(pw, info->auth_string, PASSWORD_LEN);
-  pw[PASSWORD_LEN]= '=';
-  if (my_base64_decode(pw, PASSWORD_LEN_BUF, pk, NULL, 0) != CRYPTO_PUBLICKEYBYTES)
-    return CR_ERROR; // bad password in the user table
->>>>>>> 1864a8ea
 
   info->password_used= PASSWORD_USED_YES;
 
@@ -66,14 +53,9 @@
     return CR_AUTH_HANDSHAKE;
   memcpy(reply, pkt, CRYPTO_BYTES);
 
-<<<<<<< HEAD
   if (crypto_sign_open(reply, CRYPTO_BYTES + NONCE_BYTES,
                        (unsigned char*)info->auth_string))
-    return CR_ERROR;
-=======
-  if (crypto_sign_open(reply, CRYPTO_BYTES + NONCE_BYTES, pk))
     return CR_AUTH_USER_CREDENTIALS; // wrong password provided by the user
->>>>>>> 1864a8ea
 
   return CR_OK;
 }
