/* Copyright (C) 2000-2003 MySQL AB

   This program is free software; you can redistribute it and/or modify
   it under the terms of the GNU General Public License as published by
   the Free Software Foundation; either version 2 of the License, or
   (at your option) any later version.

   This program is distributed in the hope that it will be useful,
   but WITHOUT ANY WARRANTY; without even the implied warranty of
   MERCHANTABILITY or FITNESS FOR A PARTICULAR PURPOSE.  See the
   GNU General Public License for more details.

   You should have received a copy of the GNU General Public License
   along with this program; if not, write to the Free Software
   Foundation, Inc., 59 Temple Place, Suite 330, Boston, MA  02111-1307  USA */

#include <my_global.h>
#if defined(__WIN__) || defined(_WIN32) || defined(_WIN64)
#include <winsock.h>
#include <odbcinst.h>
#endif
#include <my_sys.h>
#include <mysys_err.h>
#include <m_string.h>
#include <m_ctype.h>
#include "mysql.h"
#include "mysql_version.h"
#include "mysqld_error.h"
#include "errmsg.h"
#include <violite.h>
#include <sys/stat.h>
#include <signal.h>
#include <time.h>
#ifdef	 HAVE_PWD_H
#include <pwd.h>
#endif
#if !defined(MSDOS) && !defined(__WIN__)
#include <sys/socket.h>
#include <netinet/in.h>
#include <arpa/inet.h>
#include <netdb.h>
#ifdef HAVE_SELECT_H
#include <select.h>
#endif
#ifdef HAVE_SYS_SELECT_H
#include <sys/select.h>
#endif
#ifdef HAVE_POLL
#include <sys/poll.h>
#endif
#endif /* !defined(MSDOS) && !defined(__WIN__) */
#ifdef HAVE_SYS_UN_H
#include <sys/un.h>
#endif
#if defined(THREAD) && !defined(__WIN__)
#include <my_pthread.h>				/* because of signal()	*/
#endif
#ifndef INADDR_NONE
#define INADDR_NONE	-1
#endif

static my_bool	mysql_client_init=0;
uint		mysql_port=0;
my_string	mysql_unix_port=0;
ulong 		net_buffer_length=8192;
ulong		max_allowed_packet= 1024L*1024L*1024L;
ulong		net_read_timeout=  CLIENT_NET_READ_TIMEOUT;
ulong		net_write_timeout= CLIENT_NET_WRITE_TIMEOUT;

#define CLIENT_CAPABILITIES	(CLIENT_LONG_PASSWORD | CLIENT_LONG_FLAG | CLIENT_TRANSACTIONS)

#ifdef __WIN__
#define CONNECT_TIMEOUT 20
#else
#define CONNECT_TIMEOUT 0
#endif

#if defined(MSDOS) || defined(__WIN__)
/* socket_errno is defined in my_global.h for all platforms */
#define perror(A)
#else
#include <errno.h>
#define SOCKET_ERROR -1
#endif /* __WIN__ */

static MYSQL_DATA *read_rows (MYSQL *mysql,MYSQL_FIELD *fields,
			      uint field_count);
static int read_one_row(MYSQL *mysql,uint fields,MYSQL_ROW row,
			ulong *lengths);
static void end_server(MYSQL *mysql);
static void read_user_name(char *name);
static void append_wild(char *to,char *end,const char *wild);
static my_bool mysql_reconnect(MYSQL *mysql);
static int send_file_to_server(MYSQL *mysql,const char *filename);
static sig_handler pipe_sig_handler(int sig);
static ulong mysql_sub_escape_string(CHARSET_INFO *charset_info, char *to,
				     const char *from, ulong length);

static my_bool org_my_init_done=0;

int STDCALL mysql_server_init(int argc __attribute__((unused)),
			      char **argv __attribute__((unused)),
			      char **groups __attribute__((unused)))
{
  return (int) mysql_once_init();
}

void STDCALL mysql_server_end()
{
  /* If library called my_init(), free memory allocated by it */
  if (!org_my_init_done)
  {
    my_end(0);
#ifndef THREAD
  /* Remove TRACING, if enabled by mysql_debug() */
    DBUG_POP();
#endif
  }
  else
    mysql_thread_end();
  mysql_client_init= org_my_init_done= 0;
}

my_bool STDCALL mysql_thread_init()
{
#ifdef THREAD
    return my_thread_init();
#else
    return 0;
#endif
}

void STDCALL mysql_thread_end()
{
#ifdef THREAD
    my_thread_end();
#endif
}

/*
  Let the user specify that we don't want SIGPIPE;  This doesn't however work
  with threaded applications as we can have multiple read in progress.
*/

#if !defined(__WIN__) && defined(SIGPIPE) && !defined(THREAD)
#define init_sigpipe_variables  sig_return old_signal_handler=(sig_return) 0;
#define set_sigpipe(mysql)     if ((mysql)->client_flag & CLIENT_IGNORE_SIGPIPE) old_signal_handler=signal(SIGPIPE,pipe_sig_handler)
#define reset_sigpipe(mysql) if ((mysql)->client_flag & CLIENT_IGNORE_SIGPIPE) signal(SIGPIPE,old_signal_handler);
#else
#define init_sigpipe_variables
#define set_sigpipe(mysql)
#define reset_sigpipe(mysql)
#endif

static MYSQL* spawn_init(MYSQL* parent, const char* host,
			 unsigned int port,
			 const char* user,
			 const char* passwd);

#if !(defined(__WIN__) || defined(OS2) || defined(__NETWARE__))
static int wait_for_data(my_socket fd, uint timeout);
#endif

/****************************************************************************
  A modified version of connect().  my_connect() allows you to specify
  a timeout value, in seconds, that we should wait until we
  derermine we can't connect to a particular host.  If timeout is 0,
  my_connect() will behave exactly like connect().

  Base version coded by Steve Bernacki, Jr. <steve@navinet.net>
*****************************************************************************/

int my_connect(my_socket fd, const struct sockaddr *name, uint namelen,
	       uint timeout)
{
#if defined(__WIN__) || defined(OS2) || defined(__NETWARE__)
  return connect(fd, (struct sockaddr*) name, namelen);
#else
  int flags, res, s_err;

  /*
    If they passed us a timeout of zero, we should behave
    exactly like the normal connect() call does.
  */

  if (timeout == 0)
    return connect(fd, (struct sockaddr*) name, namelen);

  flags = fcntl(fd, F_GETFL, 0);	  /* Set socket to not block */
#ifdef O_NONBLOCK
  fcntl(fd, F_SETFL, flags | O_NONBLOCK);  /* and save the flags..  */
#endif

  res= connect(fd, (struct sockaddr*) name, namelen);
  s_err= errno;			/* Save the error... */
  fcntl(fd, F_SETFL, flags);
  if ((res != 0) && (s_err != EINPROGRESS))
  {
    errno= s_err;			/* Restore it */
    return(-1);
  }
  if (res == 0)				/* Connected quickly! */
    return(0);
  return wait_for_data(fd, timeout);
#endif
}


/*
  Wait up to timeout seconds for a connection to be established.

  We prefer to do this with poll() as there is no limitations with this.
  If not, we will use select()
*/

#if !(defined(__WIN__) || defined(OS2) || defined(__NETWARE__))

static int wait_for_data(my_socket fd, uint timeout)
{
#ifdef HAVE_POLL
  struct pollfd ufds;
  int res;

  ufds.fd= fd;
  ufds.events= POLLIN | POLLPRI;
  if (!(res= poll(&ufds, 1, (int) timeout*1000)))
  {
    errno= EINTR;
    return -1;
  }
  if (res < 0 || !(ufds.revents & (POLLIN | POLLPRI)))
    return -1;
  return 0;
#else
  SOCKOPT_OPTLEN_TYPE s_err_size = sizeof(uint);
  fd_set sfds;
  struct timeval tv;
  time_t start_time, now_time;
  int res, s_err;

  if (fd >= FD_SETSIZE)				/* Check if wrong error */
    return 0;					/* Can't use timeout */

  /*
    Our connection is "in progress."  We can use the select() call to wait
    up to a specified period of time for the connection to suceed.
    If select() returns 0 (after waiting howevermany seconds), our socket
    never became writable (host is probably unreachable.)  Otherwise, if
    select() returns 1, then one of two conditions exist:
   
    1. An error occured.  We use getsockopt() to check for this.
    2. The connection was set up sucessfully: getsockopt() will
    return 0 as an error.
   
    Thanks goes to Andrew Gierth <andrew@erlenstar.demon.co.uk>
    who posted this method of timing out a connect() in
    comp.unix.programmer on August 15th, 1997.
  */

  FD_ZERO(&sfds);
  FD_SET(fd, &sfds);
  /*
    select could be interrupted by a signal, and if it is, 
    the timeout should be adjusted and the select restarted
    to work around OSes that don't restart select and 
    implementations of select that don't adjust tv upon
    failure to reflect the time remaining
   */
  start_time = time(NULL);
  for (;;)
  {
    tv.tv_sec = (long) timeout;
    tv.tv_usec = 0;
#if defined(HPUX10) && defined(THREAD)
    if ((res = select(fd+1, NULL, (int*) &sfds, NULL, &tv)) > 0)
      break;
#else
    if ((res = select(fd+1, NULL, &sfds, NULL, &tv)) > 0)
      break;
#endif
    if (res == 0)					/* timeout */
      return -1;
    now_time=time(NULL);
    timeout-= (uint) (now_time - start_time);
    if (errno != EINTR || (int) timeout <= 0)
      return -1;
  }

  /*
    select() returned something more interesting than zero, let's
    see if we have any errors.  If the next two statements pass,
    we've got an open socket!
  */

  s_err=0;
  if (getsockopt(fd, SOL_SOCKET, SO_ERROR, (char*) &s_err, &s_err_size) != 0)
    return(-1);

  if (s_err)
  {						/* getsockopt could succeed */
    errno = s_err;
    return(-1);					/* but return an error... */
  }
  return (0);					/* ok */
#endif /* HAVE_POLL */
}
#endif /* defined(__WIN__) || defined(OS2) || defined(__NETWARE__) */

/*
  Create a named pipe connection
*/

#ifdef __WIN__

HANDLE create_named_pipe(NET *net, uint connect_timeout, char **arg_host,
			 char **arg_unix_socket)
{
  HANDLE hPipe=INVALID_HANDLE_VALUE;
  char pipe_name[1024];
  DWORD dwMode;
  int i;
  my_bool testing_named_pipes=0;
  char *host= *arg_host, *unix_socket= *arg_unix_socket;

  if ( ! unix_socket || (unix_socket)[0] == 0x00)
    unix_socket = mysql_unix_port;
  if (!host || !strcmp(host,LOCAL_HOST))
    host=LOCAL_HOST_NAMEDPIPE;

  
  pipe_name[sizeof(pipe_name)-1]= 0;		/* Safety if too long string */
  strxnmov(pipe_name, sizeof(pipe_name)-1, "\\\\", host, "\\pipe\\",
	   unix_socket, NullS);
  DBUG_PRINT("info",("Server name: '%s'.  Named Pipe: %s", host, unix_socket));

  for (i=0 ; i < 100 ; i++)			/* Don't retry forever */
  {
    if ((hPipe = CreateFile(pipe_name,
			    GENERIC_READ | GENERIC_WRITE,
			    0,
			    NULL,
			    OPEN_EXISTING,
			    0,
			    NULL )) != INVALID_HANDLE_VALUE)
      break;
    if (GetLastError() != ERROR_PIPE_BUSY)
    {
      net->last_errno=CR_NAMEDPIPEOPEN_ERROR;
      sprintf(net->last_error,ER(net->last_errno),host, unix_socket,
	      (ulong) GetLastError());
      return INVALID_HANDLE_VALUE;
    }
    /* wait for for an other instance */
    if (! WaitNamedPipe(pipe_name, connect_timeout*1000) )
    {
      net->last_errno=CR_NAMEDPIPEWAIT_ERROR;
      sprintf(net->last_error,ER(net->last_errno),host, unix_socket,
	      (ulong) GetLastError());
      return INVALID_HANDLE_VALUE;
    }
  }
  if (hPipe == INVALID_HANDLE_VALUE)
  {
    net->last_errno=CR_NAMEDPIPEOPEN_ERROR;
    sprintf(net->last_error,ER(net->last_errno),host, unix_socket,
	    (ulong) GetLastError());
    return INVALID_HANDLE_VALUE;
  }
  dwMode = PIPE_READMODE_BYTE | PIPE_WAIT;
  if ( !SetNamedPipeHandleState(hPipe, &dwMode, NULL, NULL) )
  {
    CloseHandle( hPipe );
    net->last_errno=CR_NAMEDPIPESETSTATE_ERROR;
    sprintf(net->last_error,ER(net->last_errno),host, unix_socket,
	    (ulong) GetLastError());
    return INVALID_HANDLE_VALUE;
  }
  *arg_host=host ; *arg_unix_socket=unix_socket;	/* connect arg */
  return (hPipe);
}
#endif


/*****************************************************************************
  read a packet from server. Give error message if socket was down
  or packet is an error message
*****************************************************************************/

ulong
net_safe_read(MYSQL *mysql)
{
  NET *net= &mysql->net;
  ulong len=0;
  init_sigpipe_variables

  /* Don't give sigpipe errors if the client doesn't want them */
  set_sigpipe(mysql);
  if (net->vio != 0)
    len=my_net_read(net);
  reset_sigpipe(mysql);

  if (len == packet_error || len == 0)
  {
    DBUG_PRINT("error",("Wrong connection or packet. fd: %s  len: %d",
			vio_description(net->vio),len));
    end_server(mysql);
    net->last_errno=(net->last_errno == ER_NET_PACKET_TOO_LARGE ?
		     CR_NET_PACKET_TOO_LARGE:
		     CR_SERVER_LOST);
    strmov(net->last_error,ER(net->last_errno));
    return (packet_error);
  }
  if (net->read_pos[0] == 255)
  {
    if (len > 3)
    {
      char *pos=(char*) net->read_pos+1;
      net->last_errno=uint2korr(pos);
      pos+=2;
      len-=2;
      (void) strmake(net->last_error,(char*) pos,
		     min((uint) len,(uint) sizeof(net->last_error)-1));
    }
    else
    {
      net->last_errno=CR_UNKNOWN_ERROR;
      (void) strmov(net->last_error,ER(net->last_errno));
    }
    DBUG_PRINT("error",("Got error: %d (%s)", net->last_errno,
			net->last_error));
    return(packet_error);
  }
  return len;
}


/* Get the length of next field. Change parameter to point at fieldstart */
static ulong
net_field_length(uchar **packet)
{
  reg1 uchar *pos= *packet;
  if (*pos < 251)
  {
    (*packet)++;
    return (ulong) *pos;
  }
  if (*pos == 251)
  {
    (*packet)++;
    return NULL_LENGTH;
  }
  if (*pos == 252)
  {
    (*packet)+=3;
    return (ulong) uint2korr(pos+1);
  }
  if (*pos == 253)
  {
    (*packet)+=4;
    return (ulong) uint3korr(pos+1);
  }
  (*packet)+=9;					/* Must be 254 when here */
  return (ulong) uint4korr(pos+1);
}

/* Same as above, but returns ulonglong values */

static my_ulonglong
net_field_length_ll(uchar **packet)
{
  reg1 uchar *pos= *packet;
  if (*pos < 251)
  {
    (*packet)++;
    return (my_ulonglong) *pos;
  }
  if (*pos == 251)
  {
    (*packet)++;
    return (my_ulonglong) NULL_LENGTH;
  }
  if (*pos == 252)
  {
    (*packet)+=3;
    return (my_ulonglong) uint2korr(pos+1);
  }
  if (*pos == 253)
  {
    (*packet)+=4;
    return (my_ulonglong) uint3korr(pos+1);
  }
  (*packet)+=9;					/* Must be 254 when here */
#ifdef NO_CLIENT_LONGLONG
  return (my_ulonglong) uint4korr(pos+1);
#else
  return (my_ulonglong) uint8korr(pos+1);
#endif
}


static void free_rows(MYSQL_DATA *cur)
{
  if (cur)
  {
    free_root(&cur->alloc,MYF(0));
    my_free((gptr) cur,MYF(0));
  }
}


int
simple_command(MYSQL *mysql,enum enum_server_command command, const char *arg,
	       ulong length, my_bool skipp_check)
{
  NET *net= &mysql->net;
  int result= -1;
  init_sigpipe_variables

  /* Don't give sigpipe errors if the client doesn't want them */
  set_sigpipe(mysql);
  if (mysql->net.vio == 0)
  {						/* Do reconnect if possible */
    if (mysql_reconnect(mysql))
      goto end;
  }
  if (mysql->status != MYSQL_STATUS_READY)
  {
    strmov(net->last_error,ER(mysql->net.last_errno=CR_COMMANDS_OUT_OF_SYNC));
    goto end;
  }

  mysql->net.last_error[0]=0;
  mysql->net.last_errno=0;
  mysql->info=0;
  mysql->affected_rows= ~(my_ulonglong) 0;
  net_clear(net);			/* Clear receive buffer */
  if (!arg)
    arg="";

  if (net_write_command(net,(uchar) command,arg,
			length ? length : (ulong) strlen(arg)))
  {
    DBUG_PRINT("error",("Can't send command to server. Error: %d",
			socket_errno));
    if (net->last_errno == ER_NET_PACKET_TOO_LARGE)
    {
      net->last_errno=CR_NET_PACKET_TOO_LARGE;
      strmov(net->last_error,ER(net->last_errno));
      goto end;
    }
    end_server(mysql);
    if (mysql_reconnect(mysql))
      goto end;
    if (net_write_command(net,(uchar) command,arg,
			  length ? length : (ulong) strlen(arg)))
    {
      net->last_errno=CR_SERVER_GONE_ERROR;
      strmov(net->last_error,ER(net->last_errno));
      goto end;
    }
  }
  result=0;
  if (!skipp_check)
    result= ((mysql->packet_length=net_safe_read(mysql)) == packet_error ?
	     -1 : 0);
 end:
  reset_sigpipe(mysql);
  return result;
}


static void free_old_query(MYSQL *mysql)
{
  DBUG_ENTER("free_old_query");
  if (mysql->fields)
    free_root(&mysql->field_alloc,MYF(0));
  init_alloc_root(&mysql->field_alloc,8192,0);	/* Assume rowlength < 8192 */
  mysql->fields=0;
  mysql->field_count=0;				/* For API */
  DBUG_VOID_RETURN;
}

#if defined(HAVE_GETPWUID) && defined(NO_GETPWUID_DECL)
struct passwd *getpwuid(uid_t);
char* getlogin(void);
#endif


#if defined(__NETWARE__)
/* Default to value of USER on NetWare, if unset use "UNKNOWN_USER" */
static void read_user_name(char *name)
{
  char *str=getenv("USER");
  strmake(name, str ? str : "UNKNOWN_USER", USERNAME_LENGTH);
}

#elif !defined(MSDOS) && ! defined(VMS) && !defined(__WIN__) && !defined(OS2)

static void read_user_name(char *name)
{
  DBUG_ENTER("read_user_name");
  if (geteuid() == 0)
    (void) strmov(name,"root");		/* allow use of surun */
  else
  {
#ifdef HAVE_GETPWUID
    struct passwd *skr;
    const char *str;
    if ((str=getlogin()) == NULL)
    {
      if ((skr=getpwuid(geteuid())) != NULL)
	str=skr->pw_name;
      else if (!(str=getenv("USER")) && !(str=getenv("LOGNAME")) &&
	       !(str=getenv("LOGIN")))
	str="UNKNOWN_USER";
    }
    (void) strmake(name,str,USERNAME_LENGTH);
#elif HAVE_CUSERID
    (void) cuserid(name);
#else
    strmov(name,"UNKNOWN_USER");
#endif
  }
  DBUG_VOID_RETURN;
}

#else /* If MSDOS || VMS */

static void read_user_name(char *name)
{
  char *str=getenv("USER");		/* ODBC will send user variable */
  strmake(name,str ? str : "ODBC", USERNAME_LENGTH);
}

#endif

#ifdef __WIN__
static my_bool is_NT(void)
{
  char *os=getenv("OS");
  return (os && !strcmp(os, "Windows_NT")) ? 1 : 0;
}
#endif

/*
  Expand wildcard to a sql string
*/

static void
append_wild(char *to, char *end, const char *wild)
{
  end-=5;					/* Some extra */
  if (wild && wild[0])
  {
    to=strmov(to," like '");
    while (*wild && to < end)
    {
      if (*wild == '\\' || *wild == '\'')
	*to++='\\';
      *to++= *wild++;
    }
    if (*wild)					/* Too small buffer */
      *to++='%';				/* Nicer this way */
    to[0]='\'';
    to[1]=0;
  }
}



/**************************************************************************
  Init debugging if MYSQL_DEBUG environment variable is found
**************************************************************************/

void STDCALL
mysql_debug(const char *debug __attribute__((unused)))
{
#ifndef DBUG_OFF
  char	*env;
  if (_db_on_)
    return;					/* Already using debugging */
  if (debug)
  {
    DEBUGGER_ON;
    DBUG_PUSH(debug);
  }
  else if ((env = getenv("MYSQL_DEBUG")))
  {
    DEBUGGER_ON;
    DBUG_PUSH(env);
#if !defined(_WINVER) && !defined(WINVER)
    puts("\n-------------------------------------------------------");
    puts("MYSQL_DEBUG found. libmysql started with the following:");
    puts(env);
    puts("-------------------------------------------------------\n");
#else
    {
      char buff[80];
      buff[sizeof(buff)-1]= 0;
      strxnmov(buff,sizeof(buff)-1,"libmysql: ", env, NullS);
      MessageBox((HWND) 0,"Debugging variable MYSQL_DEBUG used",buff,MB_OK);
    }
#endif
  }
#endif
}


/**************************************************************************
  Close the server connection if we get a SIGPIPE
   ARGSUSED
**************************************************************************/

static sig_handler
pipe_sig_handler(int sig __attribute__((unused)))
{
  DBUG_PRINT("info",("Hit by signal %d",sig));
#ifdef DONT_REMEMBER_SIGNAL
  (void) signal(SIGPIPE,pipe_sig_handler);
#endif
}


/**************************************************************************
  Shut down connection
**************************************************************************/

static void
end_server(MYSQL *mysql)
{
  DBUG_ENTER("end_server");
  if (mysql->net.vio != 0)
  {
    init_sigpipe_variables
    DBUG_PRINT("info",("Net: %s", vio_description(mysql->net.vio)));
    set_sigpipe(mysql);
    vio_delete(mysql->net.vio);
    reset_sigpipe(mysql);
    mysql->net.vio= 0;          /* Marker */
  }
  net_end(&mysql->net);
  free_old_query(mysql);
  DBUG_VOID_RETURN;
}


void STDCALL
mysql_free_result(MYSQL_RES *result)
{
  DBUG_ENTER("mysql_free_result");
  DBUG_PRINT("enter",("mysql_res: %lx",result));
  if (result)
  {
    if (result->handle && result->handle->status == MYSQL_STATUS_USE_RESULT)
    {
      DBUG_PRINT("warning",("Not all rows in set were read; Ignoring rows"));
      for (;;)
      {
	ulong pkt_len;
	if ((pkt_len=net_safe_read(result->handle)) == packet_error)
	  break;
	if (pkt_len == 1 && result->handle->net.read_pos[0] == 254)
	  break;				/* End of data */
      }
      result->handle->status=MYSQL_STATUS_READY;
    }
    free_rows(result->data);
    if (result->fields)
      free_root(&result->field_alloc,MYF(0));
    if (result->row)
      my_free((gptr) result->row,MYF(0));
    my_free((gptr) result,MYF(0));
  }
  DBUG_VOID_RETURN;
}


/****************************************************************************
  Get options from my.cnf
****************************************************************************/

static const char *default_options[]=
{
  "port","socket","compress","password","pipe", "timeout", "user",
  "init-command", "host", "database", "debug", "return-found-rows",
  "ssl-key" ,"ssl-cert" ,"ssl-ca" ,"ssl-capath",
  "character-sets-dir", "default-character-set", "interactive-timeout",
  "connect-timeout", "local-infile", "disable-local-infile",
  "replication-probe", "enable-reads-from-master", "repl-parse-query",
  "ssl-cipher", "max-allowed-packet",
  NullS
};

static TYPELIB option_types={array_elements(default_options)-1,
			     "options",default_options};

static void mysql_read_default_options(struct st_mysql_options *options,
				       const char *filename,const char *group)
{
  int argc;
  char *argv_buff[1],**argv;
  const char *groups[3];
  DBUG_ENTER("mysql_read_default_options");
  DBUG_PRINT("enter",("file: %s  group: %s",filename,group ? group :"NULL"));

  argc=1; argv=argv_buff; argv_buff[0]= (char*) "client";
  groups[0]= (char*) "client"; groups[1]= (char*) group; groups[2]=0;

  load_defaults(filename, groups, &argc, &argv);
  if (argc != 1)				/* If some default option */
  {
    char **option=argv;
    while (*++option)
    {
      /* DBUG_PRINT("info",("option: %s",option[0])); */
      if (option[0][0] == '-' && option[0][1] == '-')
      {
	char *end=strcend(*option,'=');
	char *opt_arg=0;
	if (*end)
	{
	  opt_arg=end+1;
	  *end=0;				/* Remove '=' */
	}
	/* Change all '_' in variable name to '-' */
	for (end= *option ; *(end= strcend(end,'_')) ; )
	  *end= '-';
	switch (find_type(*option+2,&option_types,2)) {
	case 1:				/* port */
	  if (opt_arg)
	    options->port=atoi(opt_arg);
	  break;
	case 2:				/* socket */
	  if (opt_arg)
	  {
	    my_free(options->unix_socket,MYF(MY_ALLOW_ZERO_PTR));
	    options->unix_socket=my_strdup(opt_arg,MYF(MY_WME));
	  }
	  break;
	case 3:				/* compress */
	  options->compress=1;
	  break;
	case 4:				/* password */
	  if (opt_arg)
	  {
	    my_free(options->password,MYF(MY_ALLOW_ZERO_PTR));
	    options->password=my_strdup(opt_arg,MYF(MY_WME));
	  }
	  break;
	case 5:				/* pipe */
	  options->named_pipe=1;	/* Force named pipe */
	  break;
	case 20:			/* connect_timeout */
	case 6:				/* timeout */
	  if (opt_arg)
	    options->connect_timeout=atoi(opt_arg);
	  break;
	case 7:				/* user */
	  if (opt_arg)
	  {
	    my_free(options->user,MYF(MY_ALLOW_ZERO_PTR));
	    options->user=my_strdup(opt_arg,MYF(MY_WME));
	  }
	  break;
	case 8:				/* init-command */
	  if (opt_arg)
	  {
	    my_free(options->init_command,MYF(MY_ALLOW_ZERO_PTR));
	    options->init_command=my_strdup(opt_arg,MYF(MY_WME));
	  }
	  break;
	case 9:				/* host */
	  if (opt_arg)
	  {
	    my_free(options->host,MYF(MY_ALLOW_ZERO_PTR));
	    options->host=my_strdup(opt_arg,MYF(MY_WME));
	  }
	  break;
	case 10:			/* database */
	  if (opt_arg)
	  {
	    my_free(options->db,MYF(MY_ALLOW_ZERO_PTR));
	    options->db=my_strdup(opt_arg,MYF(MY_WME));
	  }
	  break;
	case 11:			/* debug */
	  mysql_debug(opt_arg ? opt_arg : "d:t:o,/tmp/client.trace");
	  break;
	case 12:			/* return-found-rows */
	  options->client_flag|=CLIENT_FOUND_ROWS;
	  break;
#ifdef HAVE_OPENSSL
	case 13:			/* ssl_key */
	  my_free(options->ssl_key, MYF(MY_ALLOW_ZERO_PTR));
          options->ssl_key = my_strdup(opt_arg, MYF(MY_WME));
          break;
	case 14:			/* ssl_cert */
	  my_free(options->ssl_cert, MYF(MY_ALLOW_ZERO_PTR));
          options->ssl_cert = my_strdup(opt_arg, MYF(MY_WME));
          break;
	case 15:			/* ssl_ca */
	  my_free(options->ssl_ca, MYF(MY_ALLOW_ZERO_PTR));
          options->ssl_ca = my_strdup(opt_arg, MYF(MY_WME));
          break;
	case 16:			/* ssl_capath */
	  my_free(options->ssl_capath, MYF(MY_ALLOW_ZERO_PTR));
          options->ssl_capath = my_strdup(opt_arg, MYF(MY_WME));
          break;
#else
	case 13:				/* Ignore SSL options */
	case 14:
	case 15:
	case 16:
	  break;
#endif /* HAVE_OPENSSL */
	case 17:			/* charset-lib */
	  my_free(options->charset_dir,MYF(MY_ALLOW_ZERO_PTR));
          options->charset_dir = my_strdup(opt_arg, MYF(MY_WME));
	  break;
	case 18:
	  my_free(options->charset_name,MYF(MY_ALLOW_ZERO_PTR));
          options->charset_name = my_strdup(opt_arg, MYF(MY_WME));
	  break;
	case 19:				/* Interactive-timeout */
	  options->client_flag|= CLIENT_INTERACTIVE;
	  break;
	case 21:
	  if (!opt_arg || atoi(opt_arg) != 0)
	    options->client_flag|= CLIENT_LOCAL_FILES;
	  else
	    options->client_flag&= ~CLIENT_LOCAL_FILES;
	  break;
	case 22:
	  options->client_flag&= CLIENT_LOCAL_FILES;
          break;
	case 23:  /* replication probe */
	  options->rpl_probe= 1;
	  break;
	case 24: /* enable-reads-from-master */
	  options->no_master_reads= 0;
	  break;
	case 25: /* repl-parse-query */
	  options->rpl_parse= 1;
	  break;
	case 27:
          if (opt_arg)
            options->max_allowed_packet= atoi(opt_arg);
	  break;
	default:
	  DBUG_PRINT("warning",("unknown option: %s",option[0]));
	}
      }
    }
  }
  free_defaults(argv);
  DBUG_VOID_RETURN;
}


/***************************************************************************
  Change field rows to field structs
***************************************************************************/

static MYSQL_FIELD *
unpack_fields(MYSQL_DATA *data,MEM_ROOT *alloc,uint fields,
	      my_bool default_value, my_bool long_flag_protocol)
{
  MYSQL_ROWS	*row;
  MYSQL_FIELD	*field,*result;
  DBUG_ENTER("unpack_fields");

  field=result=(MYSQL_FIELD*) alloc_root(alloc,
					 (uint) sizeof(MYSQL_FIELD)*fields);
  if (!result)
    DBUG_RETURN(0);

  for (row=data->data; row ; row = row->next,field++)
  {
    field->org_table= field->table=  strdup_root(alloc,(char*) row->data[0]);
    field->name=   strdup_root(alloc,(char*) row->data[1]);
    field->length= (uint) uint3korr(row->data[2]);
    field->type=   (enum enum_field_types) (uchar) row->data[3][0];
    if (long_flag_protocol)
    {
      field->flags=   uint2korr(row->data[4]);
      field->decimals=(uint) (uchar) row->data[4][2];
    }
    else
    {
      field->flags=   (uint) (uchar) row->data[4][0];
      field->decimals=(uint) (uchar) row->data[4][1];
    }
    if (INTERNAL_NUM_FIELD(field))
      field->flags|= NUM_FLAG;
    if (default_value && row->data[5])
      field->def=strdup_root(alloc,(char*) row->data[5]);
    else
      field->def=0;
    field->max_length= 0;
  }
  free_rows(data);				/* Free old data */
  DBUG_RETURN(result);
}


/* Read all rows (fields or data) from server */

static MYSQL_DATA *read_rows(MYSQL *mysql,MYSQL_FIELD *mysql_fields,
			     uint fields)
{
  uint	field;
  ulong pkt_len;
  ulong len;
  uchar *cp;
  char	*to, *end_to;
  MYSQL_DATA *result;
  MYSQL_ROWS **prev_ptr,*cur;
  NET *net = &mysql->net;
  DBUG_ENTER("read_rows");

  if ((pkt_len= net_safe_read(mysql)) == packet_error)
    DBUG_RETURN(0);
  if (!(result=(MYSQL_DATA*) my_malloc(sizeof(MYSQL_DATA),
				       MYF(MY_WME | MY_ZEROFILL))))
  {
    net->last_errno=CR_OUT_OF_MEMORY;
    strmov(net->last_error,ER(net->last_errno));
    DBUG_RETURN(0);
  }
  init_alloc_root(&result->alloc,8192,0);	/* Assume rowlength < 8192 */
  result->alloc.min_malloc=sizeof(MYSQL_ROWS);
  prev_ptr= &result->data;
  result->rows=0;
  result->fields=fields;

  while (*(cp=net->read_pos) != 254 || pkt_len != 1)
  {
    result->rows++;
    if (!(cur= (MYSQL_ROWS*) alloc_root(&result->alloc,
					    sizeof(MYSQL_ROWS))) ||
	!(cur->data= ((MYSQL_ROW)
		      alloc_root(&result->alloc,
				     (fields+1)*sizeof(char *)+pkt_len))))
    {
      free_rows(result);
      net->last_errno=CR_OUT_OF_MEMORY;
      strmov(net->last_error,ER(net->last_errno));
      DBUG_RETURN(0);
    }
    *prev_ptr=cur;
    prev_ptr= &cur->next;
    to= (char*) (cur->data+fields+1);
    end_to=to+pkt_len-1;
    for (field=0 ; field < fields ; field++)
    {
      if ((len=(ulong) net_field_length(&cp)) == NULL_LENGTH)
      {						/* null field */
	cur->data[field] = 0;
      }
      else
      {
	cur->data[field] = to;
        if (len > (ulong) (end_to - to))
        {
          free_rows(result);
          net->last_errno=CR_MALFORMED_PACKET;
          strmov(net->last_error,ER(net->last_errno));
          DBUG_RETURN(0);
        }
	memcpy(to,(char*) cp,len); to[len]=0;
	to+=len+1;
	cp+=len;
	if (mysql_fields)
	{
	  if (mysql_fields[field].max_length < len)
	    mysql_fields[field].max_length=len;
	}
      }
    }
    cur->data[field]=to;			/* End of last field */
    if ((pkt_len=net_safe_read(mysql)) == packet_error)
    {
      free_rows(result);
      DBUG_RETURN(0);
    }
  }
  *prev_ptr=0;					/* last pointer is null */
  DBUG_PRINT("exit",("Got %d rows",result->rows));
  DBUG_RETURN(result);
}


/*
  Read one row. Uses packet buffer as storage for fields.
  When next packet is read, the previous field values are destroyed
*/


static int
read_one_row(MYSQL *mysql,uint fields,MYSQL_ROW row, ulong *lengths)
{
  uint field;
  ulong pkt_len,len;
  uchar *pos,*prev_pos, *end_pos;

  if ((pkt_len=net_safe_read(mysql)) == packet_error)
    return -1;
  if (pkt_len == 1 && mysql->net.read_pos[0] == 254)
    return 1;				/* End of data */
  prev_pos= 0;				/* allowed to write at packet[-1] */
  pos=mysql->net.read_pos;
  end_pos=pos+pkt_len;
  for (field=0 ; field < fields ; field++)
  {
    if ((len=(ulong) net_field_length(&pos)) == NULL_LENGTH)
    {						/* null field */
      row[field] = 0;
      *lengths++=0;
    }
    else
    {
      if (len > (ulong) (end_pos - pos))
      {
        mysql->net.last_errno=CR_UNKNOWN_ERROR;
        strmov(mysql->net.last_error,ER(mysql->net.last_errno));
        return -1;
      }
      row[field] = (char*) pos;
      pos+=len;
      *lengths++=len;
    }
    if (prev_pos)
      *prev_pos=0;				/* Terminate prev field */
    prev_pos=pos;
  }
  row[field]=(char*) prev_pos+1;		/* End of last field */
  *prev_pos=0;					/* Terminate last field */
  return 0;
}

/* perform query on master */
int STDCALL mysql_master_query(MYSQL *mysql, const char *q,
			       unsigned long length)
{
  DBUG_ENTER("mysql_master_query");
  if (mysql_master_send_query(mysql, q, length))
    DBUG_RETURN(1);
  DBUG_RETURN(mysql_read_query_result(mysql));
}

int STDCALL mysql_master_send_query(MYSQL *mysql, const char *q,
				    unsigned long length)
{
  MYSQL *master = mysql->master;
  DBUG_ENTER("mysql_master_send_query");
  if (!master->net.vio && !mysql_real_connect(master,0,0,0,0,0,0,0))
    DBUG_RETURN(1);
  mysql->last_used_con = master;
  DBUG_RETURN(simple_command(master, COM_QUERY, q, length, 1));
}


/* perform query on slave */  
int STDCALL mysql_slave_query(MYSQL *mysql, const char *q,
			      unsigned long length)
{
  DBUG_ENTER("mysql_slave_query");
  if (mysql_slave_send_query(mysql, q, length))
    DBUG_RETURN(1);
  DBUG_RETURN(mysql_read_query_result(mysql));
}

int STDCALL mysql_slave_send_query(MYSQL *mysql, const char *q,
				   unsigned long length)
{
  MYSQL* last_used_slave, *slave_to_use = 0;
  DBUG_ENTER("mysql_slave_send_query");

  if ((last_used_slave = mysql->last_used_slave))
    slave_to_use = last_used_slave->next_slave;
  else
    slave_to_use = mysql->next_slave;
  /*
    Next_slave is always safe to use - we have a circular list of slaves
    if there are no slaves, mysql->next_slave == mysql
  */
  mysql->last_used_con = mysql->last_used_slave = slave_to_use;
  if (!slave_to_use->net.vio && !mysql_real_connect(slave_to_use, 0,0,0,
						   0,0,0,0))
    DBUG_RETURN(1);
  DBUG_RETURN(simple_command(slave_to_use, COM_QUERY, q, length, 1));
}


/* enable/disable parsing of all queries to decide
   if they go on master or slave */
void STDCALL mysql_enable_rpl_parse(MYSQL* mysql)
{
  mysql->options.rpl_parse = 1;
}

void STDCALL mysql_disable_rpl_parse(MYSQL* mysql)
{
  mysql->options.rpl_parse = 0;
}

/* get the value of the parse flag */  
int STDCALL mysql_rpl_parse_enabled(MYSQL* mysql)
{
  return mysql->options.rpl_parse;
}

/*  enable/disable reads from master */
void STDCALL mysql_enable_reads_from_master(MYSQL* mysql)
{
  mysql->options.no_master_reads = 0;
}

void STDCALL mysql_disable_reads_from_master(MYSQL* mysql)
{
  mysql->options.no_master_reads = 1;
}

/* get the value of the master read flag */  
int STDCALL mysql_reads_from_master_enabled(MYSQL* mysql)
{
  return !(mysql->options.no_master_reads);
}


/*
  We may get an error while doing replication internals.
  In this case, we add a special explanation to the original
  error
*/

static void expand_error(MYSQL* mysql, int error)
{
  char tmp[MYSQL_ERRMSG_SIZE];
  char *p;
  uint err_length;
  strmake(tmp, mysql->net.last_error, MYSQL_ERRMSG_SIZE-1);
  p = strmake(mysql->net.last_error, ER(error), MYSQL_ERRMSG_SIZE-1);
  err_length= (uint) (p - mysql->net.last_error);
  strmake(p, tmp, MYSQL_ERRMSG_SIZE-1 - err_length);
  mysql->net.last_errno = error;
}

/*
  This function assumes we have just called SHOW SLAVE STATUS and have
  read the given result and row
*/

static int get_master(MYSQL* mysql, MYSQL_RES* res, MYSQL_ROW row)
{
  MYSQL* master;
  DBUG_ENTER("get_master");
  if (mysql_num_fields(res) < 3)
    DBUG_RETURN(1); /* safety */

  /* use the same username and password as the original connection */
  if (!(master = spawn_init(mysql, row[0], atoi(row[2]), 0, 0)))
    DBUG_RETURN(1);
  mysql->master = master;
  DBUG_RETURN(0);
}


/*
  Assuming we already know that mysql points to a master connection,
  retrieve all the slaves
*/

static int get_slaves_from_master(MYSQL* mysql)
{
  MYSQL_RES* res = 0;
  MYSQL_ROW row;
  int error = 1;
  int has_auth_info;
  int port_ind;
  DBUG_ENTER("get_slaves_from_master");

  if (!mysql->net.vio && !mysql_real_connect(mysql,0,0,0,0,0,0,0))
  {
    expand_error(mysql, CR_PROBE_MASTER_CONNECT);
    DBUG_RETURN(1);
  }

  if (mysql_query(mysql, "SHOW SLAVE HOSTS") ||
      !(res = mysql_store_result(mysql)))
  {
    expand_error(mysql, CR_PROBE_SLAVE_HOSTS);
    DBUG_RETURN(1);
  }

  switch (mysql_num_fields(res)) {
  case 5:
    has_auth_info = 0;
    port_ind=2;
    break;
  case 7:
    has_auth_info = 1;
    port_ind=4;
    break;
  default:
    goto err;
  }

  while ((row = mysql_fetch_row(res)))
  {
    MYSQL* slave;
    const char* tmp_user, *tmp_pass;

    if (has_auth_info)
    {
      tmp_user = row[2];
      tmp_pass = row[3];
    }
    else
    {
      tmp_user = mysql->user;
      tmp_pass = mysql->passwd;
    }

    if (!(slave = spawn_init(mysql, row[1], atoi(row[port_ind]),
			    tmp_user, tmp_pass)))
      goto err;

    /* Now add slave into the circular linked list */
    slave->next_slave = mysql->next_slave;
    mysql->next_slave = slave;
  }
  error = 0;
err:
  if (res)
   mysql_free_result(res);
  DBUG_RETURN(error);
}


int STDCALL mysql_rpl_probe(MYSQL* mysql)
{
  MYSQL_RES *res= 0;
  MYSQL_ROW row;
  int error = 1;
  DBUG_ENTER("mysql_rpl_probe");

  /*
    First determine the replication role of the server we connected to
    the most reliable way to do this is to run SHOW SLAVE STATUS and see
    if we have a non-empty master host. This is still not fool-proof -
    it is not a sin to have a master that has a dormant slave thread with
    a non-empty master host. However, it is more reliable to check 
    for empty master than whether the slave thread is actually running
  */
  if (mysql_query(mysql, "SHOW SLAVE STATUS") ||
      !(res = mysql_store_result(mysql)))
  {
    expand_error(mysql, CR_PROBE_SLAVE_STATUS);
    DBUG_RETURN(1);
  }

  row= mysql_fetch_row(res);
  /*
    Check master host for emptiness/NULL
    For MySQL 4.0 it's enough to check for row[0]
  */
  if (row && row[0] && *(row[0]))
  {
    /* this is a slave, ask it for the master */
    if (get_master(mysql, res, row) || get_slaves_from_master(mysql))
      goto err;
  }
  else
  {
    mysql->master = mysql;
    if (get_slaves_from_master(mysql))
      goto err;
  }

  error = 0;
err:
  if (res)
    mysql_free_result(res);
  DBUG_RETURN(error);
}


/*
  Make a not so fool-proof decision on where the query should go, to
  the master or the slave. Ideally the user should always make this
  decision himself with mysql_master_query() or mysql_slave_query().
  However, to be able to more easily port the old code, we support the
  option of an educated guess - this should work for most applications,
  however, it may make the wrong decision in some particular cases. If
  that happens, the user would have to change the code to call
  mysql_master_query() or mysql_slave_query() explicitly in the place
  where we have made the wrong decision
*/

enum mysql_rpl_type
STDCALL mysql_rpl_query_type(const char* q, int len)
{
  const char *q_end= q + len;
  for (; q < q_end; ++q)
  {
    char c;
    if (isalpha(c=*q))
    {
      switch(tolower(c)) {
      case 'i':  /* insert */
      case 'u':  /* update or unlock tables */
      case 'l':  /* lock tables or load data infile */
      case 'd':  /* drop or delete */
      case 'a':  /* alter */
	return MYSQL_RPL_MASTER;
      case 'c':  /* create or check */
	return tolower(q[1]) == 'h' ? MYSQL_RPL_ADMIN : MYSQL_RPL_MASTER ;
      case 's': /* select or show */
	return tolower(q[1]) == 'h' ? MYSQL_RPL_ADMIN : MYSQL_RPL_SLAVE;
      case 'f': /* flush */
      case 'r': /* repair */
      case 'g': /* grant */
	return MYSQL_RPL_ADMIN;
      default:
	return MYSQL_RPL_SLAVE;
      }
    }
  }
  return MYSQL_RPL_MASTER;		/* By default, send to master */
}


/****************************************************************************
  Init MySQL structure or allocate one
****************************************************************************/

MYSQL * STDCALL
mysql_init(MYSQL *mysql)
{
  if (mysql_once_init())
    return 0;
  if (!mysql)
  {
    if (!(mysql=(MYSQL*) my_malloc(sizeof(*mysql),MYF(MY_WME | MY_ZEROFILL))))
      return 0;
    mysql->free_me=1;
  }
  else
    bzero((char*) (mysql),sizeof(*(mysql)));
  mysql->options.connect_timeout=CONNECT_TIMEOUT;
  mysql->last_used_con = mysql->next_slave = mysql->master = mysql;

  /*
    By default, we are a replication pivot. The caller must reset it
    after we return if this is not the case.
  */
  mysql->rpl_pivot = 1; 

/*
  Only enable LOAD DATA INFILE by default if configured with
  --enable-local-infile
*/
#ifdef ENABLED_LOCAL_INFILE
  mysql->options.client_flag|= CLIENT_LOCAL_FILES;
#endif
  return mysql;
}


/*
  Initialize the MySQL library

  SYNOPSIS
    mysql_once_init()

  NOTES
    Can't be static on NetWare
    This function is called by mysql_init() and indirectly called
    by mysql_query(), so one should never have to call this from an
    outside program.

  RETURN
    0  ok
    1  could not initialize environment (out of memory or thread keys)
*/

int mysql_once_init(void)
{
  if (!mysql_client_init)
  {
    mysql_client_init=1;
    org_my_init_done=my_init_done;
    if (my_init())				/* Will init threads */
      return 1;
    init_client_errs();
    if (!mysql_port)
    {
      mysql_port = MYSQL_PORT;
#ifndef MSDOS
      {
	struct servent *serv_ptr;
	char	*env;
	if ((serv_ptr = getservbyname("mysql", "tcp")))
	  mysql_port = (uint) ntohs((ushort) serv_ptr->s_port);
	if ((env = getenv("MYSQL_TCP_PORT")))
	  mysql_port =(uint) atoi(env);
      }
#endif
    }
    if (!mysql_unix_port)
    {
      char *env;
#ifdef __WIN__
      mysql_unix_port = (char*) MYSQL_NAMEDPIPE;
#else
      mysql_unix_port = (char*) MYSQL_UNIX_ADDR;
#endif
      if ((env = getenv("MYSQL_UNIX_PORT")))
	mysql_unix_port = env;
    }
    mysql_debug(NullS);
#if defined(SIGPIPE) && !defined(__WIN__)
    (void) signal(SIGPIPE, SIG_IGN);
#endif
  }
#ifdef THREAD
  else
  {
    if (my_thread_init())         /* Init if new thread */
      return 1;
  }
#endif
  return 0;
}


/**************************************************************************
  Fill in SSL part of MYSQL structure and set 'use_ssl' flag.
  NB! Errors are not reported until you do mysql_real_connect.
**************************************************************************/

#define strdup_if_not_null(A) (A) == 0 ? 0 : my_strdup((A),MYF(MY_WME))

int STDCALL
mysql_ssl_set(MYSQL *mysql __attribute__((unused)) ,
	      const char *key __attribute__((unused)), 
	      const char *cert __attribute__((unused)),
	      const char *ca __attribute__((unused)), 
	      const char *capath __attribute__((unused)),
	      const char *cipher __attribute__((unused)))
{
#ifdef HAVE_OPENSSL
  mysql->options.ssl_key=    strdup_if_not_null(key);
  mysql->options.ssl_cert=   strdup_if_not_null(cert);
  mysql->options.ssl_ca=     strdup_if_not_null(ca);
  mysql->options.ssl_capath= strdup_if_not_null(capath);
  mysql->options.ssl_cipher= strdup_if_not_null(cipher);
#endif
  return 0;
}


/**************************************************************************
  Free strings in the SSL structure and clear 'use_ssl' flag.
  NB! Errors are not reported until you do mysql_real_connect.
**************************************************************************/

static int
mysql_ssl_free(MYSQL *mysql __attribute__((unused)))
{
#ifdef HAVE_OPENSSL
  my_free(mysql->options.ssl_key, MYF(MY_ALLOW_ZERO_PTR));
  my_free(mysql->options.ssl_cert, MYF(MY_ALLOW_ZERO_PTR));
  my_free(mysql->options.ssl_ca, MYF(MY_ALLOW_ZERO_PTR));
  my_free(mysql->options.ssl_capath, MYF(MY_ALLOW_ZERO_PTR));
  my_free(mysql->options.ssl_cipher, MYF(MY_ALLOW_ZERO_PTR));
  my_free(mysql->connector_fd,MYF(MY_ALLOW_ZERO_PTR));
  mysql->options.ssl_key = 0;
  mysql->options.ssl_cert = 0;
  mysql->options.ssl_ca = 0;
  mysql->options.ssl_capath = 0;
  mysql->options.ssl_cipher= 0;
  mysql->options.use_ssl = FALSE;
  mysql->connector_fd = 0;
#endif /* HAVE_OPENSSL */
  return 0;
}

/**************************************************************************
  Connect to sql server
  If host == 0 then use localhost
**************************************************************************/

#ifdef USE_OLD_FUNCTIONS
MYSQL * STDCALL
mysql_connect(MYSQL *mysql,const char *host,
	      const char *user, const char *passwd)
{
  MYSQL *res;
  mysql=mysql_init(mysql);			/* Make it thread safe */
  {
    DBUG_ENTER("mysql_connect");
    if (!(res=mysql_real_connect(mysql,host,user,passwd,NullS,0,NullS,0)))
    {
      if (mysql->free_me)
	my_free((gptr) mysql,MYF(0));
    }
    DBUG_RETURN(res);
  }
}
#endif


/*
  The following union is used to force a struct to be double allgined.
  This is to avoid warings with gethostname_r() on Linux itanium systems
*/

typedef union
{
  double tmp;
  char   buff[GETHOSTBYNAME_BUFF_SIZE];
} gethostbyname_buff;


/*
  Note that the mysql argument must be initialized with mysql_init()
  before calling mysql_real_connect !
*/

MYSQL * STDCALL
mysql_real_connect(MYSQL *mysql,const char *host, const char *user,
		   const char *passwd, const char *db,
		   uint port, const char *unix_socket,uint client_flag)
{
  char		buff[NAME_LEN+USERNAME_LENGTH+100],charset_name_buff[16];
  char		*end,*host_info,*charset_name;
  my_socket	sock;
  in_addr_t	ip_addr;
  struct	sockaddr_in sock_addr;
  ulong		pkt_length;
  NET		*net= &mysql->net;
#ifdef __WIN__
  HANDLE	hPipe=INVALID_HANDLE_VALUE;
#endif
#ifdef HAVE_SYS_UN_H
  struct	sockaddr_un UNIXaddr;
#endif
  init_sigpipe_variables
  DBUG_ENTER("mysql_real_connect");
  LINT_INIT(host_info);

  DBUG_PRINT("enter",("host: %s  db: %s  user: %s",
		      host ? host : "(Null)",
		      db ? db : "(Null)",
		      user ? user : "(Null)"));

  /* Don't give sigpipe errors if the client doesn't want them */
  set_sigpipe(mysql);
  net->vio = 0;				/* If something goes wrong */
  /* use default options */
  if (mysql->options.my_cnf_file || mysql->options.my_cnf_group)
  {
    mysql_read_default_options(&mysql->options,
			       (mysql->options.my_cnf_file ?
				mysql->options.my_cnf_file : "my"),
			       mysql->options.my_cnf_group);
    my_free(mysql->options.my_cnf_file,MYF(MY_ALLOW_ZERO_PTR));
    my_free(mysql->options.my_cnf_group,MYF(MY_ALLOW_ZERO_PTR));
    mysql->options.my_cnf_file=mysql->options.my_cnf_group=0;
  }

  /* Some empty-string-tests are done because of ODBC */
  if (!host || !host[0])
    host=mysql->options.host;
  if (!user || !user[0])
    user=mysql->options.user;
  if (!passwd)
  {
    passwd=mysql->options.password;
#ifndef DONT_USE_MYSQL_PWD
    if (!passwd)
      passwd=getenv("MYSQL_PWD");  /* get it from environment (haneke) */
#endif
  }
  if (!db || !db[0])
    db=mysql->options.db;
  if (!port)
    port=mysql->options.port;
  if (!unix_socket)
    unix_socket=mysql->options.unix_socket;

  mysql->reconnect=1;			/* Reconnect as default */
  mysql->server_status=SERVER_STATUS_AUTOCOMMIT;

  /*
  ** Grab a socket and connect it to the server
  */

#if defined(HAVE_SYS_UN_H)
  if ((!host || !strcmp(host,LOCAL_HOST)) && (unix_socket || mysql_unix_port))
  {
    host=LOCAL_HOST;
    if (!unix_socket)
      unix_socket=mysql_unix_port;
    host_info=(char*) ER(CR_LOCALHOST_CONNECTION);
    DBUG_PRINT("info",("Using UNIX sock '%s'",unix_socket));
    if ((sock = socket(AF_UNIX,SOCK_STREAM,0)) == SOCKET_ERROR)
    {
      net->last_errno=CR_SOCKET_CREATE_ERROR;
      sprintf(net->last_error,ER(net->last_errno),socket_errno);
      goto error;
    }
    net->vio = vio_new(sock, VIO_TYPE_SOCKET, TRUE);
    bzero((char*) &UNIXaddr,sizeof(UNIXaddr));
    UNIXaddr.sun_family = AF_UNIX;
    strmake(UNIXaddr.sun_path, unix_socket, sizeof(UNIXaddr.sun_path)-1);
    if (my_connect(sock,(struct sockaddr *) &UNIXaddr, sizeof(UNIXaddr),
		 mysql->options.connect_timeout) <0)
    {
      DBUG_PRINT("error",("Got error %d on connect to local server",socket_errno));
      net->last_errno=CR_CONNECTION_ERROR;
      sprintf(net->last_error,ER(net->last_errno),unix_socket,socket_errno);
      goto error;
    }
  }
  else
#elif defined(__WIN__)
  {
    if ((unix_socket ||
	 !host && is_NT() ||
	 host && !strcmp(host,LOCAL_HOST_NAMEDPIPE) ||
	 mysql->options.named_pipe || !have_tcpip))
    {
      sock=0;
      if ((hPipe=create_named_pipe(net, mysql->options.connect_timeout,
				   (char**) &host, (char**) &unix_socket)) ==
	  INVALID_HANDLE_VALUE)
      {
	DBUG_PRINT("error",
		   ("host: '%s'  socket: '%s'  named_pipe: %d  have_tcpip: %d",
		    host ? host : "<null>",
		    unix_socket ? unix_socket : "<null>",
		    (int) mysql->options.named_pipe,
		    (int) have_tcpip));
	if (mysql->options.named_pipe ||
	    (host && !strcmp(host,LOCAL_HOST_NAMEDPIPE)) ||
	    (unix_socket && !strcmp(unix_socket,MYSQL_NAMEDPIPE)))
	{
	  net->last_errno= CR_SERVER_LOST;
	  strmov(net->last_error,ER(net->last_errno));
	  goto error;		/* User only requested named pipes */
	}
	/* Try also with TCP/IP */
      }
      else
      {
	net->vio=vio_new_win32pipe(hPipe);
	sprintf(host_info=buff, ER(CR_NAMEDPIPE_CONNECTION), host,
		unix_socket);
      }
    }
  }
  if (hPipe == INVALID_HANDLE_VALUE)
#endif
  {
    unix_socket=0;				/* This is not used */
    if (!port)
      port=mysql_port;
    if (!host)
      host=LOCAL_HOST;
    sprintf(host_info=buff,ER(CR_TCP_CONNECTION),host);
    DBUG_PRINT("info",("Server name: '%s'.  TCP sock: %d", host,port));
    /* _WIN64 ;  Assume that the (int) range is enough for socket() */
    if ((sock = (my_socket) socket(AF_INET,SOCK_STREAM,0)) == SOCKET_ERROR)
    {
      net->last_errno=CR_IPSOCK_ERROR;
      sprintf(net->last_error,ER(net->last_errno),socket_errno);
      goto error;
    }
    net->vio = vio_new(sock,VIO_TYPE_TCPIP,FALSE);
    bzero((char*) &sock_addr,sizeof(sock_addr));
    sock_addr.sin_family = AF_INET;

    /*
    ** The server name may be a host name or IP address
    */

    if ((int) (ip_addr = inet_addr(host)) != (int) INADDR_NONE)
    {
      memcpy_fixed(&sock_addr.sin_addr,&ip_addr,sizeof(ip_addr));
    }
    else
    {
      int tmp_errno;
      struct hostent tmp_hostent,*hp;
      gethostbyname_buff buff2;
      hp = my_gethostbyname_r(host,&tmp_hostent,buff2.buff,sizeof(buff2),
			      &tmp_errno);
      if (!hp)
      {
	my_gethostbyname_r_free();
	net->last_errno=CR_UNKNOWN_HOST;
	sprintf(net->last_error, ER(CR_UNKNOWN_HOST), host, tmp_errno);
	goto error;
      }
      memcpy(&sock_addr.sin_addr,hp->h_addr, (size_t) hp->h_length);
      my_gethostbyname_r_free();
    }
    sock_addr.sin_port = (ushort) htons((ushort) port);
    if (my_connect(sock,(struct sockaddr *) &sock_addr, sizeof(sock_addr),
		 mysql->options.connect_timeout) <0)
    {
      DBUG_PRINT("error",("Got error %d on connect to '%s'",socket_errno,host));
      net->last_errno= CR_CONN_HOST_ERROR;
      sprintf(net->last_error ,ER(CR_CONN_HOST_ERROR), host, socket_errno);
      goto error;
    }
  }

  if (!net->vio || my_net_init(net, net->vio))
  {
    vio_delete(net->vio);
    net->vio = 0;
    net->last_errno=CR_OUT_OF_MEMORY;
    strmov(net->last_error,ER(net->last_errno));
    goto error;
  }
  vio_keepalive(net->vio,TRUE);

  /* Get version info */
  mysql->protocol_version= PROTOCOL_VERSION;	/* Assume this */
  if (mysql->options.connect_timeout &&
      vio_poll_read(net->vio, mysql->options.connect_timeout))
  {
    net->last_errno= CR_SERVER_LOST;
    strmov(net->last_error,ER(net->last_errno));
    goto error;
  }
  if ((pkt_length=net_safe_read(mysql)) == packet_error)
    goto error;

  /* Check if version of protocoll matches current one */

  mysql->protocol_version= net->read_pos[0];
  DBUG_DUMP("packet",(char*) net->read_pos,10);
  DBUG_PRINT("info",("mysql protocol version %d, server=%d",
		     PROTOCOL_VERSION, mysql->protocol_version));
  if (mysql->protocol_version != PROTOCOL_VERSION)
  {
    net->last_errno= CR_VERSION_ERROR;
    sprintf(net->last_error, ER(CR_VERSION_ERROR), mysql->protocol_version,
	    PROTOCOL_VERSION);
    goto error;
  }
  end=strend((char*) net->read_pos+1);
  mysql->thread_id=uint4korr(end+1);
  end+=5;
  strmake(mysql->scramble_buff,end,8);
  end+=9;
  if (pkt_length >= (uint) (end+1 - (char*) net->read_pos))
    mysql->server_capabilities=uint2korr(end);
  if (pkt_length >= (uint) (end+18 - (char*) net->read_pos))
  {
    /* New protocol with 16 bytes to describe server characteristics */
    mysql->server_language=end[2];
    mysql->server_status=uint2korr(end+3);
  }

  /* Set character set */
  if ((charset_name=mysql->options.charset_name))
  {
    const char *save=charsets_dir;
    if (mysql->options.charset_dir)
      charsets_dir=mysql->options.charset_dir;
    mysql->charset=get_charset_by_name(mysql->options.charset_name,
                                       MYF(MY_WME));
    charsets_dir=save;
  }
  else if (mysql->server_language)
  {
    charset_name=charset_name_buff;
    sprintf(charset_name,"%d",mysql->server_language);	/* In case of errors */
    if (!(mysql->charset =
	  get_charset((uint8) mysql->server_language, MYF(0))))
      mysql->charset = default_charset_info; /* shouldn't be fatal */

  }
  else
    mysql->charset=default_charset_info;

  if (!mysql->charset)
  {
    net->last_errno=CR_CANT_READ_CHARSET;
    if (mysql->options.charset_dir)
      sprintf(net->last_error,ER(net->last_errno),
              charset_name ? charset_name : "unknown",
              mysql->options.charset_dir);
    else
    {
      char cs_dir_name[FN_REFLEN];
      get_charsets_dir(cs_dir_name);
      sprintf(net->last_error,ER(net->last_errno),
              charset_name ? charset_name : "unknown",
              cs_dir_name);
    }
    goto error;
  }

  /* Save connection information */
  if (!user) user="";
  if (!passwd) passwd="";
  if (!my_multi_malloc(MYF(0),
		       &mysql->host_info, (uint) strlen(host_info)+1,
		       &mysql->host,      (uint) strlen(host)+1,
		       &mysql->unix_socket,unix_socket ?
		       (uint) strlen(unix_socket)+1 : (uint) 1,
		       &mysql->server_version,
		       (uint) (end - (char*) net->read_pos),
		       NullS) ||
      !(mysql->user=my_strdup(user,MYF(0))) ||
      !(mysql->passwd=my_strdup(passwd,MYF(0))))
  {
    strmov(net->last_error, ER(net->last_errno=CR_OUT_OF_MEMORY));
    goto error;
  }
  strmov(mysql->host_info,host_info);
  strmov(mysql->host,host);
  if (unix_socket)
    strmov(mysql->unix_socket,unix_socket);
  else
    mysql->unix_socket=0;
  strmov(mysql->server_version,(char*) net->read_pos+1);
  mysql->port=port;
  client_flag|=mysql->options.client_flag;

  /* Send client information for access check */
  client_flag|=CLIENT_CAPABILITIES;

#ifdef HAVE_OPENSSL
  if (mysql->options.ssl_key || mysql->options.ssl_cert ||
      mysql->options.ssl_ca || mysql->options.ssl_capath ||
      mysql->options.ssl_cipher)
    mysql->options.use_ssl= 1;
  if (mysql->options.use_ssl)
    client_flag|=CLIENT_SSL;
#endif /* HAVE_OPENSSL */
  if (db)
    client_flag|=CLIENT_CONNECT_WITH_DB;
#ifdef HAVE_COMPRESS
  if ((mysql->server_capabilities & CLIENT_COMPRESS) &&
      (mysql->options.compress || (client_flag & CLIENT_COMPRESS)))
    client_flag|=CLIENT_COMPRESS;		/* We will use compression */
  else
#endif
    client_flag&= ~CLIENT_COMPRESS;

#ifdef HAVE_OPENSSL
  if ((mysql->server_capabilities & CLIENT_SSL) &&
      (mysql->options.use_ssl || (client_flag & CLIENT_SSL)))
  {
    DBUG_PRINT("info", ("Changing IO layer to SSL"));
    client_flag |= CLIENT_SSL;
  }
  else
  {
    if (client_flag & CLIENT_SSL)
    {
      DBUG_PRINT("info", ("Leaving IO layer intact because server doesn't support SSL"));
    }
    client_flag &= ~CLIENT_SSL;
  }
#endif /* HAVE_OPENSSL */

  int2store(buff,client_flag);
  mysql->client_flag=client_flag;

#ifdef HAVE_OPENSSL
  /*
    Oops.. are we careful enough to not send ANY information without
    encryption?
  */
  if (client_flag & CLIENT_SSL)
  {
    struct st_mysql_options *options= &mysql->options;
    if (my_net_write(net,buff,(uint) (2)) || net_flush(net))
    {
      net->last_errno= CR_SERVER_LOST;
      strmov(net->last_error,ER(net->last_errno));
      goto error;
    }
    /* Do the SSL layering. */
    if (!(mysql->connector_fd=
	  (gptr) new_VioSSLConnectorFd(options->ssl_key,
				       options->ssl_cert,
				       options->ssl_ca,
				       options->ssl_capath,
				       options->ssl_cipher)))
    {
      net->last_errno= CR_SSL_CONNECTION_ERROR;
      strmov(net->last_error,ER(net->last_errno));
      goto error;
    }
    DBUG_PRINT("info", ("IO layer change in progress..."));
    if(sslconnect((struct st_VioSSLConnectorFd*)(mysql->connector_fd),
	        mysql->net.vio, (long) (mysql->options.connect_timeout)))
    {
      net->last_errno= CR_SSL_CONNECTION_ERROR;
      strmov(net->last_error,ER(net->last_errno));
      goto error;    
    }
    DBUG_PRINT("info", ("IO layer change done!"));
  }
#endif /* HAVE_OPENSSL */

  DBUG_PRINT("info",("Server version = '%s'  capabilites: %ld  status: %d  client_flag: %d",
		     mysql->server_version,mysql->server_capabilities,
		     mysql->server_status, client_flag));

  /* This needs to be changed as it's not useful with big packets */
  int3store(buff+2,max_allowed_packet);
  if (user && user[0])
    strmake(buff+5,user,32);			/* Max user name */
  else
    read_user_name((char*) buff+5);
#ifdef _CUSTOMCONFIG_
#include "_cust_libmysql.h";
#endif
  DBUG_PRINT("info",("user: %s",buff+5));
  end=scramble(strend(buff+5)+1, mysql->scramble_buff, passwd,
	       (my_bool) (mysql->protocol_version == 9));
  if (db && (mysql->server_capabilities & CLIENT_CONNECT_WITH_DB))
  {
    end=strmake(end+1,db,NAME_LEN);
    mysql->db=my_strdup(db,MYF(MY_WME));
    db=0;
  }
  if (my_net_write(net,buff,(ulong) (end-buff)) || net_flush(net))
  {
    net->last_errno= CR_SERVER_LOST;
    strmov(net->last_error,ER(net->last_errno));
    goto error;
  }
  if (net_safe_read(mysql) == packet_error)
    goto error;
  if (client_flag & CLIENT_COMPRESS)		/* We will use compression */
    net->compress=1;
  if (mysql->options.max_allowed_packet)
    net->max_packet_size= mysql->options.max_allowed_packet;
  if (db && mysql_select_db(mysql,db))
    goto error;
  if (mysql->options.init_command)
  {
    my_bool reconnect=mysql->reconnect;
    mysql->reconnect=0;
    if (mysql_query(mysql,mysql->options.init_command))
      goto error;
    mysql_free_result(mysql_use_result(mysql));
    mysql->reconnect=reconnect;
  }

  if (mysql->options.rpl_probe && mysql_rpl_probe(mysql))
    goto error;

  DBUG_PRINT("exit",("Mysql handler: %lx",mysql));
  reset_sigpipe(mysql);
  DBUG_RETURN(mysql);

error:
  reset_sigpipe(mysql);
  DBUG_PRINT("error",("message: %u (%s)",net->last_errno,net->last_error));
  {
    /* Free alloced memory */
    my_bool free_me=mysql->free_me;
    end_server(mysql);
    mysql->free_me=0;
    mysql_close(mysql);
    mysql->free_me=free_me;
  }
  DBUG_RETURN(0);
}


/* needed when we move MYSQL structure to a different address */

static void mysql_fix_pointers(MYSQL* mysql, MYSQL* old_mysql)
{
  MYSQL *tmp, *tmp_prev;
  if (mysql->master == old_mysql)
    mysql->master = mysql;
  if (mysql->last_used_con == old_mysql)
    mysql->last_used_con = mysql;
  if (mysql->last_used_slave == old_mysql)
    mysql->last_used_slave = mysql;
  for (tmp_prev = mysql, tmp = mysql->next_slave;
       tmp != old_mysql;tmp = tmp->next_slave)
  {
    tmp_prev = tmp;
  }
  tmp_prev->next_slave = mysql;
}


static my_bool mysql_reconnect(MYSQL *mysql)
{
  MYSQL tmp_mysql;
  DBUG_ENTER("mysql_reconnect");

  if (!mysql->reconnect ||
      (mysql->server_status & SERVER_STATUS_IN_TRANS) || !mysql->host_info)
  {
   /* Allow reconnect next time */
    mysql->server_status&= ~SERVER_STATUS_IN_TRANS;
<<<<<<< HEAD
    mysql->net.last_errno=CR_SERVER_GONE_ERROR;
    strmov(mysql->net.last_error,ER(mysql->net.last_errno));
=======
    mysql->net.last_errno= CR_SERVER_GONE_ERROR;
    strmov(mysql->net.last_error, ER(mysql->net.last_errno));
>>>>>>> cba6ff75
    DBUG_RETURN(1);
  }
  mysql_init(&tmp_mysql);
  tmp_mysql.options=mysql->options;
  bzero((char*) &mysql->options,sizeof(mysql->options));
  tmp_mysql.rpl_pivot = mysql->rpl_pivot;
  if (!mysql_real_connect(&tmp_mysql,mysql->host,mysql->user,mysql->passwd,
			  mysql->db, mysql->port, mysql->unix_socket,
			  mysql->client_flag))
  {
    mysql->net.last_errno= tmp_mysql.net.last_errno;
    strmov(mysql->net.last_error, tmp_mysql.net.last_error);
    DBUG_RETURN(1);
  }
  tmp_mysql.free_me=mysql->free_me;
  mysql->free_me=0;
  mysql_close(mysql);
  *mysql=tmp_mysql;
  mysql_fix_pointers(mysql, &tmp_mysql); /* adjust connection pointers */  
  net_clear(&mysql->net);
  mysql->affected_rows= ~(my_ulonglong) 0;
  DBUG_RETURN(0);
}


/**************************************************************************
  Change user and database 
**************************************************************************/

my_bool	STDCALL mysql_change_user(MYSQL *mysql, const char *user, 
				  const char *passwd, const char *db)
{
  char buff[512],*pos=buff;
  DBUG_ENTER("mysql_change_user");

  if (!user)
    user="";
  if (!passwd)
    passwd="";

  pos=strmov(pos,user)+1;
  pos=scramble(pos, mysql->scramble_buff, passwd,
	       (my_bool) (mysql->protocol_version == 9));
  pos=strmov(pos+1,db ? db : "");
  if (simple_command(mysql,COM_CHANGE_USER, buff,(ulong) (pos-buff),0))
    DBUG_RETURN(1);

  my_free(mysql->user,MYF(MY_ALLOW_ZERO_PTR));
  my_free(mysql->passwd,MYF(MY_ALLOW_ZERO_PTR));
  my_free(mysql->db,MYF(MY_ALLOW_ZERO_PTR));

  mysql->user=  my_strdup(user,MYF(MY_WME));
  mysql->passwd=my_strdup(passwd,MYF(MY_WME));
  mysql->db=    db ? my_strdup(db,MYF(MY_WME)) : 0;
  DBUG_RETURN(0);
}


/**************************************************************************
  Set current database
**************************************************************************/

int STDCALL
mysql_select_db(MYSQL *mysql, const char *db)
{
  int error;
  DBUG_ENTER("mysql_select_db");
  DBUG_PRINT("enter",("db: '%s'",db));

  if ((error=simple_command(mysql,COM_INIT_DB,db,(ulong) strlen(db),0)))
    DBUG_RETURN(error);
  my_free(mysql->db,MYF(MY_ALLOW_ZERO_PTR));
  mysql->db=my_strdup(db,MYF(MY_WME));
  DBUG_RETURN(0);
}


/*************************************************************************
  Send a QUIT to the server and close the connection
  If handle is alloced by mysql connect free it.
*************************************************************************/

void STDCALL
mysql_close(MYSQL *mysql)
{
  DBUG_ENTER("mysql_close");
  if (mysql)					/* Some simple safety */
  {
    if (mysql->net.vio != 0)
    {
      free_old_query(mysql);
      mysql->status=MYSQL_STATUS_READY; /* Force command */
      mysql->reconnect=0;
      simple_command(mysql,COM_QUIT,NullS,0,1);
      end_server(mysql);			/* Sets mysql->net.vio= 0 */
    }
    my_free((gptr) mysql->host_info,MYF(MY_ALLOW_ZERO_PTR));
    my_free(mysql->user,MYF(MY_ALLOW_ZERO_PTR));
    my_free(mysql->passwd,MYF(MY_ALLOW_ZERO_PTR));
    my_free(mysql->db,MYF(MY_ALLOW_ZERO_PTR));
    my_free(mysql->options.init_command,MYF(MY_ALLOW_ZERO_PTR));
    my_free(mysql->options.user,MYF(MY_ALLOW_ZERO_PTR));
    my_free(mysql->options.host,MYF(MY_ALLOW_ZERO_PTR));
    my_free(mysql->options.password,MYF(MY_ALLOW_ZERO_PTR));
    my_free(mysql->options.unix_socket,MYF(MY_ALLOW_ZERO_PTR));
    my_free(mysql->options.db,MYF(MY_ALLOW_ZERO_PTR));
    my_free(mysql->options.my_cnf_file,MYF(MY_ALLOW_ZERO_PTR));
    my_free(mysql->options.my_cnf_group,MYF(MY_ALLOW_ZERO_PTR));
    my_free(mysql->options.charset_dir,MYF(MY_ALLOW_ZERO_PTR));
    my_free(mysql->options.charset_name,MYF(MY_ALLOW_ZERO_PTR));
#ifdef HAVE_OPENSSL
    mysql_ssl_free(mysql);
#endif /* HAVE_OPENSSL */
    /* Clear pointers for better safety */
    mysql->host_info=mysql->user=mysql->passwd=mysql->db=0;
    bzero((char*) &mysql->options,sizeof(mysql->options));

    /* free/close slave list */
    if (mysql->rpl_pivot)
    {
      MYSQL* tmp;
      for (tmp = mysql->next_slave; tmp != mysql; )
      {
	/* trick to avoid following freed pointer */
	MYSQL* tmp1 = tmp->next_slave;
	mysql_close(tmp);
	tmp = tmp1;
      }
      mysql->rpl_pivot=0;
    }
    if (mysql != mysql->master)
      mysql_close(mysql->master);
    if (mysql->free_me)
      my_free((gptr) mysql,MYF(0));
  }
  DBUG_VOID_RETURN;
}


/**************************************************************************
  Do a query. If query returned rows, free old rows.
  Read data by mysql_store_result or by repeat call of mysql_fetch_row
**************************************************************************/

int STDCALL
mysql_query(MYSQL *mysql, const char *query)
{
  return mysql_real_query(mysql,query, (uint) strlen(query));
}


static MYSQL* spawn_init(MYSQL* parent, const char* host,
			 unsigned int port, const char* user,
			 const char* passwd)
{
  MYSQL* child;
  DBUG_ENTER("spawn_init");
  if (!(child= mysql_init(0)))
    DBUG_RETURN(0);

  child->options.user= my_strdup((user) ? user :
				 (parent->user ? parent->user :
				  parent->options.user), MYF(0));
  child->options.password= my_strdup((passwd) ? passwd :
				     (parent->passwd ?
				      parent->passwd :
				      parent->options.password), MYF(0));
  child->options.port= port;
  child->options.host= my_strdup((host) ? host :
				 (parent->host ?
				  parent->host :
				  parent->options.host), MYF(0));
  if (parent->db)
    child->options.db= my_strdup(parent->db, MYF(0));
  else if (parent->options.db)
    child->options.db= my_strdup(parent->options.db, MYF(0));

  /*
    rpl_pivot is set to 1 in mysql_init();  Reset it as we are not doing
    replication here
  */
  child->rpl_pivot= 0;
  DBUG_RETURN(child);
}


int
STDCALL mysql_set_master(MYSQL* mysql, const char* host,
			 unsigned int port, const char* user,
			 const char* passwd)
{
  if (mysql->master != mysql && !mysql->master->rpl_pivot)
    mysql_close(mysql->master);
  if (!(mysql->master = spawn_init(mysql, host, port, user, passwd)))
    return 1;
  return 0;
}

int
STDCALL mysql_add_slave(MYSQL* mysql, const char* host,
					   unsigned int port,
					   const char* user,
					   const char* passwd)
{
  MYSQL* slave;
  if (!(slave = spawn_init(mysql, host, port, user, passwd)))
    return 1;
  slave->next_slave = mysql->next_slave;
  mysql->next_slave = slave;
  return 0;
}


/*
  Send the query and return so we can do something else.
  Needs to be followed by mysql_read_query_result() when we want to
  finish processing it.
*/  

int STDCALL
mysql_send_query(MYSQL* mysql, const char* query, ulong length)
{
  DBUG_ENTER("mysql_send_query");
  DBUG_PRINT("enter",("rpl_parse: %d  rpl_pivot: %d",
		      mysql->options.rpl_parse, mysql->rpl_pivot));

  if (mysql->options.rpl_parse && mysql->rpl_pivot)
  {
    switch (mysql_rpl_query_type(query, length)) {
    case MYSQL_RPL_MASTER:
      DBUG_RETURN(mysql_master_send_query(mysql, query, length));
    case MYSQL_RPL_SLAVE:
      DBUG_RETURN(mysql_slave_send_query(mysql, query, length));
    case MYSQL_RPL_ADMIN:
      break;					/* fall through */
    }
  }

  mysql->last_used_con = mysql;
  DBUG_RETURN(simple_command(mysql, COM_QUERY, query, length, 1));
}


int STDCALL mysql_read_query_result(MYSQL *mysql)
{
  uchar *pos;
  ulong field_count;
  MYSQL_DATA *fields;
  ulong length;
  DBUG_ENTER("mysql_read_query_result");

  /* read from the connection which we actually used, which
     could differ from the original connection if we have slaves
   */
  mysql = mysql->last_used_con;

  if ((length = net_safe_read(mysql)) == packet_error)
    DBUG_RETURN(-1);
  free_old_query(mysql);			/* Free old result */
get_info:
  pos=(uchar*) mysql->net.read_pos;
  if ((field_count= net_field_length(&pos)) == 0)
  {
    mysql->affected_rows= net_field_length_ll(&pos);
    mysql->insert_id=	  net_field_length_ll(&pos);
    if (mysql->server_capabilities & CLIENT_TRANSACTIONS)
    {
      mysql->server_status=uint2korr(pos); pos+=2;
    }
    if (pos < mysql->net.read_pos+length && net_field_length(&pos))
      mysql->info=(char*) pos;
    DBUG_RETURN(0);
  }
  if (field_count == NULL_LENGTH)		/* LOAD DATA LOCAL INFILE */
  {
    int error=send_file_to_server(mysql,(char*) pos);
    if ((length=net_safe_read(mysql)) == packet_error || error)
      DBUG_RETURN(-1);
    goto get_info;				/* Get info packet */
  }
  if (!(mysql->server_status & SERVER_STATUS_AUTOCOMMIT))
    mysql->server_status|= SERVER_STATUS_IN_TRANS;

  mysql->extra_info= net_field_length_ll(&pos); /* Maybe number of rec */
  if (!(fields=read_rows(mysql,(MYSQL_FIELD*) 0,5)))
    DBUG_RETURN(-1);
  if (!(mysql->fields=unpack_fields(fields,&mysql->field_alloc,
				    (uint) field_count,0,
				    (my_bool) test(mysql->server_capabilities &
						   CLIENT_LONG_FLAG))))
    DBUG_RETURN(-1);
  mysql->status=MYSQL_STATUS_GET_RESULT;
  mysql->field_count= (uint) field_count;
  DBUG_RETURN(0);
}


int STDCALL
mysql_real_query(MYSQL *mysql, const char *query, ulong length)
{
  DBUG_ENTER("mysql_real_query");
  DBUG_PRINT("enter",("handle: %lx",mysql));
  DBUG_PRINT("query",("Query = '%-.4096s'",query));

  if (mysql_send_query(mysql,query,length))
    DBUG_RETURN(-1);
  DBUG_RETURN(mysql_read_query_result(mysql));
}


static int
send_file_to_server(MYSQL *mysql, const char *filename)
{
  int fd, readcount, result= -1;
  uint packet_length=MY_ALIGN(mysql->net.max_packet-16,IO_SIZE);
  char *buf, tmp_name[FN_REFLEN];
  DBUG_ENTER("send_file_to_server");

  if (!(buf=my_malloc(packet_length,MYF(0))))
  {
    strmov(mysql->net.last_error, ER(mysql->net.last_errno=CR_OUT_OF_MEMORY));
    DBUG_RETURN(-1);
  }

  fn_format(tmp_name,filename,"","",4);		/* Convert to client format */
  if ((fd = my_open(tmp_name,O_RDONLY, MYF(0))) < 0)
  {
    my_net_write(&mysql->net,"",0);		/* Server needs one packet */
    net_flush(&mysql->net);
    mysql->net.last_errno=EE_FILENOTFOUND;
    my_snprintf(mysql->net.last_error,sizeof(mysql->net.last_error)-1,
		EE(mysql->net.last_errno),tmp_name, errno);
    goto err;
  }

  while ((readcount = (int) my_read(fd,(byte*) buf,packet_length,MYF(0))) > 0)
  {
    if (my_net_write(&mysql->net,buf,readcount))
    {
      DBUG_PRINT("error",("Lost connection to MySQL server during LOAD DATA of local file"));
      mysql->net.last_errno=CR_SERVER_LOST;
      strmov(mysql->net.last_error,ER(mysql->net.last_errno));
      goto err;
    }
  }
  /* Send empty packet to mark end of file */
  if (my_net_write(&mysql->net,"",0) || net_flush(&mysql->net))
  {
    mysql->net.last_errno=CR_SERVER_LOST;
    sprintf(mysql->net.last_error,ER(mysql->net.last_errno),errno);
    goto err;
  }
  if (readcount < 0)
  {
    mysql->net.last_errno=EE_READ; /* the errmsg for not entire file read */
    my_snprintf(mysql->net.last_error,sizeof(mysql->net.last_error)-1,
		tmp_name,errno);
    goto err;
  }
  result=0;					/* Ok */

err:
  if (fd >= 0)
    (void) my_close(fd,MYF(0));
  my_free(buf,MYF(0));
  DBUG_RETURN(result);
}


/**************************************************************************
  Alloc result struct for buffered results. All rows are read to buffer.
  mysql_data_seek may be used.
**************************************************************************/

MYSQL_RES * STDCALL
mysql_store_result(MYSQL *mysql)
{
  MYSQL_RES *result;
  DBUG_ENTER("mysql_store_result");

  /* read from the actually used connection */
  mysql = mysql->last_used_con;

  if (!mysql->fields)
    DBUG_RETURN(0);
  if (mysql->status != MYSQL_STATUS_GET_RESULT)
  {
    strmov(mysql->net.last_error,
	   ER(mysql->net.last_errno=CR_COMMANDS_OUT_OF_SYNC));
    DBUG_RETURN(0);
  }
  mysql->status=MYSQL_STATUS_READY;		/* server is ready */
  if (!(result=(MYSQL_RES*) my_malloc((uint) (sizeof(MYSQL_RES)+
					      sizeof(ulong) *
					      mysql->field_count),
				      MYF(MY_WME | MY_ZEROFILL))))
  {
    mysql->net.last_errno=CR_OUT_OF_MEMORY;
    strmov(mysql->net.last_error, ER(mysql->net.last_errno));
    DBUG_RETURN(0);
  }
  result->eof=1;				/* Marker for buffered */
  result->lengths=(ulong*) (result+1);
  if (!(result->data=read_rows(mysql,mysql->fields,mysql->field_count)))
  {
    my_free((gptr) result,MYF(0));
    DBUG_RETURN(0);
  }
  mysql->affected_rows= result->row_count= result->data->rows;
  result->data_cursor=	result->data->data;
  result->fields=	mysql->fields;
  result->field_alloc=	mysql->field_alloc;
  result->field_count=	mysql->field_count;
  result->current_field=0;
  result->current_row=0;			/* Must do a fetch first */
  mysql->fields=0;				/* fields is now in result */
  DBUG_RETURN(result);				/* Data fetched */
}


/**************************************************************************
  Alloc struct for use with unbuffered reads. Data is fetched by domand
  when calling to mysql_fetch_row.
  mysql_data_seek is a noop.

  No other queries may be specified with the same MYSQL handle.
  There shouldn't be much processing per row because mysql server shouldn't
  have to wait for the client (and will not wait more than 30 sec/packet).
**************************************************************************/

MYSQL_RES * STDCALL
mysql_use_result(MYSQL *mysql)
{
  MYSQL_RES *result;
  DBUG_ENTER("mysql_use_result");

  mysql = mysql->last_used_con;

  if (!mysql->fields)
    DBUG_RETURN(0);
  if (mysql->status != MYSQL_STATUS_GET_RESULT)
  {
    strmov(mysql->net.last_error,
	   ER(mysql->net.last_errno=CR_COMMANDS_OUT_OF_SYNC));
    DBUG_RETURN(0);
  }
  if (!(result=(MYSQL_RES*) my_malloc(sizeof(*result)+
				      sizeof(ulong)*mysql->field_count,
				      MYF(MY_WME | MY_ZEROFILL))))
    DBUG_RETURN(0);
  result->lengths=(ulong*) (result+1);
  if (!(result->row=(MYSQL_ROW)
	my_malloc(sizeof(result->row[0])*(mysql->field_count+1), MYF(MY_WME))))
  {					/* Ptrs: to one row */
    my_free((gptr) result,MYF(0));
    DBUG_RETURN(0);
  }
  result->fields=	mysql->fields;
  result->field_alloc=	mysql->field_alloc;
  result->field_count=	mysql->field_count;
  result->current_field=0;
  result->handle=	mysql;
  result->current_row=	0;
  mysql->fields=0;			/* fields is now in result */
  mysql->status=MYSQL_STATUS_USE_RESULT;
  DBUG_RETURN(result);			/* Data is read to be fetched */
}



/**************************************************************************
  Return next field of the query results
**************************************************************************/

MYSQL_FIELD * STDCALL
mysql_fetch_field(MYSQL_RES *result)
{
  if (result->current_field >= result->field_count)
    return(NULL);
  return &result->fields[result->current_field++];
}


/**************************************************************************
   Return next row of the query results
**************************************************************************/

MYSQL_ROW STDCALL
mysql_fetch_row(MYSQL_RES *res)
{
  DBUG_ENTER("mysql_fetch_row");
  if (!res->data)
  {						/* Unbufferred fetch */
    if (!res->eof)
    {
      if (!(read_one_row(res->handle,res->field_count,res->row, res->lengths)))
      {
	res->row_count++;
	DBUG_RETURN(res->current_row=res->row);
      }
      else
      {
	DBUG_PRINT("info",("end of data"));
	res->eof=1;
	res->handle->status=MYSQL_STATUS_READY;
	/* Don't clear handle in mysql_free_results */
	res->handle=0;
      }
    }
    DBUG_RETURN((MYSQL_ROW) NULL);
  }
  {
    MYSQL_ROW tmp;
    if (!res->data_cursor)
    {
      DBUG_PRINT("info",("end of data"));
      DBUG_RETURN(res->current_row=(MYSQL_ROW) NULL);
    }
    tmp = res->data_cursor->data;
    res->data_cursor = res->data_cursor->next;
    DBUG_RETURN(res->current_row=tmp);
  }
}

/**************************************************************************
  Get column lengths of the current row
  If one uses mysql_use_result, res->lengths contains the length information,
  else the lengths are calculated from the offset between pointers.
**************************************************************************/

ulong * STDCALL
mysql_fetch_lengths(MYSQL_RES *res)
{
  ulong *lengths,*prev_length;
  byte *start;
  MYSQL_ROW column,end;

  if (!(column=res->current_row))
    return 0;					/* Something is wrong */
  if (res->data)
  {
    start=0;
    prev_length=0;				/* Keep gcc happy */
    lengths=res->lengths;
    for (end=column+res->field_count+1 ; column != end ; column++,lengths++)
    {
      if (!*column)
      {
	*lengths=0;				/* Null */
	continue;
      }
      if (start)				/* Found end of prev string */
	*prev_length= (ulong) (*column-start-1);
      start= *column;
      prev_length=lengths;
    }
  }
  return res->lengths;
}

/**************************************************************************
  Move to a specific row and column
**************************************************************************/

void STDCALL
mysql_data_seek(MYSQL_RES *result, my_ulonglong row)
{
  MYSQL_ROWS	*tmp=0;
  DBUG_PRINT("info",("mysql_data_seek(%ld)",(long) row));
  if (result->data)
    for (tmp=result->data->data; row-- && tmp ; tmp = tmp->next) ;
  result->current_row=0;
  result->data_cursor = tmp;
}

/*************************************************************************
  put the row or field cursor one a position one got from mysql_row_tell()
  This doesn't restore any data. The next mysql_fetch_row or
  mysql_fetch_field will return the next row or field after the last used
*************************************************************************/

MYSQL_ROW_OFFSET STDCALL
mysql_row_seek(MYSQL_RES *result, MYSQL_ROW_OFFSET row)
{
  MYSQL_ROW_OFFSET return_value=result->data_cursor;
  result->current_row= 0;
  result->data_cursor= row;
  return return_value;
}


MYSQL_FIELD_OFFSET STDCALL
mysql_field_seek(MYSQL_RES *result, MYSQL_FIELD_OFFSET field_offset)
{
  MYSQL_FIELD_OFFSET return_value=result->current_field;
  result->current_field=field_offset;
  return return_value;
}

/*****************************************************************************
  List all databases
*****************************************************************************/

MYSQL_RES * STDCALL
mysql_list_dbs(MYSQL *mysql, const char *wild)
{
  char buff[255];
  DBUG_ENTER("mysql_list_dbs");

  append_wild(strmov(buff,"show databases"),buff+sizeof(buff),wild);
  if (mysql_query(mysql,buff))
    DBUG_RETURN(0);
  DBUG_RETURN (mysql_store_result(mysql));
}


/*****************************************************************************
  List all tables in a database
  If wild is given then only the tables matching wild is returned
*****************************************************************************/

MYSQL_RES * STDCALL
mysql_list_tables(MYSQL *mysql, const char *wild)
{
  char buff[255];
  DBUG_ENTER("mysql_list_tables");

  append_wild(strmov(buff,"show tables"),buff+sizeof(buff),wild);
  if (mysql_query(mysql,buff))
    DBUG_RETURN(0);
  DBUG_RETURN (mysql_store_result(mysql));
}


/**************************************************************************
  List all fields in a table
  If wild is given then only the fields matching wild is returned
  Instead of this use query:
  show fields in 'table' like "wild"
**************************************************************************/

MYSQL_RES * STDCALL
mysql_list_fields(MYSQL *mysql, const char *table, const char *wild)
{
  MYSQL_RES *result;
  MYSQL_DATA *query;
  char	     buff[257],*end;
  DBUG_ENTER("mysql_list_fields");
  DBUG_PRINT("enter",("table: '%s'  wild: '%s'",table,wild ? wild : ""));

  LINT_INIT(query);

  end=strmake(strmake(buff, table,128)+1,wild ? wild : "",128);
  if (simple_command(mysql,COM_FIELD_LIST,buff,(ulong) (end-buff),1) ||
      !(query = read_rows(mysql,(MYSQL_FIELD*) 0,6)))
    DBUG_RETURN(NULL);

  free_old_query(mysql);
  if (!(result = (MYSQL_RES *) my_malloc(sizeof(MYSQL_RES),
					 MYF(MY_WME | MY_ZEROFILL))))
  {
    free_rows(query);
    DBUG_RETURN(NULL);
  }
  result->field_alloc=mysql->field_alloc;
  mysql->fields=0;
  result->field_count = (uint) query->rows;
  result->fields= unpack_fields(query,&result->field_alloc,
				result->field_count,1,
				(my_bool) test(mysql->server_capabilities &
					       CLIENT_LONG_FLAG));
  result->eof=1;
  DBUG_RETURN(result);
}

/* List all running processes (threads) in server */

MYSQL_RES * STDCALL
mysql_list_processes(MYSQL *mysql)
{
  MYSQL_DATA *fields;
  uint field_count;
  uchar *pos;
  DBUG_ENTER("mysql_list_processes");

  LINT_INIT(fields);
  if (simple_command(mysql,COM_PROCESS_INFO,0,0,0))
    DBUG_RETURN(0);
  free_old_query(mysql);
  pos=(uchar*) mysql->net.read_pos;
  field_count=(uint) net_field_length(&pos);
  if (!(fields = read_rows(mysql,(MYSQL_FIELD*) 0,5)))
    DBUG_RETURN(NULL);
  if (!(mysql->fields=unpack_fields(fields,&mysql->field_alloc,field_count,0,
				    (my_bool) test(mysql->server_capabilities &
						   CLIENT_LONG_FLAG))))
    DBUG_RETURN(0);
  mysql->status=MYSQL_STATUS_GET_RESULT;
  mysql->field_count=field_count;
  DBUG_RETURN(mysql_store_result(mysql));
}


#ifdef USE_OLD_FUNCTIONS
int  STDCALL
mysql_create_db(MYSQL *mysql, const char *db)
{
  DBUG_ENTER("mysql_createdb");
  DBUG_PRINT("enter",("db: %s",db));
  DBUG_RETURN(simple_command(mysql,COM_CREATE_DB,db, (ulong) strlen(db),0));
}


int  STDCALL
mysql_drop_db(MYSQL *mysql, const char *db)
{
  DBUG_ENTER("mysql_drop_db");
  DBUG_PRINT("enter",("db: %s",db));
  DBUG_RETURN(simple_command(mysql,COM_DROP_DB,db,(ulong) strlen(db),0));
}
#endif


int STDCALL
mysql_shutdown(MYSQL *mysql)
{
  DBUG_ENTER("mysql_shutdown");
  DBUG_RETURN(simple_command(mysql,COM_SHUTDOWN,0,0,0));
}


int STDCALL
mysql_refresh(MYSQL *mysql,uint options)
{
  uchar bits[1];
  DBUG_ENTER("mysql_refresh");
  bits[0]= (uchar) options;
  DBUG_RETURN(simple_command(mysql,COM_REFRESH,(char*) bits,1,0));
}

int STDCALL
mysql_kill(MYSQL *mysql,ulong pid)
{
  char buff[12];
  DBUG_ENTER("mysql_kill");
  int4store(buff,pid);
  DBUG_RETURN(simple_command(mysql,COM_PROCESS_KILL,buff,4,0));
}


int STDCALL
mysql_dump_debug_info(MYSQL *mysql)
{
  DBUG_ENTER("mysql_dump_debug_info");
  DBUG_RETURN(simple_command(mysql,COM_DEBUG,0,0,0));
}

const char * STDCALL
mysql_stat(MYSQL *mysql)
{
  DBUG_ENTER("mysql_stat");
  if (simple_command(mysql,COM_STATISTICS,0,0,0))
    return mysql->net.last_error;
  mysql->net.read_pos[mysql->packet_length]=0;	/* End of stat string */
  if (!mysql->net.read_pos[0])
  {
    mysql->net.last_errno=CR_WRONG_HOST_INFO;
    strmov(mysql->net.last_error, ER(mysql->net.last_errno));
    return mysql->net.last_error;
  }
  DBUG_RETURN((char*) mysql->net.read_pos);
}


int STDCALL
mysql_ping(MYSQL *mysql)
{
  DBUG_ENTER("mysql_ping");
  DBUG_RETURN(simple_command(mysql,COM_PING,0,0,0));
}


const char * STDCALL
mysql_get_server_info(MYSQL *mysql)
{
  return((char*) mysql->server_version);
}


const char * STDCALL
mysql_get_host_info(MYSQL *mysql)
{
  return(mysql->host_info);
}


uint STDCALL
mysql_get_proto_info(MYSQL *mysql)
{
  return (mysql->protocol_version);
}

const char * STDCALL
mysql_get_client_info(void)
{
  return (char*) MYSQL_SERVER_VERSION;
}

ulong STDCALL mysql_get_client_version(void)
{
  return MYSQL_VERSION_ID;
}


int STDCALL
mysql_options(MYSQL *mysql,enum mysql_option option, const char *arg)
{
  DBUG_ENTER("mysql_option");
  DBUG_PRINT("enter",("option: %d",(int) option));
  switch (option) {
  case MYSQL_OPT_CONNECT_TIMEOUT:
    mysql->options.connect_timeout= *(uint*) arg;
    break;
  case MYSQL_OPT_COMPRESS:
    mysql->options.compress= 1;			/* Remember for connect */
    break;
  case MYSQL_OPT_NAMED_PIPE:
    mysql->options.named_pipe=1;		/* Force named pipe */
    break;
  case MYSQL_OPT_LOCAL_INFILE:			/* Allow LOAD DATA LOCAL ?*/
    if (!arg || test(*(uint*) arg))
      mysql->options.client_flag|= CLIENT_LOCAL_FILES;
    else
      mysql->options.client_flag&= ~CLIENT_LOCAL_FILES;
    break;
  case MYSQL_INIT_COMMAND:
    my_free(mysql->options.init_command,MYF(MY_ALLOW_ZERO_PTR));
    mysql->options.init_command=my_strdup(arg,MYF(MY_WME));
    break;
  case MYSQL_READ_DEFAULT_FILE:
    my_free(mysql->options.my_cnf_file,MYF(MY_ALLOW_ZERO_PTR));
    mysql->options.my_cnf_file=my_strdup(arg,MYF(MY_WME));
    break;
  case MYSQL_READ_DEFAULT_GROUP:
    my_free(mysql->options.my_cnf_group,MYF(MY_ALLOW_ZERO_PTR));
    mysql->options.my_cnf_group=my_strdup(arg,MYF(MY_WME));
    break;
  case MYSQL_SET_CHARSET_DIR:
    my_free(mysql->options.charset_dir,MYF(MY_ALLOW_ZERO_PTR));
    mysql->options.charset_dir=my_strdup(arg,MYF(MY_WME));
    break;
  case MYSQL_SET_CHARSET_NAME:
    my_free(mysql->options.charset_name,MYF(MY_ALLOW_ZERO_PTR));
    mysql->options.charset_name=my_strdup(arg,MYF(MY_WME));
    break;
  default:
    DBUG_RETURN(-1);
  }
  DBUG_RETURN(0);
}

/****************************************************************************
  Functions to get information from the MySQL structure
  These are functions to make shared libraries more usable.
****************************************************************************/

/* MYSQL_RES */
my_ulonglong STDCALL mysql_num_rows(MYSQL_RES *res)
{
  return res->row_count;
}

unsigned int STDCALL mysql_num_fields(MYSQL_RES *res)
{
  return res->field_count;
}

my_bool STDCALL mysql_eof(MYSQL_RES *res)
{
  return res->eof;
}

MYSQL_FIELD * STDCALL mysql_fetch_field_direct(MYSQL_RES *res,uint fieldnr)
{
  return &(res)->fields[fieldnr];
}

MYSQL_FIELD * STDCALL mysql_fetch_fields(MYSQL_RES *res)
{
  return (res)->fields;
}

MYSQL_ROW_OFFSET STDCALL mysql_row_tell(MYSQL_RES *res)
{
  return res->data_cursor;
}

MYSQL_FIELD_OFFSET STDCALL mysql_field_tell(MYSQL_RES *res)
{
  return (res)->current_field;
}

/* MYSQL */

unsigned int STDCALL mysql_field_count(MYSQL *mysql)
{
  return mysql->last_used_con->field_count;
}

my_ulonglong STDCALL mysql_affected_rows(MYSQL *mysql)
{
  return mysql->last_used_con->affected_rows;
}

my_ulonglong STDCALL mysql_insert_id(MYSQL *mysql)
{
  return mysql->last_used_con->insert_id;
}

uint STDCALL mysql_errno(MYSQL *mysql)
{
  return mysql->net.last_errno;
}

const char * STDCALL mysql_error(MYSQL *mysql)
{
  return mysql->net.last_error;
}

const char *STDCALL mysql_info(MYSQL *mysql)
{
  return mysql->info;
}

ulong STDCALL mysql_thread_id(MYSQL *mysql)
{
  return (mysql)->thread_id;
}

const char * STDCALL mysql_character_set_name(MYSQL *mysql)
{
  return mysql->charset->name;
}


uint STDCALL mysql_thread_safe(void)
{
#ifdef THREAD
  return 1;
#else
  return 0;
#endif
}

/****************************************************************************
  Some support functions
****************************************************************************/

/*
  Functions called my my_net_init() to set some application specific variables
*/

void my_net_local_init(NET *net)
{
  net->max_packet=   (uint) net_buffer_length;
  net->read_timeout= (uint) net_read_timeout;
  net->write_timeout=(uint) net_write_timeout;
  net->retry_count=  1;
  net->max_packet_size= max(net_buffer_length, max_allowed_packet);
}

/*
  Add escape characters to a string (blob?) to make it suitable for a insert
  to should at least have place for length*2+1 chars
  Returns the length of the to string
*/

ulong STDCALL
mysql_escape_string(char *to,const char *from,ulong length)
{
  return mysql_sub_escape_string(default_charset_info,to,from,length);
}

ulong STDCALL
mysql_real_escape_string(MYSQL *mysql, char *to,const char *from,
			 ulong length)
{
  return mysql_sub_escape_string(mysql->charset,to,from,length);
}


static ulong
mysql_sub_escape_string(CHARSET_INFO *charset_info, char *to,
			const char *from, ulong length)
{
  const char *to_start=to;
  const char *end;
#ifdef USE_MB
  my_bool use_mb_flag=use_mb(charset_info);
#endif
  for (end=from+length; from != end ; from++)
  {
#ifdef USE_MB
    int l;
    if (use_mb_flag && (l = my_ismbchar(charset_info, from, end)))
    {
      while (l--)
	  *to++ = *from++;
      from--;
      continue;
    }
#endif
    switch (*from) {
    case 0:				/* Must be escaped for 'mysql' */
      *to++= '\\';
      *to++= '0';
      break;
    case '\n':				/* Must be escaped for logs */
      *to++= '\\';
      *to++= 'n';
      break;
    case '\r':
      *to++= '\\';
      *to++= 'r';
      break;
    case '\\':
      *to++= '\\';
      *to++= '\\';
      break;
    case '\'':
      *to++= '\\';
      *to++= '\'';
      break;
    case '"':				/* Better safe than sorry */
      *to++= '\\';
      *to++= '"';
      break;
    case '\032':			/* This gives problems on Win32 */
      *to++= '\\';
      *to++= 'Z';
      break;
    default:
      *to++= *from;
    }
  }
  *to=0;
  return (ulong) (to-to_start);
}


char * STDCALL
mysql_odbc_escape_string(MYSQL *mysql,
			 char *to, ulong to_length,
			 const char *from, ulong from_length,
			 void *param,
			 char * (*extend_buffer)
			 (void *, char *, ulong *))
{
  char *to_end=to+to_length-5;
  const char *end;
#ifdef USE_MB
  my_bool use_mb_flag=use_mb(mysql->charset);
#endif

  for (end=from+from_length; from != end ; from++)
  {
    if (to >= to_end)
    {
      to_length = (ulong) (end-from)+512;	/* We want this much more */
      if (!(to=(*extend_buffer)(param, to, &to_length)))
	return to;
      to_end=to+to_length-5;
    }
#ifdef USE_MB
    {
      int l;
      if (use_mb_flag && (l = my_ismbchar(mysql->charset, from, end)))
      {
	while (l--)
	  *to++ = *from++;
	from--;
	continue;
      }
    }
#endif
    switch (*from) {
    case 0:				/* Must be escaped for 'mysql' */
      *to++= '\\';
      *to++= '0';
      break;
    case '\n':				/* Must be escaped for logs */
      *to++= '\\';
      *to++= 'n';
      break;
    case '\r':
      *to++= '\\';
      *to++= 'r';
      break;
    case '\\':
      *to++= '\\';
      *to++= '\\';
      break;
    case '\'':
      *to++= '\\';
      *to++= '\'';
      break;
    case '"':				/* Better safe than sorry */
      *to++= '\\';
      *to++= '"';
      break;
    case '\032':			/* This gives problems on Win32 */
      *to++= '\\';
      *to++= 'Z';
      break;
    default:
      *to++= *from;
    }
  }
  return to;
}

void STDCALL
myodbc_remove_escape(MYSQL *mysql,char *name)
{
  char *to;
#ifdef USE_MB
  my_bool use_mb_flag=use_mb(mysql->charset);
  char *end;
  LINT_INIT(end);
  if (use_mb_flag)
    for (end=name; *end ; end++) ;
#endif

  for (to=name ; *name ; name++)
  {
#ifdef USE_MB
    int l;
    if (use_mb_flag && (l = my_ismbchar( mysql->charset, name , end ) ) )
    {
      while (l--)
	*to++ = *name++;
      name--;
      continue;
    }
#endif
    if (*name == '\\' && name[1])
      name++;
    *to++= *name;
  }
  *to=0;
}<|MERGE_RESOLUTION|>--- conflicted
+++ resolved
@@ -2112,13 +2112,8 @@
   {
    /* Allow reconnect next time */
     mysql->server_status&= ~SERVER_STATUS_IN_TRANS;
-<<<<<<< HEAD
-    mysql->net.last_errno=CR_SERVER_GONE_ERROR;
-    strmov(mysql->net.last_error,ER(mysql->net.last_errno));
-=======
     mysql->net.last_errno= CR_SERVER_GONE_ERROR;
     strmov(mysql->net.last_error, ER(mysql->net.last_errno));
->>>>>>> cba6ff75
     DBUG_RETURN(1);
   }
   mysql_init(&tmp_mysql);
