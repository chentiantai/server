/* Copyright (C) 2000 MySQL AB

   This program is free software; you can redistribute it and/or modify
   it under the terms of the GNU General Public License as published by
   the Free Software Foundation; version 2 of the License.

   This program is distributed in the hope that it will be useful,
   but WITHOUT ANY WARRANTY; without even the implied warranty of
   MERCHANTABILITY or FITNESS FOR A PARTICULAR PURPOSE.  See the
   GNU General Public License for more details.

   You should have received a copy of the GNU General Public License
   along with this program; if not, write to the Free Software
   Foundation, Inc., 59 Temple Place, Suite 330, Boston, MA  02111-1307  USA */

/* Defines to make different thread packages compatible */

#ifndef _my_pthread_h
#define _my_pthread_h

#include <errno.h>
#ifndef ETIME
#define ETIME ETIMEDOUT				/* For FreeBSD */
#endif

#ifdef  __cplusplus
#define EXTERNC extern "C"
extern "C" {
#else
#define EXTERNC
#endif /* __cplusplus */ 

<<<<<<< HEAD
/*
  BUG#24507: Race conditions inside current NPTL pthread_exit() implementation.
  
  If macro NPTL_PTHREAD_EXIT_HACK is defined then a hack described in the bug
  report will be implemented inside my_thread_global_init() in my_thr_init.c.
   
  This amounts to spawning a dummy thread which does nothing but executes 
  pthread_exit(0). 
  
  This bug is fixed in version 2.5 of glibc library.
  
  TODO: Remove this code when fixed versions of glibc6 are in common use. 
 */

#if defined(TARGET_OS_LINUX) && defined(HAVE_NPTL) && \
    defined(__GLIBC__) && ( __GLIBC__ < 2 || __GLIBC__ == 2 && __GLIBC_MINOR__ < 5 )
#define NPTL_PTHREAD_EXIT_BUG	1
#endif 

=======
/* Thread library */

#define THD_LIB_OTHER 1
#define THD_LIB_NPTL  2
#define THD_LIB_LT    4

extern uint thd_lib_detected;
>>>>>>> 79e099e8

#if defined(__WIN__) || defined(OS2)

#ifdef OS2
typedef ULONG     HANDLE;
typedef ULONG     DWORD;
typedef int sigset_t;
#endif

#ifdef OS2
typedef HMTX             pthread_mutex_t;
#else
typedef CRITICAL_SECTION pthread_mutex_t;
#endif
typedef HANDLE		 pthread_t;
typedef struct thread_attr {
    DWORD dwStackSize ;
    DWORD dwCreatingFlag ;
    int priority ;
} pthread_attr_t ;

typedef struct { int dummy; } pthread_condattr_t;

/* Implementation of posix conditions */

typedef struct st_pthread_link {
  DWORD thread_id;
  struct st_pthread_link *next;
} pthread_link;

typedef struct {
  uint32 waiting;
#ifdef OS2
  HEV    semaphore;
#else
  HANDLE semaphore;
#endif
} pthread_cond_t;

typedef int pthread_mutexattr_t;
#define win_pthread_self my_thread_var->pthread_self
#ifdef OS2
#define pthread_handler_t EXTERNC void * _Optlink
typedef void * (_Optlink *pthread_handler)(void *);
#else
#define pthread_handler_t EXTERNC void * __cdecl
typedef void * (__cdecl *pthread_handler)(void *);
#endif

/*
  Struct and macros to be used in combination with the
  windows implementation of pthread_cond_timedwait
*/

/*
   Declare a union to make sure FILETIME is properly aligned
   so it can be used directly as a 64 bit value. The value
   stored is in 100ns units.
 */
 union ft64 {
  FILETIME ft;
  __int64 i64;
 };
struct timespec {
  union ft64 tv;
  /* The max timeout value in millisecond for pthread_cond_timedwait */
  long max_timeout_msec;
};
#define set_timespec(ABSTIME,SEC) { \
  GetSystemTimeAsFileTime(&((ABSTIME).tv.ft)); \
  (ABSTIME).tv.i64+= (__int64)(SEC)*10000000; \
  (ABSTIME).max_timeout_msec= (long)((SEC)*1000); \
}
#define set_timespec_nsec(ABSTIME,NSEC) { \
  GetSystemTimeAsFileTime(&((ABSTIME).tv.ft)); \
  (ABSTIME).tv.i64+= (__int64)(NSEC)/100; \
  (ABSTIME).max_timeout_msec= (long)((NSEC)/1000000); \
}

void win_pthread_init(void);
int win_pthread_setspecific(void *A,void *B,uint length);
int pthread_create(pthread_t *,pthread_attr_t *,pthread_handler,void *);
int pthread_cond_init(pthread_cond_t *cond, const pthread_condattr_t *attr);
int pthread_cond_wait(pthread_cond_t *cond, pthread_mutex_t *mutex);
int pthread_cond_timedwait(pthread_cond_t *cond, pthread_mutex_t *mutex,
			   struct timespec *abstime);
int pthread_cond_signal(pthread_cond_t *cond);
int pthread_cond_broadcast(pthread_cond_t *cond);
int pthread_cond_destroy(pthread_cond_t *cond);
int pthread_attr_init(pthread_attr_t *connect_att);
int pthread_attr_setstacksize(pthread_attr_t *connect_att,DWORD stack);
int pthread_attr_setprio(pthread_attr_t *connect_att,int priority);
int pthread_attr_destroy(pthread_attr_t *connect_att);
struct tm *localtime_r(const time_t *timep,struct tm *tmp);
struct tm *gmtime_r(const time_t *timep,struct tm *tmp);


void pthread_exit(void *a);	 /* was #define pthread_exit(A) ExitThread(A)*/

#ifndef OS2
#define ETIMEDOUT 145		    /* Win32 doesn't have this */
#define getpid() GetCurrentThreadId()
#endif
#define pthread_self() win_pthread_self
#define HAVE_LOCALTIME_R		1
#define _REENTRANT			1
#define HAVE_PTHREAD_ATTR_SETSTACKSIZE	1

#ifdef USE_TLS					/* For LIBMYSQL.DLL */
#undef SAFE_MUTEX				/* This will cause conflicts */
#define pthread_key(T,V)  DWORD V
#define pthread_key_create(A,B) ((*A=TlsAlloc())==0xFFFFFFFF)
#define pthread_key_delete(A) TlsFree(A)
#define pthread_getspecific(A) (TlsGetValue(A))
#define my_pthread_getspecific(T,A) ((T) TlsGetValue(A))
#define my_pthread_getspecific_ptr(T,V) ((T) TlsGetValue(V))
#define my_pthread_setspecific_ptr(T,V) (!TlsSetValue((T),(V)))
#define pthread_setspecific(A,B) (!TlsSetValue((A),(B)))
#else
#define pthread_key(T,V) __declspec(thread) T V
#define pthread_key_create(A,B) pthread_dummy(0)
#define pthread_key_delete(A) pthread_dummy(0)
#define pthread_getspecific(A) (&(A))
#define my_pthread_getspecific(T,A) (&(A))
#define my_pthread_getspecific_ptr(T,V) (V)
#define my_pthread_setspecific_ptr(T,V) ((T)=(V),0)
#define pthread_setspecific(A,B) win_pthread_setspecific(&(A),(B),sizeof(A))
#endif /* USE_TLS */

#define pthread_equal(A,B) ((A) == (B))
#ifdef OS2
extern int pthread_mutex_init (pthread_mutex_t *, const pthread_mutexattr_t *);
extern int pthread_mutex_lock (pthread_mutex_t *);
extern int pthread_mutex_unlock (pthread_mutex_t *);
extern int pthread_mutex_destroy (pthread_mutex_t *);
#define my_pthread_setprio(A,B)  DosSetPriority(PRTYS_THREAD,PRTYC_NOCHANGE, B, A)
#define pthread_kill(A,B) raise(B)
#define pthread_exit(A) pthread_dummy()
#else
#define pthread_mutex_init(A,B)  (InitializeCriticalSection(A),0)
#define pthread_mutex_lock(A)	 (EnterCriticalSection(A),0)
#define pthread_mutex_trylock(A) (WaitForSingleObject((A), 0) == WAIT_TIMEOUT)
#define pthread_mutex_unlock(A)  LeaveCriticalSection(A)
#define pthread_mutex_destroy(A) DeleteCriticalSection(A)
#define my_pthread_setprio(A,B)  SetThreadPriority(GetCurrentThread(), (B))
#define pthread_kill(A,B) pthread_dummy(0)
#endif /* OS2 */

/* Dummy defines for easier code */
#define pthread_attr_setdetachstate(A,B) pthread_dummy(0)
#define my_pthread_attr_setprio(A,B) pthread_attr_setprio(A,B)
#define pthread_attr_setscope(A,B)
#define pthread_detach_this_thread()
#define pthread_condattr_init(A)
#define pthread_condattr_destroy(A)

#define my_pthread_getprio(thread_id) pthread_dummy(0)

#elif defined(HAVE_UNIXWARE7_THREADS)

#include <thread.h>
#include <synch.h>

#ifndef _REENTRANT
#define _REENTRANT
#endif

#define HAVE_NONPOSIX_SIGWAIT
#define pthread_t thread_t
#define pthread_cond_t cond_t
#define pthread_mutex_t mutex_t
#define pthread_key_t thread_key_t
typedef int pthread_attr_t;			/* Needed by Unixware 7.0.0 */

#define pthread_key_create(A,B) thr_keycreate((A),(B))
#define pthread_key_delete(A) thr_keydelete(A)

#define pthread_handler_t EXTERNC void *
#define pthread_key(T,V) pthread_key_t V

void *	my_pthread_getspecific_imp(pthread_key_t key);
#define my_pthread_getspecific(A,B) ((A) my_pthread_getspecific_imp(B))
#define my_pthread_getspecific_ptr(T,V) my_pthread_getspecific(T,V)

#define pthread_setspecific(A,B) thr_setspecific(A,B)
#define my_pthread_setspecific_ptr(T,V) pthread_setspecific(T,V)

#define pthread_create(A,B,C,D) thr_create(NULL,65536L,(C),(D),THR_DETACHED,(A))
#define pthread_cond_init(a,b) cond_init((a),USYNC_THREAD,NULL)
#define pthread_cond_destroy(a) cond_destroy(a)
#define pthread_cond_signal(a) cond_signal(a)
#define pthread_cond_wait(a,b) cond_wait((a),(b))
#define pthread_cond_timedwait(a,b,c) cond_timedwait((a),(b),(c))
#define pthread_cond_broadcast(a) cond_broadcast(a)

#define pthread_mutex_init(a,b) mutex_init((a),USYNC_THREAD,NULL)
#define pthread_mutex_lock(a) mutex_lock(a)
#define pthread_mutex_unlock(a) mutex_unlock(a)
#define pthread_mutex_destroy(a) mutex_destroy(a)

#define pthread_self() thr_self()
#define pthread_exit(A) thr_exit(A)
#define pthread_equal(A,B) (((A) == (B)) ? 1 : 0)
#define pthread_kill(A,B) thr_kill((A),(B))
#define HAVE_PTHREAD_KILL

#define pthread_sigmask(A,B,C) thr_sigsetmask((A),(B),(C))

extern int my_sigwait(const sigset_t *set,int *sig);

#define pthread_detach_this_thread() pthread_dummy(0)

#define pthread_attr_init(A) pthread_dummy(0)
#define pthread_attr_destroy(A) pthread_dummy(0)
#define pthread_attr_setscope(A,B) pthread_dummy(0)
#define pthread_attr_setdetachstate(A,B) pthread_dummy(0)
#define my_pthread_setprio(A,B) pthread_dummy (0)
#define my_pthread_getprio(A) pthread_dummy (0)
#define my_pthread_attr_setprio(A,B) pthread_dummy(0)

#else /* Normal threads */

#ifdef HAVE_rts_threads
#define sigwait org_sigwait
#include <signal.h>
#undef sigwait
#endif
#include <pthread.h>
#ifndef _REENTRANT
#define _REENTRANT
#endif
#ifdef HAVE_THR_SETCONCURRENCY
#include <thread.h>			/* Probably solaris */
#endif
#ifdef HAVE_SCHED_H
#include <sched.h>
#endif
#ifdef HAVE_SYNCH_H
#include <synch.h>
#endif
#if defined(__EMX__) && (!defined(EMX_PTHREAD_REV) || (EMX_PTHREAD_REV < 2))
#error Requires at least rev 2 of EMX pthreads library.
#endif

#ifdef __NETWARE__
void my_pthread_exit(void *status);
#define pthread_exit(A) my_pthread_exit(A)
#endif

extern int my_pthread_getprio(pthread_t thread_id);

#define pthread_key(T,V) pthread_key_t V
#define my_pthread_getspecific_ptr(T,V) my_pthread_getspecific(T,(V))
#define my_pthread_setspecific_ptr(T,V) pthread_setspecific(T,(void*) (V))
#define pthread_detach_this_thread()
#define pthread_handler_t EXTERNC void *
typedef void *(* pthread_handler)(void *);

/* Test first for RTS or FSU threads */

#if defined(PTHREAD_SCOPE_GLOBAL) && !defined(PTHREAD_SCOPE_SYSTEM)
#define HAVE_rts_threads
extern int my_pthread_create_detached;
#define pthread_sigmask(A,B,C) sigprocmask((A),(B),(C))
#define PTHREAD_CREATE_DETACHED &my_pthread_create_detached
#define PTHREAD_SCOPE_SYSTEM  PTHREAD_SCOPE_GLOBAL
#define PTHREAD_SCOPE_PROCESS PTHREAD_SCOPE_LOCAL
#define USE_ALARM_THREAD
#elif defined(HAVE_mit_thread)
#define USE_ALARM_THREAD
#undef	HAVE_LOCALTIME_R
#define HAVE_LOCALTIME_R
#undef	HAVE_GMTIME_R
#define HAVE_GMTIME_R
#undef	HAVE_PTHREAD_ATTR_SETSCOPE
#define HAVE_PTHREAD_ATTR_SETSCOPE
#undef HAVE_GETHOSTBYNAME_R_GLIBC2_STYLE	/* If we are running linux */
#undef HAVE_RWLOCK_T
#undef HAVE_RWLOCK_INIT
#undef HAVE_PTHREAD_RWLOCK_RDLOCK
#undef HAVE_SNPRINTF

#define my_pthread_attr_setprio(A,B)
#endif /* defined(PTHREAD_SCOPE_GLOBAL) && !defined(PTHREAD_SCOPE_SYSTEM) */

#if defined(_BSDI_VERSION) && _BSDI_VERSION < 199910
int sigwait(sigset_t *set, int *sig);
#endif

#ifndef HAVE_NONPOSIX_SIGWAIT
#define my_sigwait(A,B) sigwait((A),(B))
#else
int my_sigwait(const sigset_t *set,int *sig);
#endif

#ifdef HAVE_NONPOSIX_PTHREAD_MUTEX_INIT
#ifndef SAFE_MUTEX
#define pthread_mutex_init(a,b) my_pthread_mutex_init((a),(b))
extern int my_pthread_mutex_init(pthread_mutex_t *mp,
				 const pthread_mutexattr_t *attr);
#endif /* SAFE_MUTEX */
#define pthread_cond_init(a,b) my_pthread_cond_init((a),(b))
extern int my_pthread_cond_init(pthread_cond_t *mp,
				const pthread_condattr_t *attr);
#endif /* HAVE_NONPOSIX_PTHREAD_MUTEX_INIT */

#if defined(HAVE_SIGTHREADMASK) && !defined(HAVE_PTHREAD_SIGMASK)
#define pthread_sigmask(A,B,C) sigthreadmask((A),(B),(C))
#endif

#if !defined(HAVE_SIGWAIT) && !defined(HAVE_mit_thread) && !defined(HAVE_rts_threads) && !defined(sigwait) && !defined(alpha_linux_port) && !defined(HAVE_NONPOSIX_SIGWAIT) && !defined(HAVE_DEC_3_2_THREADS) && !defined(_AIX)
int sigwait(sigset_t *setp, int *sigp);		/* Use our implemention */
#endif


/*
  We define my_sigset() and use that instead of the system sigset() so that
  we can favor an implementation based on sigaction(). On some systems, such
  as Mac OS X, sigset() results in flags such as SA_RESTART being set, and
  we want to make sure that no such flags are set.
*/
#if defined(HAVE_SIGACTION) && !defined(my_sigset)
#define my_sigset(A,B) do { struct sigaction s; sigset_t set; int rc;      \
                            DBUG_ASSERT((A) != 0);                         \
                            sigemptyset(&set);                             \
                            s.sa_handler = (B);                            \
                            s.sa_mask    = set;                            \
                            s.sa_flags   = 0;                              \
                            rc= sigaction((A), &s, (struct sigaction *) NULL);\
                            DBUG_ASSERT(rc == 0);                          \
                          } while (0)
#elif defined(HAVE_SIGSET) && !defined(my_sigset)
#define my_sigset(A,B) sigset((A),(B))
#elif !defined(my_sigset)
#define my_sigset(A,B) signal((A),(B))
#endif

#ifndef my_pthread_setprio
#if defined(HAVE_PTHREAD_SETPRIO_NP)		/* FSU threads */
#define my_pthread_setprio(A,B) pthread_setprio_np((A),(B))
#elif defined(HAVE_PTHREAD_SETPRIO)
#define my_pthread_setprio(A,B) pthread_setprio((A),(B))
#else
extern void my_pthread_setprio(pthread_t thread_id,int prior);
#endif
#endif

#ifndef my_pthread_attr_setprio
#ifdef HAVE_PTHREAD_ATTR_SETPRIO
#define my_pthread_attr_setprio(A,B) pthread_attr_setprio((A),(B))
#else
extern void my_pthread_attr_setprio(pthread_attr_t *attr, int priority);
#endif
#endif

#if !defined(HAVE_PTHREAD_ATTR_SETSCOPE) || defined(HAVE_DEC_3_2_THREADS)
#define pthread_attr_setscope(A,B)
#undef	HAVE_GETHOSTBYADDR_R			/* No definition */
#endif

#if defined(HAVE_BROKEN_PTHREAD_COND_TIMEDWAIT) && !defined(SAFE_MUTEX)
extern int my_pthread_cond_timedwait(pthread_cond_t *cond,
				     pthread_mutex_t *mutex,
				     struct timespec *abstime);
#define pthread_cond_timedwait(A,B,C) my_pthread_cond_timedwait((A),(B),(C))
#endif

#if defined(OS2)
#define my_pthread_getspecific(T,A) ((T) &(A))
#define pthread_setspecific(A,B) win_pthread_setspecific(&(A),(B),sizeof(A))
#elif !defined( HAVE_NONPOSIX_PTHREAD_GETSPECIFIC)
#define my_pthread_getspecific(A,B) ((A) pthread_getspecific(B))
#else
#define my_pthread_getspecific(A,B) ((A) my_pthread_getspecific_imp(B))
void *my_pthread_getspecific_imp(pthread_key_t key);
#endif /* OS2 */

#ifndef HAVE_LOCALTIME_R
struct tm *localtime_r(const time_t *clock, struct tm *res);
#endif

#ifndef HAVE_GMTIME_R
struct tm *gmtime_r(const time_t *clock, struct tm *res);
#endif

#ifdef HAVE_PTHREAD_CONDATTR_CREATE
/* DCE threads on HPUX 10.20 */
#define pthread_condattr_init pthread_condattr_create
#define pthread_condattr_destroy pthread_condattr_delete
#endif

/* FSU THREADS */
#if !defined(HAVE_PTHREAD_KEY_DELETE) && !defined(pthread_key_delete)
#define pthread_key_delete(A) pthread_dummy(0)
#endif

#ifdef HAVE_CTHREADS_WRAPPER			/* For MacOSX */
#define pthread_cond_destroy(A) pthread_dummy(0)
#define pthread_mutex_destroy(A) pthread_dummy(0)
#define pthread_attr_delete(A) pthread_dummy(0)
#define pthread_condattr_delete(A) pthread_dummy(0)
#define pthread_attr_setstacksize(A,B) pthread_dummy(0)
#define pthread_equal(A,B) ((A) == (B))
#define pthread_cond_timedwait(a,b,c) pthread_cond_wait((a),(b))
#define pthread_attr_init(A) pthread_attr_create(A)
#define pthread_attr_destroy(A) pthread_attr_delete(A)
#define pthread_attr_setdetachstate(A,B) pthread_dummy(0)
#define pthread_create(A,B,C,D) pthread_create((A),*(B),(C),(D))
#define pthread_sigmask(A,B,C) sigprocmask((A),(B),(C))
#define pthread_kill(A,B) pthread_dummy(0)
#undef	pthread_detach_this_thread
#define pthread_detach_this_thread() { pthread_t tmp=pthread_self() ; pthread_detach(&tmp); }
#endif

#ifdef HAVE_DARWIN5_THREADS
#define pthread_sigmask(A,B,C) sigprocmask((A),(B),(C))
#define pthread_kill(A,B) pthread_dummy(0)
#define pthread_condattr_init(A) pthread_dummy(0)
#define pthread_condattr_destroy(A) pthread_dummy(0)
#undef	pthread_detach_this_thread
#define pthread_detach_this_thread() { pthread_t tmp=pthread_self() ; pthread_detach(tmp); }
#endif

#if ((defined(HAVE_PTHREAD_ATTR_CREATE) && !defined(HAVE_SIGWAIT)) || defined(HAVE_DEC_3_2_THREADS)) && !defined(HAVE_CTHREADS_WRAPPER)
/* This is set on AIX_3_2 and Siemens unix (and DEC OSF/1 3.2 too) */
#define pthread_key_create(A,B) \
		pthread_keycreate(A,(B) ?\
				  (pthread_destructor_t) (B) :\
				  (pthread_destructor_t) pthread_dummy)
#define pthread_attr_init(A) pthread_attr_create(A)
#define pthread_attr_destroy(A) pthread_attr_delete(A)
#define pthread_attr_setdetachstate(A,B) pthread_dummy(0)
#define pthread_create(A,B,C,D) pthread_create((A),*(B),(C),(D))
#ifndef pthread_sigmask
#define pthread_sigmask(A,B,C) sigprocmask((A),(B),(C))
#endif
#define pthread_kill(A,B) pthread_dummy(0)
#undef	pthread_detach_this_thread
#define pthread_detach_this_thread() { pthread_t tmp=pthread_self() ; pthread_detach(&tmp); }
#elif !defined(__NETWARE__) /* HAVE_PTHREAD_ATTR_CREATE && !HAVE_SIGWAIT */
#define HAVE_PTHREAD_KILL
#endif

#endif /* defined(__WIN__) */

#if defined(HPUX10) && !defined(DONT_REMAP_PTHREAD_FUNCTIONS)
#undef pthread_cond_timedwait
#define pthread_cond_timedwait(a,b,c) my_pthread_cond_timedwait((a),(b),(c))
int my_pthread_cond_timedwait(pthread_cond_t *cond, pthread_mutex_t *mutex,
			      struct timespec *abstime);
#endif

#if defined(HPUX10)
#define pthread_attr_getstacksize(A,B) my_pthread_attr_getstacksize(A,B)
void my_pthread_attr_getstacksize(pthread_attr_t *attrib, size_t *size);
#endif

#if defined(HAVE_POSIX1003_4a_MUTEX) && !defined(DONT_REMAP_PTHREAD_FUNCTIONS)
#undef pthread_mutex_trylock
#define pthread_mutex_trylock(a) my_pthread_mutex_trylock((a))
int my_pthread_mutex_trylock(pthread_mutex_t *mutex);
#endif

/*
  The defines set_timespec and set_timespec_nsec should be used
  for calculating an absolute time at which
  pthread_cond_timedwait should timeout
*/
#ifdef HAVE_TIMESPEC_TS_SEC
#ifndef set_timespec
#define set_timespec(ABSTIME,SEC) \
{ \
  (ABSTIME).ts_sec=time(0) + (time_t) (SEC); \
  (ABSTIME).ts_nsec=0; \
}
#endif /* !set_timespec */
#ifndef set_timespec_nsec
#define set_timespec_nsec(ABSTIME,NSEC) \
{ \
  ulonglong now= my_getsystime() + (NSEC/100); \
  (ABSTIME).ts_sec=  (now / ULL(10000000)); \
  (ABSTIME).ts_nsec= (now % ULL(10000000) * 100 + ((NSEC) % 100)); \
}
#endif /* !set_timespec_nsec */
#else
#ifndef set_timespec
#define set_timespec(ABSTIME,SEC) \
{\
  struct timeval tv;\
  gettimeofday(&tv,0);\
  (ABSTIME).tv_sec=tv.tv_sec+(time_t) (SEC);\
  (ABSTIME).tv_nsec=tv.tv_usec*1000;\
}
#endif /* !set_timespec */
#ifndef set_timespec_nsec
#define set_timespec_nsec(ABSTIME,NSEC) \
{\
  ulonglong now= my_getsystime() + (NSEC/100); \
  (ABSTIME).tv_sec=  (time_t) (now / ULL(10000000));                  \
  (ABSTIME).tv_nsec= (long) (now % ULL(10000000) * 100 + ((NSEC) % 100)); \
}
#endif /* !set_timespec_nsec */
#endif /* HAVE_TIMESPEC_TS_SEC */

	/* safe_mutex adds checking to mutex for easier debugging */

#if defined(__NETWARE__) && !defined(SAFE_MUTEX_DETECT_DESTROY)
#define SAFE_MUTEX_DETECT_DESTROY
#endif

typedef struct st_safe_mutex_t
{
  pthread_mutex_t global,mutex;
  const char *file;
  uint line,count;
  pthread_t thread;
#ifdef SAFE_MUTEX_DETECT_DESTROY
  struct st_safe_mutex_info_t *info;	/* to track destroying of mutexes */
#endif
} safe_mutex_t;

#ifdef SAFE_MUTEX_DETECT_DESTROY
/*
  Used to track the destroying of mutexes. This needs to be a seperate
  structure because the safe_mutex_t structure could be freed before
  the mutexes are destroyed.
*/

typedef struct st_safe_mutex_info_t
{
  struct st_safe_mutex_info_t *next;
  struct st_safe_mutex_info_t *prev;
  const char *init_file;
  uint32 init_line;
} safe_mutex_info_t;
#endif /* SAFE_MUTEX_DETECT_DESTROY */

int safe_mutex_init(safe_mutex_t *mp, const pthread_mutexattr_t *attr,
                    const char *file, uint line);
int safe_mutex_lock(safe_mutex_t *mp,const char *file, uint line);
int safe_mutex_unlock(safe_mutex_t *mp,const char *file, uint line);
int safe_mutex_destroy(safe_mutex_t *mp,const char *file, uint line);
int safe_cond_wait(pthread_cond_t *cond, safe_mutex_t *mp,const char *file,
		   uint line);
int safe_cond_timedwait(pthread_cond_t *cond, safe_mutex_t *mp,
			struct timespec *abstime, const char *file, uint line);
void safe_mutex_global_init(void);
void safe_mutex_end(FILE *file);

	/* Wrappers if safe mutex is actually used */
#ifdef SAFE_MUTEX
#undef pthread_mutex_init
#undef pthread_mutex_lock
#undef pthread_mutex_unlock
#undef pthread_mutex_destroy
#undef pthread_mutex_wait
#undef pthread_mutex_timedwait
#undef pthread_mutex_t
#undef pthread_cond_wait
#undef pthread_cond_timedwait
#undef pthread_mutex_trylock
#define pthread_mutex_init(A,B) safe_mutex_init((A),(B),__FILE__,__LINE__)
#define pthread_mutex_lock(A) safe_mutex_lock((A),__FILE__,__LINE__)
#define pthread_mutex_unlock(A) safe_mutex_unlock((A),__FILE__,__LINE__)
#define pthread_mutex_destroy(A) safe_mutex_destroy((A),__FILE__,__LINE__)
#define pthread_cond_wait(A,B) safe_cond_wait((A),(B),__FILE__,__LINE__)
#define pthread_cond_timedwait(A,B,C) safe_cond_timedwait((A),(B),(C),__FILE__,__LINE__)
#define pthread_mutex_trylock(A) pthread_mutex_lock(A)
#define pthread_mutex_t safe_mutex_t
#define safe_mutex_assert_owner(mp) \
          DBUG_ASSERT((mp)->count > 0 && \
                      pthread_equal(pthread_self(), (mp)->thread))
#define safe_mutex_assert_not_owner(mp) \
          DBUG_ASSERT(! (mp)->count || \
                      ! pthread_equal(pthread_self(), (mp)->thread))
#else
#define safe_mutex_assert_owner(mp)
#define safe_mutex_assert_not_owner(mp)
#endif /* SAFE_MUTEX */

	/* READ-WRITE thread locking */

#ifdef HAVE_BROKEN_RWLOCK			/* For OpenUnix */
#undef HAVE_PTHREAD_RWLOCK_RDLOCK
#undef HAVE_RWLOCK_INIT
#undef HAVE_RWLOCK_T
#endif

#if defined(USE_MUTEX_INSTEAD_OF_RW_LOCKS)
/* use these defs for simple mutex locking */
#define rw_lock_t pthread_mutex_t
#define my_rwlock_init(A,B) pthread_mutex_init((A),(B))
#define rw_rdlock(A) pthread_mutex_lock((A))
#define rw_wrlock(A) pthread_mutex_lock((A))
#define rw_tryrdlock(A) pthread_mutex_trylock((A))
#define rw_trywrlock(A) pthread_mutex_trylock((A))
#define rw_unlock(A) pthread_mutex_unlock((A))
#define rwlock_destroy(A) pthread_mutex_destroy((A))
#elif defined(HAVE_PTHREAD_RWLOCK_RDLOCK)
#define rw_lock_t pthread_rwlock_t
#define my_rwlock_init(A,B) pthread_rwlock_init((A),(B))
#define rw_rdlock(A) pthread_rwlock_rdlock(A)
#define rw_wrlock(A) pthread_rwlock_wrlock(A)
#define rw_tryrdlock(A) pthread_rwlock_tryrdlock((A))
#define rw_trywrlock(A) pthread_rwlock_trywrlock((A))
#define rw_unlock(A) pthread_rwlock_unlock(A)
#define rwlock_destroy(A) pthread_rwlock_destroy(A)
#elif defined(HAVE_RWLOCK_INIT)
#ifdef HAVE_RWLOCK_T				/* For example Solaris 2.6-> */
#define rw_lock_t rwlock_t
#endif
#define my_rwlock_init(A,B) rwlock_init((A),USYNC_THREAD,0)
#else
/* Use our own version of read/write locks */
typedef struct _my_rw_lock_t {
	pthread_mutex_t lock;		/* lock for structure		*/
	pthread_cond_t	readers;	/* waiting readers		*/
	pthread_cond_t	writers;	/* waiting writers		*/
	int		state;		/* -1:writer,0:free,>0:readers	*/
	int		waiters;	/* number of waiting writers	*/
} my_rw_lock_t;

#define rw_lock_t my_rw_lock_t
#define rw_rdlock(A) my_rw_rdlock((A))
#define rw_wrlock(A) my_rw_wrlock((A))
#define rw_tryrdlock(A) my_rw_tryrdlock((A))
#define rw_trywrlock(A) my_rw_trywrlock((A))
#define rw_unlock(A) my_rw_unlock((A))
#define rwlock_destroy(A) my_rwlock_destroy((A))

extern int my_rwlock_init(my_rw_lock_t *, void *);
extern int my_rwlock_destroy(my_rw_lock_t *);
extern int my_rw_rdlock(my_rw_lock_t *);
extern int my_rw_wrlock(my_rw_lock_t *);
extern int my_rw_unlock(my_rw_lock_t *);
extern int my_rw_tryrdlock(my_rw_lock_t *);
extern int my_rw_trywrlock(my_rw_lock_t *);
#endif /* USE_MUTEX_INSTEAD_OF_RW_LOCKS */

#define GETHOSTBYADDR_BUFF_SIZE 2048

#ifndef HAVE_THR_SETCONCURRENCY
#define thr_setconcurrency(A) pthread_dummy(0)
#endif
#if !defined(HAVE_PTHREAD_ATTR_SETSTACKSIZE) && ! defined(pthread_attr_setstacksize)
#define pthread_attr_setstacksize(A,B) pthread_dummy(0)
#endif

/* Define mutex types, see my_thr_init.c */
#define MY_MUTEX_INIT_SLOW   NULL
#ifdef PTHREAD_ADAPTIVE_MUTEX_INITIALIZER_NP
extern pthread_mutexattr_t my_fast_mutexattr;
#define MY_MUTEX_INIT_FAST &my_fast_mutexattr
#else
#define MY_MUTEX_INIT_FAST   NULL
#endif
#ifdef PTHREAD_ERRORCHECK_MUTEX_INITIALIZER_NP
extern pthread_mutexattr_t my_errorcheck_mutexattr;
#define MY_MUTEX_INIT_ERRCHK &my_errorcheck_mutexattr
#else
#define MY_MUTEX_INIT_ERRCHK   NULL
#endif

extern my_bool my_thread_global_init(void);
extern void my_thread_global_end(void);
extern my_bool my_thread_init(void);
extern void my_thread_end(void);
extern const char *my_thread_name(void);
extern long my_thread_id(void);
extern int pthread_no_free(void *);
extern int pthread_dummy(int);

/* All thread specific variables are in the following struct */

#define THREAD_NAME_SIZE 10
#ifndef DEFAULT_THREAD_STACK
#if SIZEOF_CHARP > 4
/*
  MySQL can survive with 32K, but some glibc libraries require > 128K stack
  To resolve hostnames. Also recursive stored procedures needs stack.
*/
#define DEFAULT_THREAD_STACK	(256*1024L)
#else
#define DEFAULT_THREAD_STACK	(192*1024)
#endif
#endif

struct st_my_thread_var
{
  int thr_errno;
  pthread_cond_t suspend;
  pthread_mutex_t mutex;
  pthread_mutex_t * volatile current_mutex;
  pthread_cond_t * volatile current_cond;
  pthread_t pthread_self;
  long id;
  int cmp_length;
  int volatile abort;
  my_bool init;
  struct st_my_thread_var *next,**prev;
  void *opt_info;
#ifndef DBUG_OFF
  gptr dbug;
  char name[THREAD_NAME_SIZE+1];
#endif
};

extern struct st_my_thread_var *_my_thread_var(void) __attribute__ ((const));
extern uint my_thread_end_wait_time;
#define my_thread_var (_my_thread_var())
#define my_errno my_thread_var->thr_errno
/*
  Keep track of shutdown,signal, and main threads so that my_end() will not
  report errors with them
*/
	/* statistics_xxx functions are for not essential statistic */

#ifndef thread_safe_increment
#ifdef HAVE_ATOMIC_ADD
#define thread_safe_increment(V,L) atomic_inc((atomic_t*) &V)
#define thread_safe_decrement(V,L) atomic_dec((atomic_t*) &V)
#define thread_safe_add(V,C,L)     atomic_add((C),(atomic_t*) &V)
#define thread_safe_sub(V,C,L)     atomic_sub((C),(atomic_t*) &V)
#else
#define thread_safe_increment(V,L) \
        (pthread_mutex_lock((L)), (V)++, pthread_mutex_unlock((L)))
#define thread_safe_decrement(V,L) \
        (pthread_mutex_lock((L)), (V)--, pthread_mutex_unlock((L)))
#define thread_safe_add(V,C,L) (pthread_mutex_lock((L)), (V)+=(C), pthread_mutex_unlock((L)))
#define thread_safe_sub(V,C,L) \
        (pthread_mutex_lock((L)), (V)-=(C), pthread_mutex_unlock((L)))
#endif /* HAVE_ATOMIC_ADD */
#ifdef SAFE_STATISTICS
#define statistic_increment(V,L)   thread_safe_increment((V),(L))
#define statistic_decrement(V,L)   thread_safe_decrement((V),(L))
#define statistic_add(V,C,L)       thread_safe_add((V),(C),(L))
#else
#define statistic_decrement(V,L) (V)--
#define statistic_increment(V,L) (V)++
#define statistic_add(V,C,L)     (V)+=(C)
#endif /* SAFE_STATISTICS */
#endif /* thread_safe_increment */

#ifdef  __cplusplus
}
#endif
#endif /* _my_ptread_h */<|MERGE_RESOLUTION|>--- conflicted
+++ resolved
@@ -30,7 +30,14 @@
 #define EXTERNC
 #endif /* __cplusplus */ 
 
-<<<<<<< HEAD
+/* Thread library */
+
+#define THD_LIB_OTHER 1
+#define THD_LIB_NPTL  2
+#define THD_LIB_LT    4
+
+extern uint thd_lib_detected;
+
 /*
   BUG#24507: Race conditions inside current NPTL pthread_exit() implementation.
   
@@ -49,16 +56,6 @@
     defined(__GLIBC__) && ( __GLIBC__ < 2 || __GLIBC__ == 2 && __GLIBC_MINOR__ < 5 )
 #define NPTL_PTHREAD_EXIT_BUG	1
 #endif 
-
-=======
-/* Thread library */
-
-#define THD_LIB_OTHER 1
-#define THD_LIB_NPTL  2
-#define THD_LIB_LT    4
-
-extern uint thd_lib_detected;
->>>>>>> 79e099e8
 
 #if defined(__WIN__) || defined(OS2)
 
