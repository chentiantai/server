--- conflicted
+++ resolved
@@ -38,18 +38,10 @@
     goto wsrep_error_label;
 
 #define WSREP_TO_ISOLATION_BEGIN_ALTER(db_, table_, table_list_, alter_info_, fk_tables_, create_info_)	\
-<<<<<<< HEAD
   if (WSREP(thd) &&                                                     \
       wsrep_to_isolation_begin(thd, db_, table_,                        \
                                table_list_, alter_info_,                \
-                               fk_tables_, create_info_))               \
-    goto wsrep_error_label;
-=======
-  if (WSREP(thd) && wsrep_thd_is_local(thd) &&				\
-      wsrep_to_isolation_begin(thd, db_, table_,			\
-                               table_list_, alter_info_,		\
                                fk_tables_, create_info_))
->>>>>>> 4c3ad244
 
 /*
   Checks if lex->no_write_to_binlog is set for statements that use LOCAL or
