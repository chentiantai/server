--- conflicted
+++ resolved
@@ -1,9 +1,5 @@
 /*
-<<<<<<< HEAD
-   Copyright (c) 2001, 2011, Oracle and/or its affiliates. All rights reserved.
-=======
    Copyright (c) 2001, 2011, Oracle and/or its affiliates.
->>>>>>> 6ca4ca7d
 
    This program is free software; you can redistribute it and/or modify
    it under the terms of the GNU General Public License as published by
@@ -16,8 +12,7 @@
 
    You should have received a copy of the GNU General Public License
    along with this program; if not, write to the Free Software
-   Foundation, Inc., 51 Franklin St, Fifth Floor, Boston, MA 02110-1301  USA
-*/
+   Foundation, Inc., 59 Temple Place, Suite 330, Boston, MA  02111-1307  USA */
 
 /* This is the include file that should be included 'first' in every C file. */
 
@@ -1393,35 +1388,10 @@
 #define NO_EMBEDDED_ACCESS_CHECKS
 #endif
 
-#if defined(_WIN32)
-<<<<<<< HEAD
+#ifdef _WIN32
 #define dlsym(lib, name) (void*)GetProcAddress((HMODULE)lib, name)
 #define dlopen(libname, unused) LoadLibraryEx(libname, NULL, 0)
 #define dlclose(lib) FreeLibrary((HMODULE)lib)
-#ifndef HAVE_DLOPEN
-#define HAVE_DLOPEN
-=======
-#define dlsym(lib, name) GetProcAddress((HMODULE)lib, name)
-#define dlopen(libname, unused) LoadLibraryEx(libname, NULL, 0)
-#define dlclose(lib) FreeLibrary((HMODULE)lib)
-#define HAVE_DLOPEN
-#endif
-
-#ifdef HAVE_DLFCN_H
-#include <dlfcn.h>
-#endif
-
-#ifndef HAVE_DLERROR
-#define dlerror() ""
->>>>>>> 6ca4ca7d
-#endif
-
-#if defined(HAVE_DLFCN_H)
-#include <dlfcn.h>
-#endif
-
-#ifndef HAVE_DLERROR
-#ifdef _WIN32
 static inline char *dlerror(void)
 {
   static char win_errormsg[2048];
@@ -1430,9 +1400,23 @@
     return win_errormsg;
   return "";
 }
+#define HAVE_DLOPEN 1
+#define HAVE_DLERROR 1
+#endif
+
+#ifdef HAVE_DLFCN_H
+#include <dlfcn.h>
+#endif
+
+#ifdef HAVE_DLOPEN
+#ifndef HAVE_DLERROR
+#define dlerror() ""
+#endif
 #else
 #define dlerror() "No support for dynamic loading (static build?)"
-#endif
+#define dlopen(A,B) 0
+#define dlsym(A,B) 0
+#define dlclose(A) 0
 #endif
 
 /*
