#ifndef ITEM_GEOFUNC_INCLUDED
#define ITEM_GEOFUNC_INCLUDED

/* Copyright (c) 2000, 2016 Oracle and/or its affiliates.
   Copyright (C) 2011, 2016, MariaDB

   This program is free software; you can redistribute it and/or modify
   it under the terms of the GNU General Public License as published by
   the Free Software Foundation; version 2 of the License.

   This program is distributed in the hope that it will be useful,
   but WITHOUT ANY WARRANTY; without even the implied warranty of
   MERCHANTABILITY or FITNESS FOR A PARTICULAR PURPOSE.  See the
   GNU General Public License for more details.

   You should have received a copy of the GNU General Public License
   along with this program; if not, write to the Free Software
   Foundation, Inc., 51 Franklin Street, Fifth Floor, Boston, MA  02110-1301, USA */


/* This file defines all spatial functions */

#ifdef HAVE_SPATIAL

#ifdef USE_PRAGMA_INTERFACE
#pragma interface			/* gcc class implementation */
#endif

#include "gcalc_slicescan.h"
#include "gcalc_tools.h"

class Item_geometry_func: public Item_str_func
{
public:
  Item_geometry_func(THD *thd): Item_str_func(thd) {}
  Item_geometry_func(THD *thd, Item *a): Item_str_func(thd, a) {}
  Item_geometry_func(THD *thd, Item *a, Item *b): Item_str_func(thd, a, b) {}
  Item_geometry_func(THD *thd, Item *a, Item *b, Item *c):
    Item_str_func(thd, a, b, c) {}
  Item_geometry_func(THD *thd, List<Item> &list): Item_str_func(thd, list) {}
  void fix_length_and_dec();
  enum_field_types field_type() const  { return MYSQL_TYPE_GEOMETRY; }
  Field *create_field_for_create_select(TABLE *table);
};

class Item_func_geometry_from_text: public Item_geometry_func
{
public:
  Item_func_geometry_from_text(THD *thd, Item *a): Item_geometry_func(thd, a) {}
  Item_func_geometry_from_text(THD *thd, Item *a, Item *srid):
    Item_geometry_func(thd, a, srid) {}
  const char *func_name() const { return "st_geometryfromtext"; }
  String *val_str(String *);
  Item *get_copy(THD *thd, MEM_ROOT *mem_root)
  { return get_item_copy<Item_func_geometry_from_text>(thd, mem_root, this); }
};

class Item_func_geometry_from_wkb: public Item_geometry_func
{
public:
  Item_func_geometry_from_wkb(THD *thd, Item *a): Item_geometry_func(thd, a) {}
  Item_func_geometry_from_wkb(THD *thd, Item *a, Item *srid):
    Item_geometry_func(thd, a, srid) {}
  const char *func_name() const { return "st_geometryfromwkb"; }
  String *val_str(String *);
  Item *get_copy(THD *thd, MEM_ROOT *mem_root)
  { return get_item_copy<Item_func_geometry_from_wkb>(thd, mem_root, this); }
};

class Item_func_as_wkt: public Item_str_ascii_func
{
public:
  Item_func_as_wkt(THD *thd, Item *a): Item_str_ascii_func(thd, a) {}
  const char *func_name() const { return "st_astext"; }
  String *val_str_ascii(String *);
  void fix_length_and_dec();
  Item *get_copy(THD *thd, MEM_ROOT *mem_root)
  { return get_item_copy<Item_func_as_wkt>(thd, mem_root, this); }
};

class Item_func_as_wkb: public Item_geometry_func
{
public:
  Item_func_as_wkb(THD *thd, Item *a): Item_geometry_func(thd, a) {}
  const char *func_name() const { return "st_aswkb"; }
  String *val_str(String *);
  enum_field_types field_type() const  { return MYSQL_TYPE_BLOB; }
  Item *get_copy(THD *thd, MEM_ROOT *mem_root)
  { return get_item_copy<Item_func_as_wkb>(thd, mem_root, this); }
};

class Item_func_geometry_type: public Item_str_ascii_func
{
public:
  Item_func_geometry_type(THD *thd, Item *a): Item_str_ascii_func(thd, a) {}
  String *val_str_ascii(String *);
  const char *func_name() const { return "st_geometrytype"; }
  void fix_length_and_dec() 
  {
    // "GeometryCollection" is the longest
    fix_length_and_charset(20, default_charset());
    maybe_null= 1;
  };
  Item *get_copy(THD *thd, MEM_ROOT *mem_root)
  { return get_item_copy<Item_func_geometry_type>(thd, mem_root, this); }
};


// #define HEAVY_CONVEX_HULL
class Item_func_convexhull: public Item_geometry_func
{
  class ch_node: public Gcalc_dyn_list::Item
  {
  public:
    const Gcalc_heap::Info *pi;
    ch_node *prev;
    Gcalc_dyn_list::Item *next;
    ch_node *get_next() { return (ch_node *) next; }
  };

  Gcalc_heap collector;
  Gcalc_function func;
  Gcalc_dyn_list res_heap;

  Gcalc_result_receiver res_receiver;
  String tmp_value;
#ifdef HEAVY_CONVEX_HULL
  Gcalc_scan_iterator scan_it;
#endif /*HEAVY_CONVEX_HULL*/
  ch_node *new_ch_node() { return (ch_node *) res_heap.new_item(); }
  int add_node_to_line(ch_node **p_cur, int dir, const Gcalc_heap::Info *pi);
public:
  Item_func_convexhull(THD *thd, Item *a): Item_geometry_func(thd, a),
    res_heap(8192, sizeof(ch_node))
    {}
  const char *func_name() const { return "st_convexhull"; }
  String *val_str(String *);
  Item *get_copy(THD *thd, MEM_ROOT *mem_root)
  { return get_item_copy<Item_func_convexhull>(thd, mem_root, this); }
};


class Item_func_centroid: public Item_geometry_func
{
public:
  Item_func_centroid(THD *thd, Item *a): Item_geometry_func(thd, a) {}
  const char *func_name() const { return "st_centroid"; }
  String *val_str(String *);
  Field::geometry_type get_geometry_type() const;
  Item *get_copy(THD *thd, MEM_ROOT *mem_root)
  { return get_item_copy<Item_func_centroid>(thd, mem_root, this); }
};

class Item_func_envelope: public Item_geometry_func
{
public:
  Item_func_envelope(THD *thd, Item *a): Item_geometry_func(thd, a) {}
  const char *func_name() const { return "st_envelope"; }
  String *val_str(String *);
  Field::geometry_type get_geometry_type() const;
  Item *get_copy(THD *thd, MEM_ROOT *mem_root)
  { return get_item_copy<Item_func_envelope>(thd, mem_root, this); }
};


class Item_func_boundary: public Item_geometry_func
{
  class Transporter : public Gcalc_shape_transporter
  {
    Gcalc_result_receiver *m_receiver;
    uint n_points;
    Gcalc_function::shape_type current_type;
    double last_x, last_y;
  public:
    Transporter(Gcalc_result_receiver *receiver) :
      Gcalc_shape_transporter(NULL), m_receiver(receiver)
    {}
    int single_point(double x, double y);
    int start_line();
    int complete_line();
    int start_poly();
    int complete_poly();
    int start_ring();
    int complete_ring();
    int add_point(double x, double y);

    int start_collection(int n_objects);
  };
  Gcalc_result_receiver res_receiver;
public:
  Item_func_boundary(THD *thd, Item *a): Item_geometry_func(thd, a) {}
  const char *func_name() const { return "st_boundary"; }
  String *val_str(String *);
  Item *get_copy(THD *thd, MEM_ROOT *mem_root)
  { return get_item_copy<Item_func_boundary>(thd, mem_root, this); }
};


class Item_func_point: public Item_geometry_func
{
public:
  Item_func_point(THD *thd, Item *a, Item *b): Item_geometry_func(thd, a, b) {}
  Item_func_point(THD *thd, Item *a, Item *b, Item *srid):
    Item_geometry_func(thd, a, b, srid) {}
  const char *func_name() const { return "point"; }
  String *val_str(String *);
  Field::geometry_type get_geometry_type() const;
  Item *get_copy(THD *thd, MEM_ROOT *mem_root)
  { return get_item_copy<Item_func_point>(thd, mem_root, this); }
};

class Item_func_spatial_decomp: public Item_geometry_func
{
  enum Functype decomp_func;
public:
  Item_func_spatial_decomp(THD *thd, Item *a, Item_func::Functype ft):
    Item_geometry_func(thd, a) { decomp_func = ft; }
  const char *func_name() const 
  { 
    switch (decomp_func)
    {
      case SP_STARTPOINT:
        return "st_startpoint";
      case SP_ENDPOINT:
        return "st_endpoint";
      case SP_EXTERIORRING:
        return "st_exteriorring";
      default:
	DBUG_ASSERT(0);  // Should never happened
        return "spatial_decomp_unknown"; 
    }
  }
  String *val_str(String *);
  Item *get_copy(THD *thd, MEM_ROOT *mem_root)
  { return get_item_copy<Item_func_spatial_decomp>(thd, mem_root, this); }
};

class Item_func_spatial_decomp_n: public Item_geometry_func
{
  enum Functype decomp_func_n;
public:
  Item_func_spatial_decomp_n(THD *thd, Item *a, Item *b, Item_func::Functype ft):
    Item_geometry_func(thd, a, b) { decomp_func_n = ft; }
  const char *func_name() const 
  { 
    switch (decomp_func_n)
    {
      case SP_POINTN:
        return "st_pointn";
      case SP_GEOMETRYN:
        return "st_geometryn";
      case SP_INTERIORRINGN:
        return "st_interiorringn";
      default:
	DBUG_ASSERT(0);  // Should never happened
        return "spatial_decomp_n_unknown"; 
    }
  }
  String *val_str(String *);
  Item *get_copy(THD *thd, MEM_ROOT *mem_root)
  { return get_item_copy<Item_func_spatial_decomp_n>(thd, mem_root, this); }
};

class Item_func_spatial_collection: public Item_geometry_func
{
  String tmp_value;
  enum Geometry::wkbType coll_type; 
  enum Geometry::wkbType item_type;
public:
  Item_func_spatial_collection(THD *thd,
     List<Item> &list, enum Geometry::wkbType ct, enum Geometry::wkbType it):
  Item_geometry_func(thd, list)
  {
    coll_type=ct;
    item_type=it;
  }
  String *val_str(String *);
  void fix_length_and_dec()
  {
    Item_geometry_func::fix_length_and_dec();
    for (unsigned int i= 0; i < arg_count; ++i)
    {
      if (args[i]->fixed && args[i]->field_type() != MYSQL_TYPE_GEOMETRY)
      {
        String str;
        args[i]->print(&str, QT_NO_DATA_EXPANSION);
        str.append('\0');
        my_error(ER_ILLEGAL_VALUE_FOR_TYPE, MYF(0), "non geometric",
                 str.ptr());
      }
    }
  }
 
  const char *func_name() const { return "st_multipoint"; }
  Item *get_copy(THD *thd, MEM_ROOT *mem_root)
  { return get_item_copy<Item_func_spatial_collection>(thd, mem_root, this); }
};


/*
  Spatial relations
*/

class Item_func_spatial_rel: public Item_bool_func2_with_rev
{
protected:
  enum Functype spatial_rel;
  String tmp_value1, tmp_value2;
  SEL_ARG *get_mm_leaf(RANGE_OPT_PARAM *param, Field *field,
                       KEY_PART *key_part,
                       Item_func::Functype type, Item *value);
public:
  Item_func_spatial_rel(THD *thd, Item *a, Item *b, enum Functype sp_rel):
    Item_bool_func2_with_rev(thd, a, b), spatial_rel(sp_rel)
  {
    maybe_null= true;
  }
  enum Functype functype() const { return spatial_rel; }
  enum Functype rev_functype() const { return spatial_rel; }
  bool is_null() { (void) val_int(); return null_value; }
  void add_key_fields(JOIN *join, KEY_FIELD **key_fields,
                      uint *and_level, table_map usable_tables,
                      SARGABLE_PARAM **sargables)
  {
    return add_key_fields_optimize_op(join, key_fields, and_level,
                                      usable_tables, sargables, false);
  }
<<<<<<< HEAD
  bool need_parentheses_in_default() { return false; }
=======
  Item *build_clone(THD *thd, MEM_ROOT *mem_root) { return 0; }
>>>>>>> eb2c1474
};


class Item_func_spatial_mbr_rel: public Item_func_spatial_rel
{
public:
  Item_func_spatial_mbr_rel(THD *thd, Item *a, Item *b, enum Functype sp_rel):
    Item_func_spatial_rel(thd, a, b, sp_rel)
  { }
  longlong val_int();
  const char *func_name() const;
  Item *get_copy(THD *thd, MEM_ROOT *mem_root)
  { return get_item_copy<Item_func_spatial_mbr_rel>(thd, mem_root, this); }
};


class Item_func_spatial_precise_rel: public Item_func_spatial_rel
{
  Gcalc_heap collector;
  Gcalc_scan_iterator scan_it;
  Gcalc_function func;
public:
  Item_func_spatial_precise_rel(THD *thd, Item *a, Item *b, enum Functype sp_rel):
    Item_func_spatial_rel(thd, a, b, sp_rel), collector()
  { }
  longlong val_int();
  const char *func_name() const;
  Item *get_copy(THD *thd, MEM_ROOT *mem_root)
  { return get_item_copy<Item_func_spatial_precise_rel>(thd, mem_root, this); }
};


class Item_func_spatial_relate: public Item_bool_func
{
  Gcalc_heap collector;
  Gcalc_scan_iterator scan_it;
  Gcalc_function func;
  String tmp_value1, tmp_value2, tmp_matrix;
public:
  Item_func_spatial_relate(THD *thd, Item *a, Item *b, Item *matrix):
    Item_bool_func(thd, a, b, matrix)
  { }
  longlong val_int();
  const char *func_name() const { return "st_relate"; }
<<<<<<< HEAD
  bool need_parentheses_in_default() { return false; }
=======
  Item *get_copy(THD *thd, MEM_ROOT *mem_root)
  { return get_item_copy<Item_func_spatial_relate>(thd, mem_root, this); }
>>>>>>> eb2c1474
};


/*
  Spatial operations
*/

class Item_func_spatial_operation: public Item_geometry_func
{
public:
  Gcalc_function::op_type spatial_op;
  Gcalc_heap collector;
  Gcalc_function func;

  Gcalc_result_receiver res_receiver;
  Gcalc_operation_reducer operation;
  String tmp_value1,tmp_value2;
public:
  Item_func_spatial_operation(THD *thd, Item *a,Item *b,
                              Gcalc_function::op_type sp_op):
    Item_geometry_func(thd, a, b), spatial_op(sp_op)
  {}
  virtual ~Item_func_spatial_operation();
  String *val_str(String *);
  const char *func_name() const;
  virtual inline void print(String *str, enum_query_type query_type)
  {
    Item_func::print(str, query_type);
  }
  Item *get_copy(THD *thd, MEM_ROOT *mem_root)
  { return get_item_copy<Item_func_spatial_operation>(thd, mem_root, this); }
};


class Item_func_buffer: public Item_geometry_func
{
protected:
  class Transporter : public Gcalc_operation_transporter
  {
    int m_npoints;
    double m_d;
    double x1,y1,x2,y2;
    double x00,y00,x01,y01;
    int add_edge_buffer(double x3, double y3, bool round_p1, bool round_p2);
    int add_last_edge_buffer();
    int add_point_buffer(double x, double y);
    int complete();
    int m_nshapes;
    Gcalc_function::op_type buffer_op;
    int last_shape_pos;
    bool skip_line;

  public:
    Transporter(Gcalc_function *fn, Gcalc_heap *heap, double d) :
      Gcalc_operation_transporter(fn, heap), m_npoints(0), m_d(d),
      m_nshapes(0), buffer_op((d > 0.0) ? Gcalc_function::op_union :
                                          Gcalc_function::op_difference),
      skip_line(FALSE)
    {}
    int single_point(double x, double y);
    int start_line();
    int complete_line();
    int start_poly();
    int complete_poly();
    int start_ring();
    int complete_ring();
    int add_point(double x, double y);

    int start_collection(int n_objects);
  };
  Gcalc_heap collector;
  Gcalc_function func;

  Gcalc_result_receiver res_receiver;
  Gcalc_operation_reducer operation;
  String tmp_value;

public:
  Item_func_buffer(THD *thd, Item *obj, Item *distance):
    Item_geometry_func(thd, obj, distance) {}
  const char *func_name() const { return "st_buffer"; }
  String *val_str(String *);
  Item *get_copy(THD *thd, MEM_ROOT *mem_root)
  { return get_item_copy<Item_func_buffer>(thd, mem_root, this); }
};


class Item_func_isempty: public Item_bool_func
{
public:
  Item_func_isempty(THD *thd, Item *a): Item_bool_func(thd, a) {}
  longlong val_int();
  const char *func_name() const { return "st_isempty"; }
  void fix_length_and_dec() { maybe_null= 1; }
<<<<<<< HEAD
  bool need_parentheses_in_default() { return false; }
=======
  Item *get_copy(THD *thd, MEM_ROOT *mem_root)
  { return get_item_copy<Item_func_isempty>(thd, mem_root, this); }
>>>>>>> eb2c1474
};

class Item_func_issimple: public Item_int_func
{
  Gcalc_heap collector;
  Gcalc_function func;
  Gcalc_scan_iterator scan_it;
  String tmp;
public:
  Item_func_issimple(THD *thd, Item *a): Item_int_func(thd, a) {}
  longlong val_int();
  const char *func_name() const { return "st_issimple"; }
  void fix_length_and_dec() { decimals=0; max_length=2; }
  uint decimal_precision() const { return 1; }
  Item *get_copy(THD *thd, MEM_ROOT *mem_root)
  { return get_item_copy<Item_func_issimple>(thd, mem_root, this); }
};

class Item_func_isclosed: public Item_int_func
{
public:
  Item_func_isclosed(THD *thd, Item *a): Item_int_func(thd, a) {}
  longlong val_int();
  const char *func_name() const { return "st_isclosed"; }
  void fix_length_and_dec() { decimals=0; max_length=2; }
  uint decimal_precision() const { return 1; }
  Item *get_copy(THD *thd, MEM_ROOT *mem_root)
  { return get_item_copy<Item_func_isclosed>(thd, mem_root, this); }
};

class Item_func_isring: public Item_func_issimple
{
public:
  Item_func_isring(THD *thd, Item *a): Item_func_issimple(thd, a) {}
  longlong val_int();
  const char *func_name() const { return "st_isring"; }
  Item *get_copy(THD *thd, MEM_ROOT *mem_root)
  { return get_item_copy<Item_func_isring>(thd, mem_root, this); }
};

class Item_func_dimension: public Item_int_func
{
  String value;
public:
  Item_func_dimension(THD *thd, Item *a): Item_int_func(thd, a) {}
  longlong val_int();
  const char *func_name() const { return "st_dimension"; }
  void fix_length_and_dec() { max_length= 10; maybe_null= 1; }
  Item *get_copy(THD *thd, MEM_ROOT *mem_root)
  { return get_item_copy<Item_func_dimension>(thd, mem_root, this); }
};

class Item_func_x: public Item_real_func
{
  String value;
public:
  Item_func_x(THD *thd, Item *a): Item_real_func(thd, a) {}
  double val_real();
  const char *func_name() const { return "st_x"; }
  void fix_length_and_dec() 
  { 
    Item_real_func::fix_length_and_dec();
    maybe_null= 1; 
  }
  Item *get_copy(THD *thd, MEM_ROOT *mem_root)
  { return get_item_copy<Item_func_x>(thd, mem_root, this); }
};


class Item_func_y: public Item_real_func
{
  String value;
public:
  Item_func_y(THD *thd, Item *a): Item_real_func(thd, a) {}
  double val_real();
  const char *func_name() const { return "st_y"; }
  void fix_length_and_dec() 
  { 
    Item_real_func::fix_length_and_dec();
    maybe_null= 1; 
  }
  Item *get_copy(THD *thd, MEM_ROOT *mem_root)
  { return get_item_copy<Item_func_y>(thd, mem_root, this); }
};


class Item_func_numgeometries: public Item_int_func
{
  String value;
public:
  Item_func_numgeometries(THD *thd, Item *a): Item_int_func(thd, a) {}
  longlong val_int();
  const char *func_name() const { return "st_numgeometries"; }
  void fix_length_and_dec() { max_length= 10; maybe_null= 1; }
  Item *get_copy(THD *thd, MEM_ROOT *mem_root)
  { return get_item_copy<Item_func_numgeometries>(thd, mem_root, this); }
};


class Item_func_numinteriorring: public Item_int_func
{
  String value;
public:
  Item_func_numinteriorring(THD *thd, Item *a): Item_int_func(thd, a) {}
  longlong val_int();
  const char *func_name() const { return "st_numinteriorrings"; }
  void fix_length_and_dec() { max_length= 10; maybe_null= 1; }
  Item *get_copy(THD *thd, MEM_ROOT *mem_root)
  { return get_item_copy<Item_func_numinteriorring>(thd, mem_root, this); }
};


class Item_func_numpoints: public Item_int_func
{
  String value;
public:
  Item_func_numpoints(THD *thd, Item *a): Item_int_func(thd, a) {}
  longlong val_int();
  const char *func_name() const { return "st_numpoints"; }
  void fix_length_and_dec() { max_length= 10; maybe_null= 1; }
  Item *get_copy(THD *thd, MEM_ROOT *mem_root)
  { return get_item_copy<Item_func_numpoints>(thd, mem_root, this); }
};


class Item_func_area: public Item_real_func
{
  String value;
public:
  Item_func_area(THD *thd, Item *a): Item_real_func(thd, a) {}
  double val_real();
  const char *func_name() const { return "st_area"; }
  void fix_length_and_dec() 
  { 
    Item_real_func::fix_length_and_dec();
    maybe_null= 1; 
  }
  Item *get_copy(THD *thd, MEM_ROOT *mem_root)
  { return get_item_copy<Item_func_area>(thd, mem_root, this); }
};


class Item_func_glength: public Item_real_func
{
  String value;
public:
  Item_func_glength(THD *thd, Item *a): Item_real_func(thd, a) {}
  double val_real();
  const char *func_name() const { return "st_length"; }
  void fix_length_and_dec() 
  { 
    Item_real_func::fix_length_and_dec();
    maybe_null= 1; 
  }
  Item *get_copy(THD *thd, MEM_ROOT *mem_root)
  { return get_item_copy<Item_func_glength>(thd, mem_root, this); }
};


class Item_func_srid: public Item_int_func
{
  String value;
public:
  Item_func_srid(THD *thd, Item *a): Item_int_func(thd, a) {}
  longlong val_int();
  const char *func_name() const { return "srid"; }
  void fix_length_and_dec() { max_length= 10; maybe_null= 1; }
  Item *get_copy(THD *thd, MEM_ROOT *mem_root)
  { return get_item_copy<Item_func_srid>(thd, mem_root, this); }
};


class Item_func_distance: public Item_real_func
{
  String tmp_value1;
  String tmp_value2;
  Gcalc_heap collector;
  Gcalc_function func;
  Gcalc_scan_iterator scan_it;
public:
  Item_func_distance(THD *thd, Item *a, Item *b): Item_real_func(thd, a, b) {}
  double val_real();
  const char *func_name() const { return "st_distance"; }
  Item *get_copy(THD *thd, MEM_ROOT *mem_root)
  { return get_item_copy<Item_func_distance>(thd, mem_root, this); }
};


class Item_func_pointonsurface: public Item_geometry_func
{
  String tmp_value;
  Gcalc_heap collector;
  Gcalc_function func;
  Gcalc_scan_iterator scan_it;
public:
  Item_func_pointonsurface(THD *thd, Item *a): Item_geometry_func(thd, a) {}
  const char *func_name() const { return "st_pointonsurface"; }
  String *val_str(String *);
  Field::geometry_type get_geometry_type() const;
  Item *get_copy(THD *thd, MEM_ROOT *mem_root)
  { return get_item_copy<Item_func_pointonsurface>(thd, mem_root, this); }
};


#ifndef DBUG_OFF
class Item_func_gis_debug: public Item_int_func
{
  public:
    Item_func_gis_debug(THD *thd, Item *a): Item_int_func(thd, a)
    { null_value= false; }
    const char *func_name() const  { return "st_gis_debug"; }
    longlong val_int();
<<<<<<< HEAD
    bool check_vcol_func_processor(void *arg)
    {
      return mark_unsupported_function(func_name(), "()", arg, VCOL_IMPOSSIBLE);
    }
=======
    Item *get_copy(THD *thd, MEM_ROOT *mem_root)
    { return get_item_copy<Item_func_gis_debug>(thd, mem_root, this); }
>>>>>>> eb2c1474
};
#endif


#define GEOM_NEW(thd, obj_constructor) new (thd->mem_root) obj_constructor

#else /*HAVE_SPATIAL*/

#define GEOM_NEW(thd, obj_constructor) NULL

#endif /*HAVE_SPATIAL*/
#endif /* ITEM_GEOFUNC_INCLUDED */<|MERGE_RESOLUTION|>--- conflicted
+++ resolved
@@ -325,11 +325,8 @@
     return add_key_fields_optimize_op(join, key_fields, and_level,
                                       usable_tables, sargables, false);
   }
-<<<<<<< HEAD
   bool need_parentheses_in_default() { return false; }
-=======
   Item *build_clone(THD *thd, MEM_ROOT *mem_root) { return 0; }
->>>>>>> eb2c1474
 };
 
 
@@ -374,12 +371,9 @@
   { }
   longlong val_int();
   const char *func_name() const { return "st_relate"; }
-<<<<<<< HEAD
   bool need_parentheses_in_default() { return false; }
-=======
   Item *get_copy(THD *thd, MEM_ROOT *mem_root)
   { return get_item_copy<Item_func_spatial_relate>(thd, mem_root, this); }
->>>>>>> eb2c1474
 };
 
 
@@ -474,12 +468,9 @@
   longlong val_int();
   const char *func_name() const { return "st_isempty"; }
   void fix_length_and_dec() { maybe_null= 1; }
-<<<<<<< HEAD
   bool need_parentheses_in_default() { return false; }
-=======
   Item *get_copy(THD *thd, MEM_ROOT *mem_root)
   { return get_item_copy<Item_func_isempty>(thd, mem_root, this); }
->>>>>>> eb2c1474
 };
 
 class Item_func_issimple: public Item_int_func
@@ -692,15 +683,12 @@
     { null_value= false; }
     const char *func_name() const  { return "st_gis_debug"; }
     longlong val_int();
-<<<<<<< HEAD
     bool check_vcol_func_processor(void *arg)
     {
       return mark_unsupported_function(func_name(), "()", arg, VCOL_IMPOSSIBLE);
     }
-=======
     Item *get_copy(THD *thd, MEM_ROOT *mem_root)
     { return get_item_copy<Item_func_gis_debug>(thd, mem_root, this); }
->>>>>>> eb2c1474
 };
 #endif
 
