/* Copyright (c) 2002, 2016, Oracle and/or its affiliates.
   Copyright (c) 2010, 2016, MariaDB

   This program is free software; you can redistribute it and/or modify
   it under the terms of the GNU General Public License as published by
   the Free Software Foundation; version 2 of the License.

   This program is distributed in the hope that it will be useful,
   but WITHOUT ANY WARRANTY; without even the implied warranty of
   MERCHANTABILITY or FITNESS FOR A PARTICULAR PURPOSE.  See the
   GNU General Public License for more details.

   You should have received a copy of the GNU General Public License
   along with this program; if not, write to the Free Software
   Foundation, Inc., 51 Franklin St, Fifth Floor, Boston, MA 02110-1335  USA */

/**
  @file

  @brief
  subselect Item

  @todo
    - add function from mysql_select that use JOIN* as parameter to JOIN
    methods (sql_select.h/sql_select.cc)
*/

#ifdef USE_PRAGMA_IMPLEMENTATION
#pragma implementation				// gcc: Class implementation
#endif

#include <my_global.h>
#include "sql_priv.h"
/*
  It is necessary to include set_var.h instead of item.h because there
  are dependencies on include order for set_var.h and item.h. This
  will be resolved later.
*/
#include "sql_class.h"                          // set_var.h: THD
#include "set_var.h"
#include "sql_select.h"
#include "sql_parse.h"                          // check_stack_overrun
#include "sql_cte.h"
#include "sql_test.h"

double get_post_group_estimate(JOIN* join, double join_op_rows);

const char *exists_outer_expr_name= "<exists outer expr>";

int check_and_do_in_subquery_rewrites(JOIN *join);

Item_subselect::Item_subselect(THD *thd_arg):
  Item_result_field(thd_arg), Used_tables_and_const_cache(),
  value_assigned(0), own_engine(0), thd(0), old_engine(0),
  have_to_be_excluded(0),
  inside_first_fix_fields(0), done_first_fix_fields(FALSE), 
  expr_cache(0), forced_const(FALSE), substitution(0), engine(0), eliminated(FALSE),
  changed(0), is_correlated(FALSE), with_recursive_reference(0)
{
  DBUG_ENTER("Item_subselect::Item_subselect");
  DBUG_PRINT("enter", ("this: %p", this));
  sortbuffer.str= 0;

#ifndef DBUG_OFF
  exec_counter= 0;
#endif
  with_subselect= 1;
  reset();
  /*
    Item value is NULL if select_result_interceptor didn't change this value
    (i.e. some rows will be found returned)
  */
  null_value= TRUE;
  DBUG_VOID_RETURN;
}


void Item_subselect::init(st_select_lex *select_lex,
			  select_result_interceptor *result)
{
  /*
    Please see Item_singlerow_subselect::invalidate_and_restore_select_lex(),
    which depends on alterations to the parse tree implemented here.
  */

  DBUG_ENTER("Item_subselect::init");
  DBUG_PRINT("enter", ("select_lex: %p  this: %p",
                       select_lex, this));
  unit= select_lex->master_unit();

  if (unit->item)
  {
    engine= unit->item->engine;
    parsing_place= unit->item->parsing_place;
    if (unit->item->substype() == EXISTS_SUBS &&
        ((Item_exists_subselect *)unit->item)->exists_transformed)
    {
      /* it is permanent transformation of EXISTS to IN */
      unit->item= this;
      engine->change_result(this, result, FALSE);
    }
    else
    {
      /*
        Item can be changed in JOIN::prepare while engine in JOIN::optimize
        => we do not copy old_engine here
      */
      unit->thd->change_item_tree((Item**)&unit->item, this);
      engine->change_result(this, result, TRUE);
    }
  }
  else
  {
    SELECT_LEX *outer_select= unit->outer_select();
    /*
      do not take into account expression inside aggregate functions because
      they can access original table fields
    */
    parsing_place= (outer_select->in_sum_expr ? NO_MATTER
                                              : outer_select->parsing_place);
    if (unit->is_union())
      engine= new subselect_union_engine(unit, result, this);
    else
      engine= new subselect_single_select_engine(select_lex, result, this);
  }
  {
    SELECT_LEX *upper= unit->outer_select();
    if (upper->parsing_place == IN_HAVING)
      upper->subquery_in_having= 1;
    /* The subquery is an expression cache candidate */
    upper->expr_cache_may_be_used[upper->parsing_place]= TRUE;
  }
  DBUG_PRINT("info", ("engine: %p", engine));
  DBUG_VOID_RETURN;
}

st_select_lex *
Item_subselect::get_select_lex()
{
  return unit->first_select();
}

void Item_subselect::cleanup()
{
  DBUG_ENTER("Item_subselect::cleanup");
  Item_result_field::cleanup();
  if (old_engine)
  {
    if (engine)
      engine->cleanup();
    engine= old_engine;
    old_engine= 0;
  }
  if (engine)
    engine->cleanup();
  reset();
  filesort_buffer.free_sort_buffer();
  my_free(sortbuffer.str);
  sortbuffer= null_lex_str;

  value_assigned= 0;
  expr_cache= 0;
  forced_const= FALSE;
  DBUG_PRINT("info", ("exec_counter: %d", exec_counter));
#ifndef DBUG_OFF
  exec_counter= 0;
#endif
  DBUG_VOID_RETURN;
}


void Item_singlerow_subselect::cleanup()
{
  DBUG_ENTER("Item_singlerow_subselect::cleanup");
  value= 0; row= 0;
  Item_subselect::cleanup();
  DBUG_VOID_RETURN;
}


void Item_in_subselect::cleanup()
{
  DBUG_ENTER("Item_in_subselect::cleanup");
  if (left_expr_cache)
  {
    left_expr_cache->delete_elements();
    delete left_expr_cache;
    left_expr_cache= NULL;
  }
  /*
    TODO: This breaks the commented assert in add_strategy().
    in_strategy&= ~SUBS_STRATEGY_CHOSEN;
  */
  first_execution= TRUE;
  pushed_cond_guards= NULL;
  Item_subselect::cleanup();
  DBUG_VOID_RETURN;
}


void Item_allany_subselect::cleanup()
{
  /*
    The MAX/MIN transformation through injection is reverted through the
    change_item_tree() mechanism. Revert the select_lex object of the
    query to its initial state.
  */
  for (SELECT_LEX *sl= unit->first_select();
       sl; sl= sl->next_select())
    if (test_set_strategy(SUBS_MAXMIN_INJECTED))
      sl->with_sum_func= false;
  Item_in_subselect::cleanup();
}


Item_subselect::~Item_subselect()
{
  DBUG_ENTER("Item_subselect::~Item_subselect");
  DBUG_PRINT("enter", ("this: %p", this));
  if (own_engine)
    delete engine;
  else
    engine->cleanup();
  engine= NULL;
  DBUG_VOID_RETURN;
}

bool
Item_subselect::select_transformer(JOIN *join)
{
  DBUG_ENTER("Item_subselect::select_transformer");
  DBUG_ASSERT(thd == join->thd);
  DBUG_RETURN(false);
}


bool Item_subselect::fix_fields(THD *thd_param, Item **ref)
{
  char const *save_where= thd_param->where;
  uint8 uncacheable;
  bool res;

  thd= thd_param;

  DBUG_ASSERT(unit->thd == thd);

  status_var_increment(thd_param->status_var.feature_subquery);

  DBUG_ASSERT(fixed == 0);
  engine->set_thd((thd= thd_param));
  if (!done_first_fix_fields)
  {
    done_first_fix_fields= TRUE;
    inside_first_fix_fields= TRUE;
    upper_refs.empty();
    /*
      psergey-todo: remove _first_fix_fields calls, we need changes on every
      execution
    */
  }

  eliminated= FALSE;
  parent_select= thd_param->lex->current_select;

  if (check_stack_overrun(thd, STACK_MIN_SIZE, (uchar*)&res))
    return TRUE;
  
  
  if (!(res= engine->prepare(thd)))
  {
    // all transformation is done (used by prepared statements)
    changed= 1;
    inside_first_fix_fields= FALSE;

    /*
      Substitute the current item with an Item_in_optimizer that was
      created by Item_in_subselect::select_in_like_transformer and
      call fix_fields for the substituted item which in turn calls
      engine->prepare for the subquery predicate.
    */
    if (substitution)
    {
      /*
        If the top item of the WHERE/HAVING condition changed,
        set correct WHERE/HAVING for PS.
      */
      if (unit->outer_select()->where == (*ref))
        unit->outer_select()->where= substitution;
      else if (unit->outer_select()->having == (*ref))
        unit->outer_select()->having= substitution;

      (*ref)= substitution;
      substitution->name= name;
      substitution->name_length= name_length;
      if (have_to_be_excluded)
	engine->exclude();
      substitution= 0;
      thd->where= "checking transformed subquery";
      if (!(*ref)->fixed)
	res= (*ref)->fix_fields(thd, ref);
      goto end;

    }
    // Is it one field subselect?
    if (engine->cols() > max_columns)
    {
      my_error(ER_OPERAND_COLUMNS, MYF(0), 1);
      res= TRUE;
      goto end;
    }
    if (fix_length_and_dec())
    {
      res= TRUE;
      goto end;
    }
  }
  else
    goto end;
  
  if ((uncacheable= engine->uncacheable() & ~UNCACHEABLE_EXPLAIN) ||
      with_recursive_reference)
  {
    const_item_cache= 0;
    if (uncacheable & UNCACHEABLE_RAND)
      used_tables_cache|= RAND_TABLE_BIT;
  }
  fixed= 1;

end:
  done_first_fix_fields= FALSE;
  inside_first_fix_fields= FALSE;
  thd->where= save_where;
  return res;
}


bool Item_subselect::enumerate_field_refs_processor(void *arg)
{
  List_iterator<Ref_to_outside> it(upper_refs);
  Ref_to_outside *upper;
  
  while ((upper= it++))
  {
    if (upper->item &&
        upper->item->walk(&Item::enumerate_field_refs_processor, FALSE, arg))
      return TRUE;
  }
  return FALSE;
}

bool Item_subselect::mark_as_eliminated_processor(void *arg)
{
  eliminated= TRUE;
  return FALSE;
}


/**
  Remove a subselect item from its unit so that the unit no longer
  represents a subquery.

  @param arg  unused parameter

  @return
    FALSE to force the evaluation of the processor for the subsequent items.
*/

bool Item_subselect::eliminate_subselect_processor(void *arg)
{
  unit->item= NULL;
  unit->exclude_from_tree();
  eliminated= TRUE;
  return FALSE;
}


/**
  Adjust the master select of the subquery to be the fake_select which
  represents the whole UNION right above the subquery, instead of the
  last query of the UNION.

  @param arg  pointer to the fake select

  @return
    FALSE to force the evaluation of the processor for the subsequent items.
*/

bool Item_subselect::set_fake_select_as_master_processor(void *arg)
{
  SELECT_LEX *fake_select= (SELECT_LEX*) arg;
  /*
    Move the st_select_lex_unit of a subquery from a global ORDER BY clause to
    become a direct child of the fake_select of a UNION. In this way the
    ORDER BY that is applied to the temporary table that contains the result of
    the whole UNION, and all columns in the subquery are resolved against this
    table. The transformation is applied only for immediate child subqueries of
    a UNION query.
  */
  if (unit->outer_select()->master_unit()->fake_select_lex == fake_select)
  {
    /*
      Set the master of the subquery to be the fake select (i.e. the whole
      UNION), instead of the last query in the UNION.
    */
    fake_select->add_slave(unit);
    DBUG_ASSERT(unit->outer_select() == fake_select);
    /* Adjust the name resolution context hierarchy accordingly. */
    for (SELECT_LEX *sl= unit->first_select(); sl; sl= sl->next_select())
      sl->context.outer_context= &(fake_select->context);
    /*
      Undo Item_subselect::eliminate_subselect_processor because at that phase
      we don't know yet that the ORDER clause will be moved to the fake select.
    */
    unit->item= this;
    eliminated= FALSE;
  }
  return FALSE;
}


bool Item_subselect::mark_as_dependent(THD *thd, st_select_lex *select, 
                                       Item *item)
{
  if (inside_first_fix_fields)
  {
    is_correlated= TRUE;
    Ref_to_outside *upper;
    if (!(upper= new (thd->stmt_arena->mem_root) Ref_to_outside()))
      return TRUE;
    upper->select= select;
    upper->item= item;
    if (upper_refs.push_back(upper, thd->stmt_arena->mem_root))
      return TRUE;
  }
  return FALSE;
}


/*
  Adjust attributes after our parent select has been merged into grandparent

  DESCRIPTION
    Subquery is a composite object which may be correlated, that is, it may
    have
    1. references to tables of the parent select (i.e. one that has the clause
      with the subquery predicate)
    2. references to tables of the grandparent select
    3. references to tables of further ancestors.
    
    Before the pullout, this item indicates:
    - #1 with table bits in used_tables()
    - #2 and #3 with OUTER_REF_TABLE_BIT.

    After parent has been merged with grandparent:
    - references to parent and grandparent tables should be indicated with 
      table bits.
    - references to greatgrandparent and further ancestors - with
      OUTER_REF_TABLE_BIT.
*/

void Item_subselect::fix_after_pullout(st_select_lex *new_parent,
                                       Item **ref, bool merge)
{
  recalc_used_tables(new_parent, TRUE);
  parent_select= new_parent;
}


class Field_fixer: public Field_enumerator
{
public:
  table_map used_tables; /* Collect used_tables here */
  st_select_lex *new_parent; /* Select we're in */
  virtual void visit_field(Item_field *item)
  {
    //for (TABLE_LIST *tbl= new_parent->leaf_tables; tbl; tbl= tbl->next_local)
    //{
    //  if (tbl->table == field->table)
    //  {
        used_tables|= item->field->table->map;
    //    return;
    //  }
    //}
    //used_tables |= OUTER_REF_TABLE_BIT;
  }
};


/*
  Recalculate used_tables_cache 
*/

void Item_subselect::recalc_used_tables(st_select_lex *new_parent, 
                                        bool after_pullout)
{
  List_iterator_fast<Ref_to_outside> it(upper_refs);
  Ref_to_outside *upper;
  DBUG_ENTER("recalc_used_tables");
  
  used_tables_cache= 0;
  while ((upper= it++))
  {
    bool found= FALSE;
    /*
      Check if
        1. the upper reference refers to the new immediate parent select, or
        2. one of the further ancestors.

      We rely on the fact that the tree of selects is modified by some kind of
      'flattening', i.e. a process where child selects are merged into their
      parents.
      The merged selects are removed from the select tree but keep pointers to
      their parents.
    */
    for (st_select_lex *sel= upper->select; sel; sel= sel->outer_select())
    {
      /* 
        If we've reached the new parent select by walking upwards from
        reference's original select, this means that the reference is now 
        referring to the direct parent:
      */
      if (sel == new_parent)
      {
        found= TRUE;
        /* 
          upper->item may be NULL when we've referred to a grouping function,
          in which case we don't care about what it's table_map really is,
          because item->with_sum_func==1 will ensure correct placement of the
          item.
        */
        if (upper->item)
        {
          // Now, iterate over fields and collect used_tables() attribute:
          Field_fixer fixer;
          fixer.used_tables= 0;
          fixer.new_parent= new_parent;
          upper->item->walk(&Item::enumerate_field_refs_processor, 0, &fixer);
          used_tables_cache |= fixer.used_tables;
          upper->item->walk(&Item::update_table_bitmaps_processor, FALSE, NULL);
/*
          if (after_pullout)
            upper->item->fix_after_pullout(new_parent, &(upper->item));
          upper->item->update_used_tables();
*/          
        }
      }
    }
    if (!found)
      used_tables_cache|= OUTER_REF_TABLE_BIT;
  }
  /* 
    Don't update const_tables_cache yet as we don't yet know which of the
    parent's tables are constant. Parent will call update_used_tables() after
    he has done const table detection, and that will be our chance to update
    const_tables_cache.
  */
  DBUG_PRINT("exit", ("used_tables_cache: %llx", used_tables_cache));
  DBUG_VOID_RETURN;
}


/**
  Determine if a subquery is expensive to execute during query optimization.

  @details The cost of execution of a subquery is estimated based on an
  estimate of the number of rows the subquery will access during execution.
  This measure is used instead of JOIN::read_time, because it is considered
  to be much more reliable than the cost estimate.

  @return true if the subquery is expensive
  @return false otherwise
*/
bool Item_subselect::is_expensive()
{
  double examined_rows= 0;
  bool all_are_simple= true;

  /* check extremely simple select */
  if (!unit->first_select()->next_select()) // no union
  {
    /*
      such single selects works even without optimization because
      can not makes loops
    */
    SELECT_LEX *sl= unit->first_select();
    JOIN *join = sl->join;
    if (join && !join->tables_list && !sl->first_inner_unit())
      return false;
  }


  for (SELECT_LEX *sl= unit->first_select(); sl; sl= sl->next_select())
  {
    JOIN *cur_join= sl->join;

    /* not optimized subquery */
    if (!cur_join)
      return true;

    /*
      If the subquery is not optimised or in the process of optimization
      it supposed to be expensive
    */
    if (cur_join->optimization_state != JOIN::OPTIMIZATION_DONE)
      return true;

    if (!cur_join->tables_list && !sl->first_inner_unit())
      continue;

    /*
      Subqueries whose result is known after optimization are not expensive.
      Such subqueries have all tables optimized away, thus have no join plan.
    */
    if ((cur_join->zero_result_cause || !cur_join->tables_list))
      continue;

    /*
      This is not simple SELECT in union so we can not go by simple condition
    */
    all_are_simple= false;

    /*
      If a subquery is not optimized we cannot estimate its cost. A subquery is
      considered optimized if it has a join plan.
    */
    if (!cur_join->join_tab)
      return true;

    if (sl->first_inner_unit())
    {
      /*
        Subqueries that contain subqueries are considered expensive.
        @todo: accumulate the cost of subqueries.
      */
      return true;
    }

    examined_rows+= cur_join->get_examined_rows();
  }

  // here we are sure that subquery is optimized so thd is set
  return !all_are_simple &&
    (examined_rows > thd->variables.expensive_subquery_limit);
}


bool Item_subselect::walk(Item_processor processor, bool walk_subquery,
                          void *argument)
{
  if (!(unit->uncacheable & ~UNCACHEABLE_DEPENDENT) && engine->is_executed() &&
      !unit->describe)
  {
    /*
      The subquery has already been executed (for real, it wasn't EXPLAIN's
      fake execution) so it should not matter what it has inside.
      
      The actual reason for not walking inside is that parts of the subquery
      (e.g. JTBM join nests and their IN-equality conditions may have been 
       invalidated by irreversible cleanups (those happen after an uncorrelated 
       subquery has been executed).
    */
    return (this->*processor)(argument);
  }

  if (walk_subquery)
  {
    for (SELECT_LEX *lex= unit->first_select(); lex; lex= lex->next_select())
    {
      List_iterator<Item> li(lex->item_list);
      Item *item;
      ORDER *order;

      if (lex->where && (lex->where)->walk(processor, walk_subquery, argument))
        return 1;
      if (lex->having && (lex->having)->walk(processor, walk_subquery,
                                             argument))
        return 1;
      /* TODO: why does this walk WHERE/HAVING but not ON expressions of outer joins? */

      while ((item=li++))
      {
        if (item->walk(processor, walk_subquery, argument))
          return 1;
      }
      for (order= lex->order_list.first ; order; order= order->next)
      {
        if ((*order->item)->walk(processor, walk_subquery, argument))
          return 1;
      }
      for (order= lex->group_list.first ; order; order= order->next)
      {
        if ((*order->item)->walk(processor, walk_subquery, argument))
          return 1;
      }
    }
  }
  return (this->*processor)(argument);
}


bool Item_subselect::exec()
{
  subselect_engine *org_engine= engine;

  DBUG_ENTER("Item_subselect::exec");
  DBUG_ASSERT(fixed);

  /*
    Do not execute subselect in case of a fatal error
    or if the query has been killed.
  */
  if (thd->is_error() || thd->killed)
    DBUG_RETURN(true);

  DBUG_ASSERT(!thd->lex->context_analysis_only);
  /*
    Simulate a failure in sub-query execution. Used to test e.g.
    out of memory or query being killed conditions.
  */
  DBUG_EXECUTE_IF("subselect_exec_fail", DBUG_RETURN(true););

  bool res= engine->exec();

#ifndef DBUG_OFF
  ++exec_counter;
#endif
  if (engine != org_engine)
  {
    /*
      If the subquery engine changed during execution due to lazy subquery
      optimization, or because the original engine found a more efficient other
      engine, re-execute the subquery with the new engine.
    */
    DBUG_RETURN(exec());
  }
  DBUG_RETURN(res);
}


void Item_subselect::get_cache_parameters(List<Item> &parameters)
{
  Collect_deps_prm prm= {&parameters,      // parameters
    unit->first_select()->nest_level_base, // nest_level_base
    0,                                     // count
    unit->first_select()->nest_level,      // nest_level
    TRUE                                   // collect
  };
  walk(&Item::collect_outer_ref_processor, TRUE, &prm);
}

int Item_in_subselect::optimize(double *out_rows, double *cost)
{
  int res;
  DBUG_ENTER("Item_in_subselect::optimize");
  DBUG_ASSERT(fixed);
  SELECT_LEX *save_select= thd->lex->current_select;
  JOIN *join= unit->first_select()->join;

  thd->lex->current_select= join->select_lex;
  if ((res= join->optimize()))
    DBUG_RETURN(res);

  /* Calculate #rows and cost of join execution */
  join->get_partial_cost_and_fanout(join->table_count - join->const_tables, 
                                    table_map(-1),
                                    cost, out_rows);

  /*
    Adjust join output cardinality. There can be these cases:
    - Have no GROUP BY and no aggregate funcs: we won't get into this 
      function because such join will be processed as a merged semi-join 
      (TODO: does it really mean we don't need to handle such cases here at 
       all? put ASSERT)
    - Have no GROUP BY but have aggregate funcs: output is 1 record.
    - Have GROUP BY and have (or not) aggregate funcs:  need to adjust output 
      cardinality.
  */
  thd->lex->current_select= save_select;
  if (!join->group_list && !join->group_optimized_away &&
      join->tmp_table_param.sum_func_count)
  {
    DBUG_PRINT("info",("Materialized join will have only 1 row (it has "
                       "aggregates but no GROUP BY"));
    *out_rows= 1;
  }
  
  /* Now with grouping */
  if (join->group_list_for_estimates)
  {
    DBUG_PRINT("info",("Materialized join has grouping, trying to estimate it"));
    double output_rows= get_post_group_estimate(join, *out_rows);
    DBUG_PRINT("info",("Got value of %g", output_rows));
    *out_rows= output_rows;
  }

  DBUG_RETURN(res);

}


/**
  Check if an expression cache is needed for this subquery

  @param thd             Thread handle

  @details
  The function checks whether a cache is needed for a subquery and whether
  the result of the subquery can be put in cache.

  @retval TRUE  cache is needed
  @retval FALSE otherwise
*/

bool Item_subselect::expr_cache_is_needed(THD *thd)
{
  return ((engine->uncacheable() & UNCACHEABLE_DEPENDENT) &&
          engine->cols() == 1 &&
          optimizer_flag(thd, OPTIMIZER_SWITCH_SUBQUERY_CACHE) &&
          !(engine->uncacheable() & (UNCACHEABLE_RAND |
                                     UNCACHEABLE_SIDEEFFECT)) &&
          !with_recursive_reference);
}


/**
  Check if the left IN argument contains NULL values.

  @retval TRUE  there are NULLs
  @retval FALSE otherwise
*/

inline bool Item_in_subselect::left_expr_has_null()
{
  return (*(optimizer->get_cache()))->null_value;
}


/**
  Check if an expression cache is needed for this subquery

  @param thd             Thread handle

  @details
  The function checks whether a cache is needed for a subquery and whether
  the result of the subquery can be put in cache.

  @note
  This method allows many columns in the subquery because it is supported by
  Item_in_optimizer and result of the IN subquery will be scalar in this
  case.

  @retval TRUE  cache is needed
  @retval FALSE otherwise
*/

bool Item_in_subselect::expr_cache_is_needed(THD *thd)
{
  return (optimizer_flag(thd, OPTIMIZER_SWITCH_SUBQUERY_CACHE) &&
          !(engine->uncacheable() & (UNCACHEABLE_RAND |
                                     UNCACHEABLE_SIDEEFFECT)) &&
          !with_recursive_reference);
}


/*
  Compute the IN predicate if the left operand's cache changed.
*/

bool Item_in_subselect::exec()
{
  DBUG_ENTER("Item_in_subselect::exec");
  DBUG_ASSERT(fixed);
  /*
    Initialize the cache of the left predicate operand. This has to be done as
    late as now, because Cached_item directly contains a resolved field (not
    an item, and in some cases (when temp tables are created), these fields
    end up pointing to the wrong field. One solution is to change Cached_item
    to not resolve its field upon creation, but to resolve it dynamically
    from a given Item_ref object.
    TODO: the cache should be applied conditionally based on:
    - rules - e.g. only if the left operand is known to be ordered, and/or
    - on a cost-based basis, that takes into account the cost of a cache
      lookup, the cache hit rate, and the savings per cache hit.
  */
  if (!left_expr_cache && (test_strategy(SUBS_MATERIALIZATION)))
    init_left_expr_cache();

  /*
    If the new left operand is already in the cache, reuse the old result.
    Use the cached result only if this is not the first execution of IN
    because the cache is not valid for the first execution.
  */
  if (!first_execution && left_expr_cache &&
      test_if_item_cache_changed(*left_expr_cache) < 0)
    DBUG_RETURN(FALSE);

  /*
    The exec() method below updates item::value, and item::null_value, thus if
    we don't call it, the next call to item::val_int() will return whatever
    result was computed by its previous call.
  */
  DBUG_RETURN(Item_subselect::exec());
}


Item::Type Item_subselect::type() const
{
  return SUBSELECT_ITEM;
}


bool Item_subselect::fix_length_and_dec()
{
  if (engine->fix_length_and_dec(0))
    return TRUE;
  return FALSE;
}


table_map Item_subselect::used_tables() const
{
  return (table_map) ((engine->uncacheable() & ~UNCACHEABLE_EXPLAIN)? 
                      used_tables_cache : 0L);
}


bool Item_subselect::const_item() const
{
  DBUG_ASSERT(thd);
  return (thd->lex->context_analysis_only || with_recursive_reference ?
          FALSE :
          forced_const || const_item_cache);
}

Item *Item_subselect::get_tmp_table_item(THD *thd_arg)
{
  if (!with_sum_func && !const_item())
    return new (thd->mem_root) Item_temptable_field(thd_arg, result_field);
  return copy_or_same(thd_arg);
}

void Item_subselect::update_used_tables()
{
  if (!forced_const)
  {
    recalc_used_tables(parent_select, FALSE);
    if (!(engine->uncacheable() & ~UNCACHEABLE_EXPLAIN))
    {
      // did all used tables become static?
      if (!(used_tables_cache & ~engine->upper_select_const_tables()) &&
          ! with_recursive_reference)
        const_item_cache= 1;
    }
  }
}


void Item_subselect::print(String *str, enum_query_type query_type)
{
  if (query_type & QT_ITEM_SUBSELECT_ID_ONLY)
  {
    str->append("(subquery#");
    if (unit && unit->first_select())
    {
      char buf[64];
      ll2str(unit->first_select()->select_number, buf, 10, 0); 
      str->append(buf);
    }
    else
      str->append("NULL"); // TODO: what exactly does this mean?

    str->append(")");
    return;
  }
  if (engine)
  {
    str->append('(');
    engine->print(str, query_type);
    str->append(')');
  }
  else
    str->append("(...)");
}


Item_singlerow_subselect::Item_singlerow_subselect(THD *thd, st_select_lex *select_lex):
  Item_subselect(thd), value(0)
{
  DBUG_ENTER("Item_singlerow_subselect::Item_singlerow_subselect");
  init(select_lex, new (thd->mem_root) select_singlerow_subselect(thd, this));
  maybe_null= 1;
  max_columns= UINT_MAX;
  DBUG_VOID_RETURN;
}

st_select_lex *
Item_singlerow_subselect::invalidate_and_restore_select_lex()
{
  DBUG_ENTER("Item_singlerow_subselect::invalidate_and_restore_select_lex");
  st_select_lex *result= get_select_lex();

  DBUG_ASSERT(result);

  /*
    This code restore the parse tree in it's state before the execution of
    Item_singlerow_subselect::Item_singlerow_subselect(),
    and in particular decouples this object from the SELECT_LEX,
    so that the SELECT_LEX can be used with a different flavor
    or Item_subselect instead, as part of query rewriting.
  */
  unit->item= NULL;

  DBUG_RETURN(result);
}

Item_maxmin_subselect::Item_maxmin_subselect(THD *thd,
                                             Item_subselect *parent,
					     st_select_lex *select_lex,
					     bool max_arg):
  Item_singlerow_subselect(thd), was_values(TRUE)
{
  DBUG_ENTER("Item_maxmin_subselect::Item_maxmin_subselect");
  max= max_arg;
  init(select_lex,
       new (thd->mem_root) select_max_min_finder_subselect(thd,
             this, max_arg, parent->substype() == Item_subselect::ALL_SUBS));
  max_columns= 1;
  maybe_null= 1;
  max_columns= 1;

  /*
    Following information was collected during performing fix_fields()
    of Items belonged to subquery, which will be not repeated
  */
  used_tables_cache= parent->get_used_tables_cache();
  const_item_cache= parent->const_item();

  DBUG_VOID_RETURN;
}

void Item_maxmin_subselect::cleanup()
{
  DBUG_ENTER("Item_maxmin_subselect::cleanup");
  Item_singlerow_subselect::cleanup();

  /*
    By default it is TRUE to avoid TRUE reporting by
    Item_func_not_all/Item_func_nop_all if this item was never called.

    Engine exec() set it to FALSE by reset_value_registration() call.
    select_max_min_finder_subselect::send_data() set it back to TRUE if some
    value will be found.
  */
  was_values= TRUE;
  DBUG_VOID_RETURN;
}


void Item_maxmin_subselect::print(String *str, enum_query_type query_type)
{
  str->append(max?"<max>":"<min>", 5);
  Item_singlerow_subselect::print(str, query_type);
}


void Item_maxmin_subselect::no_rows_in_result()
{
  /*
    Subquery predicates outside of the SELECT list must be evaluated in order
    to possibly filter the special result row generated for implicit grouping
    if the subquery is in the HAVING clause.
    If the predicate is constant, we need its actual value in the only result
    row for queries with implicit grouping.
  */
  if (parsing_place != SELECT_LIST || const_item())
    return;
  value= Item_cache::get_cache(thd, new (thd->mem_root) Item_null(thd));
  null_value= 0;
  was_values= 0;
  make_const();
}


void Item_singlerow_subselect::no_rows_in_result()
{
  /*
    Subquery predicates outside of the SELECT list must be evaluated in order
    to possibly filter the special result row generated for implicit grouping
    if the subquery is in the HAVING clause.
    If the predicate is constant, we need its actual value in the only result
    row for queries with implicit grouping.
  */
  if (parsing_place != SELECT_LIST || const_item())
    return;
  value= Item_cache::get_cache(thd, new (thd->mem_root) Item_null(thd));
  reset();
  make_const();
}


void Item_singlerow_subselect::reset()
{
  Item_subselect::reset();
  if (value)
  {
    for(uint i= 0; i < engine->cols(); i++)
      row[i]->set_null();
  }
}


/**
  @todo
  - We cant change name of Item_field or Item_ref, because it will
  prevent it's correct resolving, but we should save name of
  removed item => we do not make optimization if top item of
  list is field or reference.
  - switch off this optimization for prepare statement,
  because we do not rollback this changes.
  Make rollback for it, or special name resolving mode in 5.0.

  @param join  Join object of the subquery (i.e. 'child' join).

  @retval false  The subquery was transformed
*/
bool
Item_singlerow_subselect::select_transformer(JOIN *join)
{
  DBUG_ENTER("Item_singlerow_subselect::select_transformer");
  if (changed)
    DBUG_RETURN(false);
  DBUG_ASSERT(join->thd == thd);

  SELECT_LEX *select_lex= join->select_lex;
  Query_arena *arena= thd->stmt_arena;

  if (!select_lex->master_unit()->is_union() &&
      !select_lex->table_list.elements &&
      select_lex->item_list.elements == 1 &&
      !select_lex->item_list.head()->with_sum_func &&
      /*
	We cant change name of Item_field or Item_ref, because it will
	prevent it's correct resolving, but we should save name of
	removed item => we do not make optimization if top item of
	list is field or reference.
	TODO: solve above problem
      */
      !(select_lex->item_list.head()->type() == FIELD_ITEM ||
	select_lex->item_list.head()->type() == REF_ITEM) &&
      !join->conds && !join->having &&
      /*
        switch off this optimization for prepare statement,
        because we do not rollback this changes
        TODO: make rollback for it, or special name resolving mode in 5.0.
      */
      !arena->is_stmt_prepare_or_first_sp_execute()
      )
  {
    have_to_be_excluded= 1;
    if (thd->lex->describe)
    {
      char warn_buff[MYSQL_ERRMSG_SIZE];
      sprintf(warn_buff, ER_THD(thd, ER_SELECT_REDUCED),
              select_lex->select_number);
      push_warning(thd, Sql_condition::WARN_LEVEL_NOTE,
		   ER_SELECT_REDUCED, warn_buff);
    }
    substitution= select_lex->item_list.head();
    /*
      as far as we moved content to upper level we have to fix dependences & Co
    */
    substitution->fix_after_pullout(select_lex->outer_select(),
                                    &substitution, TRUE);
  }
  DBUG_RETURN(false);
}


void Item_singlerow_subselect::store(uint i, Item *item)
{
  row[i]->store(item);
  row[i]->cache_value();
}

enum Item_result Item_singlerow_subselect::result_type() const
{
  return engine->type();
}

enum Item_result Item_singlerow_subselect::cmp_type() const
{
  return engine->cmptype();
}

/* 
 Don't rely on the result type to calculate field type. 
 Ask the engine instead.
*/
enum_field_types Item_singlerow_subselect::field_type() const
{
  return engine->field_type();
}

bool Item_singlerow_subselect::fix_length_and_dec()
{
  if ((max_columns= engine->cols()) == 1)
  {
    if (engine->fix_length_and_dec(row= &value))
      return TRUE;
  }
  else
  {
    if (!(row= (Item_cache**) current_thd->alloc(sizeof(Item_cache*) *
                                                 max_columns)) ||
        engine->fix_length_and_dec(row))
      return TRUE;
    value= *row;
  }
  unsigned_flag= value->unsigned_flag;
  /*
    If there are not tables in subquery then ability to have NULL value
    depends on SELECT list (if single row subquery have tables then it
    always can be NULL if there are not records fetched).
  */
  if (engine->no_tables())
    maybe_null= engine->may_be_null();
  else
  {
    for (uint i= 0; i < max_columns; i++)
      row[i]->maybe_null= TRUE;
  }
  return FALSE;
}


/**
  Add an expression cache for this subquery if it is needed

  @param thd_arg         Thread handle

  @details
  The function checks whether an expression cache is needed for this item
  and if if so wraps the item into an item of the class
  Item_cache_wrapper with an appropriate expression cache set up there.

  @note
  used from Item::transform()

  @return
  new wrapper item if an expression cache is needed,
  this item - otherwise
*/

Item* Item_singlerow_subselect::expr_cache_insert_transformer(THD *tmp_thd,
                                                              uchar *unused)
{
  DBUG_ENTER("Item_singlerow_subselect::expr_cache_insert_transformer");

  DBUG_ASSERT(thd == tmp_thd);

  if (expr_cache)
    DBUG_RETURN(expr_cache);

  if (expr_cache_is_needed(tmp_thd) &&
      (expr_cache= set_expr_cache(tmp_thd)))
  {
    init_expr_cache_tracker(tmp_thd);
    DBUG_RETURN(expr_cache);
  }
  DBUG_RETURN(this);
}


uint Item_singlerow_subselect::cols()
{
  return engine->cols();
}

bool Item_singlerow_subselect::check_cols(uint c)
{
  if (c != engine->cols())
  {
    my_error(ER_OPERAND_COLUMNS, MYF(0), c);
    return 1;
  }
  return 0;
}

bool Item_singlerow_subselect::null_inside()
{
  for (uint i= 0; i < max_columns ; i++)
  {
    if (row[i]->null_value)
      return 1;
  }
  return 0;
}

void Item_singlerow_subselect::bring_value()
{
  if (!exec() && assigned())
    null_value= 0;
  else
    reset();
}

double Item_singlerow_subselect::val_real()
{
  DBUG_ASSERT(fixed == 1);
  if (forced_const)
    return value->val_real();
  if (!exec() && !value->null_value)
  {
    null_value= FALSE;
    return value->val_real();
  }
  else
  {
    reset();
    return 0;
  }
}

longlong Item_singlerow_subselect::val_int()
{
  DBUG_ASSERT(fixed == 1);
  if (forced_const)
    return value->val_int();
  if (!exec() && !value->null_value)
  {
    null_value= FALSE;
    return value->val_int();
  }
  else
  {
    reset();
    return 0;
  }
}

String *Item_singlerow_subselect::val_str(String *str)
{
  DBUG_ASSERT(fixed == 1);
  if (forced_const)
    return value->val_str(str);
  if (!exec() && !value->null_value)
  {
    null_value= FALSE;
    return value->val_str(str);
  }
  else
  {
    reset();
    return 0;
  }
}


my_decimal *Item_singlerow_subselect::val_decimal(my_decimal *decimal_value)
{
  DBUG_ASSERT(fixed == 1);
  if (forced_const)
    return value->val_decimal(decimal_value);
  if (!exec() && !value->null_value)
  {
    null_value= FALSE;
    return value->val_decimal(decimal_value);
  }
  else
  {
    reset();
    return 0;
  }
}


bool Item_singlerow_subselect::val_bool()
{
  DBUG_ASSERT(fixed == 1);
  if (forced_const)
    return value->val_bool();
  if (!exec() && !value->null_value)
  {
    null_value= FALSE;
    return value->val_bool();
  }
  else
  {
    reset();
    return 0;
  }
}


bool Item_singlerow_subselect::get_date(MYSQL_TIME *ltime,ulonglong fuzzydate)
{
  DBUG_ASSERT(fixed == 1);
  if (forced_const)
    return value->get_date(ltime, fuzzydate);
  if (!exec() && !value->null_value)
  {
    null_value= FALSE;
    return value->get_date(ltime, fuzzydate);
  }
  else
  {
    reset();
    return 1;
  }
}


Item_exists_subselect::Item_exists_subselect(THD *thd,
                                             st_select_lex *select_lex):
  Item_subselect(thd), upper_not(NULL), abort_on_null(0),
  emb_on_expr_nest(NULL), optimizer(0), exists_transformed(0)
{
  DBUG_ENTER("Item_exists_subselect::Item_exists_subselect");
  init(select_lex, new (thd->mem_root) select_exists_subselect(thd, this));
  max_columns= UINT_MAX;
  null_value= FALSE; //can't be NULL
  maybe_null= 0; //can't be NULL
  value= 0;
  DBUG_VOID_RETURN;
}


void Item_exists_subselect::print(String *str, enum_query_type query_type)
{
  str->append(STRING_WITH_LEN("exists"));
  Item_subselect::print(str, query_type);
}


bool Item_in_subselect::test_limit(st_select_lex_unit *unit_arg)
{
  if (unit_arg->fake_select_lex &&
      unit_arg->fake_select_lex->test_limit())
    return(1);

  SELECT_LEX *sl= unit_arg->first_select();
  for (; sl; sl= sl->next_select())
  {
    if (sl->test_limit())
      return(1);
  }
  return(0);
}

Item_in_subselect::Item_in_subselect(THD *thd, Item * left_exp,
				     st_select_lex *select_lex):
  Item_exists_subselect(thd), left_expr_cache(0), first_execution(TRUE),
  in_strategy(SUBS_NOT_TRANSFORMED),
  pushed_cond_guards(NULL), do_not_convert_to_sj(FALSE), is_jtbm_merged(FALSE),
  is_jtbm_const_tab(FALSE), is_flattenable_semijoin(FALSE),
  is_registered_semijoin(FALSE),
  upper_item(0)
{
  DBUG_ENTER("Item_in_subselect::Item_in_subselect");
  DBUG_PRINT("info", ("in_strategy: %u", (uint)in_strategy));
  left_expr_orig= left_expr= left_exp;
  /* prepare to possible disassembling the item in convert_subq_to_sj() */
  if (left_exp->type() == Item::ROW_ITEM)
    left_expr_orig= new (thd->mem_root)
      Item_row(thd, static_cast<Item_row*>(left_exp));
  func= &eq_creator;
  init(select_lex, new (thd->mem_root) select_exists_subselect(thd, this));
  max_columns= UINT_MAX;
  maybe_null= 1;
  reset();
  //if test_limit will fail then error will be reported to client
  test_limit(select_lex->master_unit());
  DBUG_VOID_RETURN;
}

int Item_in_subselect::get_identifier()
{
  return engine->get_identifier();
}

Item_allany_subselect::Item_allany_subselect(THD *thd, Item * left_exp,
                                             chooser_compare_func_creator fc,
					     st_select_lex *select_lex,
					     bool all_arg):
  Item_in_subselect(thd), func_creator(fc), all(all_arg)
{
  DBUG_ENTER("Item_allany_subselect::Item_allany_subselect");
  left_expr_orig= left_expr= left_exp;
  /* prepare to possible disassembling the item in convert_subq_to_sj() */
  if (left_exp->type() == Item::ROW_ITEM)
    left_expr_orig= new (thd->mem_root)
      Item_row(thd, static_cast<Item_row*>(left_exp));
  func= func_creator(all_arg);
  init(select_lex, new (thd->mem_root) select_exists_subselect(thd, this));
  max_columns= 1;
  abort_on_null= 0;
  reset();
  //if test_limit will fail then error will be reported to client
  test_limit(select_lex->master_unit());
  DBUG_VOID_RETURN;
}


/**
  Initialize length and decimals for EXISTS  and inherited (IN/ALL/ANY)
  subqueries
*/

void Item_exists_subselect::init_length_and_dec()
{
  decimals= 0;
  max_length= 1;
  max_columns= engine->cols();
}


bool Item_exists_subselect::fix_length_and_dec()
{
  DBUG_ENTER("Item_exists_subselect::fix_length_and_dec");
  init_length_and_dec();
<<<<<<< HEAD
  /*
    We need only 1 row to determine existence (i.e. any EXISTS that is not
    an IN always requires LIMIT 1)
  */
  Item *item= new (thd->mem_root) Item_int(thd, (int32) 1);
  if (!item)
    DBUG_RETURN(TRUE);
  thd->change_item_tree(&unit->global_parameters()->select_limit,
                        item);
  DBUG_PRINT("info", ("Set limit to 1"));
  DBUG_RETURN(FALSE);
=======
  // If limit is not set or it is constant more than 1
  if (!unit->global_parameters()->select_limit ||
      (unit->global_parameters()->select_limit->basic_const_item() &&
       unit->global_parameters()->select_limit->val_int() > 1))
  {
    /*
      We need only 1 row to determine existence (i.e. any EXISTS that is not
      an IN always requires LIMIT 1)
    */
    thd->change_item_tree(&unit->global_parameters()->select_limit,
                          new (thd->mem_root) Item_int(thd, (int32) 1));
    unit->global_parameters()->explicit_limit= 1; // we set the limit
    DBUG_PRINT("info", ("Set limit to 1"));
  }
  DBUG_VOID_RETURN;
>>>>>>> 584d2132
}


bool Item_in_subselect::fix_length_and_dec()
{
  DBUG_ENTER("Item_in_subselect::fix_length_and_dec");
  init_length_and_dec();
  /*
    Unlike Item_exists_subselect, LIMIT 1 is set later for
    Item_in_subselect, depending on the chosen strategy.
  */
  DBUG_RETURN(FALSE);
}


/**
  Add an expression cache for this subquery if it is needed

  @param thd_arg         Thread handle

  @details
  The function checks whether an expression cache is needed for this item
  and if if so wraps the item into an item of the class
  Item_cache_wrapper with an appropriate expression cache set up there.

  @note
  used from Item::transform()

  @return
  new wrapper item if an expression cache is needed,
  this item - otherwise
*/

Item* Item_exists_subselect::expr_cache_insert_transformer(THD *tmp_thd,
                                                           uchar *unused)
{
  DBUG_ENTER("Item_exists_subselect::expr_cache_insert_transformer");
  DBUG_ASSERT(thd == tmp_thd);

  if (expr_cache)
    DBUG_RETURN(expr_cache);

  if (substype() == EXISTS_SUBS && expr_cache_is_needed(tmp_thd) &&
      (expr_cache= set_expr_cache(tmp_thd)))
  {
    init_expr_cache_tracker(tmp_thd);
    DBUG_RETURN(expr_cache);
  }
  DBUG_RETURN(this);
}


void Item_exists_subselect::no_rows_in_result()
{
  /*
    Subquery predicates outside of the SELECT list must be evaluated in order
    to possibly filter the special result row generated for implicit grouping
    if the subquery is in the HAVING clause.
    If the predicate is constant, we need its actual value in the only result
    row for queries with implicit grouping.
  */
  if (parsing_place != SELECT_LIST || const_item())
    return;
  value= 0;
  null_value= 0;
  make_const();
}

double Item_exists_subselect::val_real()
{
  DBUG_ASSERT(fixed == 1);
  if (!forced_const && exec())
  {
    reset();
    return 0;
  }
  return (double) value;
}

longlong Item_exists_subselect::val_int()
{
  DBUG_ASSERT(fixed == 1);
  if (!forced_const && exec())
  {
    reset();
    return 0;
  }
  return value;
}


/**
  Return the result of EXISTS as a string value

  Converts the true/false result into a string value.
  Note that currently this cannot be NULL, so if the query exection fails
  it will return 0.

  @param decimal_value[out]    buffer to hold the resulting string value
  @retval                      Pointer to the converted string.
                               Can't be a NULL pointer, as currently
                               EXISTS cannot return NULL.
*/

String *Item_exists_subselect::val_str(String *str)
{
  DBUG_ASSERT(fixed == 1);
  if (!forced_const && exec())
    reset();
  str->set((ulonglong)value,&my_charset_bin);
  return str;
}


/**
  Return the result of EXISTS as a decimal value

  Converts the true/false result into a decimal value.
  Note that currently this cannot be NULL, so if the query exection fails
  it will return 0.

  @param decimal_value[out]    Buffer to hold the resulting decimal value
  @retval                      Pointer to the converted decimal.
                               Can't be a NULL pointer, as currently
                               EXISTS cannot return NULL.
*/

my_decimal *Item_exists_subselect::val_decimal(my_decimal *decimal_value)
{
  DBUG_ASSERT(fixed == 1);
  if (!forced_const && exec())
    reset();
  int2my_decimal(E_DEC_FATAL_ERROR, value, 0, decimal_value);
  return decimal_value;
}


bool Item_exists_subselect::val_bool()
{
  DBUG_ASSERT(fixed == 1);
  if (!forced_const && exec())
  {
    reset();
    return 0;
  }
  return value != 0;
}


double Item_in_subselect::val_real()
{
  /*
    As far as Item_in_subselect called only from Item_in_optimizer this
    method should not be used
  */
  DBUG_ASSERT(0);
  DBUG_ASSERT(fixed == 1);
  if (forced_const)
    return value;
  DBUG_ASSERT((engine->uncacheable() & ~UNCACHEABLE_EXPLAIN) ||
              ! engine->is_executed());
  null_value= was_null= FALSE;
  if (exec())
  {
    reset();
    return 0;
  }
  if (was_null && !value)
    null_value= TRUE;
  return (double) value;
}


longlong Item_in_subselect::val_int()
{
  /*
    As far as Item_in_subselect called only from Item_in_optimizer this
    method should not be used
  */
  DBUG_ASSERT(0);
  DBUG_ASSERT(fixed == 1);
  if (forced_const)
    return value;
  DBUG_ASSERT((engine->uncacheable() & ~UNCACHEABLE_EXPLAIN) ||
              ! engine->is_executed());
  null_value= was_null= FALSE;
  if (exec())
  {
    reset();
    return 0;
  }
  if (was_null && !value)
    null_value= TRUE;
  return value;
}


String *Item_in_subselect::val_str(String *str)
{
  /*
    As far as Item_in_subselect called only from Item_in_optimizer this
    method should not be used
  */
  DBUG_ASSERT(0);
  DBUG_ASSERT(fixed == 1);
  if (forced_const)
    goto value_is_ready;
  DBUG_ASSERT((engine->uncacheable() & ~UNCACHEABLE_EXPLAIN) ||
              ! engine->is_executed());
  null_value= was_null= FALSE;
  if (exec())
  {
    reset();
    return 0;
  }
  if (was_null && !value)
  {
    null_value= TRUE;
    return 0;
  }
value_is_ready:
  str->set((ulonglong)value, &my_charset_bin);
  return str;
}


bool Item_in_subselect::val_bool()
{
  DBUG_ASSERT(fixed == 1);
  if (forced_const)
    return value;
  DBUG_ASSERT((engine->uncacheable() & ~UNCACHEABLE_EXPLAIN) ||
              ! engine->is_executed() || with_recursive_reference);
  null_value= was_null= FALSE;
  if (exec())
  {
    reset();
    return 0;
  }
  if (was_null && !value)
    null_value= TRUE;
  return value;
}

my_decimal *Item_in_subselect::val_decimal(my_decimal *decimal_value)
{
  /*
    As far as Item_in_subselect called only from Item_in_optimizer this
    method should not be used
  */
  DBUG_ASSERT(0);
  if (forced_const)
    goto value_is_ready;
  DBUG_ASSERT((engine->uncacheable() & ~UNCACHEABLE_EXPLAIN) ||
              ! engine->is_executed());
  null_value= was_null= FALSE;
  DBUG_ASSERT(fixed == 1);
  if (exec())
  {
    reset();
    return 0;
  }
  if (was_null && !value)
    null_value= TRUE;
value_is_ready:
  int2my_decimal(E_DEC_FATAL_ERROR, value, 0, decimal_value);
  return decimal_value;
}


/**
  Prepare a single-column IN/ALL/ANY subselect for rewriting.

  @param join  Join object of the subquery (i.e. 'child' join).

  @details

  Prepare a single-column subquery to be rewritten. Given the subquery.

  If the subquery has no tables it will be turned to an expression between
  left part and SELECT list.

  In other cases the subquery will be wrapped with  Item_in_optimizer which
  allow later to turn it to EXISTS or MAX/MIN.

  @retval false  The subquery was transformed
  @retval true   Error
*/

bool
Item_in_subselect::single_value_transformer(JOIN *join)
{
  SELECT_LEX *select_lex= join->select_lex;
  DBUG_ENTER("Item_in_subselect::single_value_transformer");
  DBUG_ASSERT(thd == join->thd);

  /*
    Check that the right part of the subselect contains no more than one
    column. E.g. in SELECT 1 IN (SELECT * ..) the right part is (SELECT * ...)
  */
  // psergey: duplicated_subselect_card_check
  if (select_lex->item_list.elements > 1)
  {
    my_error(ER_OPERAND_COLUMNS, MYF(0), 1);
    DBUG_RETURN(true);
  }

  Item* join_having= join->having ? join->having : join->tmp_having;
  if (!(join_having || select_lex->with_sum_func ||
        select_lex->group_list.elements) &&
      select_lex->table_list.elements == 0 && !join->conds &&
      !select_lex->master_unit()->is_union())
  {
    Item *where_item= (Item*) select_lex->item_list.head();
    /*
      it is single select without tables => possible optimization
      remove the dependence mark since the item is moved to upper
      select and is not outer anymore.
    */
    where_item->walk(&Item::remove_dependence_processor, 0,
                     select_lex->outer_select());
    /*
      fix_field of substitution item will be done in time of
      substituting.
      Note that real_item() should be used instead of
      original left expression because left_expr can be
      runtime created Ref item which is deleted at the end
      of the statement. Thus one of 'substitution' arguments
      can be broken in case of PS.
    */ 
    substitution= func->create(thd, left_expr, where_item);
    have_to_be_excluded= 1;
    if (thd->lex->describe)
    {
      char warn_buff[MYSQL_ERRMSG_SIZE];
      sprintf(warn_buff, ER_THD(thd, ER_SELECT_REDUCED),
              select_lex->select_number);
      push_warning(thd, Sql_condition::WARN_LEVEL_NOTE,
                   ER_SELECT_REDUCED, warn_buff);
    }
    DBUG_RETURN(false);
  }

  /*
    Wrap the current IN predicate in an Item_in_optimizer. The actual
    substitution in the Item tree takes place in Item_subselect::fix_fields.
  */
  if (!substitution)
  {
    /* We're invoked for the 1st (or the only) SELECT in the subquery UNION */
    substitution= optimizer;

    SELECT_LEX *current= thd->lex->current_select;

    thd->lex->current_select= current->return_after_parsing();
    if (!optimizer || optimizer->fix_left(thd))
    {
      thd->lex->current_select= current;
      DBUG_RETURN(true);
    }
    thd->lex->current_select= current;

    /* We will refer to upper level cache array => we have to save it for SP */
    optimizer->keep_top_level_cache();

    /*
      As far as  Item_in_optimizer does not substitute itself on fix_fields
      we can use same item for all selects.
    */
    expr= new (thd->mem_root) Item_direct_ref(thd, &select_lex->context,
                              (Item**)optimizer->get_cache(),
			      (char *)"<no matter>",
			      (char *)in_left_expr_name);
  }

  DBUG_RETURN(false);
}


/**
  Apply transformation max/min  transwormation to ALL/ANY subquery if it is
  possible.

  @param join  Join object of the subquery (i.e. 'child' join).

  @details

  If this is an ALL/ANY single-value subselect, try to rewrite it with
  a MIN/MAX subselect. We can do that if a possible NULL result of the
  subselect can be ignored.
  E.g. SELECT * FROM t1 WHERE b > ANY (SELECT a FROM t2) can be rewritten
  with SELECT * FROM t1 WHERE b > (SELECT MAX(a) FROM t2).
  We can't check that this optimization is safe if it's not a top-level
  item of the WHERE clause (e.g. because the WHERE clause can contain IS
  NULL/IS NOT NULL functions). If so, we rewrite ALL/ANY with NOT EXISTS
  later in this method.

  @retval false  The subquery was transformed
  @retval true   Error
*/

bool Item_allany_subselect::transform_into_max_min(JOIN *join)
{
  DBUG_ENTER("Item_allany_subselect::transform_into_max_min");
  if (!test_strategy(SUBS_MAXMIN_INJECTED | SUBS_MAXMIN_ENGINE))
    DBUG_RETURN(false);
  Item **place= optimizer->arguments() + 1;
  SELECT_LEX *select_lex= join->select_lex;
  Item *subs;
  DBUG_ASSERT(thd == join->thd);

  /*
  */
  DBUG_ASSERT(!substitution);

  /*
    Check if optimization with aggregate min/max possible
    1 There is no aggregate in the subquery
    2 It is not UNION
    3 There is tables
    4 It is not ALL subquery with possible NULLs in the SELECT list
  */
  if (!select_lex->group_list.elements &&                /*1*/
      !select_lex->having &&                             /*1*/
      !select_lex->with_sum_func &&                      /*1*/
      !(select_lex->next_select()) &&                    /*2*/
      select_lex->table_list.elements &&                 /*3*/
      (!select_lex->ref_pointer_array[0]->maybe_null ||  /*4*/
       substype() != Item_subselect::ALL_SUBS))          /*4*/
  {
    Item_sum_hybrid *item;
    nesting_map save_allow_sum_func;
    if (func->l_op())
    {
      /*
        (ALL && (> || =>)) || (ANY && (< || =<))
        for ALL condition is inverted
      */
      item= new (thd->mem_root) Item_sum_max(thd,
                                             select_lex->ref_pointer_array[0]);
    }
    else
    {
      /*
        (ALL && (< || =<)) || (ANY && (> || =>))
        for ALL condition is inverted
      */
      item= new (thd->mem_root) Item_sum_min(thd,
                                             select_lex->ref_pointer_array[0]);
    }
    if (upper_item)
      upper_item->set_sum_test(item);
    thd->change_item_tree(&select_lex->ref_pointer_array[0], item);
    {
      List_iterator<Item> it(select_lex->item_list);
      it++;
      thd->change_item_tree(it.ref(), item);
    }

    DBUG_EXECUTE("where",
                 print_where(item, "rewrite with MIN/MAX", QT_ORDINARY););

    save_allow_sum_func= thd->lex->allow_sum_func;
    thd->lex->allow_sum_func|=
        (nesting_map)1 << thd->lex->current_select->nest_level;
    /*
      Item_sum_(max|min) can't substitute other item => we can use 0 as
      reference, also Item_sum_(max|min) can't be fixed after creation, so
      we do not check item->fixed
    */
    if (item->fix_fields(thd, 0))
      DBUG_RETURN(true);
    thd->lex->allow_sum_func= save_allow_sum_func; 
    /* we added aggregate function => we have to change statistic */
    count_field_types(select_lex, &join->tmp_table_param, join->all_fields, 
                      0);
    if (join->prepare_stage2())
      DBUG_RETURN(true);
    subs= new (thd->mem_root) Item_singlerow_subselect(thd, select_lex);

    /*
      Remove other strategies if any (we already changed the query and
      can't apply other strategy).
    */
    set_strategy(SUBS_MAXMIN_INJECTED);
  }
  else
  {
    Item_maxmin_subselect *item;
    subs= item= new (thd->mem_root) Item_maxmin_subselect(thd, this, select_lex, func->l_op());
    if (upper_item)
      upper_item->set_sub_test(item);
    /*
      Remove other strategies if any (we already changed the query and
      can't apply other strategy).
    */
    set_strategy(SUBS_MAXMIN_ENGINE);
  }
  /*
    The swap is needed for expressions of type 'f1 < ALL ( SELECT ....)'
    where we want to evaluate the sub query even if f1 would be null.
  */
  subs= func->create_swap(thd, *(optimizer->get_cache()), subs);
  thd->change_item_tree(place, subs);
  if (subs->fix_fields(thd, &subs))
    DBUG_RETURN(true);
  DBUG_ASSERT(subs == (*place)); // There was no substitutions

  select_lex->master_unit()->uncacheable&= ~UNCACHEABLE_DEPENDENT_INJECTED;
  select_lex->uncacheable&= ~UNCACHEABLE_DEPENDENT_INJECTED;

  DBUG_RETURN(false);
}


bool Item_in_subselect::fix_having(Item *having, SELECT_LEX *select_lex)
{
  bool fix_res= 0;
  DBUG_ASSERT(thd);
  if (!having->fixed)
  {
    select_lex->having_fix_field= 1;
    fix_res= having->fix_fields(thd, 0);
    select_lex->having_fix_field= 0;
  }
  return fix_res;
}

bool Item_allany_subselect::is_maxmin_applicable(JOIN *join)
{
  /*
    Check if max/min optimization applicable: It is top item of
    WHERE condition.
  */
  return (abort_on_null || (upper_item && upper_item->is_top_level_item())) &&
      !(join->select_lex->master_unit()->uncacheable & ~UNCACHEABLE_EXPLAIN) && !func->eqne_op();
}


/**
  Create the predicates needed to transform a single-column IN/ALL/ANY
  subselect into a correlated EXISTS via predicate injection.

  @param join[in]  Join object of the subquery (i.e. 'child' join).
  @param where_item[out]   the in-to-exists addition to the where clause
  @param having_item[out]  the in-to-exists addition to the having clause

  @details
  The correlated predicates are created as follows:

  - If the subquery has aggregates, GROUP BY, or HAVING, convert to

    SELECT ie FROM ...  HAVING subq_having AND 
                               trigcond(oe $cmp$ ref_or_null_helper<ie>)
                                   
    the addition is wrapped into trigger only when we want to distinguish
    between NULL and FALSE results.

  - Otherwise (no aggregates/GROUP BY/HAVING) convert it to one of the
    following:

    = If we don't need to distinguish between NULL and FALSE subquery:
        
      SELECT ie FROM ... WHERE subq_where AND (oe $cmp$ ie)

    = If we need to distinguish between those:

      SELECT ie FROM ...
        WHERE  subq_where AND trigcond((oe $cmp$ ie) OR (ie IS NULL))
        HAVING trigcond(<is_not_null_test>(ie))

  @retval false If the new conditions were created successfully
  @retval true  Error
*/

bool
Item_in_subselect::create_single_in_to_exists_cond(JOIN *join,
                                                   Item **where_item,
                                                   Item **having_item)
{
  SELECT_LEX *select_lex= join->select_lex;
  DBUG_ASSERT(thd == join->thd);
  /*
    The non-transformed HAVING clause of 'join' may be stored in two ways
    during JOIN::optimize: this->tmp_having= this->having; this->having= 0;
  */
  Item* join_having= join->having ? join->having : join->tmp_having;
  DBUG_ENTER("Item_in_subselect::create_single_in_to_exists_cond");

  *where_item= NULL;
  *having_item= NULL;

  if (join_having || select_lex->with_sum_func ||
      select_lex->group_list.elements)
  {
    Item *item= func->create(thd, expr,
                             new (thd->mem_root) Item_ref_null_helper(
                                                      thd,
                                                      &select_lex->context,
                                                      this,
                                                      &select_lex->
                                                      ref_pointer_array[0],  
                                                      (char *)"<ref>",
                                                      this->full_name()));
    if (!abort_on_null && left_expr->maybe_null)
    {
      /* 
        We can encounter "NULL IN (SELECT ...)". Wrap the added condition
        within a trig_cond.
      */
      disable_cond_guard_for_const_null_left_expr(0);
      item= new (thd->mem_root) Item_func_trig_cond(thd, item, get_cond_guard(0));
    }

    if (!join_having)
      item->name= (char*) in_having_cond;
    if (fix_having(item, select_lex))
      DBUG_RETURN(true);
    *having_item= item;
  }
  else
  {
    Item *item= (Item*) select_lex->item_list.head();
    if (item->type() != REF_ITEM ||
        ((Item_ref*)item)->ref_type() != Item_ref::VIEW_REF)
      item= item->real_item();

    if (select_lex->table_list.elements)
    {
      Item *having= item;
      Item *orig_item= item;
       
      item= func->create(thd, expr, item);
      if (!abort_on_null && orig_item->maybe_null)
      {
	having= new (thd->mem_root) Item_is_not_null_test(thd, this, having);
        if (left_expr->maybe_null)
        {
          disable_cond_guard_for_const_null_left_expr(0);
          if (!(having= new (thd->mem_root) Item_func_trig_cond(thd, having,
                                                            get_cond_guard(0))))
            DBUG_RETURN(true);
        }
        having->name= (char*) in_having_cond;
        if (fix_having(having, select_lex))
          DBUG_RETURN(true);
        *having_item= having;

	item= new (thd->mem_root) Item_cond_or(thd, item,
                               new (thd->mem_root) Item_func_isnull(thd, orig_item));
      }
      /* 
        If we may encounter NULL IN (SELECT ...) and care whether subquery
        result is NULL or FALSE, wrap condition in a trig_cond.
      */
      if (!abort_on_null && left_expr->maybe_null)
      {
        disable_cond_guard_for_const_null_left_expr(0);
        if (!(item= new (thd->mem_root) Item_func_trig_cond(thd, item,
                                                            get_cond_guard(0))))
          DBUG_RETURN(true);
      }

      /*
        TODO: figure out why the following is done here in 
        single_value_transformer but there is no corresponding action in
        row_value_transformer?
      */
      item->name= (char *) in_additional_cond;
      if (!item->fixed && item->fix_fields(thd, 0))
        DBUG_RETURN(true);
      *where_item= item;
    }
    else
    {
      if (select_lex->master_unit()->is_union())
      {
        Item *new_having=
          func->create(thd, expr,
                       new (thd->mem_root) Item_ref_null_helper(thd,
                                                  &select_lex->context,
                                                  this,
                                                  &select_lex->ref_pointer_array[0],
                                                  (char *)"<no matter>",
                                                  (char *)"<result>"));
        if (!abort_on_null && left_expr->maybe_null)
        {
          disable_cond_guard_for_const_null_left_expr(0);
          if (!(new_having= new (thd->mem_root) Item_func_trig_cond(thd, new_having,
                                                            get_cond_guard(0))))
            DBUG_RETURN(true);
        }

        new_having->name= (char*) in_having_cond;
        if (fix_having(new_having, select_lex))
          DBUG_RETURN(true);
        *having_item= new_having;
      }
      else
        DBUG_ASSERT(false);
    }
  }

  DBUG_RETURN(false);
}


/**
  Wrap a multi-column IN/ALL/ANY subselect into an Item_in_optimizer.

  @param join  Join object of the subquery (i.e. 'child' join).

  @details
  The subquery predicate is wrapped into an Item_in_optimizer. Later the query
  optimization phase chooses whether the subquery under the Item_in_optimizer
  will be further transformed into an equivalent correlated EXISTS by injecting
  additional predicates, or will be executed via subquery materialization in its
  unmodified form.

  @retval false  The subquery was transformed
  @retval true   Error
*/

bool
Item_in_subselect::row_value_transformer(JOIN *join)
{
  SELECT_LEX *select_lex= join->select_lex;
  uint cols_num= left_expr->cols();

  DBUG_ENTER("Item_in_subselect::row_value_transformer");
  DBUG_ASSERT(thd == join->thd);

  // psergey: duplicated_subselect_card_check
  if (select_lex->item_list.elements != cols_num)
  {
    my_error(ER_OPERAND_COLUMNS, MYF(0), cols_num);
    DBUG_RETURN(true);
  }

  /*
    Wrap the current IN predicate in an Item_in_optimizer. The actual
    substitution in the Item tree takes place in Item_subselect::fix_fields.
  */
  if (!substitution)
  {
    //first call for this unit
    SELECT_LEX_UNIT *master_unit= select_lex->master_unit();
    substitution= optimizer;

    SELECT_LEX *current= thd->lex->current_select;
    thd->lex->current_select= current->return_after_parsing();
    if (!optimizer || optimizer->fix_left(thd))
    {
      thd->lex->current_select= current;
      DBUG_RETURN(true);
    }

    // we will refer to upper level cache array => we have to save it in PS
    optimizer->keep_top_level_cache();

    thd->lex->current_select= current;
    /*
      The uncacheable property controls a number of actions, e.g. whether to
      save/restore (via init_save_join_tab/restore_tmp) the original JOIN for
      plans with a temp table where the original JOIN was overridden by
      make_simple_join. The UNCACHEABLE_EXPLAIN is ignored by EXPLAIN, thus
      non-correlated subqueries will not appear as such to EXPLAIN.
    */
    master_unit->uncacheable|= UNCACHEABLE_EXPLAIN;
    select_lex->uncacheable|= UNCACHEABLE_EXPLAIN;
  }

  DBUG_RETURN(false);
}


/**
  Create the predicates needed to transform a multi-column IN/ALL/ANY
  subselect into a correlated EXISTS via predicate injection.

  @details
  The correlated predicates are created as follows:

  - If the subquery has aggregates, GROUP BY, or HAVING, convert to

    (l1, l2, l3) IN (SELECT v1, v2, v3 ... HAVING having)
    =>
    EXISTS (SELECT ... HAVING having and
                              (l1 = v1 or is null v1) and
                              (l2 = v2 or is null v2) and
                              (l3 = v3 or is null v3) and
                              is_not_null_test(v1) and
                              is_not_null_test(v2) and
                              is_not_null_test(v3))

    where is_not_null_test used to register nulls in case if we have
    not found matching to return correct NULL value.

  - Otherwise (no aggregates/GROUP BY/HAVING) convert the subquery as follows:

    (l1, l2, l3) IN (SELECT v1, v2, v3 ... WHERE where)
    =>
    EXISTS (SELECT ... WHERE where and
                             (l1 = v1 or is null v1) and
                             (l2 = v2 or is null v2) and
                             (l3 = v3 or is null v3)
                       HAVING is_not_null_test(v1) and
                              is_not_null_test(v2) and
                              is_not_null_test(v3))
    where is_not_null_test registers NULLs values but reject rows.

    in case when we do not need correct NULL, we have simplier construction:
    EXISTS (SELECT ... WHERE where and
                             (l1 = v1) and
                             (l2 = v2) and
                             (l3 = v3)

  @param join[in]  Join object of the subquery (i.e. 'child' join).
  @param where_item[out]   the in-to-exists addition to the where clause
  @param having_item[out]  the in-to-exists addition to the having clause

  @retval false  If the new conditions were created successfully
  @retval true   Error
*/

bool
Item_in_subselect::create_row_in_to_exists_cond(JOIN * join,
                                                Item **where_item,
                                                Item **having_item)
{
  SELECT_LEX *select_lex= join->select_lex;
  uint cols_num= left_expr->cols();
  /*
    The non-transformed HAVING clause of 'join' may be stored in two ways
    during JOIN::optimize: this->tmp_having= this->having; this->having= 0;
  */
  Item* join_having= join->having ? join->having : join->tmp_having;
  bool is_having_used= (join_having || select_lex->with_sum_func ||
                        select_lex->group_list.first ||
                        !select_lex->table_list.elements);

  DBUG_ENTER("Item_in_subselect::create_row_in_to_exists_cond");
  DBUG_ASSERT(thd == join->thd);

  *where_item= NULL;
  *having_item= NULL;

  if (is_having_used)
  {
    /* TODO: say here explicitly if the order of AND parts matters or not. */
    Item *item_having_part2= 0;
    for (uint i= 0; i < cols_num; i++)
    {
      DBUG_ASSERT((left_expr->fixed &&

                  select_lex->ref_pointer_array[i]->fixed) ||
                  (select_lex->ref_pointer_array[i]->type() == REF_ITEM &&
                   ((Item_ref*)(select_lex->ref_pointer_array[i]))->ref_type() ==
                    Item_ref::OUTER_REF));
      if (select_lex->ref_pointer_array[i]->
          check_cols(left_expr->element_index(i)->cols()))
        DBUG_RETURN(true);
      Item *item_eq=
        new (thd->mem_root)
        Item_func_eq(thd, new (thd->mem_root)
                     Item_direct_ref(thd, &select_lex->context,
                                     (*optimizer->get_cache())->
                                     addr(i),
                                     (char *)"<no matter>",
                                     (char *)in_left_expr_name),
                     new (thd->mem_root)
                     Item_ref(thd, &select_lex->context,
                              &select_lex->ref_pointer_array[i],
                              (char *)"<no matter>",
                              (char *)"<list ref>"));
      Item *item_isnull=
        new (thd->mem_root)
        Item_func_isnull(thd,
                         new (thd->mem_root)
                         Item_ref(thd, &select_lex->context,
                                  &select_lex->ref_pointer_array[i],
                                  (char *)"<no matter>",
                                  (char *)"<list ref>"));
      Item *col_item= new (thd->mem_root)
        Item_cond_or(thd, item_eq, item_isnull);
      if (!abort_on_null && left_expr->element_index(i)->maybe_null &&
          get_cond_guard(i))
      {
        disable_cond_guard_for_const_null_left_expr(i);
        if (!(col_item= new (thd->mem_root)
              Item_func_trig_cond(thd, col_item, get_cond_guard(i))))
          DBUG_RETURN(true);
      }
      *having_item= and_items(thd, *having_item, col_item);

      Item *item_nnull_test= 
         new (thd->mem_root)
        Item_is_not_null_test(thd, this,
                              new (thd->mem_root)
                              Item_ref(thd, &select_lex->context,
                                       &select_lex->
                                       ref_pointer_array[i],
                                       (char *)"<no matter>",
                                       (char *)"<list ref>"));
      if (!abort_on_null && left_expr->element_index(i)->maybe_null &&
          get_cond_guard(i) )
      {
        disable_cond_guard_for_const_null_left_expr(i);
        if (!(item_nnull_test= 
              new (thd->mem_root)
              Item_func_trig_cond(thd, item_nnull_test, get_cond_guard(i))))
          DBUG_RETURN(true);
      }
      item_having_part2= and_items(thd, item_having_part2, item_nnull_test);
      item_having_part2->top_level_item();
    }
    *having_item= and_items(thd, *having_item, item_having_part2);
  }
  else
  {
    for (uint i= 0; i < cols_num; i++)
    {
      Item *item, *item_isnull;
      DBUG_ASSERT((left_expr->fixed &&
                  select_lex->ref_pointer_array[i]->fixed) ||
                  (select_lex->ref_pointer_array[i]->type() == REF_ITEM &&
                   ((Item_ref*)(select_lex->ref_pointer_array[i]))->ref_type() ==
                    Item_ref::OUTER_REF));
      if (select_lex->ref_pointer_array[i]->
          check_cols(left_expr->element_index(i)->cols()))
        DBUG_RETURN(true);
      item= new (thd->mem_root)
        Item_func_eq(thd,
                     new (thd->mem_root)
                     Item_direct_ref(thd, &select_lex->context,
                                     (*optimizer->get_cache())->
                                     addr(i),
                                     (char *)"<no matter>",
                                     (char *)in_left_expr_name),
                     new (thd->mem_root)
                     Item_direct_ref(thd, &select_lex->context,
                                     &select_lex->
                                     ref_pointer_array[i],
                                     (char *)"<no matter>",
                                     (char *)"<list ref>"));
      if (!abort_on_null && select_lex->ref_pointer_array[i]->maybe_null)
      {
        Item *having_col_item=
          new (thd->mem_root)
          Item_is_not_null_test(thd, this,
                                new (thd->mem_root)
                                Item_ref(thd, &select_lex->context, 
                                         &select_lex->ref_pointer_array[i],
                                         (char *)"<no matter>",
                                         (char *)"<list ref>"));
        
        
        item_isnull= new (thd->mem_root)
          Item_func_isnull(thd,
                           new (thd->mem_root)
                           Item_direct_ref(thd, &select_lex->context,
                                           &select_lex->
                                           ref_pointer_array[i],
                                           (char *)"<no matter>",
                                           (char *)"<list ref>"));
        item= new (thd->mem_root) Item_cond_or(thd, item, item_isnull);
        if (left_expr->element_index(i)->maybe_null && get_cond_guard(i))
        {
          disable_cond_guard_for_const_null_left_expr(i);
          if (!(item= new (thd->mem_root)
                Item_func_trig_cond(thd, item, get_cond_guard(i))))
            DBUG_RETURN(true);
          if (!(having_col_item= new (thd->mem_root)
                Item_func_trig_cond(thd, having_col_item, get_cond_guard(i))))
            DBUG_RETURN(true);
        }
        *having_item= and_items(thd, *having_item, having_col_item);
      }
      if (!abort_on_null && left_expr->element_index(i)->maybe_null &&
          get_cond_guard(i))
      {
        if (!(item= new (thd->mem_root)
              Item_func_trig_cond(thd, item, get_cond_guard(i))))
          DBUG_RETURN(true);
      }
      *where_item= and_items(thd, *where_item, item);
    }
  }

  if (*where_item)
  {
    if (!(*where_item)->fixed && (*where_item)->fix_fields(thd, 0))
      DBUG_RETURN(true);
    (*where_item)->top_level_item();
  }

  if (*having_item)
  {
    if (!join_having)
      (*having_item)->name= (char*) in_having_cond;
    if (fix_having(*having_item, select_lex))
      DBUG_RETURN(true);
    (*having_item)->top_level_item();
  }

  DBUG_RETURN(false);
}


bool
Item_in_subselect::select_transformer(JOIN *join)
{
  return select_in_like_transformer(join);
}

bool
Item_exists_subselect::select_transformer(JOIN *join)
{
  return select_prepare_to_be_in();
}


/**
  Create the predicates needed to transform an IN/ALL/ANY subselect into a
  correlated EXISTS via predicate injection.

  @param join_arg  Join object of the subquery.

  @retval FALSE  ok
  @retval TRUE   error
*/

bool Item_in_subselect::create_in_to_exists_cond(JOIN *join_arg)
{
  bool res;

  DBUG_ASSERT(engine->engine_type() == subselect_engine::SINGLE_SELECT_ENGINE ||
              engine->engine_type() == subselect_engine::UNION_ENGINE);
  /*
    TODO: the call to init_cond_guards allocates and initializes an
    array of booleans that may not be used later because we may choose
    materialization.
    The two calls below to create_XYZ_cond depend on this boolean array.
    If the dependency is removed, the call can be moved to a later phase.
  */
  init_cond_guards();
  if (left_expr->cols() == 1)
    res= create_single_in_to_exists_cond(join_arg,
                                         &(join_arg->in_to_exists_where),
                                         &(join_arg->in_to_exists_having));
  else
    res= create_row_in_to_exists_cond(join_arg,
                                      &(join_arg->in_to_exists_where),
                                      &(join_arg->in_to_exists_having));

  /*
    The IN=>EXISTS transformation makes non-correlated subqueries correlated.
  */
  if (!left_expr->const_item() || left_expr->is_expensive())
  {
    join_arg->select_lex->uncacheable|= UNCACHEABLE_DEPENDENT_INJECTED;
    join_arg->select_lex->master_unit()->uncacheable|= 
                                         UNCACHEABLE_DEPENDENT_INJECTED;
  }
  /*
    The uncacheable property controls a number of actions, e.g. whether to
    save/restore (via init_save_join_tab/restore_tmp) the original JOIN for
    plans with a temp table where the original JOIN was overridden by
    make_simple_join. The UNCACHEABLE_EXPLAIN is ignored by EXPLAIN, thus
    non-correlated subqueries will not appear as such to EXPLAIN.
  */
  join_arg->select_lex->master_unit()->uncacheable|= UNCACHEABLE_EXPLAIN;
  join_arg->select_lex->uncacheable|= UNCACHEABLE_EXPLAIN;
  return (res);
}


/**
  Transform an IN/ALL/ANY subselect into a correlated EXISTS via injecting
  correlated in-to-exists predicates.

  @param join_arg  Join object of the subquery.

  @retval FALSE  ok
  @retval TRUE   error
*/

bool Item_in_subselect::inject_in_to_exists_cond(JOIN *join_arg)
{
  SELECT_LEX *select_lex= join_arg->select_lex;
  Item *where_item= join_arg->in_to_exists_where;
  Item *having_item= join_arg->in_to_exists_having;

  DBUG_ENTER("Item_in_subselect::inject_in_to_exists_cond");
  DBUG_ASSERT(thd == join_arg->thd);

  if (select_lex->min_max_opt_list.elements)
  {
    /*
      MIN/MAX optimizations have been applied to Item_sum objects
      of the subquery this subquery predicate in opt_sum_query().
      Injection of new condition invalidates this optimizations.
      Thus those optimizations must be rolled back.
    */
    List_iterator_fast<Item_sum> it(select_lex->min_max_opt_list);
    Item_sum *item;
    while ((item= it++))
    {
      item->clear();
      item->reset_forced_const();
    }
    if (where_item)
      where_item->update_used_tables();
    if (having_item)
      having_item->update_used_tables();
  }

  if (where_item)
  {
    List<Item> *and_args= NULL;
    /*
      If the top-level Item of the WHERE clause is an AND, detach the multiple
      equality list that was attached to the end of the AND argument list by
      build_equal_items_for_cond(). The multiple equalities must be detached
      because fix_fields merges lower level AND arguments into the upper AND.
      As a result, the arguments from lower-level ANDs are concatenated after
      the multiple equalities. When the multiple equality list is treated as
      such, it turns out that it contains non-Item_equal object which is wrong.
    */
    if (join_arg->conds && join_arg->conds->type() == Item::COND_ITEM &&
        ((Item_cond*) join_arg->conds)->functype() == Item_func::COND_AND_FUNC)
    {
      and_args= ((Item_cond*) join_arg->conds)->argument_list();
      if (join_arg->cond_equal)
        and_args->disjoin((List<Item> *) &join_arg->cond_equal->current_level);
    }

    where_item= and_items(thd, join_arg->conds, where_item);
    if (!where_item->fixed && where_item->fix_fields(thd, 0))
      DBUG_RETURN(true);
    // TIMOUR TODO: call optimize_cond() for the new where clause
    thd->change_item_tree(&select_lex->where, where_item);
    select_lex->where->top_level_item();
    join_arg->conds= select_lex->where;

    /* Attach back the list of multiple equalities to the new top-level AND. */
    if (and_args && join_arg->cond_equal)
    {
      /* The argument list of the top-level AND may change after fix fields. */
      and_args= ((Item_cond*) join_arg->conds)->argument_list();
      List_iterator<Item_equal> li(join_arg->cond_equal->current_level);
      Item_equal *elem;
      while ((elem= li++))
      {
        and_args->push_back(elem, thd->mem_root);
      }
    }
  }

  if (having_item)
  {
    Item* join_having= join_arg->having ? join_arg->having:join_arg->tmp_having;
    having_item= and_items(thd, join_having, having_item);
    if (fix_having(having_item, select_lex))
      DBUG_RETURN(true);
    // TIMOUR TODO: call optimize_cond() for the new having clause
    thd->change_item_tree(&select_lex->having, having_item);
    select_lex->having->top_level_item();
    join_arg->having= select_lex->having;
  }
  join_arg->thd->change_item_tree(&unit->global_parameters()->select_limit,
                                  new (thd->mem_root)
                                  Item_int(thd, (int32) 1));
  unit->select_limit_cnt= 1;

  DBUG_RETURN(false);
}


/*
  If this select can potentially be converted by EXISTS->IN conversion, wrap it
  in an Item_in_optimizer object. Final decision whether to do the conversion
  is done at a later phase.
*/

bool Item_exists_subselect::select_prepare_to_be_in()
{
  bool trans_res= FALSE;
  DBUG_ENTER("Item_exists_subselect::select_prepare_to_be_in");
  if (!optimizer &&
      thd->lex->sql_command == SQLCOM_SELECT &&
      !unit->first_select()->is_part_of_union() &&
      optimizer_flag(thd, OPTIMIZER_SWITCH_EXISTS_TO_IN) &&
      (is_top_level_item() ||
       (upper_not && upper_not->is_top_level_item())))
  {
    Query_arena *arena, backup;
    bool result;
    arena= thd->activate_stmt_arena_if_needed(&backup);
    result= (!(optimizer= new (thd->mem_root) Item_in_optimizer(thd, new (thd->mem_root) Item_int(thd, 1), this)));
    if (arena)
      thd->restore_active_arena(arena, &backup);
    if (result)
      trans_res= TRUE;
    else
      substitution= optimizer;
  }
  DBUG_RETURN(trans_res);
}

/**
  Check if 'func' is an equality in form "inner_table.column = outer_expr"

  @param func              Expression to check
  @param local_field  OUT  Return "inner_table.column" here
  @param outer_expr   OUT  Return outer_expr here

  @return true - 'func' is an Equality.
*/

static bool check_equality_for_exist2in(Item_func *func,
                                        Item_ident **local_field,
                                        Item **outer_exp)
{
  Item **args;
  if (func->functype() != Item_func::EQ_FUNC)
    return FALSE;
  DBUG_ASSERT(func->argument_count() == 2);
  args= func->arguments();
  if (args[0]->real_type() == Item::FIELD_ITEM &&
      args[0]->all_used_tables() != OUTER_REF_TABLE_BIT &&
      args[1]->all_used_tables() == OUTER_REF_TABLE_BIT)
  {
    /* It is Item_field or Item_direct_view_ref) */
    DBUG_ASSERT(args[0]->type() == Item::FIELD_ITEM ||
                args[0]->type() == Item::REF_ITEM);
    *local_field= (Item_ident *)args[0];
    *outer_exp= args[1];
    return TRUE;
  }
  else if (args[1]->real_type() == Item::FIELD_ITEM &&
           args[1]->all_used_tables() != OUTER_REF_TABLE_BIT &&
           args[0]->all_used_tables() == OUTER_REF_TABLE_BIT)
  {
    /* It is Item_field or Item_direct_view_ref) */
    DBUG_ASSERT(args[1]->type() == Item::FIELD_ITEM ||
                args[1]->type() == Item::REF_ITEM);
    *local_field= (Item_ident *)args[1];
    *outer_exp= args[0];
    return TRUE;
  }

  return FALSE;
}

typedef struct st_eq_field_outer
{
  Item **eq_ref;
  Item_ident *local_field;
  Item *outer_exp;
} EQ_FIELD_OUTER;


/**
  Check if 'conds' is a set of AND-ed outer_expr=inner_table.col equalities

  @detail
    Check if 'conds' has form

    outer1=inner_tbl1.col1 AND ... AND outer2=inner_tbl1.col2 AND remainder_cond

  @param  conds    Condition to be checked
  @parm   result   Array to collect EQ_FIELD_OUTER elements describing
                   inner-vs-outer equalities the function has found.
  @return
    false - some inner-vs-outer equalities were found
    true  - otherwise.
*/

static bool find_inner_outer_equalities(Item **conds,
                                        Dynamic_array<EQ_FIELD_OUTER> &result)
{
  bool found=  FALSE;
  EQ_FIELD_OUTER element;
  if (is_cond_and(*conds))
  {
    List_iterator<Item> li(*((Item_cond*)*conds)->argument_list());
    Item *item;
    while ((item= li++))
    {
      if (item->type() == Item::FUNC_ITEM &&
          check_equality_for_exist2in((Item_func *)item,
                                      &element.local_field,
                                      &element.outer_exp))
      {
        found= TRUE;
        element.eq_ref= li.ref();
        if (result.append(element))
          goto alloc_err;
      }
    }
  }
  else if ((*conds)->type() == Item::FUNC_ITEM &&
           check_equality_for_exist2in((Item_func *)*conds,
                                       &element.local_field,
                                       &element.outer_exp))
  {
    found= TRUE;
    element.eq_ref= conds;
    if (result.append(element))
      goto alloc_err;
  }

  return !found;
alloc_err:
  return TRUE;
}

/**
  Converts EXISTS subquery to IN subquery if it is possible and has sense

  @param opt_arg         Pointer on THD

  @return TRUE in case of error and FALSE otherwise.
*/

bool Item_exists_subselect::exists2in_processor(void *opt_arg)
{
  THD *thd= (THD *)opt_arg;
  SELECT_LEX *first_select=unit->first_select(), *save_select;
  JOIN *join= first_select->join;
  Item **eq_ref= NULL;
  Item_ident *local_field= NULL;
  Item *outer_exp= NULL;
  Item *left_exp= NULL; Item_in_subselect *in_subs;
  Query_arena *arena= NULL, backup;
  int res= FALSE;
  List<Item> outer;
  Dynamic_array<EQ_FIELD_OUTER> eqs(5, 5);
  bool will_be_correlated;
  DBUG_ENTER("Item_exists_subselect::exists2in_processor");

  if (!optimizer ||
      !optimizer_flag(thd, OPTIMIZER_SWITCH_EXISTS_TO_IN) ||
      (!is_top_level_item() && (!upper_not ||
                                !upper_not->is_top_level_item())) ||
      first_select->is_part_of_union() ||
      first_select->group_list.elements ||
      first_select->order_list.elements ||
      join->having ||
      first_select->with_sum_func ||
      !first_select->leaf_tables.elements||
      !join->conds ||
      with_recursive_reference)
    DBUG_RETURN(FALSE);

  DBUG_ASSERT(first_select->order_list.elements == 0 &&
              first_select->group_list.elements == 0 &&
              first_select->having == NULL);

  if (find_inner_outer_equalities(&join->conds, eqs))
    DBUG_RETURN(FALSE);

  DBUG_ASSERT(eqs.elements() != 0);

  save_select= thd->lex->current_select;
  thd->lex->current_select= first_select;

  /* check that the subquery has only dependencies we are going pull out */
  {
    List<Item> unused;
    Collect_deps_prm prm= {&unused,          // parameters
      unit->first_select()->nest_level_base, // nest_level_base
      0,                                     // count
      unit->first_select()->nest_level,      // nest_level
      FALSE                                  // collect
    };
    walk(&Item::collect_outer_ref_processor, TRUE, &prm);
    DBUG_ASSERT(prm.count > 0);
    DBUG_ASSERT(prm.count >= (uint)eqs.elements());
    will_be_correlated= prm.count > (uint)eqs.elements();
    if (upper_not && will_be_correlated)
      goto out;
  }

  if ((uint)eqs.elements() > (first_select->item_list.elements +
                              first_select->select_n_reserved))
    goto out;
  /* It is simple query */
  DBUG_ASSERT(first_select->join->all_fields.elements ==
              first_select->item_list.elements);

  arena= thd->activate_stmt_arena_if_needed(&backup);

  while (first_select->item_list.elements > (uint)eqs.elements())
  {
    first_select->item_list.pop();
    first_select->join->all_fields.elements--;
  }
  {
    List_iterator<Item> it(first_select->item_list);

    for (uint i= 0; i < (uint)eqs.elements(); i++)
    {
      Item *item= it++;
      eq_ref= eqs.at(i).eq_ref;
      local_field= eqs.at(i).local_field;
      outer_exp= eqs.at(i).outer_exp;
      /* Add the field to the SELECT_LIST */
      if (item)
        it.replace(local_field);
      else
      {
        first_select->item_list.push_back(local_field, thd->mem_root);
        first_select->join->all_fields.elements++;
      }
      first_select->ref_pointer_array[i]= (Item *)local_field;

      /* remove the parts from condition */
      if (!upper_not || !local_field->maybe_null)
        *eq_ref= new (thd->mem_root) Item_int(thd, 1);
      else
      {
        *eq_ref= new (thd->mem_root)
          Item_func_isnotnull(thd,
                              new (thd->mem_root)
                              Item_field(thd,
                                         ((Item_field*)(local_field->
                                                        real_item()))->context,
                                         ((Item_field*)(local_field->
                                                        real_item()))->field));
        if((*eq_ref)->fix_fields(thd, (Item **)eq_ref))
        {
          res= TRUE;
          goto out;
        }
      }
      outer_exp->fix_after_pullout(unit->outer_select(), &outer_exp, FALSE);
      outer_exp->update_used_tables();
      outer.push_back(outer_exp, thd->mem_root);
    }
  }

  join->conds->update_used_tables();

  /* make IN SUBQUERY and put outer_exp as left part */
  if (eqs.elements() == 1)
    left_exp= outer_exp;
  else
  {
    if (!(left_exp= new (thd->mem_root) Item_row(thd, outer)))
    {
      res= TRUE;
      goto out;
    }
  }

  /* make EXISTS->IN permanet (see Item_subselect::init()) */
  set_exists_transformed();

  first_select->select_limit= NULL;
  if (!(in_subs= new (thd->mem_root) Item_in_subselect(thd, left_exp,
                                                         first_select)))
  {
    res= TRUE;
    goto out;
  }
  in_subs->set_exists_transformed();
  optimizer->arguments()[0]= left_exp;
  optimizer->arguments()[1]= in_subs;
  in_subs->optimizer= optimizer;
  DBUG_ASSERT(is_top_level_item() ||
              (upper_not && upper_not->is_top_level_item()));
  in_subs->top_level_item();
  {
    SELECT_LEX *current= thd->lex->current_select;
    optimizer->reset_cache(); // renew cache, and we will not keep it
    thd->lex->current_select= unit->outer_select();
    DBUG_ASSERT(optimizer);
    if (optimizer->fix_left(thd))
    {
      res= TRUE;
      /*
        We should not restore thd->lex->current_select because it will be
        reset on exit from this procedure
      */
      goto out;
    }
    /*
      As far as  Item_ref_in_optimizer do not substitute itself on fix_fields
      we can use same item for all selects.
    */
    in_subs->expr= new (thd->mem_root)
      Item_direct_ref(thd, &first_select->context,
                      (Item**)optimizer->get_cache(),
                      (char *)"<no matter>",
                      (char *)in_left_expr_name);
    if (in_subs->fix_fields(thd, optimizer->arguments() + 1))
    {
      res= TRUE;
      /*
        We should not restore thd->lex->current_select because it will be
        reset on exit from this procedure
      */
      goto out;
    }
    {
      /* Move dependence list */
      List_iterator_fast<Ref_to_outside> it(upper_refs);
      Ref_to_outside *upper;
      while ((upper= it++))
      {
        uint i;
        for (i= 0; i < (uint)eqs.elements(); i++)
          if (eqs.at(i).outer_exp->
              walk(&Item::find_item_processor, TRUE, upper->item))
            break;
        if (i == (uint)eqs.elements() &&
            (in_subs->upper_refs.push_back(upper, thd->stmt_arena->mem_root)))
          goto out;
      }
    }
    in_subs->update_used_tables();
    /*
      The engine of the subquery is fixed so above fix_fields() is not
      complete and should be fixed
    */
    in_subs->upper_refs= upper_refs;
    upper_refs.empty();
    thd->lex->current_select= current;
  }

  DBUG_ASSERT(unit->item == in_subs);
  DBUG_ASSERT(join == first_select->join);
  /*
    Fix dependency info
  */
  in_subs->is_correlated= will_be_correlated;
  if (!will_be_correlated)
  {
    first_select->uncacheable&= ~UNCACHEABLE_DEPENDENT_GENERATED;
    unit->uncacheable&= ~UNCACHEABLE_DEPENDENT_GENERATED;
  }
  /*
    set possible optimization strategies
  */
  in_subs->emb_on_expr_nest= emb_on_expr_nest;
  res= check_and_do_in_subquery_rewrites(join);
  first_select->join->prepare_stage2();

  first_select->fix_prepare_information(thd, &join->conds, &join->having);

  if (upper_not)
  {
    Item *exp;
    if (eqs.elements() == 1)
    {
      exp= (optimizer->arguments()[0]->maybe_null ?
            (Item*) new (thd->mem_root)
            Item_cond_and(thd,
                          new (thd->mem_root)
                          Item_func_isnotnull(thd,
                                              new (thd->mem_root)
                                              Item_direct_ref(thd,
                                                              &unit->outer_select()->context,
                                                              optimizer->arguments(),
                                                              (char *)"<no matter>",
                                                              (char *)exists_outer_expr_name)),
                          optimizer) :
            (Item *)optimizer);
    }
    else
    {
      List<Item> *and_list= new List<Item>;
      if (!and_list)
      {
        res= TRUE;
        goto out;
      }
      for (size_t i= 0; i < eqs.elements(); i++)
      {
        if (optimizer->arguments()[0]->maybe_null)
        {
          and_list->
            push_front(new (thd->mem_root)
                       Item_func_isnotnull(thd,
                                           new (thd->mem_root)
                                           Item_direct_ref(thd,
                                                           &unit->outer_select()->context,
                                                           optimizer->arguments()[0]->addr(i),
                                                           (char *)"<no matter>",
                                                           (char *)exists_outer_expr_name)),
                       thd->mem_root);
        }
      }
      if (and_list->elements > 0)
      {
        and_list->push_front(optimizer, thd->mem_root);
        exp= new (thd->mem_root) Item_cond_and(thd, *and_list);
      }
      else
        exp= optimizer;
    }
    upper_not->arguments()[0]= exp;
    if (!exp->fixed && exp->fix_fields(thd, upper_not->arguments()))
    {
      res= TRUE;
      goto out;
    }
  }

out:
  thd->lex->current_select= save_select;
  if (arena)
    thd->restore_active_arena(arena, &backup);
  DBUG_RETURN(res);
}


/**
  Prepare IN/ALL/ANY/SOME subquery transformation and call the appropriate
  transformation function.

  @param join    JOIN object of transforming subquery

  @notes
  To decide which transformation procedure (scalar or row) applicable here
  we have to call fix_fields() for the left expression to be able to call
  cols() method on it. Also this method makes arena management for
  underlying transformation methods.

  @retval  false  OK
  @retval  true   Error
*/

bool
Item_in_subselect::select_in_like_transformer(JOIN *join)
{
  Query_arena *arena= 0, backup;
  SELECT_LEX *current= thd->lex->current_select;
  const char *save_where= thd->where;
  bool trans_res= true;
  bool result;

  DBUG_ENTER("Item_in_subselect::select_in_like_transformer");
  DBUG_ASSERT(thd == join->thd);

  /*
    IN/SOME/ALL/ANY subqueries aren't support LIMIT clause. Without it
    ORDER BY clause becomes meaningless thus we drop it here.
  */
  for (SELECT_LEX *sl= current->master_unit()->first_select();
       sl; sl= sl->next_select())
  {
    if (sl->join)
    {
      sl->join->order= 0;
      sl->join->skip_sort_order= 1;
    }
  }

  thd->where= "IN/ALL/ANY subquery";

  /*
    In some optimisation cases we will not need this Item_in_optimizer
    object, but we can't know it here, but here we need address correct
    reference on left expresion.

    note: we won't need Item_in_optimizer when handling degenerate cases
    like "... IN (SELECT 1)"
  */
  arena= thd->activate_stmt_arena_if_needed(&backup);
  if (!optimizer)
  {
    optimizer= new (thd->mem_root) Item_in_optimizer(thd, left_expr_orig, this);
    if ((result= !optimizer))
      goto out;
  }

  thd->lex->current_select= current->return_after_parsing();
  result= optimizer->fix_left(thd);
  thd->lex->current_select= current;

  if (changed)
  {
    trans_res= false;
    goto out;
  }


  if (result)
    goto out;

  /*
    Both transformers call fix_fields() only for Items created inside them,
    and all that items do not make permanent changes in current item arena
    which allow to us call them with changed arena (if we do not know nature
    of Item, we have to call fix_fields() for it only with original arena to
    avoid memory leack)
  */
  if (left_expr->cols() == 1)
    trans_res= single_value_transformer(join);
  else
  {
    /* we do not support row operation for ALL/ANY/SOME */
    if (func != &eq_creator)
    {
      if (arena)
        thd->restore_active_arena(arena, &backup);
      my_error(ER_OPERAND_COLUMNS, MYF(0), 1);
      DBUG_RETURN(true);
    }
    trans_res= row_value_transformer(join);
  }
out:
  if (arena)
    thd->restore_active_arena(arena, &backup);
  thd->where= save_where;
  DBUG_RETURN(trans_res);
}


void Item_in_subselect::print(String *str, enum_query_type query_type)
{
  if (test_strategy(SUBS_IN_TO_EXISTS))
    str->append(STRING_WITH_LEN("<exists>"));
  else
  {
    left_expr->print(str, query_type);
    str->append(STRING_WITH_LEN(" in "));
  }
  Item_subselect::print(str, query_type);
}

bool Item_exists_subselect::fix_fields(THD *thd, Item **ref)
{
  DBUG_ENTER("Item_exists_subselect::fix_fields");
  if (exists_transformed)
    DBUG_RETURN( !( (*ref)= new (thd->mem_root) Item_int(thd, 1)));
  DBUG_RETURN(Item_subselect::fix_fields(thd, ref));
}


bool Item_in_subselect::fix_fields(THD *thd_arg, Item **ref)
{
  uint outer_cols_num;
  List<Item> *inner_cols;
  char const *save_where= thd_arg->where;
  DBUG_ENTER("Item_in_subselect::fix_fields");

  thd= thd_arg;
  DBUG_ASSERT(unit->thd == thd);

  if (test_strategy(SUBS_SEMI_JOIN))
    DBUG_RETURN( !( (*ref)= new (thd->mem_root) Item_int(thd, 1)) );

  thd->where= "IN/ALL/ANY subquery";
  /*
    Check if the outer and inner IN operands match in those cases when we
    will not perform IN=>EXISTS transformation. Currently this is when we
    use subquery materialization.

    The condition below is true when this method was called recursively from
    inside JOIN::prepare for the JOIN object created by the call chain
    Item_subselect::fix_fields -> subselect_single_select_engine::prepare,
    which creates a JOIN object for the subquery and calls JOIN::prepare for
    the JOIN of the subquery.
    Notice that in some cases, this doesn't happen, and the check_cols()
    test for each Item happens later in
    Item_in_subselect::row_value_in_to_exists_transformer.
    The reason for this mess is that our JOIN::prepare phase works top-down
    instead of bottom-up, so we first do name resoluton and semantic checks
    for the outer selects, then for the inner.
  */
  if (engine &&
      engine->engine_type() == subselect_engine::SINGLE_SELECT_ENGINE &&
      ((subselect_single_select_engine*)engine)->join)
  {
    outer_cols_num= left_expr->cols();

    if (unit->is_union())
      inner_cols= &(unit->types);
    else
      inner_cols= &(unit->first_select()->item_list);
    if (outer_cols_num != inner_cols->elements)
    {
      my_error(ER_OPERAND_COLUMNS, MYF(0), outer_cols_num);
      goto err;
    }
    if (outer_cols_num > 1)
    {
      List_iterator<Item> inner_col_it(*inner_cols);
      Item *inner_col;
      for (uint i= 0; i < outer_cols_num; i++)
      {
        inner_col= inner_col_it++;
        if (inner_col->check_cols(left_expr->element_index(i)->cols()))
          goto err;
      }
    }
  }

  if (left_expr && !left_expr->fixed &&
      left_expr->fix_fields(thd_arg, &left_expr))
    goto err;
  else
  if (Item_subselect::fix_fields(thd_arg, ref))
    goto err;
  fixed= TRUE;
  thd->where= save_where;
  DBUG_RETURN(FALSE);

err:
  thd->where= save_where;
  DBUG_RETURN(TRUE);
}


void Item_in_subselect::fix_after_pullout(st_select_lex *new_parent,
                                          Item **ref, bool merge)
{
  left_expr->fix_after_pullout(new_parent, &left_expr, merge);
  Item_subselect::fix_after_pullout(new_parent, ref, merge);
  used_tables_cache |= left_expr->used_tables();
}

void Item_in_subselect::update_used_tables()
{
  Item_subselect::update_used_tables();
  left_expr->update_used_tables();
  //used_tables_cache |= left_expr->used_tables();
  used_tables_cache= Item_subselect::used_tables() | left_expr->used_tables();
}


/**
  Try to create and initialize an engine to compute a subselect via
  materialization.

  @details
  The method creates a new engine for materialized execution, and initializes
  the engine. The initialization may fail
  - either because it wasn't possible to create the needed temporary table
    and its index,
  - or because of a memory allocation error,

  @returns
    @retval TRUE  memory allocation error occurred
    @retval FALSE an execution method was chosen successfully
*/

bool Item_in_subselect::setup_mat_engine()
{
  subselect_hash_sj_engine       *mat_engine= NULL;
  subselect_single_select_engine *select_engine;

  DBUG_ENTER("Item_in_subselect::setup_mat_engine");
  DBUG_ASSERT(thd);

  /*
    The select_engine (that executes transformed IN=>EXISTS subselects) is
    pre-created at parse time, and is stored in statment memory (preserved
    across PS executions).
  */
  DBUG_ASSERT(engine->engine_type() == subselect_engine::SINGLE_SELECT_ENGINE);
  select_engine= (subselect_single_select_engine*) engine;

  /* Create/initialize execution objects. */
  if (!(mat_engine= new subselect_hash_sj_engine(thd, this, select_engine)))
    DBUG_RETURN(TRUE);

  if (mat_engine->prepare(thd) ||
      mat_engine->init(&select_engine->join->fields_list,
                       engine->get_identifier()))
    DBUG_RETURN(TRUE);

  engine= mat_engine;
  DBUG_RETURN(FALSE);
}


/**
  Initialize the cache of the left operand of the IN predicate.

  @note This method has the same purpose as alloc_group_fields(),
  but it takes a different kind of collection of items, and the
  list we push to is dynamically allocated.

  @retval TRUE  if a memory allocation error occurred or the cache is
                not applicable to the current query
  @retval FALSE if success
*/

bool Item_in_subselect::init_left_expr_cache()
{
  JOIN *outer_join;
  DBUG_ASSERT(thd);

  outer_join= unit->outer_select()->join;
  /*
    An IN predicate might be evaluated in a query for which all tables have
    been optimzied away.
  */ 
  if (!outer_join || !outer_join->table_count || !outer_join->tables_list)
    return TRUE;

  if (!(left_expr_cache= new List<Cached_item>))
    return TRUE;

  for (uint i= 0; i < left_expr->cols(); i++)
  {
    Cached_item *cur_item_cache= new_Cached_item(thd,
                                                 left_expr->element_index(i),
                                                 FALSE);
    if (!cur_item_cache || left_expr_cache->push_front(cur_item_cache,
                                                       thd->mem_root))
      return TRUE;
  }
  return FALSE;
}


bool Item_in_subselect::init_cond_guards()
{
  DBUG_ASSERT(thd);
  uint cols_num= left_expr->cols();
  if (!abort_on_null && !pushed_cond_guards &&
      (left_expr->maybe_null || cols_num > 1))
  {
    if (!(pushed_cond_guards= (bool*)thd->alloc(sizeof(bool) * cols_num)))
        return TRUE;
    for (uint i= 0; i < cols_num; i++)
      pushed_cond_guards[i]= TRUE;
  }
  return FALSE;
}


bool
Item_allany_subselect::select_transformer(JOIN *join)
{
  DBUG_ENTER("Item_allany_subselect::select_transformer");
  DBUG_ASSERT((in_strategy & ~(SUBS_MAXMIN_INJECTED | SUBS_MAXMIN_ENGINE |
                               SUBS_IN_TO_EXISTS | SUBS_STRATEGY_CHOSEN)) == 0);
  if (upper_item)
    upper_item->show= 1;
  DBUG_RETURN(select_in_like_transformer(join));
}


void Item_allany_subselect::print(String *str, enum_query_type query_type)
{
  if (test_strategy(SUBS_IN_TO_EXISTS))
    str->append(STRING_WITH_LEN("<exists>"));
  else
  {
    left_expr->print(str, query_type);
    str->append(' ');
    str->append(func->symbol(all));
    str->append(all ? " all " : " any ", 5);
  }
  Item_subselect::print(str, query_type);
}


void Item_allany_subselect::no_rows_in_result()
{
  /*
    Subquery predicates outside of the SELECT list must be evaluated in order
    to possibly filter the special result row generated for implicit grouping
    if the subquery is in the HAVING clause.
    If the predicate is constant, we need its actual value in the only result
    row for queries with implicit grouping.
  */
  if (parsing_place != SELECT_LIST || const_item())
    return;
  value= 0;
  null_value= 0;
  was_null= 0;
  make_const();
}


void subselect_engine::set_thd(THD *thd_arg)
{
  thd= thd_arg;
  if (result)
    result->set_thd(thd_arg);
}


subselect_single_select_engine::
subselect_single_select_engine(st_select_lex *select,
			       select_result_interceptor *result_arg,
			       Item_subselect *item_arg)
  :subselect_engine(item_arg, result_arg),
   prepared(0), executed(0),
   select_lex(select), join(0)
{
  select_lex->master_unit()->item= item_arg;
}

int subselect_single_select_engine::get_identifier()
{
  return select_lex->select_number; 
}

void subselect_single_select_engine::force_reexecution()
{ 
  executed= false;
}

void subselect_single_select_engine::cleanup()
{
  DBUG_ENTER("subselect_single_select_engine::cleanup");
  prepared= executed= 0;
  join= 0;
  result->cleanup();
  select_lex->uncacheable&= ~UNCACHEABLE_DEPENDENT_INJECTED;
  DBUG_VOID_RETURN;
}


void subselect_union_engine::cleanup()
{
  DBUG_ENTER("subselect_union_engine::cleanup");
  unit->reinit_exec_mechanism();
  result->cleanup();
  unit->uncacheable&= ~UNCACHEABLE_DEPENDENT_INJECTED;
  for (SELECT_LEX *sl= unit->first_select(); sl; sl= sl->next_select())
    sl->uncacheable&= ~UNCACHEABLE_DEPENDENT_INJECTED;
  DBUG_VOID_RETURN;
}


bool subselect_union_engine::is_executed() const
{
  return unit->executed;
}

void subselect_union_engine::force_reexecution()
{ 
  unit->executed= false;
}


/*
  Check if last execution of the subquery engine produced any rows

  SYNOPSIS
    subselect_union_engine::no_rows()

  DESCRIPTION
    Check if last execution of the subquery engine produced any rows. The
    return value is undefined if last execution ended in an error.

  RETURN
    TRUE  - Last subselect execution has produced no rows
    FALSE - Otherwise
*/

bool subselect_union_engine::no_rows()
{
  /* Check if we got any rows when reading UNION result from temp. table: */
  if (unit->fake_select_lex)
  {
    JOIN *join= unit->fake_select_lex->join;
    if (join)
      return MY_TEST(!join->send_records);
    return false;
  }
  return MY_TEST(!(((select_union_direct *)(unit->get_union_result()))
                                                            ->send_records));
}


void subselect_uniquesubquery_engine::cleanup()
{
  DBUG_ENTER("subselect_uniquesubquery_engine::cleanup");
  /* 
    Note for mergers: we don't have to, and actually must not de-initialize
    tab->table->file here.
    - We don't have to, because free_tmp_table() will call ha_index_or_rnd_end
    - We must not do it, because tab->table may be a derived table which 
      has been already dropped by close_thread_tables(), while we here are
      called from cleanup_items()
  */
  DBUG_VOID_RETURN;
}


subselect_union_engine::subselect_union_engine(st_select_lex_unit *u,
					       select_result_interceptor *result_arg,
					       Item_subselect *item_arg)
  :subselect_engine(item_arg, result_arg)
{
  unit= u;
  unit->item= item_arg;
}


/**
  Create and prepare the JOIN object that represents the query execution
  plan for the subquery.

  @details
  This method is called from Item_subselect::fix_fields. For prepared
  statements it is called both during the PREPARE and EXECUTE phases in the
  following ways:
  - During PREPARE the optimizer needs some properties
    (join->fields_list.elements) of the JOIN to proceed with preparation of
    the remaining query (namely to complete ::fix_fields for the subselect
    related classes. In the end of PREPARE the JOIN is deleted.
  - When we EXECUTE the query, Item_subselect::fix_fields is called again, and
    the JOIN object is re-created again, prepared and executed. In the end of
    execution it is deleted.
  In all cases the JOIN is created in runtime memory (not in the permanent
  memory root).

  @todo
  Re-check what properties of 'join' are needed during prepare, and see if
  we can avoid creating a JOIN during JOIN::prepare of the outer join.

  @retval 0  if success
  @retval 1  if error
*/

int subselect_single_select_engine::prepare(THD *thd)
{
  if (prepared)
    return 0;
  set_thd(thd);
  if (select_lex->join)
  {
    select_lex->cleanup();
  }
  join= new JOIN(thd, select_lex->item_list,
		 select_lex->options | SELECT_NO_UNLOCK, result);
  if (!join || !result)
    return 1; /* Fatal error is set already. */
  prepared= 1;
  SELECT_LEX *save_select= thd->lex->current_select;
  thd->lex->current_select= select_lex;
  if (join->prepare(select_lex->table_list.first,
		    select_lex->with_wild,
		    select_lex->where,
		    select_lex->order_list.elements +
		    select_lex->group_list.elements,
		    select_lex->order_list.first,
                    false,
		    select_lex->group_list.first,
		    select_lex->having,
		    NULL, select_lex,
		    select_lex->master_unit()))
    return 1;
  thd->lex->current_select= save_select;
  return 0;
}

int subselect_union_engine::prepare(THD *thd_arg)
{
  set_thd(thd_arg);
  return unit->prepare(thd, result, SELECT_NO_UNLOCK);
}

int subselect_uniquesubquery_engine::prepare(THD *)
{
  /* Should never be called. */
  DBUG_ASSERT(FALSE);
  return 1;
}


/*
  Check if last execution of the subquery engine produced any rows

  SYNOPSIS
    subselect_single_select_engine::no_rows()

  DESCRIPTION
    Check if last execution of the subquery engine produced any rows. The
    return value is undefined if last execution ended in an error.

  RETURN
    TRUE  - Last subselect execution has produced no rows
    FALSE - Otherwise
*/

bool subselect_single_select_engine::no_rows()
{ 
  return !item->assigned();
}


/**
 Makes storage for the output values for the subquery and calcuates
 their data and column types and their nullability.
*/
bool subselect_engine::set_row(List<Item> &item_list, Item_cache **row)
{
  Item *sel_item;
  List_iterator_fast<Item> li(item_list);
  cmp_type= res_type= STRING_RESULT;
  res_field_type= MYSQL_TYPE_VAR_STRING;
  for (uint i= 0; (sel_item= li++); i++)
  {
    item->max_length= sel_item->max_length;
    res_type= sel_item->result_type();
    cmp_type= sel_item->cmp_type();
    res_field_type= sel_item->field_type();
    item->decimals= sel_item->decimals;
    item->unsigned_flag= sel_item->unsigned_flag;
    maybe_null= sel_item->maybe_null;
    if (!(row[i]= Item_cache::get_cache(thd, sel_item, sel_item->cmp_type())))
      return TRUE;
    row[i]->setup(thd, sel_item);
 //psergey-backport-timours:   row[i]->store(sel_item);
  }
  if (item_list.elements > 1)
    cmp_type= res_type= ROW_RESULT;
  return FALSE;
}

bool subselect_single_select_engine::fix_length_and_dec(Item_cache **row)
{
  DBUG_ASSERT(row || select_lex->item_list.elements==1);
  if (set_row(select_lex->item_list, row))
    return TRUE;
  item->collation.set(row[0]->collation);
  if (cols() != 1)
    maybe_null= 0;
  return FALSE;
}

bool subselect_union_engine::fix_length_and_dec(Item_cache **row)
{
  DBUG_ASSERT(row || unit->first_select()->item_list.elements==1);

  if (unit->first_select()->item_list.elements == 1)
  {
    if (set_row(unit->types, row))
      return TRUE;
    item->collation.set(row[0]->collation);
  }
  else
  {
    bool maybe_null_saved= maybe_null;
    if (set_row(unit->types, row))
      return TRUE;
    maybe_null= maybe_null_saved;
  }
  return FALSE;
}

bool subselect_uniquesubquery_engine::fix_length_and_dec(Item_cache **row)
{
  //this never should be called
  DBUG_ASSERT(0);
  return FALSE;
}

int  read_first_record_seq(JOIN_TAB *tab);
int rr_sequential(READ_RECORD *info);
int join_read_always_key_or_null(JOIN_TAB *tab);
int join_read_next_same_or_null(READ_RECORD *info);

int subselect_single_select_engine::exec()
{
  DBUG_ENTER("subselect_single_select_engine::exec");

  char const *save_where= thd->where;
  SELECT_LEX *save_select= thd->lex->current_select;
  thd->lex->current_select= select_lex;

  if (join->optimization_state == JOIN::NOT_OPTIMIZED)
  {
    SELECT_LEX_UNIT *unit= select_lex->master_unit();

    unit->set_limit(unit->global_parameters());
    if (join->optimize())
    {
      thd->where= save_where;
      executed= 1;
      thd->lex->current_select= save_select;
      DBUG_RETURN(join->error ? join->error : 1);
    }
    if (!select_lex->uncacheable && thd->lex->describe && 
        !(join->select_options & SELECT_DESCRIBE))
    {
      item->update_used_tables();
      if (item->const_item())
      {
        /*
          It's necessary to keep original JOIN table because
          create_sort_index() function may overwrite original
          JOIN_TAB::type and wrong optimization method can be
          selected on re-execution.
        */
        select_lex->uncacheable|= UNCACHEABLE_EXPLAIN;
        select_lex->master_unit()->uncacheable|= UNCACHEABLE_EXPLAIN;
      }
    }
    if (item->engine_changed(this))
    {
      thd->lex->current_select= save_select;
      DBUG_RETURN(1);
    }
  }
  if (select_lex->uncacheable &&
      select_lex->uncacheable != UNCACHEABLE_EXPLAIN
      && executed)
  {
    if (join->reinit())
    {
      thd->where= save_where;
      thd->lex->current_select= save_select;
      DBUG_RETURN(1);
    }
    item->reset();
    item->assigned((executed= 0));
  }
  if (!executed)
  {
    item->reset_value_registration();
    JOIN_TAB *changed_tabs[MAX_TABLES];
    JOIN_TAB **last_changed_tab= changed_tabs;
    if (item->have_guarded_conds())
    {
      /*
        For at least one of the pushed predicates the following is true:
        We should not apply optimizations based on the condition that was
        pushed down into the subquery. Those optimizations are ref[_or_null]
        acceses. Change them to be full table scans.
      */
      JOIN_TAB *tab;
      for (tab= first_linear_tab(join, WITH_BUSH_ROOTS, WITHOUT_CONST_TABLES);
           tab; tab= next_linear_tab(join, tab, WITH_BUSH_ROOTS))
      {
        if (tab && tab->keyuse)
        {
          for (uint i= 0; i < tab->ref.key_parts; i++)
          {
            bool *cond_guard= tab->ref.cond_guards[i];
            if (cond_guard && !*cond_guard)
            {
              /* Change the access method to full table scan */
              tab->save_read_first_record= tab->read_first_record;
              tab->save_read_record= tab->read_record.read_record;
              tab->read_record.read_record= rr_sequential;
              tab->read_first_record= read_first_record_seq;
              tab->read_record.record= tab->table->record[0];
              tab->read_record.thd= join->thd;
              tab->read_record.ref_length= tab->table->file->ref_length;
              tab->read_record.unlock_row= rr_unlock_row;
              *(last_changed_tab++)= tab;
              break;
            }
          }
        }
      }
    }
    
    join->exec();

    /* Enable the optimizations back */
    for (JOIN_TAB **ptab= changed_tabs; ptab != last_changed_tab; ptab++)
    {
      JOIN_TAB *tab= *ptab;
      tab->read_record.record= 0;
      tab->read_record.ref_length= 0;
      tab->read_first_record= tab->save_read_first_record; 
      tab->read_record.read_record= tab->save_read_record;
    }
    executed= 1;
    if (!(uncacheable() & ~UNCACHEABLE_EXPLAIN) &&
        !item->with_recursive_reference)
      item->make_const();
    thd->where= save_where;
    thd->lex->current_select= save_select;
    DBUG_RETURN(join->error || thd->is_fatal_error || thd->is_error());
  }
  thd->where= save_where;
  thd->lex->current_select= save_select;
  DBUG_RETURN(0);
}

int subselect_union_engine::exec()
{
  char const *save_where= thd->where;
  int res= unit->exec();
  thd->where= save_where;
  return res;
}


/*
  Search for at least one row satisfying select condition
 
  SYNOPSIS
    subselect_uniquesubquery_engine::scan_table()

  DESCRIPTION
    Scan the table using sequential access until we find at least one row
    satisfying select condition.
    
    The caller must set this->empty_result_set=FALSE before calling this
    function. This function will set it to TRUE if it finds a matching row.

  RETURN
    FALSE - OK
    TRUE  - Error
*/

int subselect_uniquesubquery_engine::scan_table()
{
  int error;
  TABLE *table= tab->table;
  DBUG_ENTER("subselect_uniquesubquery_engine::scan_table");

  if ((table->file->inited &&
       (error= table->file->ha_index_end())) ||
      (error= table->file->ha_rnd_init(1)))
  {
    (void) report_error(table, error);
    DBUG_RETURN(true);
  }

  table->file->extra_opt(HA_EXTRA_CACHE,
                         get_thd()->variables.read_buff_size);
  table->null_row= 0;
  for (;;)
  {
    error=table->file->ha_rnd_next(table->record[0]);
    if (error) {
      if (error == HA_ERR_RECORD_DELETED)
      {
        error= 0;
        continue;
      }
      if (error == HA_ERR_END_OF_FILE)
      {
        error= 0;
        break;
      }
      else
      {
        error= report_error(table, error);
        break;
      }
    }

    if (!cond || cond->val_int())
    {
      empty_result_set= FALSE;
      break;
    }
  }

  table->file->ha_rnd_end();
  DBUG_RETURN(error != 0);
}


/**
  Copy ref key for index access into the only subquery table.

  @details
    Copy ref key and check for conversion problems.
    If there is an error converting the left IN operand to the column type of
    the right IN operand count it as no match. In this case IN has the value of
    FALSE. We mark the subquery table cursor as having no more rows (to ensure
    that the processing that follows will not find a match) and return FALSE,
    so IN is not treated as returning NULL.

  @returns
    @retval FALSE The outer ref was copied into an index lookup key.
    @retval TRUE  The outer ref cannot possibly match any row, IN is FALSE.
*/

bool subselect_uniquesubquery_engine::copy_ref_key(bool skip_constants)
{
  DBUG_ENTER("subselect_uniquesubquery_engine::copy_ref_key");

  for (store_key **copy= tab->ref.key_copy ; *copy ; copy++)
  {
    enum store_key::store_key_result store_res;
    if (skip_constants && (*copy)->store_key_is_const())
      continue;
    store_res= (*copy)->copy();
    tab->ref.key_err= store_res;

    if (store_res == store_key::STORE_KEY_FATAL)
    {
      /*
       Error converting the left IN operand to the column type of the right
       IN operand. 
      */
      DBUG_RETURN(true);
    }
  }
  DBUG_RETURN(false);
}


/**
  Execute subselect via unique index lookup

  @details
    Find rows corresponding to the ref key using index access.
    If some part of the lookup key is NULL, then we're evaluating
      NULL IN (SELECT ... )
    This is a special case, we don't need to search for NULL in the table,
    instead, the result value is 
      - NULL  if select produces empty row set
      - FALSE otherwise.

    In some cases (IN subselect is a top level item, i.e. abort_on_null==TRUE)
    the caller doesn't distinguish between NULL and FALSE result and we just
    return FALSE. 
    Otherwise we make a full table scan to see if there is at least one 
    matching row.
    
    The result of this function (info about whether a row was found) is
    stored in this->empty_result_set.
    
  @returns
    @retval 0  OK
    @retval 1  notify caller to call Item_subselect::reset(),
               in most cases reset() sets the result to NULL
*/

int subselect_uniquesubquery_engine::exec()
{
  DBUG_ENTER("subselect_uniquesubquery_engine::exec");
  int error;
  TABLE *table= tab->table;
  empty_result_set= TRUE;
  table->status= 0;
  Item_in_subselect *in_subs= (Item_in_subselect *) item;

  if (!tab->preread_init_done && tab->preread_init())
    DBUG_RETURN(1);
 
  if (in_subs->left_expr_has_null())
  {
    /*
      The case when all values in left_expr are NULL is handled by
      Item_in_optimizer::val_int().
    */
    if (in_subs->is_top_level_item())
      DBUG_RETURN(1); /* notify caller to call reset() and set NULL value. */
    else
      DBUG_RETURN(scan_table());
  }

  if (copy_ref_key(true))
  {
    /* We know that there will be no rows even if we scan. */
    in_subs->value= 0;
    DBUG_RETURN(0);
  }

  if (!table->file->inited &&
      (error= table->file->ha_index_init(tab->ref.key, 0)))
  {
    (void) report_error(table, error);
    DBUG_RETURN(true);
  }

  error= table->file->ha_index_read_map(table->record[0],
                                        tab->ref.key_buff,
                                        make_prev_keypart_map(tab->
                                                              ref.key_parts),
                                        HA_READ_KEY_EXACT);
  if (error &&
      error != HA_ERR_KEY_NOT_FOUND && error != HA_ERR_END_OF_FILE)
    error= report_error(table, error);
  else
  {
    error= 0;
    table->null_row= 0;
    if (!table->status && (!cond || cond->val_int()))
    {
      ((Item_in_subselect *) item)->value= 1;
      empty_result_set= FALSE;
    }
    else
      ((Item_in_subselect *) item)->value= 0;
  }

  DBUG_RETURN(error != 0);
}


/*
  TIMOUR: write comment
*/

int subselect_uniquesubquery_engine::index_lookup()
{
  DBUG_ENTER("subselect_uniquesubquery_engine::index_lookup");
  int error;
  TABLE *table= tab->table;
 
  if (!table->file->inited)
    table->file->ha_index_init(tab->ref.key, 0);
  error= table->file->ha_index_read_map(table->record[0],
                                        tab->ref.key_buff,
                                        make_prev_keypart_map(tab->
                                                              ref.key_parts),
                                        HA_READ_KEY_EXACT);
  DBUG_PRINT("info", ("lookup result: %i", error));

  if (error && error != HA_ERR_KEY_NOT_FOUND && error != HA_ERR_END_OF_FILE)
  {
    /*
      TIMOUR: I don't understand at all when do we need to call report_error.
      In most places where we access an index, we don't do this. Why here?
    */
    error= report_error(table, error);
    DBUG_RETURN(error);
  }

  table->null_row= 0;
  if (!error && (!cond || cond->val_int()))
    ((Item_in_subselect *) item)->value= 1;
  else
    ((Item_in_subselect *) item)->value= 0;

  DBUG_RETURN(0);
}



subselect_uniquesubquery_engine::~subselect_uniquesubquery_engine()
{
  /* Tell handler we don't need the index anymore */
  //psergey-merge-todo: the following was gone in 6.0:
 //psergey-merge: don't need this after all: tab->table->file->ha_index_end();
}


/**
  Execute subselect via unique index lookup

  @details
    The engine is used to resolve subqueries in form

      oe IN (SELECT key FROM tbl WHERE subq_where) 

    The value of the predicate is calculated as follows: 
    1. If oe IS NULL, this is a special case, do a full table scan on
       table tbl and search for row that satisfies subq_where. If such 
       row is found, return NULL, otherwise return FALSE.
    2. Make an index lookup via key=oe, search for a row that satisfies
       subq_where. If found, return TRUE.
    3. If check_null==TRUE, make another lookup via key=NULL, search for a 
       row that satisfies subq_where. If found, return NULL, otherwise
       return FALSE.

  @todo
    The step #1 can be optimized further when the index has several key
    parts. Consider a subquery:
    
      (oe1, oe2) IN (SELECT keypart1, keypart2 FROM tbl WHERE subq_where)

    and suppose we need to evaluate it for {oe1, oe2}=={const1, NULL}.
    Current code will do a full table scan and obtain correct result. There
    is a better option: instead of evaluating

      SELECT keypart1, keypart2 FROM tbl WHERE subq_where            (1)

    and checking if it has produced any matching rows, evaluate
    
      SELECT keypart2 FROM tbl WHERE subq_where AND keypart1=const1  (2)

    If this query produces a row, the result is NULL (as we're evaluating 
    "(const1, NULL) IN { (const1, X), ... }", which has a value of UNKNOWN,
    i.e. NULL).  If the query produces no rows, the result is FALSE.

    We currently evaluate (1) by doing a full table scan. (2) can be
    evaluated by doing a "ref" scan on "keypart1=const1", which can be much
    cheaper. We can use index statistics to quickly check whether "ref" scan
    will be cheaper than full table scan.

  @returns
    @retval 0  OK
    @retval 1  notify caller to call Item_subselect::reset(),
               in most cases reset() sets the result to NULL
*/

int subselect_indexsubquery_engine::exec()
{
  DBUG_ENTER("subselect_indexsubquery_engine");
  int error;
  bool null_finding= 0;
  TABLE *table= tab->table;
  Item_in_subselect *in_subs= (Item_in_subselect *) item;

  ((Item_in_subselect *) item)->value= 0;
  empty_result_set= TRUE;
  table->status= 0;

  if (check_null)
  {
    /* We need to check for NULL if there wasn't a matching value */
    *tab->ref.null_ref_key= 0;			// Search first for not null
    ((Item_in_subselect *) item)->was_null= 0;
  }

  if (!tab->preread_init_done && tab->preread_init())
    DBUG_RETURN(1);

  if (in_subs->left_expr_has_null())
  {
    /*
      The case when all values in left_expr are NULL is handled by
      Item_in_optimizer::val_int().
    */
    if (in_subs->is_top_level_item())
      DBUG_RETURN(1); /* notify caller to call reset() and set NULL value. */
    else
      DBUG_RETURN(scan_table());
  }

  if (copy_ref_key(true))
  {
    /* We know that there will be no rows even if we scan. */
    in_subs->value= 0;
    DBUG_RETURN(0);
  }

  if (!table->file->inited &&
      (error= table->file->ha_index_init(tab->ref.key, 1)))
  {
    (void) report_error(table, error);
    DBUG_RETURN(true);
  }

  error= table->file->ha_index_read_map(table->record[0],
                                        tab->ref.key_buff,
                                        make_prev_keypart_map(tab->
                                                              ref.key_parts),
                                        HA_READ_KEY_EXACT);
  if (error &&
      error != HA_ERR_KEY_NOT_FOUND && error != HA_ERR_END_OF_FILE)
    error= report_error(table, error);
  else
  {
    for (;;)
    {
      error= 0;
      table->null_row= 0;
      if (!table->status)
      {
        if ((!cond || cond->val_int()) && (!having || having->val_int()))
        {
          empty_result_set= FALSE;
          if (null_finding)
            ((Item_in_subselect *) item)->was_null= 1;
          else
            ((Item_in_subselect *) item)->value= 1;
          break;
        }
        error= table->file->ha_index_next_same(table->record[0],
                                               tab->ref.key_buff,
                                               tab->ref.key_length);
        if (error && error != HA_ERR_END_OF_FILE)
        {
          error= report_error(table, error);
          break;
        }
      }
      else
      {
        if (!check_null || null_finding)
          break;			/* We don't need to check nulls */
        *tab->ref.null_ref_key= 1;
        null_finding= 1;
        /* Check if there exists a row with a null value in the index */
        if ((error= (safe_index_read(tab) == 1)))
          break;
      }
    }
  }
  DBUG_RETURN(error != 0);
}


uint subselect_single_select_engine::cols()
{
  //psergey-sj-backport: the following assert was gone in 6.0:
  //DBUG_ASSERT(select_lex->join != 0); // should be called after fix_fields()
  //return select_lex->join->fields_list.elements;
  return select_lex->item_list.elements;
}


uint subselect_union_engine::cols()
{
  DBUG_ASSERT(unit->is_prepared());  // should be called after fix_fields()
  return unit->types.elements;
}


uint8 subselect_single_select_engine::uncacheable()
{
  return select_lex->uncacheable;
}


uint8 subselect_union_engine::uncacheable()
{
  return unit->uncacheable;
}


void subselect_single_select_engine::exclude()
{
  select_lex->master_unit()->exclude_level();
}

void subselect_union_engine::exclude()
{
  unit->exclude_level();
}


void subselect_uniquesubquery_engine::exclude()
{
  //this never should be called
  DBUG_ASSERT(0);
}


table_map subselect_engine::calc_const_tables(List<TABLE_LIST> &list)
{
  table_map map= 0;
  List_iterator<TABLE_LIST> ti(list);
  TABLE_LIST *table;
  //for (; table; table= table->next_leaf)
  while ((table= ti++))
  {
    TABLE *tbl= table->table;
    if (tbl && tbl->const_table)
      map|= tbl->map;
  }
  return map;
}


table_map subselect_single_select_engine::upper_select_const_tables()
{
  return calc_const_tables(select_lex->outer_select()->leaf_tables);
}


table_map subselect_union_engine::upper_select_const_tables()
{
  return calc_const_tables(unit->outer_select()->leaf_tables);
}


void subselect_single_select_engine::print(String *str,
                                           enum_query_type query_type)
{
  With_clause* with_clause= select_lex->get_with_clause();
  if (with_clause)
    with_clause->print(str, query_type);
  select_lex->print(get_thd(), str, query_type);
}


void subselect_union_engine::print(String *str, enum_query_type query_type)
{
  unit->print(str, query_type);
}


void subselect_uniquesubquery_engine::print(String *str,
                                            enum_query_type query_type)
{
  char *table_name= tab->table->s->table_name.str;
  str->append(STRING_WITH_LEN("<primary_index_lookup>("));
  tab->ref.items[0]->print(str, query_type);
  str->append(STRING_WITH_LEN(" in "));
  if (tab->table->s->table_category == TABLE_CATEGORY_TEMPORARY)
  {
    /*
      Temporary tables' names change across runs, so they can't be used for
      EXPLAIN EXTENDED.
    */
    str->append(STRING_WITH_LEN("<temporary table>"));
  }
  else
    str->append(table_name, tab->table->s->table_name.length);
  KEY *key_info= tab->table->key_info+ tab->ref.key;
  str->append(STRING_WITH_LEN(" on "));
  str->append(key_info->name);
  if (cond)
  {
    str->append(STRING_WITH_LEN(" where "));
    cond->print(str, query_type);
  }
  str->append(')');
}

/*
TODO:
The above ::print method should be changed as below. Do it after
all other tests pass.

void subselect_uniquesubquery_engine::print(String *str)
{
  KEY *key_info= tab->table->key_info + tab->ref.key;
  str->append(STRING_WITH_LEN("<primary_index_lookup>("));
  for (uint i= 0; i < key_info->user_defined_key_parts; i++)
    tab->ref.items[i]->print(str);
  str->append(STRING_WITH_LEN(" in "));
  str->append(tab->table->s->table_name.str, tab->table->s->table_name.length);
  str->append(STRING_WITH_LEN(" on "));
  str->append(key_info->name);
  if (cond)
  {
    str->append(STRING_WITH_LEN(" where "));
    cond->print(str);
  }
  str->append(')');
}
*/

void subselect_indexsubquery_engine::print(String *str,
                                           enum_query_type query_type)
{
  str->append(STRING_WITH_LEN("<index_lookup>("));
  tab->ref.items[0]->print(str, query_type);
  str->append(STRING_WITH_LEN(" in "));
  str->append(tab->table->s->table_name.str, tab->table->s->table_name.length);
  KEY *key_info= tab->table->key_info+ tab->ref.key;
  str->append(STRING_WITH_LEN(" on "));
  str->append(key_info->name);
  if (check_null)
    str->append(STRING_WITH_LEN(" checking NULL"));
  if (cond)
  {
    str->append(STRING_WITH_LEN(" where "));
    cond->print(str, query_type);
  }
  if (having)
  {
    str->append(STRING_WITH_LEN(" having "));
    having->print(str, query_type);
  }
  str->append(')');
}

/**
  change select_result object of engine.

  @param si		new subselect Item
  @param res		new select_result object
  @param temp           temporary assignment

  @retval
    FALSE OK
  @retval
    TRUE  error
*/

bool
subselect_single_select_engine::change_result(Item_subselect *si,
                                              select_result_interceptor *res,
                                              bool temp)
{
  DBUG_ENTER("subselect_single_select_engine::change_result");
  item= si;
  if (temp)
  {
    /*
      Here we reuse change_item_tree to roll back assignment.  It has
      nothing special about Item* pointer so it is safe conversion. We do
      not change the interface to be compatible with MySQL.
    */
    thd->change_item_tree((Item**) &result, (Item*)res);
  }
  else
    result= res;

  /*
    We can't use 'result' below as gcc 4.2.4's alias optimization
    assumes that result was not changed by thd->change_item_tree().
    I tried to find a solution to make gcc happy, but could not find anything
    that would not require a lot of extra code that would be harder to manage
    than the current code.
  */
  DBUG_RETURN(select_lex->join->change_result(res, NULL));
}


/**
  change select_result object of engine.

  @param si		new subselect Item
  @param res		new select_result object

  @retval
    FALSE OK
  @retval
    TRUE  error
*/

bool subselect_union_engine::change_result(Item_subselect *si,
                                           select_result_interceptor *res,
                                           bool temp)
{
  item= si;
  int rc= unit->change_result(res, result);
  if (temp)
    thd->change_item_tree((Item**) &result, (Item*)res);
  else
    result= res;
  return rc;
}


/**
  change select_result emulation, never should be called.

  @param si		new subselect Item
  @param res		new select_result object

  @retval
    FALSE OK
  @retval
    TRUE  error
*/

bool
subselect_uniquesubquery_engine::change_result(Item_subselect *si,
                                               select_result_interceptor *res,
                                               bool temp
                                               __attribute__((unused)))
{
  DBUG_ASSERT(0);
  return TRUE;
}


/**
  Report about presence of tables in subquery.

  @retval
    TRUE  there are not tables used in subquery
  @retval
    FALSE there are some tables in subquery
*/
bool subselect_single_select_engine::no_tables()
{
  return(select_lex->table_list.elements == 0);
}


/*
  Check statically whether the subquery can return NULL

  SINOPSYS
    subselect_single_select_engine::may_be_null()

  RETURN
    FALSE  can guarantee that the subquery never return NULL
    TRUE   otherwise
*/
bool subselect_single_select_engine::may_be_null()
{
  return ((no_tables() && !join->conds && !join->having) ? maybe_null : 1);
}


/**
  Report about presence of tables in subquery.

  @retval
    TRUE  there are not tables used in subquery
  @retval
    FALSE there are some tables in subquery
*/
bool subselect_union_engine::no_tables()
{
  for (SELECT_LEX *sl= unit->first_select(); sl; sl= sl->next_select())
  {
    if (sl->table_list.elements)
      return FALSE;
  }
  return TRUE;
}


/**
  Report about presence of tables in subquery.

  @retval
    TRUE  there are not tables used in subquery
  @retval
    FALSE there are some tables in subquery
*/

bool subselect_uniquesubquery_engine::no_tables()
{
  /* returning value is correct, but this method should never be called */
  DBUG_ASSERT(FALSE);
  return 0;
}


/******************************************************************************
  WL#1110 - Implementation of class subselect_hash_sj_engine
******************************************************************************/


/**
  Check if an IN predicate should be executed via partial matching using
  only schema information.

  @details
  This test essentially has three results:
  - partial matching is applicable, but cannot be executed due to a
    limitation in the total number of indexes, as a result we can't
    use subquery materialization at all.
  - partial matching is either applicable or not, and this can be
    determined by looking at 'this->max_keys'.
  If max_keys > 1, then we need partial matching because there are
  more indexes than just the one we use during materialization to
  remove duplicates.

  @note
  TIMOUR: The schema-based analysis for partial matching can be done once for
  prepared statement and remembered. It is done here to remove the need to
  save/restore all related variables between each re-execution, thus making
  the code simpler.

  @retval PARTIAL_MATCH  if a partial match should be used
  @retval COMPLETE_MATCH if a complete match (index lookup) should be used
*/

subselect_hash_sj_engine::exec_strategy
subselect_hash_sj_engine::get_strategy_using_schema()
{
  Item_in_subselect *item_in= (Item_in_subselect *) item;

  if (item_in->is_top_level_item())
    return COMPLETE_MATCH;
  else
  {
    List_iterator<Item> inner_col_it(*item_in->unit->get_column_types(false));
    Item *outer_col, *inner_col;

    for (uint i= 0; i < item_in->left_expr->cols(); i++)
    {
      outer_col= item_in->left_expr->element_index(i);
      inner_col= inner_col_it++;

      if (!inner_col->maybe_null && !outer_col->maybe_null)
        bitmap_set_bit(&non_null_key_parts, i);
      else
      {
        bitmap_set_bit(&partial_match_key_parts, i);
        ++count_partial_match_columns;
      }
    }
  }

  /* If no column contains NULLs use regular hash index lookups. */
  if (count_partial_match_columns)
    return PARTIAL_MATCH;
  return COMPLETE_MATCH;
}


/**
  Test whether an IN predicate must be computed via partial matching
  based on the NULL statistics for each column of a materialized subquery.

  @details The procedure analyzes column NULL statistics, updates the
  matching type of columns that cannot be NULL or that contain only NULLs.
  Based on this, the procedure determines the final execution strategy for
  the [NOT] IN predicate.

  @retval PARTIAL_MATCH  if a partial match should be used
  @retval COMPLETE_MATCH if a complete match (index lookup) should be used
*/

subselect_hash_sj_engine::exec_strategy
subselect_hash_sj_engine::get_strategy_using_data()
{
  Item_in_subselect *item_in= (Item_in_subselect *) item;
  select_materialize_with_stats *result_sink=
    (select_materialize_with_stats *) result;
  Item *outer_col;

  /*
    If we already determined that a complete match is enough based on schema
    information, nothing can be better.
  */
  if (strategy == COMPLETE_MATCH)
    return COMPLETE_MATCH;

  for (uint i= 0; i < item_in->left_expr->cols(); i++)
  {
    if (!bitmap_is_set(&partial_match_key_parts, i))
      continue;
    outer_col= item_in->left_expr->element_index(i);
    /*
      If column 'i' doesn't contain NULLs, and the corresponding outer reference
      cannot have a NULL value, then 'i' is a non-nullable column.
    */
    if (result_sink->get_null_count_of_col(i) == 0 && !outer_col->maybe_null)
    {
      bitmap_clear_bit(&partial_match_key_parts, i);
      bitmap_set_bit(&non_null_key_parts, i);
      --count_partial_match_columns;
    }
    if (result_sink->get_null_count_of_col(i) == tmp_table->file->stats.records)
      ++count_null_only_columns;
    if (result_sink->get_null_count_of_col(i))
      ++count_columns_with_nulls;
  }

  /* If no column contains NULLs use regular hash index lookups. */
  if (!count_partial_match_columns)
    return COMPLETE_MATCH;
  return PARTIAL_MATCH;
}


void
subselect_hash_sj_engine::choose_partial_match_strategy(
  bool has_non_null_key, bool has_covering_null_row,
  MY_BITMAP *partial_match_key_parts_arg)
{
  ulonglong pm_buff_size;

  DBUG_ASSERT(strategy == PARTIAL_MATCH);
  /*
    Choose according to global optimizer switch. If only one of the switches is
    'ON', then the remaining strategy is the only possible one. The only cases
    when this will be overridden is when the total size of all buffers for the
    merge strategy is bigger than the 'rowid_merge_buff_size' system variable,
    or if there isn't enough physical memory to allocate the buffers.
  */
  if (!optimizer_flag(thd, OPTIMIZER_SWITCH_PARTIAL_MATCH_ROWID_MERGE) &&
       optimizer_flag(thd, OPTIMIZER_SWITCH_PARTIAL_MATCH_TABLE_SCAN))
    strategy= PARTIAL_MATCH_SCAN;
  else if
     ( optimizer_flag(thd, OPTIMIZER_SWITCH_PARTIAL_MATCH_ROWID_MERGE) &&
      !optimizer_flag(thd, OPTIMIZER_SWITCH_PARTIAL_MATCH_TABLE_SCAN))
    strategy= PARTIAL_MATCH_MERGE;

  /*
    If both switches are ON, or both are OFF, we interpret that as "let the
    optimizer decide". Perform a cost based choice between the two partial
    matching strategies.
  */
  /*
    TIMOUR: the above interpretation of the switch values could be changed to:
    - if both are ON - let the optimizer decide,
    - if both are OFF - do not use partial matching, therefore do not use
      materialization in non-top-level predicates.
    The problem with this is that we know for sure if we need partial matching
    only after the subquery is materialized, and this is too late to revert to
    the IN=>EXISTS strategy.
  */
  if (strategy == PARTIAL_MATCH)
  {
    /*
      TIMOUR: Currently we use a super simplistic measure. This will be
      addressed in a separate task.
    */
    if (tmp_table->file->stats.records < 100)
      strategy= PARTIAL_MATCH_SCAN;
    else
      strategy= PARTIAL_MATCH_MERGE;
  }

  /* Check if there is enough memory for the rowid merge strategy. */
  if (strategy == PARTIAL_MATCH_MERGE)
  {
    pm_buff_size= rowid_merge_buff_size(has_non_null_key,
                                        has_covering_null_row,
                                        partial_match_key_parts_arg);
    if (pm_buff_size > thd->variables.rowid_merge_buff_size)
      strategy= PARTIAL_MATCH_SCAN;
  }
}


/*
  Compute the memory size of all buffers proportional to the number of rows
  in tmp_table.

  @details
  If the result is bigger than thd->variables.rowid_merge_buff_size, partial
  matching via merging is not applicable.
*/

ulonglong subselect_hash_sj_engine::rowid_merge_buff_size(
  bool has_non_null_key, bool has_covering_null_row,
  MY_BITMAP *partial_match_key_parts)
{
  /* Total size of all buffers used by partial matching. */
  ulonglong buff_size;
  ha_rows row_count= tmp_table->file->stats.records;
  uint rowid_length= tmp_table->file->ref_length;
  select_materialize_with_stats *result_sink=
    (select_materialize_with_stats *) result;
  ha_rows max_null_row;

  /* Size of the subselect_rowid_merge_engine::row_num_to_rowid buffer. */
  buff_size= row_count * rowid_length * sizeof(uchar);

  if (has_non_null_key)
  {
    /* Add the size of Ordered_key::key_buff of the only non-NULL key. */
    buff_size+= row_count * sizeof(rownum_t);
  }

  if (!has_covering_null_row)
  {
    for (uint i= 0; i < partial_match_key_parts->n_bits; i++)
    {
      if (!bitmap_is_set(partial_match_key_parts, i) ||
          result_sink->get_null_count_of_col(i) == row_count)
        continue; /* In these cases we wouldn't construct Ordered keys. */

      /* Add the size of Ordered_key::key_buff */
      buff_size+= (row_count - result_sink->get_null_count_of_col(i)) *
                         sizeof(rownum_t);
      /* Add the size of Ordered_key::null_key */
      max_null_row= result_sink->get_max_null_of_col(i);
      if (max_null_row >= UINT_MAX)
      {
        /*
          There can be at most UINT_MAX bits in a MY_BITMAP that is used to
          store NULLs in an Ordered_key. Return a number of bytes bigger than
          the maximum allowed memory buffer for partial matching to disable
          the rowid merge strategy.
        */
        return ULONGLONG_MAX;
      }
      buff_size+= bitmap_buffer_size(max_null_row);
    }
  }

  return buff_size;
}


/*
  Initialize a MY_BITMAP with a buffer allocated on the current
  memory root.
  TIMOUR: move to bitmap C file?
*/

static my_bool
my_bitmap_init_memroot(MY_BITMAP *map, uint n_bits, MEM_ROOT *mem_root)
{
  my_bitmap_map *bitmap_buf;

  if (!(bitmap_buf= (my_bitmap_map*) alloc_root(mem_root,
                                                bitmap_buffer_size(n_bits))) ||
      my_bitmap_init(map, bitmap_buf, n_bits, FALSE))
    return TRUE;
  bitmap_clear_all(map);
  return FALSE;
}


/**
  Create all structures needed for IN execution that can live between PS
  reexecution.

  @param tmp_columns the items that produce the data for the temp table
  @param subquery_id subquery's identifier (to make "<subquery%d>" name for
                                            EXPLAIN)

  @details
  - Create a temporary table to store the result of the IN subquery. The
    temporary table has one hash index on all its columns.
  - Create a new result sink that sends the result stream of the subquery to
    the temporary table,

  @notice:
    Currently Item_subselect::init() already chooses and creates at parse
    time an engine with a corresponding JOIN to execute the subquery.

  @retval TRUE  if error
  @retval FALSE otherwise
*/

bool subselect_hash_sj_engine::init(List<Item> *tmp_columns, uint subquery_id)
{
  THD *thd= get_thd();
  select_union *result_sink;
  /* Options to create_tmp_table. */
  ulonglong tmp_create_options= thd->variables.option_bits | TMP_TABLE_ALL_COLUMNS;
                             /* | TMP_TABLE_FORCE_MYISAM; TIMOUR: force MYISAM */

  DBUG_ENTER("subselect_hash_sj_engine::init");

  if (my_bitmap_init_memroot(&non_null_key_parts, tmp_columns->elements,
                            thd->mem_root) ||
      my_bitmap_init_memroot(&partial_match_key_parts, tmp_columns->elements,
                            thd->mem_root))
    DBUG_RETURN(TRUE);

  /*
    Create and initialize a select result interceptor that stores the
    result stream in a temporary table. The temporary table itself is
    managed (created/filled/etc) internally by the interceptor.
  */
/*
  TIMOUR:
  Select a more efficient result sink when we know there is no need to collect
  data statistics.

  if (strategy == COMPLETE_MATCH)
  {
    if (!(result= new select_union))
      DBUG_RETURN(TRUE);
  }
  else if (strategy == PARTIAL_MATCH)
  {
  if (!(result= new select_materialize_with_stats))
    DBUG_RETURN(TRUE);
  }
*/
  if (!(result_sink= new (thd->mem_root) select_materialize_with_stats(thd)))
    DBUG_RETURN(TRUE);
    
  char buf[32];
  uint len= my_snprintf(buf, sizeof(buf), "<subquery%d>", subquery_id);
  char *name;
  if (!(name= (char*)thd->alloc(len + 1)))
    DBUG_RETURN(TRUE);
  memcpy(name, buf, len+1);

  result_sink->get_tmp_table_param()->materialized_subquery= true;
  if (item->substype() == Item_subselect::IN_SUBS && 
      ((Item_in_subselect*)item)->is_jtbm_merged)
  {
    result_sink->get_tmp_table_param()->force_not_null_cols= true;
  }
  if (result_sink->create_result_table(thd, tmp_columns, TRUE,
                                       tmp_create_options,
				       name, TRUE, TRUE))
    DBUG_RETURN(TRUE);

  tmp_table= result_sink->table;
  result= result_sink;

  /*
    If the subquery has blobs, or the total key length is bigger than
    some length, or the total number of key parts is more than the
    allowed maximum (currently MAX_REF_PARTS == 32), then the created
    index cannot be used for lookups and we can't use hash semi
    join. If this is the case, delete the temporary table since it
    will not be used, and tell the caller we failed to initialize the
    engine.
  */
  if (tmp_table->s->keys == 0)
  {
    //fprintf(stderr, "Q: %s\n", current_thd->query());
    DBUG_ASSERT(0);
    DBUG_ASSERT(
      tmp_table->s->uniques ||
      tmp_table->key_info->key_length >= tmp_table->file->max_key_length() ||
      tmp_table->key_info->user_defined_key_parts >
      tmp_table->file->max_key_parts());
    free_tmp_table(thd, tmp_table);
    tmp_table= NULL;
    delete result;
    result= NULL;
    DBUG_RETURN(TRUE);
  }

  /*
    Make sure there is only one index on the temp table, and it doesn't have
    the extra key part created when s->uniques > 0.
  */
  DBUG_ASSERT(tmp_table->s->keys == 1 &&
              ((Item_in_subselect *) item)->left_expr->cols() ==
              tmp_table->key_info->user_defined_key_parts);

  if (make_semi_join_conds() ||
      /* A unique_engine is used both for complete and partial matching. */
      !(lookup_engine= make_unique_engine()))
    DBUG_RETURN(TRUE);

  /*
    Repeat name resolution for 'cond' since cond is not part of any
    clause of the query, and it is not 'fixed' during JOIN::prepare.
  */
  if (semi_join_conds && !semi_join_conds->fixed &&
      semi_join_conds->fix_fields(thd, (Item**)&semi_join_conds))
    DBUG_RETURN(TRUE);
  /* Let our engine reuse this query plan for materialization. */
  materialize_join= materialize_engine->join;
  materialize_join->change_result(result, NULL);

  DBUG_RETURN(FALSE);
}


/*
  Create an artificial condition to post-filter those rows matched by index
  lookups that cannot be distinguished by the index lookup procedure.

  @notes
  The need for post-filtering may occur e.g. because of
  truncation. Prepared statements execution requires that fix_fields is
  called for every execution. In order to call fix_fields we need to
  create a Name_resolution_context and a corresponding TABLE_LIST for
  the temporary table for the subquery, so that all column references
  to the materialized subquery table can be resolved correctly.

  @returns
    @retval TRUE  memory allocation error occurred
    @retval FALSE the conditions were created and resolved (fixed)
*/

bool subselect_hash_sj_engine::make_semi_join_conds()
{
  /*
    Table reference for tmp_table that is used to resolve column references
    (Item_fields) to columns in tmp_table.
  */
  TABLE_LIST *tmp_table_ref;
  /* Name resolution context for all tmp_table columns created below. */
  Name_resolution_context *context;
  Item_in_subselect *item_in= (Item_in_subselect *) item;

  DBUG_ENTER("subselect_hash_sj_engine::make_semi_join_conds");
  DBUG_ASSERT(semi_join_conds == NULL);

  if (!(semi_join_conds= new (thd->mem_root) Item_cond_and(thd)))
    DBUG_RETURN(TRUE);

  if (!(tmp_table_ref= (TABLE_LIST*) thd->alloc(sizeof(TABLE_LIST))))
    DBUG_RETURN(TRUE);

  tmp_table_ref->init_one_table(STRING_WITH_LEN(""),
                                tmp_table->alias.c_ptr(),
                                tmp_table->alias.length(),
                                NULL, TL_READ);
  tmp_table_ref->table= tmp_table;

  context= new Name_resolution_context;
  context->init();
  context->first_name_resolution_table=
    context->last_name_resolution_table= tmp_table_ref;
  semi_join_conds_context= context;
  
  for (uint i= 0; i < item_in->left_expr->cols(); i++)
  {
    /* New equi-join condition for the current column. */
    Item_func_eq *eq_cond;
    /* Item for the corresponding field from the materialized temp table. */
    Item_field *right_col_item;

    if (!(right_col_item= new (thd->mem_root)
          Item_temptable_field(thd, context, tmp_table->field[i])) ||
        !(eq_cond= new (thd->mem_root)
          Item_func_eq(thd, item_in->left_expr->element_index(i),
                       right_col_item)) ||
        (((Item_cond_and*)semi_join_conds)->add(eq_cond, thd->mem_root)))
    {
      delete semi_join_conds;
      semi_join_conds= NULL;
      DBUG_RETURN(TRUE);
    }
  }
  if (semi_join_conds->fix_fields(thd, (Item**)&semi_join_conds))
    DBUG_RETURN(TRUE);

  DBUG_RETURN(FALSE);
}


/**
  Create a new uniquesubquery engine for the execution of an IN predicate.

  @details
  Create and initialize a new JOIN_TAB, and Table_ref objects to perform
  lookups into the indexed temporary table.

  @retval A new subselect_hash_sj_engine object
  @retval NULL if a memory allocation error occurs
*/

subselect_uniquesubquery_engine*
subselect_hash_sj_engine::make_unique_engine()
{
  Item_in_subselect *item_in= (Item_in_subselect *) item;
  Item_iterator_row it(item_in->left_expr);
  /* The only index on the temporary table. */
  KEY *tmp_key= tmp_table->key_info;
  JOIN_TAB *tab;

  DBUG_ENTER("subselect_hash_sj_engine::make_unique_engine");

  /*
    Create and initialize the JOIN_TAB that represents an index lookup
    plan operator into the materialized subquery result. Notice that:
    - this JOIN_TAB has no corresponding JOIN (and doesn't need one), and
    - here we initialize only those members that are used by
      subselect_uniquesubquery_engine, so these objects are incomplete.
  */
  if (!(tab= (JOIN_TAB*) thd->alloc(sizeof(JOIN_TAB))))
    DBUG_RETURN(NULL);

  tab->table= tmp_table;
  tab->preread_init_done= FALSE;
  tab->ref.tmp_table_index_lookup_init(thd, tmp_key, it, FALSE);

  DBUG_RETURN(new subselect_uniquesubquery_engine(thd, tab, item,
                                                  semi_join_conds));
}


subselect_hash_sj_engine::~subselect_hash_sj_engine()
{
  delete lookup_engine;
  delete result;
  if (tmp_table)
    free_tmp_table(thd, tmp_table);
}


int subselect_hash_sj_engine::prepare(THD *thd_arg)
{
  /*
    Create and optimize the JOIN that will be used to materialize
    the subquery if not yet created.
  */
  set_thd(thd_arg);
  return materialize_engine->prepare(thd);
}


/**
  Cleanup performed after each PS execution.

  @details
  Called in the end of JOIN::prepare for PS from Item_subselect::cleanup.
*/

void subselect_hash_sj_engine::cleanup()
{
  enum_engine_type lookup_engine_type= lookup_engine->engine_type();
  is_materialized= FALSE;
  bitmap_clear_all(&non_null_key_parts);
  bitmap_clear_all(&partial_match_key_parts);
  count_partial_match_columns= 0;
  count_null_only_columns= 0;
  strategy= UNDEFINED;
  materialize_engine->cleanup();
  /*
    Restore the original Item_in_subselect engine. This engine is created once
    at parse time and stored across executions, while all other materialization
    related engines are created and chosen for each execution.
  */
  ((Item_in_subselect *) item)->engine= materialize_engine;
  if (lookup_engine_type == TABLE_SCAN_ENGINE ||
      lookup_engine_type == ROWID_MERGE_ENGINE)
  {
    subselect_engine *inner_lookup_engine;
    inner_lookup_engine=
      ((subselect_partial_match_engine*) lookup_engine)->lookup_engine;
    /*
      Partial match engines are recreated for each PS execution inside
      subselect_hash_sj_engine::exec().
    */
    delete lookup_engine;
    lookup_engine= inner_lookup_engine;
  }
  DBUG_ASSERT(lookup_engine->engine_type() == UNIQUESUBQUERY_ENGINE);
  lookup_engine->cleanup();
  result->cleanup(); /* Resets the temp table as well. */
  DBUG_ASSERT(tmp_table);
  free_tmp_table(thd, tmp_table);
  tmp_table= NULL;
}


/*
  Get fanout produced by tables specified in the table_map
*/

double get_fanout_with_deps(JOIN *join, table_map tset)
{
  /* Handle the case of "Impossible WHERE" */
  if (join->table_count == 0)
    return 0.0;

  /* First, recursively get all tables we depend on */
  table_map deps_to_check= tset;
  table_map checked_deps= 0;
  table_map further_deps;
  do
  {
    further_deps= 0;
    Table_map_iterator tm_it(deps_to_check);
    int tableno;
    while ((tableno = tm_it.next_bit()) != Table_map_iterator::BITMAP_END)
    {
      /* get tableno's dependency tables that are not in needed_set */
      further_deps |= join->map2table[tableno]->ref.depend_map & ~checked_deps;
    }

    checked_deps |= deps_to_check;
    deps_to_check= further_deps;
  } while (further_deps != 0);

  
  /* Now, walk the join order and calculate the fanout */
  double fanout= 1;
  for (JOIN_TAB *tab= first_top_level_tab(join, WITHOUT_CONST_TABLES); tab;
       tab= next_top_level_tab(join, tab))
  {
    /* 
      Ignore SJM nests. They have tab->table==NULL. There is no point to walk
      inside them, because GROUP BY clause cannot refer to tables from within
      subquery.
    */
    if (!tab->is_sjm_nest() && (tab->table->map & checked_deps) && 
        !tab->emb_sj_nest && 
        tab->records_read != 0)
    {
      fanout *= tab->records_read;
    }
  } 
  return fanout;
}


#if 0
void check_out_index_stats(JOIN *join)
{
  ORDER *order;
  uint n_order_items;

  /*
    First, collect the keys that we can use in each table.
    We can use a key if 
    - all tables refer to it.
  */
  key_map key_start_use[MAX_TABLES];
  key_map key_infix_use[MAX_TABLES];
  table_map key_used=0;
  table_map non_key_used= 0;
  
  bzero(&key_start_use, sizeof(key_start_use)); //psergey-todo: safe initialization!
  bzero(&key_infix_use, sizeof(key_infix_use));
  
  for (order= join->group_list; order; order= order->next)
  {
    Item *item= order->item[0];

    if (item->real_type() == Item::FIELD_ITEM)
    {
      if (item->used_tables() & OUTER_REF_TABLE_BIT)
        continue; /* outside references are like constants for us */

      Field *field= ((Item_field*)item->real_item())->field;
      uint table_no= field->table->tablenr;
      if (!(non_key_used && table_map(1) << table_no) && 
          !field->part_of_key.is_clear_all())
      {
        key_map infix_map= field->part_of_key;
        infix_map.subtract(field->key_start);
        key_start_use[table_no].merge(field->key_start);
        key_infix_use[table_no].merge(infix_map);
        key_used |= table_no;
      }
      continue;
    }
    /* 
      Note: the below will cause clauses like GROUP BY YEAR(date) not to be
      handled. 
    */
    non_key_used |= item->used_tables();
  }
  
  Table_map_iterator tm_it(key_used & ~non_key_used);
  int tableno;
  while ((tableno = tm_it.next_bit()) != Table_map_iterator::BITMAP_END)
  {
    key_map::iterator key_it(key_start_use);
    int keyno;
    while ((keyno = tm_it.next_bit()) != key_map::iterator::BITMAP_END)
    {
      for (order= join->group_list; order; order= order->next)
      {
        Item *item= order->item[0];
        if (item->used_tables() & (table_map(1) << tableno))
        {
          DBUG_ASSERT(item->real_type() == Item::FIELD_ITEM);
        }
      }
      /*
      if (continuation)
      {
        walk through list and find which key parts are occupied;
        // note that the above can't be made any faster.
      }
      else
        use rec_per_key[0];
      
      find out the cardinality.
      check if cardinality decreases if we use it;
      */
    }
  }
}
#endif


/*
  Get an estimate of how many records will be produced after the GROUP BY
  operation.

  @param join           Join we're operating on 
  @param join_op_rows   How many records will be produced by the join
                        operations (this is what join optimizer produces)
  
  @seealso
     See also optimize_semijoin_nests(), grep for "Adjust output cardinality 
     estimates".  Very similar code there that is not joined with this one
     because we operate on different data structs and too much effort is
     needed to abstract them out.

  @return
     Number of records we expect to get after the GROUP BY operation
*/

double get_post_group_estimate(JOIN* join, double join_op_rows)
{
  table_map tables_in_group_list= table_map(0);

  /* Find out which tables are used in GROUP BY list */
  for (ORDER *order= join->group_list_for_estimates; order; order= order->next)
  {
    Item *item= order->item[0];
    table_map item_used_tables= item->used_tables();
    if (item_used_tables & RAND_TABLE_BIT)
    {
      /* Each join output record will be in its own group */
      return join_op_rows;
    }
    tables_in_group_list|= item_used_tables;
  }
  tables_in_group_list &= ~PSEUDO_TABLE_BITS;

  /*
    Use join fanouts to calculate the max. number of records in the group-list
  */
  double fanout_rows[MAX_KEY];
  bzero(&fanout_rows, sizeof(fanout_rows));
  double out_rows;
  
  out_rows= get_fanout_with_deps(join, tables_in_group_list);

#if 0
  /* The following will be needed when making use of index stats: */
  /* 
    Also generate max. number of records for each of the tables mentioned 
    in the group-list. We'll use that a baseline number that we'll try to 
    reduce by using
     - #table-records 
     - index statistics.
  */
  Table_map_iterator tm_it(tables_in_group_list);
  int tableno;
  while ((tableno = tm_it.next_bit()) != Table_map_iterator::BITMAP_END)
  {
    fanout_rows[tableno]= get_fanout_with_deps(join, table_map(1) << tableno);
  }
  
  /*
    Try to bring down estimates using index statistics.
  */
  //check_out_index_stats(join);
#endif

  return out_rows;
}


/**
  Execute a subquery IN predicate via materialization.

  @details
  If needed materialize the subquery into a temporary table, then
  copmpute the predicate via a lookup into this table.

  @retval TRUE  if error
  @retval FALSE otherwise
*/

int subselect_hash_sj_engine::exec()
{
  Item_in_subselect *item_in= (Item_in_subselect *) item;
  SELECT_LEX *save_select= thd->lex->current_select;
  subselect_partial_match_engine *pm_engine= NULL;
  int res= 0;

  DBUG_ENTER("subselect_hash_sj_engine::exec");

  /*
    Optimize and materialize the subquery during the first execution of
    the subquery predicate.
  */
  thd->lex->current_select= materialize_engine->select_lex;
  /* The subquery should be optimized, and materialized only once. */
  DBUG_ASSERT(materialize_join->optimization_state == JOIN::OPTIMIZATION_DONE &&
              !is_materialized);
  materialize_join->exec();
  if ((res= MY_TEST(materialize_join->error || thd->is_fatal_error ||
                    thd->is_error())))
    goto err;

  /*
    TODO:
    - Unlock all subquery tables as we don't need them. To implement this
      we need to add new functionality to JOIN::join_free that can unlock
      all tables in a subquery (and all its subqueries).
    - The temp table used for grouping in the subquery can be freed
      immediately after materialization (yet it's done together with
      unlocking).
  */
  is_materialized= TRUE;
  /*
    If the subquery returned no rows, the temporary table is empty, so we know
    directly that the result of IN is FALSE. We first update the table
    statistics, then we test if the temporary table for the query result is
    empty.
  */
  tmp_table->file->info(HA_STATUS_VARIABLE);
  if (!tmp_table->file->stats.records)
  {
    /* The value of IN will not change during this execution. */
    item_in->reset();
    item_in->make_const();
    item_in->set_first_execution();
    thd->lex->current_select= save_select;
    DBUG_RETURN(FALSE);
  }

  /*
    TIMOUR: The schema-based analysis for partial matching can be done once for
    prepared statement and remembered. It is done here to remove the need to
    save/restore all related variables between each re-execution, thus making
    the code simpler.
  */
  strategy= get_strategy_using_schema();
  /* This call may discover that we don't need partial matching at all. */
  strategy= get_strategy_using_data();
  if (strategy == PARTIAL_MATCH)
  {
    uint count_pm_keys; /* Total number of keys needed for partial matching. */
    MY_BITMAP *nn_key_parts= NULL; /* Key parts of the only non-NULL index. */
    uint count_non_null_columns= 0; /* Number of columns in nn_key_parts. */
    bool has_covering_null_row;
    bool has_covering_null_columns;
    select_materialize_with_stats *result_sink=
      (select_materialize_with_stats *) result;
    uint field_count= tmp_table->s->fields;

    if (count_partial_match_columns < field_count)
    {
      nn_key_parts= &non_null_key_parts;
      count_non_null_columns= bitmap_bits_set(nn_key_parts);
    }
    has_covering_null_row= (result_sink->get_max_nulls_in_row() == field_count);
    has_covering_null_columns= (count_non_null_columns +
                                count_null_only_columns == field_count);

    if (has_covering_null_row && has_covering_null_columns)
    {
      /*
        The whole table consist of only NULL values. The result of IN is
        a constant UNKNOWN.
      */
      DBUG_ASSERT(tmp_table->file->stats.records == 1);
      item_in->value= 0;
      item_in->null_value= 1;
      item_in->make_const();
      item_in->set_first_execution();
      thd->lex->current_select= save_select;
      DBUG_RETURN(FALSE);
    }

    if (has_covering_null_row)
    {
      DBUG_ASSERT(count_partial_match_columns == field_count);
      count_pm_keys= 0;
    }
    else if (has_covering_null_columns)
      count_pm_keys= 1;
    else
      count_pm_keys= count_partial_match_columns - count_null_only_columns +
                     (nn_key_parts ? 1 : 0);

    choose_partial_match_strategy(MY_TEST(nn_key_parts),
                                  has_covering_null_row,
                                  &partial_match_key_parts);
    DBUG_ASSERT(strategy == PARTIAL_MATCH_MERGE ||
                strategy == PARTIAL_MATCH_SCAN);
    if (strategy == PARTIAL_MATCH_MERGE)
    {
      pm_engine=
        new subselect_rowid_merge_engine((subselect_uniquesubquery_engine*)
                                         lookup_engine, tmp_table,
                                         count_pm_keys,
                                         has_covering_null_row,
                                         has_covering_null_columns,
                                         count_columns_with_nulls,
                                         item, result,
                                         semi_join_conds->argument_list());
      if (!pm_engine ||
          pm_engine->prepare(thd) ||
          ((subselect_rowid_merge_engine*) pm_engine)->
            init(nn_key_parts, &partial_match_key_parts))
      {
        /*
          The call to init() would fail if there was not enough memory to allocate
          all buffers for the rowid merge strategy. In this case revert to table
          scanning which doesn't need any big buffers.
        */
        delete pm_engine;
        pm_engine= NULL;
        strategy= PARTIAL_MATCH_SCAN;
      }
    }

    if (strategy == PARTIAL_MATCH_SCAN)
    {
      if (!(pm_engine=
            new subselect_table_scan_engine((subselect_uniquesubquery_engine*)
                                            lookup_engine, tmp_table,
                                            item, result,
                                            semi_join_conds->argument_list(),
                                            has_covering_null_row,
                                            has_covering_null_columns,
                                            count_columns_with_nulls)) ||
          pm_engine->prepare(thd))
      {
        /* This is an irrecoverable error. */
        res= 1;
        goto err;
      }
    }
  }

  if (pm_engine)
    lookup_engine= pm_engine;
  item_in->change_engine(lookup_engine);

err:
  thd->lex->current_select= save_select;
  DBUG_RETURN(res);
}


/**
  Print the state of this engine into a string for debugging and views.
*/

void subselect_hash_sj_engine::print(String *str, enum_query_type query_type)
{
  str->append(STRING_WITH_LEN(" <materialize> ("));
  materialize_engine->print(str, query_type);
  str->append(STRING_WITH_LEN(" ), "));

  if (lookup_engine)
    lookup_engine->print(str, query_type);
  else
    str->append(STRING_WITH_LEN(
           "<engine selected at execution time>"
         ));
}

bool subselect_hash_sj_engine::fix_length_and_dec(Item_cache** row)
{
  DBUG_ASSERT(FALSE);
  return FALSE;
}

void subselect_hash_sj_engine::exclude()
{
  DBUG_ASSERT(FALSE);
}

bool subselect_hash_sj_engine::no_tables()
{
  DBUG_ASSERT(FALSE);
  return FALSE;
}

bool subselect_hash_sj_engine::change_result(Item_subselect *si,
                                             select_result_interceptor *res,
                                             bool temp __attribute__((unused)))
{
  DBUG_ASSERT(FALSE);
  return TRUE;
}


Ordered_key::Ordered_key(uint keyid_arg, TABLE *tbl_arg, Item *search_key_arg,
                         ha_rows null_count_arg, ha_rows min_null_row_arg,
                         ha_rows max_null_row_arg, uchar *row_num_to_rowid_arg)
  : keyid(keyid_arg), tbl(tbl_arg), search_key(search_key_arg),
    row_num_to_rowid(row_num_to_rowid_arg), null_count(null_count_arg)
{
  DBUG_ASSERT(tbl->file->stats.records > null_count);
  key_buff_elements= tbl->file->stats.records - null_count;
  cur_key_idx= HA_POS_ERROR;

  DBUG_ASSERT((null_count && min_null_row_arg && max_null_row_arg) ||
              (!null_count && !min_null_row_arg && !max_null_row_arg));
  if (null_count)
  {
    /* The counters are 1-based, for key access we need 0-based indexes. */
    min_null_row= min_null_row_arg - 1;
    max_null_row= max_null_row_arg - 1;
  }
  else
    min_null_row= max_null_row= 0;
}


Ordered_key::~Ordered_key()
{
  my_free(key_buff);
  my_bitmap_free(&null_key);
}


/*
  Cleanup that needs to be done for each PS (re)execution.
*/

void Ordered_key::cleanup()
{
  /*
    Currently these keys are recreated for each PS re-execution, thus
    there is nothing to cleanup, the whole object goes away after execution
    is over. All handler related initialization/deinitialization is done by
    the parent subselect_rowid_merge_engine object.
  */
}


/*
  Initialize a multi-column index.
*/

bool Ordered_key::init(MY_BITMAP *columns_to_index)
{
  THD *thd= tbl->in_use;
  uint cur_key_col= 0;
  Item_field *cur_tmp_field;
  Item_func_lt *fn_less_than;

  key_column_count= bitmap_bits_set(columns_to_index);
  key_columns= (Item_field**) thd->alloc(key_column_count *
                                         sizeof(Item_field*));
  compare_pred= (Item_func_lt**) thd->alloc(key_column_count *
                                            sizeof(Item_func_lt*));

  if (!key_columns || !compare_pred)
    return TRUE; /* Revert to table scan partial match. */

  for (uint i= 0; i < columns_to_index->n_bits; i++)
  {
    if (!bitmap_is_set(columns_to_index, i))
      continue;
    cur_tmp_field= new (thd->mem_root) Item_field(thd, tbl->field[i]);
    /* Create the predicate (tmp_column[i] < outer_ref[i]). */
    fn_less_than= new (thd->mem_root) Item_func_lt(thd, cur_tmp_field,
                                   search_key->element_index(i));
    fn_less_than->fix_fields(thd, (Item**) &fn_less_than);
    key_columns[cur_key_col]= cur_tmp_field;
    compare_pred[cur_key_col]= fn_less_than;
    ++cur_key_col;
  }

  if (alloc_keys_buffers())
  {
    /* TIMOUR revert to partial match via table scan. */
    return TRUE;
  }
  return FALSE;
}


/*
  Initialize a single-column index.
*/

bool Ordered_key::init(int col_idx)
{
  THD *thd= tbl->in_use;

  key_column_count= 1;

  // TIMOUR: check for mem allocation err, revert to scan

  key_columns= (Item_field**) thd->alloc(sizeof(Item_field*));
  compare_pred= (Item_func_lt**) thd->alloc(sizeof(Item_func_lt*));

  key_columns[0]= new (thd->mem_root) Item_field(thd, tbl->field[col_idx]);
  /* Create the predicate (tmp_column[i] < outer_ref[i]). */
  compare_pred[0]= new (thd->mem_root) Item_func_lt(thd, key_columns[0],
                                    search_key->element_index(col_idx));
  compare_pred[0]->fix_fields(thd, (Item**)&compare_pred[0]);

  if (alloc_keys_buffers())
  {
    /* TIMOUR revert to partial match via table scan. */
    return TRUE;
  }
  return FALSE;
}


/*
  Allocate the buffers for both the row number, and the NULL-bitmap indexes.
*/

bool Ordered_key::alloc_keys_buffers()
{
  DBUG_ASSERT(key_buff_elements > 0);

  if (!(key_buff= (rownum_t*) my_malloc((size_t)(key_buff_elements * 
    sizeof(rownum_t)), MYF(MY_WME | MY_THREAD_SPECIFIC))))
    return TRUE;

  /*
    TIMOUR: it is enough to create bitmaps with size
    (max_null_row - min_null_row), and then use min_null_row as
    lookup offset.
  */
  /* Notice that max_null_row is max array index, we need count, so +1. */
  if (my_bitmap_init(&null_key, NULL, (uint)(max_null_row + 1), FALSE))
    return TRUE;

  cur_key_idx= HA_POS_ERROR;

  return FALSE;
}


/*
  Quick sort comparison function that compares two rows of the same table
  indentfied with their row numbers.

  @retval -1
  @retval  0
  @retval +1
*/

int
Ordered_key::cmp_keys_by_row_data(ha_rows a, ha_rows b)
{
  uchar *rowid_a, *rowid_b;
  int __attribute__((unused)) error;
  int cmp_res;
  /* The length in bytes of the rowids (positions) of tmp_table. */
  uint rowid_length= tbl->file->ref_length;

  if (a == b)
    return 0;
  /* Get the corresponding rowids. */
  rowid_a= row_num_to_rowid + a * rowid_length;
  rowid_b= row_num_to_rowid + b * rowid_length;
  /* Fetch the rows for comparison. */
  if ((error= tbl->file->ha_rnd_pos(tbl->record[0], rowid_a)))
  {
    /* purecov: begin inspected */
    tbl->file->print_error(error, MYF(ME_FATALERROR));  // Sets fatal_error
    return 0;
    /* purecov: end */
  }
  if ((error= tbl->file->ha_rnd_pos(tbl->record[1], rowid_b)))
  {
    /* purecov: begin inspected */
    tbl->file->print_error(error, MYF(ME_FATALERROR));  // Sets fatal_error
    return 0;
    /* purecov: end */
  }    
  /*
    Compare the two rows by the corresponding values of the indexed
    columns.
  */
  for (uint i= 0; i < key_column_count; i++)
  {
    Field *cur_field= key_columns[i]->field;
    if ((cmp_res= cur_field->cmp_offset(tbl->s->rec_buff_length)))
      return (cmp_res > 0 ? 1 : -1);
  }
  return 0;
}


int
Ordered_key::cmp_keys_by_row_data_and_rownum(Ordered_key *key,
                                             rownum_t* a, rownum_t* b)
{
  /* The result of comparing the two keys according to their row data. */
  int cmp_row_res= key->cmp_keys_by_row_data(*a, *b);
  if (cmp_row_res)
    return cmp_row_res;
  return (*a < *b) ? -1 : (*a > *b) ? 1 : 0;
}


bool Ordered_key::sort_keys()
{
  if (tbl->file->ha_rnd_init_with_error(0))
    return TRUE;
  my_qsort2(key_buff, (size_t) key_buff_elements, sizeof(rownum_t),
            (qsort2_cmp) &cmp_keys_by_row_data_and_rownum, (void*) this);
  /* Invalidate the current row position. */
  cur_key_idx= HA_POS_ERROR;
  tbl->file->ha_rnd_end();
  return FALSE;
}


/*
  The fraction of rows that do not contain NULL in the columns indexed by
  this key.

  @retval  1  if there are no NULLs
  @retval  0  if only NULLs
*/

double Ordered_key::null_selectivity()
{
  /* We should not be processing empty tables. */
  DBUG_ASSERT(tbl->file->stats.records);
  return (1 - (double) null_count / (double) tbl->file->stats.records);
}


/*
  Compare the value(s) of the current key in 'search_key' with the
  data of the current table record.

  @notes The comparison result follows from the way compare_pred
  is created in Ordered_key::init. Currently compare_pred compares
  a field in of the current row with the corresponding Item that
  contains the search key.

  @param row_num  Number of the row (not index in the key_buff array)

  @retval -1  if (current row  < search_key)
  @retval  0  if (current row == search_key)
  @retval +1  if (current row  > search_key)
*/

int Ordered_key::cmp_key_with_search_key(rownum_t row_num)
{
  /* The length in bytes of the rowids (positions) of tmp_table. */
  uint rowid_length= tbl->file->ref_length;
  uchar *cur_rowid= row_num_to_rowid + row_num * rowid_length;
  int __attribute__((unused)) error;
  int cmp_res;

  if ((error= tbl->file->ha_rnd_pos(tbl->record[0], cur_rowid)))
  {
    /* purecov: begin inspected */
    tbl->file->print_error(error, MYF(ME_FATALERROR));  // Sets fatal_error
    return 0;
    /* purecov: end */
  }

  for (uint i= 0; i < key_column_count; i++)
  {
    cmp_res= compare_pred[i]->get_comparator()->compare();
    /* Unlike Arg_comparator::compare_row() here there should be no NULLs. */
    DBUG_ASSERT(!compare_pred[i]->null_value);
    if (cmp_res)
      return (cmp_res > 0 ? 1 : -1);
  }
  return 0;
}


/*
  Find a key in a sorted array of keys via binary search.

  see create_subq_in_equalities()
*/

bool Ordered_key::lookup()
{
  DBUG_ASSERT(key_buff_elements);

  ha_rows lo= 0;
  ha_rows hi= key_buff_elements - 1;
  ha_rows mid;
  int cmp_res;

  while (lo <= hi)
  {
    mid= lo + (hi - lo) / 2;
    cmp_res= cmp_key_with_search_key(key_buff[mid]);
    /*
      In order to find the minimum match, check if the pevious element is
      equal or smaller than the found one. If equal, we need to search further
      to the left.
    */
    if (!cmp_res && mid > 0)
      cmp_res= !cmp_key_with_search_key(key_buff[mid - 1]) ? 1 : 0;

    if (cmp_res == -1)
    {
      /* row[mid] < search_key */
      lo= mid + 1;
    }
    else if (cmp_res == 1)
    {
      /* row[mid] > search_key */
      if (!mid)
        goto not_found;
      hi= mid - 1;
    }
    else
    {
      /* row[mid] == search_key */
      cur_key_idx= mid;
      return TRUE;
    }
  }
not_found:
  cur_key_idx= HA_POS_ERROR;
  return FALSE;
}


/*
  Move the current index pointer to the next key with the same column
  values as the current key. Since the index is sorted, all such keys
  are contiguous.
*/

bool Ordered_key::next_same()
{
  DBUG_ASSERT(key_buff_elements);

  if (cur_key_idx < key_buff_elements - 1)
  {
    /*
      TIMOUR:
      The below is quite inefficient, since as a result we will fetch every
      row (except the last one) twice. There must be a more efficient way,
      e.g. swapping record[0] and record[1], and reading only the new record.
    */
    if (!cmp_keys_by_row_data(key_buff[cur_key_idx], key_buff[cur_key_idx + 1]))
    {
      ++cur_key_idx;
      return TRUE;
    }
  }
  return FALSE;
}


void Ordered_key::print(String *str)
{
  uint i;
  str->append("{idx=");
  str->qs_append(keyid);
  str->append(", (");
  for (i= 0; i < key_column_count - 1; i++)
  {
    str->append(key_columns[i]->field->field_name);
    str->append(", ");
  }
  str->append(key_columns[i]->field->field_name);
  str->append("), ");

  str->append("null_bitmap: (bits=");
  str->qs_append(null_key.n_bits);
  str->append(", nulls= ");
  str->qs_append((double)null_count);
  str->append(", min_null= ");
  str->qs_append((double)min_null_row);
  str->append(", max_null= ");
  str->qs_append((double)max_null_row);
  str->append("), ");

  str->append('}');
}


subselect_partial_match_engine::subselect_partial_match_engine(
  subselect_uniquesubquery_engine *engine_arg,
  TABLE *tmp_table_arg, Item_subselect *item_arg,
  select_result_interceptor *result_arg,
  List<Item> *equi_join_conds_arg,
  bool has_covering_null_row_arg,
  bool has_covering_null_columns_arg,
  uint count_columns_with_nulls_arg)
  :subselect_engine(item_arg, result_arg),
   tmp_table(tmp_table_arg), lookup_engine(engine_arg),
   equi_join_conds(equi_join_conds_arg),
   has_covering_null_row(has_covering_null_row_arg),
   has_covering_null_columns(has_covering_null_columns_arg),
   count_columns_with_nulls(count_columns_with_nulls_arg)
{}


int subselect_partial_match_engine::exec()
{
  Item_in_subselect *item_in= (Item_in_subselect *) item;
  int lookup_res;

  DBUG_ASSERT(!(item_in->left_expr_has_null() &&
                item_in->is_top_level_item()));

  if (!item_in->left_expr_has_null())
  {
    /* Try to find a matching row by index lookup. */
    if (lookup_engine->copy_ref_key(false))
    {
      /* The result is FALSE based on the outer reference. */
      item_in->value= 0;
      item_in->null_value= 0;
      return 0;
    }
    else
    {
      /* Search for a complete match. */
      if ((lookup_res= lookup_engine->index_lookup()))
      {
        /* An error occurred during lookup(). */
        item_in->value= 0;
        item_in->null_value= 0;
        return lookup_res;
      }
      else if (item_in->value || !count_columns_with_nulls)
      {
        /*
          A complete match was found, the result of IN is TRUE.
          If no match was found, and there are no NULLs in the materialized
          subquery, then the result is guaranteed to be false because this
          branch is executed when the outer reference has no NULLs as well.
          Notice: (this->item == lookup_engine->item)
        */
        return 0;
      }
    }
  }

  if (has_covering_null_row)
  {
    /*
      If there is a NULL-only row that coveres all columns the result of IN
      is UNKNOWN. 
    */
    item_in->value= 0;
    /*
      TIMOUR: which one is the right way to propagate an UNKNOWN result?
      Should we also set empty_result_set= FALSE; ???
    */
    //item_in->was_null= 1;
    item_in->null_value= 1;
    return 0;
  }

  /*
    There is no complete match. Look for a partial match (UNKNOWN result), or
    no match (FALSE).
  */
  if (tmp_table->file->inited)
    tmp_table->file->ha_index_end();

  if (partial_match())
  {
    /* The result of IN is UNKNOWN. */
    item_in->value= 0;
    /*
      TIMOUR: which one is the right way to propagate an UNKNOWN result?
      Should we also set empty_result_set= FALSE; ???
    */
    //item_in->was_null= 1;
    item_in->null_value= 1;
  }
  else
  {
    /* The result of IN is FALSE. */
    item_in->value= 0;
    /*
      TIMOUR: which one is the right way to propagate an UNKNOWN result?
      Should we also set empty_result_set= FALSE; ???
    */
    //item_in->was_null= 0;
    item_in->null_value= 0;
  }

  return 0;
}


void subselect_partial_match_engine::print(String *str,
                                           enum_query_type query_type)
{
  /*
    Should never be called as the actual engine cannot be known at query
    optimization time.
    DBUG_ASSERT(FALSE);
  */
}


/*
  @param non_null_key_parts  
  @param partial_match_key_parts  A union of all single-column NULL key parts.

  @retval FALSE  the engine was initialized successfully
  @retval TRUE   there was some (memory allocation) error during initialization,
                 such errors should be interpreted as revert to other strategy
*/

bool
subselect_rowid_merge_engine::init(MY_BITMAP *non_null_key_parts,
                                   MY_BITMAP *partial_match_key_parts)
{
  THD *thd= get_thd();
  /* The length in bytes of the rowids (positions) of tmp_table. */
  uint rowid_length= tmp_table->file->ref_length;
  ha_rows row_count= tmp_table->file->stats.records;
  rownum_t cur_rownum= 0;
  select_materialize_with_stats *result_sink=
    (select_materialize_with_stats *) result;
  uint cur_keyid= 0;
  Item_in_subselect *item_in= (Item_in_subselect*) item;
  int error;

  if (merge_keys_count == 0)
  {
    DBUG_ASSERT(bitmap_bits_set(partial_match_key_parts) == 0 ||
                has_covering_null_row);
    /* There is nothing to initialize, we will only do regular lookups. */
    return FALSE;
  }

  /*
    If all nullable columns contain only NULLs, there must be one index
    over all non-null columns.
  */
  DBUG_ASSERT(!has_covering_null_columns ||
              (has_covering_null_columns &&
               merge_keys_count == 1 && non_null_key_parts));
  /*
    Allocate buffers to hold the merged keys and the mapping between rowids and
    row numbers. All small buffers are allocated in the runtime memroot. Big
    buffers are allocated from the OS via malloc.
  */
  if (!(merge_keys= (Ordered_key**) thd->alloc(merge_keys_count *
                                               sizeof(Ordered_key*))) ||
      !(null_bitmaps= (MY_BITMAP**) thd->alloc(merge_keys_count *
                                               sizeof(MY_BITMAP*))) ||
      !(row_num_to_rowid= (uchar*) my_malloc((size_t)(row_count * rowid_length),
        MYF(MY_WME | MY_THREAD_SPECIFIC))))
    return TRUE;

  /* Create the only non-NULL key if there is any. */
  if (non_null_key_parts)
  {
    non_null_key= new Ordered_key(cur_keyid, tmp_table, item_in->left_expr,
                                  0, 0, 0, row_num_to_rowid);
    if (non_null_key->init(non_null_key_parts))
      return TRUE;
    merge_keys[cur_keyid]= non_null_key;
    merge_keys[cur_keyid]->first();
    ++cur_keyid;
  }

  /*
    If all nullable columns contain NULLs, the only key that is needed is the
    only non-NULL key that is already created above.
  */
  if (!has_covering_null_columns)
  {
    if (my_bitmap_init_memroot(&matching_keys, merge_keys_count, thd->mem_root) ||
        my_bitmap_init_memroot(&matching_outer_cols, merge_keys_count, thd->mem_root))
      return TRUE;

    /*
      Create one single-column NULL-key for each column in
      partial_match_key_parts.
    */
    for (uint i= 0; i < partial_match_key_parts->n_bits; i++)
    {
      /* Skip columns that have no NULLs, or contain only NULLs. */
      if (!bitmap_is_set(partial_match_key_parts, i) ||
          result_sink->get_null_count_of_col(i) == row_count)
        continue;

      merge_keys[cur_keyid]= new Ordered_key(
                                     cur_keyid, tmp_table,
                                     item_in->left_expr->element_index(i),
                                     result_sink->get_null_count_of_col(i),
                                     result_sink->get_min_null_of_col(i),
                                     result_sink->get_max_null_of_col(i),
                                     row_num_to_rowid);
      if (merge_keys[cur_keyid]->init(i))
        return TRUE;
      merge_keys[cur_keyid]->first();
      ++cur_keyid;
    }
  }
  DBUG_ASSERT(cur_keyid == merge_keys_count);

  /* Populate the indexes with data from the temporary table. */
  if (tmp_table->file->ha_rnd_init_with_error(1))
    return TRUE;
  tmp_table->file->extra_opt(HA_EXTRA_CACHE,
                             current_thd->variables.read_buff_size);
  tmp_table->null_row= 0;
  while (TRUE)
  {
    error= tmp_table->file->ha_rnd_next(tmp_table->record[0]);
    if (error == HA_ERR_RECORD_DELETED)
    {
      /* We get this for duplicate records that should not be in tmp_table. */
      continue;
    }
    /*
      This is a temp table that we fully own, there should be no other
      cause to stop the iteration than EOF.
    */
    DBUG_ASSERT(!error || error == HA_ERR_END_OF_FILE);
    if (error == HA_ERR_END_OF_FILE)
    {
      DBUG_ASSERT(cur_rownum == tmp_table->file->stats.records);
      break;
    }

    /*
      Save the position of this record in the row_num -> rowid mapping.
    */
    tmp_table->file->position(tmp_table->record[0]);
    memcpy(row_num_to_rowid + cur_rownum * rowid_length,
           tmp_table->file->ref, rowid_length);

    /* Add the current row number to the corresponding keys. */
    if (non_null_key)
    {
      /* By definition there are no NULLs in the non-NULL key. */
      non_null_key->add_key(cur_rownum);
    }

    for (uint i= (non_null_key ? 1 : 0); i < merge_keys_count; i++)
    {
      /*
        Check if the first and only indexed column contains NULL in the curent
        row, and add the row number to the corresponding key.
      */
      if (merge_keys[i]->get_field(0)->is_null())
        merge_keys[i]->set_null(cur_rownum);
      else
        merge_keys[i]->add_key(cur_rownum);
    }
    ++cur_rownum;
  }

  tmp_table->file->ha_rnd_end();

  /* Sort all the keys by their NULL selectivity. */
  my_qsort(merge_keys, merge_keys_count, sizeof(Ordered_key*),
           (qsort_cmp) cmp_keys_by_null_selectivity);

  /* Sort the keys in each of the indexes. */
  for (uint i= 0; i < merge_keys_count; i++)
    if (merge_keys[i]->sort_keys())
      return TRUE;

  if (init_queue(&pq, merge_keys_count, 0, FALSE,
                 subselect_rowid_merge_engine::cmp_keys_by_cur_rownum, NULL,
                 0, 0))
    return TRUE;

  return FALSE;
}


subselect_rowid_merge_engine::~subselect_rowid_merge_engine()
{
  /* None of the resources below is allocated if there are no ordered keys. */
  if (merge_keys_count)
  {
    my_free(row_num_to_rowid);
    for (uint i= 0; i < merge_keys_count; i++)
      delete merge_keys[i];
    delete_queue(&pq);
    if (tmp_table->file->inited == handler::RND)
      tmp_table->file->ha_rnd_end();
  }
}


void subselect_rowid_merge_engine::cleanup()
{
}


/*
  Quick sort comparison function to compare keys in order of decreasing bitmap
  selectivity, so that the most selective keys come first.

  @param  k1 first key to compare
  @param  k2 second key to compare

  @retval  1  if k1 is less selective than k2
  @retval  0  if k1 is equally selective as k2
  @retval -1  if k1 is more selective than k2
*/

int
subselect_rowid_merge_engine::cmp_keys_by_null_selectivity(Ordered_key **k1,
                                                           Ordered_key **k2)
{
  double k1_sel= (*k1)->null_selectivity();
  double k2_sel= (*k2)->null_selectivity();
  if (k1_sel < k2_sel)
    return 1;
  if (k1_sel > k2_sel)
    return -1;
  return 0;
}


/*
*/

int
subselect_rowid_merge_engine::cmp_keys_by_cur_rownum(void *arg,
                                                     uchar *k1, uchar *k2)
{
  rownum_t r1= ((Ordered_key*) k1)->current();
  rownum_t r2= ((Ordered_key*) k2)->current();

  return (r1 < r2) ? -1 : (r1 > r2) ? 1 : 0;
}


/*
  Check if certain table row contains a NULL in all columns for which there is
  no match in the corresponding value index.

  @note
  There is no need to check the columns that contain only NULLs, because
  those are guaranteed to match.

  @retval TRUE if a NULL row exists
  @retval FALSE otherwise
*/

bool subselect_rowid_merge_engine::test_null_row(rownum_t row_num)
{
  Ordered_key *cur_key;
  for (uint i = 0; i < merge_keys_count; i++)
  {
    cur_key= merge_keys[i];
    if (bitmap_is_set(&matching_keys, cur_key->get_keyid()))
    {
      /*
        The key 'i' (with id 'cur_keyid') already matches a value in row
        'row_num', thus we skip it as it can't possibly match a NULL.
      */
      continue;
    }
    if (!cur_key->is_null(row_num))
      return FALSE;
  }
  return TRUE;
}


/**
  Test if a subset of NULL-able columns contains a row of NULLs.
  @retval TRUE  if such a row exists
  @retval FALSE no complementing null row
*/

bool subselect_rowid_merge_engine::
exists_complementing_null_row(MY_BITMAP *keys_to_complement)
{
  rownum_t highest_min_row= 0;
  rownum_t lowest_max_row= UINT_MAX;
  uint count_null_keys, i;
  Ordered_key *cur_key;

  if (!count_columns_with_nulls)
  {
    /*
      If there are both NULLs and non-NUll values in the outer reference, and
      the subquery contains no NULLs, a complementing NULL row cannot exist.
    */
    return FALSE;
  }

  for (i= (non_null_key ? 1 : 0), count_null_keys= 0; i < merge_keys_count; i++)
  {
    cur_key= merge_keys[i];
    if (bitmap_is_set(keys_to_complement, cur_key->get_keyid()))
      continue;
    if (!cur_key->get_null_count())
    {
      /* If there is column without NULLs, there cannot be a partial match. */
      return FALSE;
    }
    if (cur_key->get_min_null_row() > highest_min_row)
      highest_min_row= cur_key->get_min_null_row();
    if (cur_key->get_max_null_row() < lowest_max_row)
      lowest_max_row= cur_key->get_max_null_row();
    null_bitmaps[count_null_keys++]= cur_key->get_null_key();
  }

  if (lowest_max_row < highest_min_row)
  {
    /* The intersection of NULL rows is empty. */
    return FALSE;
  }

  return bitmap_exists_intersection((const MY_BITMAP**) null_bitmaps,
                                    count_null_keys,
                                    (uint)highest_min_row, (uint)lowest_max_row);
}


/*
  @retval TRUE  there is a partial match (UNKNOWN)
  @retval FALSE  there is no match at all (FALSE)
*/

bool subselect_rowid_merge_engine::partial_match()
{
  Ordered_key *min_key; /* Key that contains the current minimum position. */
  rownum_t min_row_num; /* Current row number of min_key. */
  Ordered_key *cur_key;
  rownum_t cur_row_num;
  uint count_nulls_in_search_key= 0;
  uint max_null_in_any_row=
    ((select_materialize_with_stats *) result)->get_max_nulls_in_row();
  bool res= FALSE;

  /* If there is a non-NULL key, it must be the first key in the keys array. */
  DBUG_ASSERT(!non_null_key || (non_null_key && merge_keys[0] == non_null_key));
  /* The prioryty queue for keys must be empty. */
  DBUG_ASSERT(!pq.elements);

  /* All data accesses during execution are via handler::ha_rnd_pos() */
  if (tmp_table->file->ha_rnd_init_with_error(0))
  {
    res= FALSE;
    goto end;
  }

  /* Check if there is a match for the columns of the only non-NULL key. */
  if (non_null_key && !non_null_key->lookup())
  {
    res= FALSE;
    goto end;
  }

  /*
    If all nullable columns contain only NULLs, then there is a guranteed
    partial match, and we don't need to search for a matching row.
  */
  if (has_covering_null_columns)
  {
    res= TRUE;
    goto end;
  }

  if (non_null_key)
    queue_insert(&pq, (uchar *) non_null_key);
  /*
    Do not add the non_null_key, since it was already processed above.
  */
  bitmap_clear_all(&matching_outer_cols);
  for (uint i= MY_TEST(non_null_key); i < merge_keys_count; i++)
  {
    DBUG_ASSERT(merge_keys[i]->get_column_count() == 1);
    if (merge_keys[i]->get_search_key(0)->null_value)
    {
      ++count_nulls_in_search_key;
      bitmap_set_bit(&matching_outer_cols, merge_keys[i]->get_keyid());
    }
    else if (merge_keys[i]->lookup())
      queue_insert(&pq, (uchar *) merge_keys[i]);
  }

  /*
    If the outer reference consists of only NULLs, or if it has NULLs in all
    nullable columns (above we guarantee there is a match for the non-null
    coumns), the result is UNKNOWN.
  */
  if (count_nulls_in_search_key == merge_keys_count - MY_TEST(non_null_key))
  {
    res= TRUE;
    goto end;
  }

  /*
    If the outer row has NULLs in some columns, and
    there is no match for any of the remaining columns, and
    there is a subquery row with NULLs in all unmatched columns,
    then there is a partial match, otherwise the result is FALSE.
  */
  if (count_nulls_in_search_key && !pq.elements)
  {
    DBUG_ASSERT(!non_null_key);
    /*
      Check if the intersection of all NULL bitmaps of all keys that
      are not in matching_outer_cols is non-empty.
    */
    res= exists_complementing_null_row(&matching_outer_cols);
    goto end;
  }

  /*
    If there is no NULL (sub)row that covers all NULL columns, and there is no
    match for any of the NULL columns, the result is FALSE. Notice that if there
    is a non-null key, and there is only one matching key, the non-null key is
    the matching key. This is so, because this method returns FALSE if the
    non-null key doesn't have a match.
  */
  if (!count_nulls_in_search_key &&
      (!pq.elements ||
       (pq.elements == 1 && non_null_key &&
        max_null_in_any_row < merge_keys_count-1)))
  {
    if (!pq.elements)
    {
      DBUG_ASSERT(!non_null_key);
      /*
        The case of a covering null row is handled by
        subselect_partial_match_engine::exec()
      */
      DBUG_ASSERT(max_null_in_any_row != tmp_table->s->fields);
    }
    res= FALSE;
    goto end;
  }

  DBUG_ASSERT(pq.elements);

  min_key= (Ordered_key*) queue_remove_top(&pq);
  min_row_num= min_key->current();
  bitmap_set_bit(&matching_keys, min_key->get_keyid());
  bitmap_union(&matching_keys, &matching_outer_cols);
  if (min_key->next_same())
    queue_insert(&pq, (uchar *) min_key);

  if (pq.elements == 0)
  {
    /*
      Check the only matching row of the only key min_key for NULL matches
      in the other columns.
    */
    res= test_null_row(min_row_num);
    goto end;
  }

  while (TRUE)
  {
    cur_key= (Ordered_key*) queue_remove_top(&pq);
    cur_row_num= cur_key->current();

    if (cur_row_num == min_row_num)
      bitmap_set_bit(&matching_keys, cur_key->get_keyid());
    else
    {
      /* Follows from the correct use of priority queue. */
      DBUG_ASSERT(cur_row_num > min_row_num);
      if (test_null_row(min_row_num))
      {
        res= TRUE;
        goto end;
      }
      else
      {
        min_key= cur_key;
        min_row_num= cur_row_num;
        bitmap_clear_all(&matching_keys);
        bitmap_set_bit(&matching_keys, min_key->get_keyid());
        bitmap_union(&matching_keys, &matching_outer_cols);
      }
    }

    if (cur_key->next_same())
      queue_insert(&pq, (uchar *) cur_key);

    if (pq.elements == 0)
    {
      /* Check the last row of the last column in PQ for NULL matches. */
      res= test_null_row(min_row_num);
      goto end;
    }
  }

  /* We should never get here - all branches must be handled explicitly above. */
  DBUG_ASSERT(FALSE);

end:
  if (!has_covering_null_columns)
    bitmap_clear_all(&matching_keys);
  queue_remove_all(&pq);
  tmp_table->file->ha_rnd_end();
  return res;
}


subselect_table_scan_engine::subselect_table_scan_engine(
  subselect_uniquesubquery_engine *engine_arg,
  TABLE *tmp_table_arg,
  Item_subselect *item_arg,
  select_result_interceptor *result_arg,
  List<Item> *equi_join_conds_arg,
  bool has_covering_null_row_arg,
  bool has_covering_null_columns_arg,
  uint count_columns_with_nulls_arg)
  :subselect_partial_match_engine(engine_arg, tmp_table_arg, item_arg,
                                  result_arg, equi_join_conds_arg,
                                  has_covering_null_row_arg,
                                  has_covering_null_columns_arg,
                                  count_columns_with_nulls_arg)
{}


/*
  TIMOUR:
  This method is based on subselect_uniquesubquery_engine::scan_table().
  Consider refactoring somehow, 80% of the code is the same.

  for each row_i in tmp_table
  {
    count_matches= 0;
    for each row element row_i[j]
    {
      if (outer_ref[j] is NULL || row_i[j] is NULL || outer_ref[j] == row_i[j])
        ++count_matches;
    }
    if (count_matches == outer_ref.elements)
      return TRUE
  }
  return FALSE
*/

bool subselect_table_scan_engine::partial_match()
{
  List_iterator_fast<Item> equality_it(*equi_join_conds);
  Item *cur_eq;
  uint count_matches;
  int error;
  bool res;

  if (tmp_table->file->ha_rnd_init_with_error(1))
  {
    res= FALSE;
    goto end;
  }

  tmp_table->file->extra_opt(HA_EXTRA_CACHE,
                             get_thd()->variables.read_buff_size);
  for (;;)
  {
    error= tmp_table->file->ha_rnd_next(tmp_table->record[0]);
    if (error) {
      if (error == HA_ERR_RECORD_DELETED)
      {
        error= 0;
        continue;
      }
      if (error == HA_ERR_END_OF_FILE)
      {
        error= 0;
        break;
      }
      else
      {
        error= report_error(tmp_table, error);
        break;
      }
    }

    equality_it.rewind();
    count_matches= 0;
    while ((cur_eq= equality_it++))
    {
      DBUG_ASSERT(cur_eq->type() == Item::FUNC_ITEM &&
                  ((Item_func*)cur_eq)->functype() == Item_func::EQ_FUNC);
      if (!cur_eq->val_int() && !cur_eq->null_value)
        break;
      ++count_matches;
    }
    if (count_matches == tmp_table->s->fields)
    {
      res= TRUE; /* Found a matching row. */
      goto end;
    }
  }

  res= FALSE;
end:
  tmp_table->file->ha_rnd_end();
  return res;
}


void subselect_table_scan_engine::cleanup()
{
}


void Item_subselect::register_as_with_rec_ref(With_element *with_elem)
{
  with_elem->sq_with_rec_ref.link_in_list(this, &this->next_with_rec_ref);
  with_recursive_reference= true;
}


/*
  Create an execution tracker for the expression cache we're using for this
  subselect; add the tracker to the query plan.
*/

void Item_subselect::init_expr_cache_tracker(THD *thd)
{
  if(!expr_cache)
    return;

  Explain_query *qw= thd->lex->explain;
  DBUG_ASSERT(qw);
  Explain_node *node= qw->get_node(unit->first_select()->select_number);
  if (!node)
    return;
  DBUG_ASSERT(expr_cache->type() == Item::EXPR_CACHE_ITEM);
  node->cache_tracker= ((Item_cache_wrapper *)expr_cache)->init_tracker(qw->mem_root);
}<|MERGE_RESOLUTION|>--- conflicted
+++ resolved
@@ -1518,35 +1518,24 @@
 {
   DBUG_ENTER("Item_exists_subselect::fix_length_and_dec");
   init_length_and_dec();
-<<<<<<< HEAD
-  /*
-    We need only 1 row to determine existence (i.e. any EXISTS that is not
-    an IN always requires LIMIT 1)
-  */
-  Item *item= new (thd->mem_root) Item_int(thd, (int32) 1);
-  if (!item)
-    DBUG_RETURN(TRUE);
-  thd->change_item_tree(&unit->global_parameters()->select_limit,
-                        item);
-  DBUG_PRINT("info", ("Set limit to 1"));
-  DBUG_RETURN(FALSE);
-=======
   // If limit is not set or it is constant more than 1
   if (!unit->global_parameters()->select_limit ||
       (unit->global_parameters()->select_limit->basic_const_item() &&
        unit->global_parameters()->select_limit->val_int() > 1))
   {
     /*
-      We need only 1 row to determine existence (i.e. any EXISTS that is not
-      an IN always requires LIMIT 1)
-    */
+       We need only 1 row to determine existence (i.e. any EXISTS that is not
+       an IN always requires LIMIT 1)
+     */
+    Item *item= new (thd->mem_root) Item_int(thd, (int32) 1);
+    if (!item)
+      DBUG_RETURN(TRUE);
     thd->change_item_tree(&unit->global_parameters()->select_limit,
-                          new (thd->mem_root) Item_int(thd, (int32) 1));
+                          item);
     unit->global_parameters()->explicit_limit= 1; // we set the limit
     DBUG_PRINT("info", ("Set limit to 1"));
   }
-  DBUG_VOID_RETURN;
->>>>>>> 584d2132
+  DBUG_RETURN(FALSE);
 }
 
 
