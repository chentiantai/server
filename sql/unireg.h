#ifndef UNIREG_INCLUDED
#define UNIREG_INCLUDED

/*
   Copyright (c) 2000, 2011, Oracle and/or its affiliates.

   This program is free software; you can redistribute it and/or modify
   it under the terms of the GNU General Public License as published by
   the Free Software Foundation; version 2 of the License.

   This program is distributed in the hope that it will be useful,
   but WITHOUT ANY WARRANTY; without even the implied warranty of
   MERCHANTABILITY or FITNESS FOR A PARTICULAR PURPOSE.  See the
   GNU General Public License for more details.

   You should have received a copy of the GNU General Public License
   along with this program; if not, write to the Free Software
   Foundation, Inc., 51 Franklin Street, Fifth Floor, Boston, MA  02110-1301, USA */


#include "my_global.h"                          /* ulonglong */
#include "mysql_version.h"                      /* FRM_VER */

/*  Extra functions used by unireg library */

#ifndef NO_ALARM_LOOP
#define NO_ALARM_LOOP		/* lib5 and popen can't use alarm */
#endif

/* These paths are converted to other systems (WIN95) before use */

#define LANGUAGE	"english/"
#define ERRMSG_FILE	"errmsg.sys"
#define TEMP_PREFIX	"MY"
#define LOG_PREFIX	"ML"
#define PROGDIR		"bin/"
#ifndef MYSQL_DATADIR
#define MYSQL_DATADIR		"data/"
#endif
#ifndef SHAREDIR
#define SHAREDIR	"share/"
#endif
#ifndef PLUGINDIR
#define PLUGINDIR	"lib/plugin"
#endif

#define CURRENT_THD_ERRMSGS current_thd->variables.lc_messages->errmsgs->errmsgs
#define DEFAULT_ERRMSGS     my_default_lc_messages->errmsgs->errmsgs

#define ER(X)         CURRENT_THD_ERRMSGS[(X) - ER_ERROR_FIRST]
#define ER_DEFAULT(X) DEFAULT_ERRMSGS[(X) - ER_ERROR_FIRST]
#define ER_SAFE(X) (((X) >= ER_ERROR_FIRST && (X) <= ER_ERROR_LAST) ? ER(X) : "Invalid error code")
#define ER_THD(thd,X) ((thd)->variables.lc_messages->errmsgs->errmsgs[(X) - \
                       ER_ERROR_FIRST])
#define ER_THD_OR_DEFAULT(thd,X) ((thd) ? ER_THD(thd, X) : ER_DEFAULT(X))

#define ME_INFO (ME_HOLDTANG+ME_OLDWIN+ME_NOREFRESH)
#define ME_ERROR (ME_BELL+ME_OLDWIN+ME_NOREFRESH)
#define MYF_RW MYF(MY_WME+MY_NABP)		/* Vid my_read & my_write */

#define SPECIAL_USE_LOCKS	1		/* Lock used databases */
#define SPECIAL_NO_NEW_FUNC	2		/* Skip new functions */
#define SPECIAL_SKIP_SHOW_DB    4               /* Don't allow 'show db' */
#define SPECIAL_WAIT_IF_LOCKED	8		/* Wait if locked database */
#define SPECIAL_SAME_DB_NAME   16		/* form name = file name */
#define SPECIAL_ENGLISH        32		/* English error messages */
#define SPECIAL_NO_RESOLVE     64		/* Don't use gethostname */
#define SPECIAL_NO_PRIOR	128		/* Obsolete */
#define SPECIAL_BIG_SELECTS	256		/* Don't use heap tables */
#define SPECIAL_NO_HOST_CACHE	512		/* Don't cache hosts */
#define SPECIAL_SHORT_LOG_FORMAT 1024
#define SPECIAL_SAFE_MODE	2048
#define SPECIAL_LOG_QUERIES_NOT_USING_INDEXES 4096 /* Obsolete */

	/* Extern defines */
#define store_record(A,B) memcpy((A)->B,(A)->record[0],(size_t) (A)->s->reclength)
#define restore_record(A,B) memcpy((A)->record[0],(A)->B,(size_t) (A)->s->reclength)
#define cmp_record(A,B) memcmp((A)->record[0],(A)->B,(size_t) (A)->s->reclength)
#define empty_record(A) { \
                          restore_record((A),s->default_values); \
                          bfill((A)->null_flags,(A)->s->null_bytes,255);\
                        }

	/* Defines for use with openfrm, openprt and openfrd */

#define READ_ALL		1	/* openfrm: Read all parameters */
#define CHANGE_FRM		2	/* openfrm: open .frm as O_RDWR */
#define READ_KEYINFO		4	/* L{s nyckeldata fr}n filen */
#define EXTRA_RECORD		8	/* Reserve space for an extra record */
#define DONT_OPEN_TABLES	8	/* Don't open database-files (frd) */
#define DONT_OPEN_MASTER_REG	16	/* Don't open first reg-file (prt) */
#define EXTRA_LONG_RECORD	16	/* Plats f|r dubbel s|k-record */
#define COMPUTE_TYPES		32	/* Kontrollera type f|r f{ltena */
#define SEARCH_PRG		64	/* S|k efter registret i 'prg_dev' */
#define READ_USED_NAMES		128	/* L{s anv{nda formul{rnamn */
#define DONT_GIVE_ERROR		256	/* Don't do frm_error on openfrm  */
#define READ_SCREENS		1024	/* Read screens, info and helpfile */
#define DELAYED_OPEN		4096	/* Open table later */
#define OPEN_VIEW		8192	/* Allow open on view */
#define OPEN_VIEW_NO_PARSE     16384    /* Open frm only if it's a view,
                                           but do not parse view itself */
/**
  This flag is used in function get_all_tables() which fills
  I_S tables with data which are retrieved from frm files and storage engine
  The flag means that we need to open FRM file only to get necessary data.
*/
#define OPEN_FRM_FILE_ONLY     32768
/**
  This flag is used in function get_all_tables() which fills
  I_S tables with data which are retrieved from frm files and storage engine
  The flag means that we need to process tables only to get necessary data.
  Views are not processed.
*/
#define OPEN_TABLE_ONLY        OPEN_FRM_FILE_ONLY*2
/**
  This flag is used in function get_all_tables() which fills
  I_S tables with data which are retrieved from frm files and storage engine
  The flag means that we need to process views only to get necessary data.
  Tables are not processed.
*/
#define OPEN_VIEW_ONLY         OPEN_TABLE_ONLY*2
/**
  This flag is used in function get_all_tables() which fills
  I_S tables with data which are retrieved from frm files and storage engine.
  The flag means that we need to open a view using
  open_normal_and_derived_tables() function.
*/
#define OPEN_VIEW_FULL         OPEN_VIEW_ONLY*2
/**
  This flag is used in function get_all_tables() which fills
  I_S tables with data which are retrieved from frm files and storage engine.
  The flag means that I_S table uses optimization algorithm.
*/
#define OPTIMIZE_I_S_TABLE     OPEN_VIEW_FULL*2
/**
  This flag is used to instruct tdc_open_view() to check metadata version.
*/
#define CHECK_METADATA_VERSION OPEN_TRIGGER_ONLY*2

/*
  The flag means that we need to process trigger files only.
*/
#define OPEN_TRIGGER_ONLY      OPTIMIZE_I_S_TABLE*2

#define SC_INFO_LENGTH 4		/* Form format constant */
#define TE_INFO_LENGTH 3
#define MTYP_NOEMPTY_BIT 128

/*
  Minimum length pattern before Turbo Boyer-Moore is used
  for SELECT "text" LIKE "%pattern%", excluding the two
  wildcards in class Item_func_like.
*/
#define MIN_TURBOBM_PATTERN_LEN 3

/* 
   Defines for binary logging.
   Do not decrease the value of BIN_LOG_HEADER_SIZE.
   Do not even increase it before checking code.
*/

#define BIN_LOG_HEADER_SIZE    4 

#define DEFAULT_KEY_CACHE_NAME "default"


/* Include prototypes for unireg */

#include "mysqld_error.h"
#include "structs.h"				/* All structs we need */
#include "sql_list.h"                           /* List<> */
#include "field.h"                              /* Create_field */

<<<<<<< HEAD
/*
  Types of values in the MariaDB extra2 frm segment.
  Each value is written as
    type:       1 byte
    length:     1 byte  (1..255) or \0 and 2 bytes.
    binary value of the 'length' bytes.

  Older MariaDB servers can ignore values of unknown types if
  the type code is less than 128 (EXTRA2_ENGINE_IMPORTANT).
  Otherwise older (but newer than 10.0.1) servers are required
  to report an error.
*/
enum extra2_frm_value_type {
  EXTRA2_TABLEDEF_VERSION=0,
  EXTRA2_DEFAULT_PART_ENGINE=1,

#define EXTRA2_ENGINE_IMPORTANT 128

  EXTRA2_ENGINE_TABLEOPTS=128,
};

int rea_create_table(THD *thd, LEX_CUSTRING *frm,
                     const char *path, const char *db, const char *table_name,
                     HA_CREATE_INFO *create_info, handler *file);
LEX_CUSTRING build_frm_image(THD *thd, const char *table,
                             HA_CREATE_INFO *create_info,
                             List<Create_field> &create_fields,
                             uint keys, KEY *key_info, handler *db_file);

#define FRM_HEADER_SIZE 64
#define FRM_FORMINFO_SIZE 288
#define FRM_MAX_SIZE (256*1024)

static inline bool is_binary_frm_header(uchar *head)
{
  return head[0] == 254
      && head[1] == 1
      && head[2] >= FRM_VER
      && head[2] <= FRM_VER+4;
}

=======
bool mysql_create_frm(THD *thd, const char *file_name,
                      const char *db, const char *table,
		      HA_CREATE_INFO *create_info,
		      List<Create_field> &create_field,
		      uint key_count,KEY *key_info,handler *db_type);
int rea_create_table(THD *thd, const char *path,
                     const char *db, const char *table_name,
                     HA_CREATE_INFO *create_info,
  		     List<Create_field> &create_field,
                     uint key_count,KEY *key_info,
                     handler *file,
                     bool no_ha_table);
>>>>>>> c1d6a2d7
#endif<|MERGE_RESOLUTION|>--- conflicted
+++ resolved
@@ -171,7 +171,6 @@
 #include "sql_list.h"                           /* List<> */
 #include "field.h"                              /* Create_field */
 
-<<<<<<< HEAD
 /*
   Types of values in the MariaDB extra2 frm segment.
   Each value is written as
@@ -195,7 +194,8 @@
 
 int rea_create_table(THD *thd, LEX_CUSTRING *frm,
                      const char *path, const char *db, const char *table_name,
-                     HA_CREATE_INFO *create_info, handler *file);
+                     HA_CREATE_INFO *create_info, handler *file,
+                     bool no_ha_create_table);
 LEX_CUSTRING build_frm_image(THD *thd, const char *table,
                              HA_CREATE_INFO *create_info,
                              List<Create_field> &create_fields,
@@ -213,18 +213,4 @@
       && head[2] <= FRM_VER+4;
 }
 
-=======
-bool mysql_create_frm(THD *thd, const char *file_name,
-                      const char *db, const char *table,
-		      HA_CREATE_INFO *create_info,
-		      List<Create_field> &create_field,
-		      uint key_count,KEY *key_info,handler *db_type);
-int rea_create_table(THD *thd, const char *path,
-                     const char *db, const char *table_name,
-                     HA_CREATE_INFO *create_info,
-  		     List<Create_field> &create_field,
-                     uint key_count,KEY *key_info,
-                     handler *file,
-                     bool no_ha_table);
->>>>>>> c1d6a2d7
 #endif