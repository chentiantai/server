#ifndef HA_PARTITION_INCLUDED
#define HA_PARTITION_INCLUDED

/*
   Copyright (c) 2005, 2012, Oracle and/or its affiliates.
<<<<<<< HEAD
   Copyright (c) 2009, 2020, MariaDB Corporation.
=======
   Copyright (c) 2009, 2021, MariaDB Corporation.
>>>>>>> 950a2200

   This program is free software; you can redistribute it and/or modify
   it under the terms of the GNU General Public License as published by
   the Free Software Foundation; version 2 of the License.

   This program is distributed in the hope that it will be useful,
   but WITHOUT ANY WARRANTY; without even the implied warranty of
   MERCHANTABILITY or FITNESS FOR A PARTICULAR PURPOSE.  See the
   GNU General Public License for more details.

   You should have received a copy of the GNU General Public License
   along with this program; if not, write to the Free Software
   Foundation, Inc., 51 Franklin St, Fifth Floor, Boston, MA 02110-1335  USA */

#include "sql_partition.h"      /* part_id_range, partition_element */
#include "queues.h"             /* QUEUE */

#define PARTITION_BYTES_IN_POS 2


/** Struct used for partition_name_hash */
typedef struct st_part_name_def
{
  uchar *partition_name;
  uint length;
  uint32 part_id;
  my_bool is_subpart;
} PART_NAME_DEF;

/** class where to save partitions Handler_share's */
class Parts_share_refs
{
public:
  uint num_parts;                              /**< Size of ha_share array */
  Handler_share **ha_shares;                   /**< Storage for each part */
  Parts_share_refs()
  {
    num_parts= 0;
    ha_shares= NULL;
  }
  ~Parts_share_refs()
  {
    uint i;
    for (i= 0; i < num_parts; i++)
      delete ha_shares[i];
    delete[] ha_shares;
  }
  bool init(uint arg_num_parts)
  {
    DBUG_ASSERT(!num_parts && !ha_shares);
    num_parts= arg_num_parts;
    /* Allocate an array of Handler_share pointers */
    ha_shares= new Handler_share *[num_parts];
    if (!ha_shares)
    {
      num_parts= 0;
      return true;
    }
    memset(ha_shares, 0, sizeof(Handler_share*) * num_parts);
    return false;
  }
};

class ha_partition;

/* Partition Full Text Search info */
struct st_partition_ft_info
{
  struct _ft_vft        *please;
  st_partition_ft_info  *next;
  ha_partition          *file;
  FT_INFO               **part_ft_info;
};


#ifdef HAVE_PSI_MUTEX_INTERFACE
extern PSI_mutex_key key_partition_auto_inc_mutex;
#endif

/**
  Partition specific Handler_share.
*/
class Partition_share : public Handler_share
{
public:
  bool auto_inc_initialized;
  mysql_mutex_t auto_inc_mutex;                /**< protecting auto_inc val */
  ulonglong next_auto_inc_val;                 /**< first non reserved value */
  /**
    Hash of partition names. Initialized in the first ha_partition::open()
    for the table_share. After that it is read-only, i.e. no locking required.
  */
  bool partition_name_hash_initialized;
  HASH partition_name_hash;
  /** Storage for each partitions Handler_share */
  Parts_share_refs partitions_share_refs;
  Partition_share()
    : auto_inc_initialized(false),
    next_auto_inc_val(0),
    partition_name_hash_initialized(false),
    partition_names(NULL)
  {
    mysql_mutex_init(key_partition_auto_inc_mutex,
                    &auto_inc_mutex,
                    MY_MUTEX_INIT_FAST);
  }

  ~Partition_share()
  {
    mysql_mutex_destroy(&auto_inc_mutex);
    if (partition_names)
    {
      my_free(partition_names);
    }
    if (partition_name_hash_initialized)
    {
      my_hash_free(&partition_name_hash);
    }
  }
  
  bool init(uint num_parts);

  /**
    Release reserved auto increment values not used.
    @param thd             Thread.
    @param table_share     Table Share
    @param next_insert_id  Next insert id (first non used auto inc value).
    @param max_reserved    End of reserved auto inc range.
  */
  void release_auto_inc_if_possible(THD *thd, TABLE_SHARE *table_share,
                                    const ulonglong next_insert_id,
                                    const ulonglong max_reserved);

  /** lock mutex protecting auto increment value next_auto_inc_val. */
  inline void lock_auto_inc()
  {
    mysql_mutex_lock(&auto_inc_mutex);
  }
  /** unlock mutex protecting auto increment value next_auto_inc_val. */
  inline void unlock_auto_inc()
  {
    mysql_mutex_unlock(&auto_inc_mutex);
  }
  /**
    Populate partition_name_hash with partition and subpartition names
    from part_info.
    @param part_info  Partition info containing all partitions metadata.

    @return Operation status.
      @retval false Success.
      @retval true  Failure.
  */
  bool populate_partition_name_hash(partition_info *part_info);
  /** Get partition name.

  @param part_id  Partition id (for subpartitioned table only subpartition
                  names will be returned.)

  @return partition name or NULL if error.
  */
  const char *get_partition_name(size_t part_id) const;
private:
  const uchar **partition_names;
  /**
    Insert [sub]partition name into  partition_name_hash
    @param name        Partition name.
    @param part_id     Partition id.
    @param is_subpart  True if subpartition else partition.

    @return Operation status.
      @retval false Success.
      @retval true  Failure.
  */
  bool insert_partition_name_in_hash(const char *name,
                                     uint part_id,
                                     bool is_subpart);
};


/*
  List of ranges to be scanned by ha_partition's MRR implementation

  This object is
   - A KEY_MULTI_RANGE structure (the MRR range)
   - Storage for the range endpoints that the KEY_MULTI_RANGE has pointers to
   - list of such ranges (connected through the "next" pointer).
*/

typedef struct st_partition_key_multi_range
{
  /*
    Number of the range. The ranges are numbered in the order RANGE_SEQ_IF has
    emitted them, starting from 1. The numbering in used by ordered MRR scans.
  */
  uint id;
  uchar *key[2];
  /*
    Sizes of allocated memory in key[]. These may be larger then the actual
    values as this structure is reused across MRR scans
  */
  uint length[2];

  /*
    The range.
    key_multi_range.ptr is a pointer to the this PARTITION_KEY_MULTI_RANGE
    object
  */
  KEY_MULTI_RANGE key_multi_range;

  // Range id from the SQL layer
  range_id_t ptr;

  // The next element in the list of MRR ranges.
  st_partition_key_multi_range *next;
} PARTITION_KEY_MULTI_RANGE;


/*
  List of ranges to be scanned in a certain [sub]partition

  The idea is that there's a list of ranges to be scanned in the table
  (formed by PARTITION_KEY_MULTI_RANGE structures),
  and for each [sub]partition, we only need to scan a subset of that list.

     PKMR1 --> PKMR2 --> PKMR3 -->... // list of PARTITION_KEY_MULTI_RANGE
       ^                   ^
       |                   |
     PPKMR1 ----------> PPKMR2 -->... // list of PARTITION_PART_KEY_MULTI_RANGE

  This way, per-partition lists of PARTITION_PART_KEY_MULTI_RANGE have pointers
  to the elements of the global list of PARTITION_KEY_MULTI_RANGE.
*/

typedef struct st_partition_part_key_multi_range
{
  PARTITION_KEY_MULTI_RANGE *partition_key_multi_range;
  st_partition_part_key_multi_range *next;
} PARTITION_PART_KEY_MULTI_RANGE;


class ha_partition;

/*
  The structure holding information about range sequence to be used with one
  partition.
  (pointer to this is used as seq_init_param for RANGE_SEQ_IF structure when
   invoking MRR for an individual partition)
*/

typedef struct st_partition_part_key_multi_range_hld
{
  /* Owner object */
  ha_partition *partition;

  /* id of the the partition this structure is for */
  uint32 part_id;

  /* Current range we're iterating through */
  PARTITION_PART_KEY_MULTI_RANGE *partition_part_key_multi_range;
} PARTITION_PART_KEY_MULTI_RANGE_HLD;


extern "C" int cmp_key_part_id(void *key_p, uchar *ref1, uchar *ref2);
extern "C" int cmp_key_rowid_part_id(void *ptr, uchar *ref1, uchar *ref2);

class ha_partition :public handler
{
private:
  enum partition_index_scan_type
  {
    partition_index_read= 0,
    partition_index_first= 1,
    partition_index_last= 3,
    partition_index_read_last= 4,
    partition_read_range = 5,
    partition_no_index_scan= 6,
    partition_read_multi_range = 7,
    partition_ft_read= 8
  };
  /* Data for the partition handler */
  int  m_mode;                          // Open mode
  uint m_open_test_lock;                // Open test_if_locked
  uchar *m_file_buffer;                 // Content of the .par file
  char *m_name_buffer_ptr;		// Pointer to first partition name
  MEM_ROOT m_mem_root;
  plugin_ref *m_engine_array;           // Array of types of the handlers
  handler **m_file;                     // Array of references to handler inst.
  uint m_file_tot_parts;                // Debug
  handler **m_new_file;                 // Array of references to new handlers
  handler **m_reorged_file;             // Reorganised partitions
  handler **m_added_file;               // Added parts kept for errors
  LEX_CSTRING *m_connect_string;
  partition_info *m_part_info;          // local reference to partition
  Field **m_part_field_array;           // Part field array locally to save acc
  uchar *m_ordered_rec_buffer;          // Row and key buffer for ord. idx scan
  st_partition_ft_info *ft_first;
  st_partition_ft_info *ft_current;
  /*
    Current index.
    When used in key_rec_cmp: If clustered pk, index compare
    must compare pk if given index is same for two rows.
    So normally m_curr_key_info[0]= current index and m_curr_key[1]= NULL,
    and if clustered pk, [0]= current index, [1]= pk, [2]= NULL
  */
  KEY *m_curr_key_info[3];              // Current index
  uchar *m_rec0;                        // table->record[0]
  const uchar *m_err_rec;               // record which gave error
  QUEUE m_queue;                        // Prio queue used by sorted read

  /*
    Length of an element in m_ordered_rec_buffer. The elements are composed of

      [part_no] [table->record copy] [underlying_table_rowid]

    underlying_table_rowid is only stored when the table has no extended keys.
  */
  size_t m_priority_queue_rec_len;

  /*
    If true, then sorting records by key value also sorts them by their
    underlying_table_rowid.
  */
  bool m_using_extended_keys;

  /*
    Since the partition handler is a handler on top of other handlers, it
    is necessary to keep information about what the underlying handler
    characteristics is. It is not possible to keep any handler instances
    for this since the MySQL Server sometimes allocating the handler object
    without freeing them.
  */
  enum enum_handler_status
  {
    handler_not_initialized= 0,
    handler_initialized,
    handler_opened,
    handler_closed
  };
  enum_handler_status m_handler_status;

  uint m_reorged_parts;                  // Number of reorganised parts
  uint m_tot_parts;                      // Total number of partitions;
  uint m_num_locks;                       // For engines like ha_blackhole, which needs no locks
  uint m_last_part;                      // Last file that we update,write,read
  part_id_range m_part_spec;             // Which parts to scan
  uint m_scan_value;                     // Value passed in rnd_init
                                         // call
  uint m_ref_length;                     // Length of position in this
                                         // handler object
  key_range m_start_key;                 // index read key range
  enum partition_index_scan_type m_index_scan_type;// What type of index
                                                   // scan
  uint m_top_entry;                      // Which partition is to
                                         // deliver next result
  uint m_rec_length;                     // Local copy of record length

  bool m_ordered;                        // Ordered/Unordered index scan
  bool m_pkey_is_clustered;              // Is primary key clustered
  bool m_create_handler;                 // Handler used to create table
  bool m_is_sub_partitioned;             // Is subpartitioned
  bool m_ordered_scan_ongoing;
  bool m_rnd_init_and_first;
  bool m_ft_init_and_first;

  /*
    If set, this object was created with ha_partition::clone and doesn't
    "own" the m_part_info structure.
  */
  ha_partition *m_is_clone_of;
  MEM_ROOT *m_clone_mem_root;

  /*
    We keep track if all underlying handlers are MyISAM since MyISAM has a
    great number of extra flags not needed by other handlers.
  */
  bool m_myisam;                         // Are all underlying handlers
                                         // MyISAM
  /*
    We keep track of InnoDB handlers below since it requires proper setting
    of query_id in fields at index_init and index_read calls.
  */
  bool m_innodb;                        // Are all underlying handlers
                                        // InnoDB
  /*
    When calling extra(HA_EXTRA_CACHE) we do not pass this to the underlying
    handlers immediately. Instead we cache it and call the underlying
    immediately before starting the scan on the partition. This is to
    prevent allocating a READ CACHE for each partition in parallel when
    performing a full table scan on MyISAM partitioned table.
    This state is cleared by extra(HA_EXTRA_NO_CACHE).
  */
  bool m_extra_cache;
  uint m_extra_cache_size;
  /* The same goes for HA_EXTRA_PREPARE_FOR_UPDATE */
  bool m_extra_prepare_for_update;
  /* Which partition has active cache */
  uint m_extra_cache_part_id;

  void init_handler_variables();
  /*
    Variables for lock structures.
  */

  bool auto_increment_lock;             /**< lock reading/updating auto_inc */
  /**
    Flag to keep the auto_increment lock through out the statement.
    This to ensure it will work with statement based replication.
  */
  bool auto_increment_safe_stmt_log_lock;
  /** For optimizing ha_start_bulk_insert calls */
  MY_BITMAP m_bulk_insert_started;
  ha_rows   m_bulk_inserted_rows;
  /** used for prediction of start_bulk_insert rows */
  enum_monotonicity_info m_part_func_monotonicity_info;
  part_id_range m_direct_update_part_spec;
  bool                m_pre_calling;
  bool                m_pre_call_use_parallel;
  /* Keep track of bulk access requests */
  bool                bulk_access_executing;

  /** keep track of locked partitions */
  MY_BITMAP m_locked_partitions;
  /** Stores shared auto_increment etc. */
  Partition_share *part_share;
  void sum_copy_info(handler *file);
  void sum_copy_infos();
  void reset_copy_info() override;
  /** Temporary storage for new partitions Handler_shares during ALTER */
  List<Parts_share_refs> m_new_partitions_share_refs;
  /** Sorted array of partition ids in descending order of number of rows. */
  uint32 *m_part_ids_sorted_by_num_of_records;
  /* Compare function for my_qsort2, for reversed order. */
  static int compare_number_of_records(ha_partition *me,
                                       const uint32 *a,
                                       const uint32 *b);
  /** keep track of partitions to call ha_reset */
  MY_BITMAP m_partitions_to_reset;
  /** partitions that returned HA_ERR_KEY_NOT_FOUND. */
  MY_BITMAP m_key_not_found_partitions;
  bool m_key_not_found;
  List<String> *m_partitions_to_open;
  MY_BITMAP m_opened_partitions;
  /** This is one of the m_file-s that it guaranteed to be opened. */
  /**  It is set in open_read_partitions() */
  handler *m_file_sample;
public:
  handler **get_child_handlers()
  {
    return m_file;
  }
  virtual part_id_range *get_part_spec()
  {
    return &m_part_spec;
  }
  virtual uint get_no_current_part_id()
  {
    return NO_CURRENT_PART_ID;
  }
  Partition_share *get_part_share() { return part_share; }
  handler *clone(const char *name, MEM_ROOT *mem_root) override;
  virtual void set_part_info(partition_info *part_info) override
  {
     m_part_info= part_info;
     m_is_sub_partitioned= part_info->is_sub_partitioned();
  }

  void return_record_by_parent() override;

  bool vers_can_native(THD *thd) override
  {
    if (thd->lex->part_info)
    {
      // PARTITION BY SYSTEM_TIME is not supported for now
      return thd->lex->part_info->part_type != VERSIONING_PARTITION;
    }
    else
    {
      bool can= true;
      for (uint i= 0; i < m_tot_parts && can; i++)
        can= can && m_file[i]->vers_can_native(thd);
      return can;
    }
  }

  /*
    -------------------------------------------------------------------------
    MODULE create/delete handler object
    -------------------------------------------------------------------------
    Object create/delete method. Normally called when a table object
    exists. There is also a method to create the handler object with only
    partition information. This is used from mysql_create_table when the
    table is to be created and the engine type is deduced to be the
    partition handler.
    -------------------------------------------------------------------------
  */
    ha_partition(handlerton *hton, TABLE_SHARE * table);
    ha_partition(handlerton *hton, partition_info * part_info);
    ha_partition(handlerton *hton, TABLE_SHARE *share,
                 partition_info *part_info_arg,
                 ha_partition *clone_arg,
                 MEM_ROOT *clone_mem_root_arg);
   ~ha_partition();
   void ha_partition_init();
  /*
    A partition handler has no characteristics in itself. It only inherits
    those from the underlying handlers. Here we set-up those constants to
    enable later calls of the methods to retrieve constants from the under-
    lying handlers. Returns false if not successful.
  */
   bool initialize_partition(MEM_ROOT *mem_root);

  /*
    -------------------------------------------------------------------------
    MODULE meta data changes
    -------------------------------------------------------------------------
    Meta data routines to CREATE, DROP, RENAME table and often used at
    ALTER TABLE (update_create_info used from ALTER TABLE and SHOW ..).

    create_partitioning_metadata is called before opening a new handler object
    with openfrm to call create. It is used to create any local handler
    object needed in opening the object in openfrm
    -------------------------------------------------------------------------
  */
<<<<<<< HEAD
  int delete_table(const char *from) override;
  int rename_table(const char *from, const char *to) override;
  int create(const char *name, TABLE *form,
             HA_CREATE_INFO *create_info) override;
  int create_partitioning_metadata(const char *name,
                                   const char *old_name, int action_flag)
    override;
  void update_create_info(HA_CREATE_INFO *create_info) override;
  char *update_table_comment(const char *comment) override;
  int change_partitions(HA_CREATE_INFO *create_info, const char *path,
                        ulonglong * const copied, ulonglong * const deleted,
                        const uchar *pack_frm_data, size_t pack_frm_len)
    override;
  int drop_partitions(const char *path) override;
  int rename_partitions(const char *path) override;
  bool get_no_parts(const char *, uint *num_parts) override
=======
  virtual int delete_table(const char *from);
  virtual int rename_table(const char *from, const char *to);
  virtual int create(const char *name, TABLE *form,
		     HA_CREATE_INFO *create_info);
  virtual int create_partitioning_metadata(const char *name,
                                   const char *old_name, int action_flag);
  virtual void update_create_info(HA_CREATE_INFO *create_info);
  virtual int change_partitions(HA_CREATE_INFO *create_info,
                                const char *path,
                                ulonglong * const copied,
                                ulonglong * const deleted,
                                const uchar *pack_frm_data,
                                size_t pack_frm_len);
  virtual int drop_partitions(const char *path);
  virtual int rename_partitions(const char *path);
  bool get_no_parts(const char *name, uint *num_parts)
>>>>>>> 950a2200
  {
    DBUG_ENTER("ha_partition::get_no_parts");
    *num_parts= m_tot_parts;
    DBUG_RETURN(0);
  }
  void change_table_ptr(TABLE *table_arg, TABLE_SHARE *share) override;
  bool check_if_incompatible_data(HA_CREATE_INFO *create_info,
                                  uint table_changes) override;
  void update_part_create_info(HA_CREATE_INFO *create_info, uint part_id)
  {
    m_file[part_id]->update_create_info(create_info);
  }
private:
  int copy_partitions(ulonglong * const copied, ulonglong * const deleted);
  void cleanup_new_partition(uint part_count);
  int prepare_new_partition(TABLE *table, HA_CREATE_INFO *create_info,
                            handler *file, const char *part_name,
                            partition_element *p_elem,
                            uint disable_non_uniq_indexes);
  /*
    delete_table and rename_table uses very similar logic which
    is packed into this routine.
  */
  uint del_ren_table(const char *from, const char *to);
  /*
    One method to create the table_name.par file containing the names of the
    underlying partitions, their engine and the number of partitions.
    And one method to read it in.
  */
  bool create_handler_file(const char *name);
  bool setup_engine_array(MEM_ROOT *mem_root);
  bool read_par_file(const char *name);
  bool get_from_handler_file(const char *name, MEM_ROOT *mem_root,
                             bool is_clone);
  bool new_handlers_from_part_info(MEM_ROOT *mem_root);
  bool create_handlers(MEM_ROOT *mem_root);
  void clear_handler_file();
  int set_up_table_before_create(TABLE *table_arg,
                                 const char *partition_name_with_path,
                                 HA_CREATE_INFO *info,
                                 partition_element *p_elem);
  partition_element *find_partition_element(uint part_id);
  bool insert_partition_name_in_hash(const char *name, uint part_id,
                                     bool is_subpart);
  bool populate_partition_name_hash();
  Partition_share *get_share();
  bool set_ha_share_ref(Handler_share **ha_share) override;
  void fix_data_dir(char* path);
  bool init_partition_bitmaps();
  void free_partition_bitmaps();

public:

  /*
    -------------------------------------------------------------------------
    MODULE open/close object
    -------------------------------------------------------------------------
    Open and close handler object to ensure all underlying files and
    objects allocated and deallocated for query handling is handled
    properly.
    -------------------------------------------------------------------------

    A handler object is opened as part of its initialisation and before
    being used for normal queries (not before meta-data changes always.
    If the object was opened it will also be closed before being deleted.
  */
  int open(const char *name, int mode, uint test_if_locked) override;
  int close() override;

  /*
    -------------------------------------------------------------------------
    MODULE start/end statement
    -------------------------------------------------------------------------
    This module contains methods that are used to understand start/end of
    statements, transaction boundaries, and aid for proper concurrency
    control.
    The partition handler need not implement abort and commit since this
    will be handled by any underlying handlers implementing transactions.
    There is only one call to each handler type involved per transaction
    and these go directly to the handlers supporting transactions
    -------------------------------------------------------------------------
  */
  THR_LOCK_DATA **store_lock(THD * thd, THR_LOCK_DATA ** to,
                             enum thr_lock_type lock_type) override;
  int external_lock(THD * thd, int lock_type) override;
  LEX_CSTRING *engine_name() override { return hton_name(partition_ht()); }
  /*
    When table is locked a statement is started by calling start_stmt
    instead of external_lock
  */
  int start_stmt(THD * thd, thr_lock_type lock_type) override;
  /*
    Lock count is number of locked underlying handlers (I assume)
  */
  uint lock_count() const override;
  /*
    Call to unlock rows not to be updated in transaction
  */
  void unlock_row() override;
  /*
    Check if semi consistent read
  */
  bool was_semi_consistent_read() override;
  /*
    Call to hint about semi consistent read
  */
  void try_semi_consistent_read(bool) override;

  /*
    NOTE: due to performance and resource issues with many partitions,
    we only use the m_psi on the ha_partition handler, excluding all
    partitions m_psi.
  */
#ifdef HAVE_M_PSI_PER_PARTITION
  /*
    Bind the table/handler thread to track table i/o.
  */
  virtual void unbind_psi();
  virtual void rebind_psi();
#endif
  /*
    -------------------------------------------------------------------------
    MODULE change record
    -------------------------------------------------------------------------
    This part of the handler interface is used to change the records
    after INSERT, DELETE, UPDATE, REPLACE method calls but also other
    special meta-data operations as ALTER TABLE, LOAD DATA, TRUNCATE.
    -------------------------------------------------------------------------

    These methods are used for insert (write_row), update (update_row)
    and delete (delete_row). All methods to change data always work on
    one row at a time. update_row and delete_row also contains the old
    row.
    delete_all_rows will delete all rows in the table in one call as a
    special optimisation for DELETE from table;

    Bulk inserts are supported if all underlying handlers support it.
    start_bulk_insert and end_bulk_insert is called before and after a
    number of calls to write_row.
  */
  int write_row(const uchar * buf) override;
  bool start_bulk_update() override;
  int exec_bulk_update(ha_rows *dup_key_found) override;
  int end_bulk_update() override;
  int bulk_update_row(const uchar *old_data, const uchar *new_data,
                      ha_rows *dup_key_found) override;
  int update_row(const uchar * old_data, const uchar * new_data) override;
  int direct_update_rows_init(List<Item> *update_fields) override;
  int pre_direct_update_rows_init(List<Item> *update_fields) override;
  int direct_update_rows(ha_rows *update_rows, ha_rows *found_rows) override;
  int pre_direct_update_rows() override;
  bool start_bulk_delete() override;
  int end_bulk_delete() override;
  int delete_row(const uchar * buf) override;
  int direct_delete_rows_init() override;
  int pre_direct_delete_rows_init() override;
  int direct_delete_rows(ha_rows *delete_rows) override;
  int pre_direct_delete_rows() override;
  int delete_all_rows() override;
  int truncate() override;
  void start_bulk_insert(ha_rows rows, uint flags) override;
  int end_bulk_insert() override;
private:
  ha_rows guess_bulk_insert_rows();
  void start_part_bulk_insert(THD *thd, uint part_id);
  long estimate_read_buffer_size(long original_size);
public:

  /*
    Method for truncating a specific partition.
    (i.e. ALTER TABLE t1 TRUNCATE PARTITION p).

    @remark This method is a partitioning-specific hook
            and thus not a member of the general SE API.
  */
  int truncate_partition(Alter_info *, bool *binlog_stmt);

  bool is_fatal_error(int error, uint flags) override
  {
    if (!handler::is_fatal_error(error, flags) ||
        error == HA_ERR_NO_PARTITION_FOUND ||
        error == HA_ERR_NOT_IN_LOCK_PARTITIONS)
      return FALSE;
    return TRUE;
  }


  /*
    -------------------------------------------------------------------------
    MODULE full table scan
    -------------------------------------------------------------------------
    This module is used for the most basic access method for any table
    handler. This is to fetch all data through a full table scan. No
    indexes are needed to implement this part.
    It contains one method to start the scan (rnd_init) that can also be
    called multiple times (typical in a nested loop join). Then proceeding
    to the next record (rnd_next) and closing the scan (rnd_end).
    To remember a record for later access there is a method (position)
    and there is a method used to retrieve the record based on the stored
    position.
    The position can be a file position, a primary key, a ROWID dependent
    on the handler below.
    -------------------------------------------------------------------------
  */
  /*
    unlike index_init(), rnd_init() can be called two times
    without rnd_end() in between (it only makes sense if scan=1).
    then the second call should prepare for the new table scan
    (e.g if rnd_init allocates the cursor, second call should
    position it to the start of the table, no need to deallocate
    and allocate it again
  */
  int rnd_init(bool scan) override;
  int rnd_end() override;
  int rnd_next(uchar * buf) override;
  int rnd_pos(uchar * buf, uchar * pos) override;
  int rnd_pos_by_record(uchar *record) override;
  void position(const uchar * record) override;

  /*
    -------------------------------------------------------------------------
    MODULE index scan
    -------------------------------------------------------------------------
    This part of the handler interface is used to perform access through
    indexes. The interface is defined as a scan interface but the handler
    can also use key lookup if the index is a unique index or a primary
    key index.
    Index scans are mostly useful for SELECT queries but are an important
    part also of UPDATE, DELETE, REPLACE and CREATE TABLE table AS SELECT
    and so forth.
    Naturally an index is needed for an index scan and indexes can either
    be ordered, hash based. Some ordered indexes can return data in order
    but not necessarily all of them.
    There are many flags that define the behavior of indexes in the
    various handlers. These methods are found in the optimizer module.
    -------------------------------------------------------------------------

    index_read is called to start a scan of an index. The find_flag defines
    the semantics of the scan. These flags are defined in
    include/my_base.h
    index_read_idx is the same but also initializes index before calling doing
    the same thing as index_read. Thus it is similar to index_init followed
    by index_read. This is also how we implement it.

    index_read/index_read_idx does also return the first row. Thus for
    key lookups, the index_read will be the only call to the handler in
    the index scan.

    index_init initializes an index before using it and index_end does
    any end processing needed.
  */
  int index_read_map(uchar * buf, const uchar * key,
                     key_part_map keypart_map,
                     enum ha_rkey_function find_flag) override;
  int index_init(uint idx, bool sorted) override;
  int index_end() override;

  /**
    @breif
    Positions an index cursor to the index specified in the handle. Fetches the
    row if available. If the key value is null, begin at first key of the
    index.
  */
  int index_read_idx_map(uchar *buf, uint index, const uchar *key,
                         key_part_map keypart_map,
                         enum ha_rkey_function find_flag) override;
  /*
    These methods are used to jump to next or previous entry in the index
    scan. There are also methods to jump to first and last entry.
  */
  int index_next(uchar * buf) override;
  int index_prev(uchar * buf) override;
  int index_first(uchar * buf) override;
  int index_last(uchar * buf) override;
  int index_next_same(uchar * buf, const uchar * key, uint keylen) override;

  int index_read_last_map(uchar *buf,
                          const uchar *key,
                          key_part_map keypart_map) override;

  /*
    read_first_row is virtual method but is only implemented by
    handler.cc, no storage engine has implemented it so neither
    will the partition handler.

    int read_first_row(uchar *buf, uint primary_key) override;
  */


  int read_range_first(const key_range * start_key,
                       const key_range * end_key,
                       bool eq_range, bool sorted) override;
  int read_range_next() override;


  HANDLER_BUFFER *m_mrr_buffer;
  uint *m_mrr_buffer_size;
  uchar *m_mrr_full_buffer;
  uint m_mrr_full_buffer_size;
  uint m_mrr_new_full_buffer_size;
  MY_BITMAP m_mrr_used_partitions;
  uint *m_stock_range_seq;
  /* not used: uint m_current_range_seq; */

  /* Value of mrr_mode passed to ha_partition::multi_range_read_init */
  uint m_mrr_mode;

  /* Value of n_ranges passed to ha_partition::multi_range_read_init */
  uint m_mrr_n_ranges;

  /*
    Ordered MRR mode:  m_range_info[N] has the range_id of the last record that
    we've got from partition N
  */
  range_id_t *m_range_info;

  /*
    TRUE <=> This ha_partition::multi_range_read_next() call is the first one
  */
  bool m_multi_range_read_first;

  /* not used: uint m_mrr_range_init_flags; */

  /* Number of elements in the list pointed by m_mrr_range_first. Not used */
  uint m_mrr_range_length;

  /* Linked list of ranges to scan */
  PARTITION_KEY_MULTI_RANGE *m_mrr_range_first;
  PARTITION_KEY_MULTI_RANGE *m_mrr_range_current;

  /*
    For each partition: number of ranges MRR scan will scan in the partition
  */
  uint *m_part_mrr_range_length;

  /* For each partition: List of ranges to scan in this partition */
  PARTITION_PART_KEY_MULTI_RANGE **m_part_mrr_range_first;
  PARTITION_PART_KEY_MULTI_RANGE **m_part_mrr_range_current;
  PARTITION_PART_KEY_MULTI_RANGE_HLD *m_partition_part_key_multi_range_hld;

  /*
    Sequence of ranges to be scanned (TODO: why not store this in
    handler::mrr_{iter,funcs}?)
  */
  range_seq_t m_seq;
  RANGE_SEQ_IF *m_seq_if;

  /* Range iterator structure to be supplied to partitions */
  RANGE_SEQ_IF m_part_seq_if;

  virtual int multi_range_key_create_key(
    RANGE_SEQ_IF *seq,
    range_seq_t seq_it
  );
  ha_rows multi_range_read_info_const(uint keyno, RANGE_SEQ_IF *seq,
                                      void *seq_init_param,
                                      uint n_ranges, uint *bufsz,
                                      uint *mrr_mode,
                                      Cost_estimate *cost) override;
  ha_rows multi_range_read_info(uint keyno, uint n_ranges, uint keys,
                                uint key_parts, uint *bufsz,
                                uint *mrr_mode, Cost_estimate *cost) override;
  int multi_range_read_init(RANGE_SEQ_IF *seq, void *seq_init_param,
                            uint n_ranges, uint mrr_mode,
                            HANDLER_BUFFER *buf) override;
  int multi_range_read_next(range_id_t *range_info) override;
  int multi_range_read_explain_info(uint mrr_mode, char *str, size_t size)
    override;
  uint last_part() { return m_last_part; }

private:
  bool init_record_priority_queue();
  void destroy_record_priority_queue();
  int common_index_read(uchar * buf, bool have_start_key);
  int common_first_last(uchar * buf);
  int partition_scan_set_up(uchar * buf, bool idx_read_flag);
  bool check_parallel_search();
  int handle_pre_scan(bool reverse_order, bool use_parallel);
  int handle_unordered_next(uchar * buf, bool next_same);
  int handle_unordered_scan_next_partition(uchar * buf);
  int handle_ordered_index_scan(uchar * buf, bool reverse_order);
  int handle_ordered_index_scan_key_not_found();
  int handle_ordered_next(uchar * buf, bool next_same);
  int handle_ordered_prev(uchar * buf);
  void return_top_record(uchar * buf);
public:
  /*
    -------------------------------------------------------------------------
    MODULE information calls
    -------------------------------------------------------------------------
    This calls are used to inform the handler of specifics of the ongoing
    scans and other actions. Most of these are used for optimisation
    purposes.
    -------------------------------------------------------------------------
  */
  int info(uint) override;
  void get_dynamic_partition_info(PARTITION_STATS *stat_info, uint part_id)
    override;
  void set_partitions_to_open(List<String> *partition_names) override;
  int change_partitions_to_open(List<String> *partition_names) override;
  int open_read_partitions(char *name_buff, size_t name_buff_size);
  int extra(enum ha_extra_function operation) override;
  int extra_opt(enum ha_extra_function operation, ulong arg) override;
  int reset() override;
  uint count_query_cache_dependant_tables(uint8 *tables_type) override;
  my_bool register_query_cache_dependant_tables(THD *thd,
                                                Query_cache *cache,
                                                Query_cache_block_table **block,
                                                uint *n) override;

private:
  typedef int handler_callback(handler *, void *);

  my_bool reg_query_cache_dependant_table(THD *thd,
                                          char *engine_key,
                                          uint engine_key_len,
                                          char *query_key, uint query_key_len,
                                          uint8 type,
                                          Query_cache *cache,
                                          Query_cache_block_table
                                          **block_table,
                                          handler *file, uint *n);
  static const uint NO_CURRENT_PART_ID= NOT_A_PARTITION_ID;
  int loop_partitions(handler_callback callback, void *param);
  int loop_extra_alter(enum ha_extra_function operations);
  void late_extra_cache(uint partition_id);
  void late_extra_no_cache(uint partition_id);
  void prepare_extra_cache(uint cachesize);
  handler *get_open_file_sample() const { return m_file_sample; }
public:

  /*
    -------------------------------------------------------------------------
    MODULE optimiser support
    -------------------------------------------------------------------------
    -------------------------------------------------------------------------
  */

  /*
    NOTE !!!!!!
     -------------------------------------------------------------------------
     -------------------------------------------------------------------------
     One important part of the public handler interface that is not depicted in
     the methods is the attribute records

     which is defined in the base class. This is looked upon directly and is
     set by calling info(HA_STATUS_INFO) ?
     -------------------------------------------------------------------------
  */

private:
  /* Helper functions for optimizer hints. */
  ha_rows min_rows_for_estimate();
  uint get_biggest_used_partition(uint *part_index);
public:

  /*
    keys_to_use_for_scanning can probably be implemented as the
    intersection of all underlying handlers if mixed handlers are used.
    This method is used to derive whether an index can be used for
    index-only scanning when performing an ORDER BY query.
    Only called from one place in sql_select.cc
  */
  const key_map *keys_to_use_for_scanning() override;

  /*
    Called in test_quick_select to determine if indexes should be used.
  */
  double scan_time() override;

  double key_scan_time(uint inx) override;

  double keyread_time(uint inx, uint ranges, ha_rows rows) override;

  /*
    The next method will never be called if you do not implement indexes.
  */
  double read_time(uint index, uint ranges, ha_rows rows) override;
  /*
    For the given range how many records are estimated to be in this range.
    Used by optimiser to calculate cost of using a particular index.
  */
  ha_rows records_in_range(uint inx, key_range * min_key, key_range * max_key)
    override;

  /*
    Upper bound of number records returned in scan is sum of all
    underlying handlers.
  */
  ha_rows estimate_rows_upper_bound() override;

  /*
    table_cache_type is implemented by the underlying handler but all
    underlying handlers must have the same implementation for it to work.
  */
  uint8 table_cache_type() override;
  ha_rows records() override;

  /* Calculate hash value for PARTITION BY KEY tables. */
  static uint32 calculate_key_hash_value(Field **field_array);

  /*
    -------------------------------------------------------------------------
    MODULE print messages
    -------------------------------------------------------------------------
    This module contains various methods that returns text messages for
    table types, index type and error messages.
    -------------------------------------------------------------------------
  */
  /*
    The name of the index type that will be used for display
    Here we must ensure that all handlers use the same index type
    for each index created.
  */
  const char *index_type(uint inx) override;

  /* The name of the table type that will be used for display purposes */
  const char *table_type() const;

  /* The name of the row type used for the underlying tables. */
  enum row_type get_row_type() const override;

  /*
     Handler specific error messages
  */
  void print_error(int error, myf errflag) override;
  bool get_error_message(int error, String * buf) override;
  /*
   -------------------------------------------------------------------------
    MODULE handler characteristics
    -------------------------------------------------------------------------
    This module contains a number of methods defining limitations and
    characteristics of the handler. The partition handler will calculate
    this characteristics based on underlying handler characteristics.
    -------------------------------------------------------------------------

    This is a list of flags that says what the storage engine
    implements. The current table flags are documented in handler.h
    The partition handler will support whatever the underlying handlers
    support except when specifically mentioned below about exceptions
    to this rule.
    NOTE: This cannot be cached since it can depend on TRANSACTION ISOLATION
    LEVEL which is dynamic, see bug#39084.

    HA_READ_RND_SAME:
    Not currently used. (Means that the handler supports the rnd_same() call)
    (MyISAM, HEAP)

    HA_TABLE_SCAN_ON_INDEX:
    Used to avoid scanning full tables on an index. If this flag is set then
    the handler always has a primary key (hidden if not defined) and this
    index is used for scanning rather than a full table scan in all
    situations.
    (InnoDB, Federated)

    HA_REC_NOT_IN_SEQ:
    This flag is set for handlers that cannot guarantee that the rows are
    returned according to incremental positions (0, 1, 2, 3...).
    This also means that rnd_next() should return HA_ERR_RECORD_DELETED
    if it finds a deleted row.
    (MyISAM (not fixed length row), HEAP, InnoDB)

    HA_CAN_GEOMETRY:
    Can the storage engine handle spatial data.
    Used to check that no spatial attributes are declared unless
    the storage engine is capable of handling it.
    (MyISAM)

    HA_FAST_KEY_READ:
    Setting this flag indicates that the handler is equally fast in
    finding a row by key as by position.
    This flag is used in a very special situation in conjunction with
    filesort's. For further explanation see intro to init_read_record.
    (HEAP, InnoDB)

    HA_NULL_IN_KEY:
    Is NULL values allowed in indexes.
    If this is not allowed then it is not possible to use an index on a
    NULLable field.
    (HEAP, MyISAM, InnoDB)

    HA_DUPLICATE_POS:
    Tells that we can the position for the conflicting duplicate key
    record is stored in table->file->dupp_ref. (insert uses rnd_pos() on
    this to find the duplicated row)
    (MyISAM)

    HA_CAN_INDEX_BLOBS:
    Is the storage engine capable of defining an index of a prefix on
    a BLOB attribute.
    (Federated, MyISAM, InnoDB)

    HA_AUTO_PART_KEY:
    Auto increment fields can be part of a multi-part key. For second part
    auto-increment keys, the auto_incrementing is done in handler.cc
    (Federated, MyISAM)

    HA_REQUIRE_PRIMARY_KEY:
    Can't define a table without primary key (and cannot handle a table
    with hidden primary key)
    (No handler has this limitation currently)

    HA_STATS_RECORDS_IS_EXACT:
    Does the counter of records after the info call specify an exact
    value or not. If it does this flag is set.
    Only MyISAM and HEAP uses exact count.

    HA_CAN_INSERT_DELAYED:
    Can the storage engine support delayed inserts.
    To start with the partition handler will not support delayed inserts.
    Further investigation needed.
    (HEAP, MyISAM)

    HA_PRIMARY_KEY_IN_READ_INDEX:
    This parameter is set when the handler will also return the primary key
    when doing read-only-key on another index.

    HA_NOT_DELETE_WITH_CACHE:
    Seems to be an old MyISAM feature that is no longer used. No handler
    has it defined but it is checked in init_read_record.
    Further investigation needed.
    (No handler defines it)

    HA_NO_PREFIX_CHAR_KEYS:
    Indexes on prefixes of character fields is not allowed.
    (Federated)

    HA_CAN_FULLTEXT:
    Does the storage engine support fulltext indexes
    The partition handler will start by not supporting fulltext indexes.
    (MyISAM)

    HA_CAN_SQL_HANDLER:
    Can the HANDLER interface in the MySQL API be used towards this
    storage engine.
    (MyISAM, InnoDB)

    HA_NO_AUTO_INCREMENT:
    Set if the storage engine does not support auto increment fields.
    (Currently not set by any handler)

    HA_HAS_CHECKSUM:
    Special MyISAM feature. Has special SQL support in CREATE TABLE.
    No special handling needed by partition handler.
    (MyISAM)

    HA_FILE_BASED:
    Should file names always be in lower case (used by engines
    that map table names to file names.
    Since partition handler has a local file this flag is set.
    (Federated, MyISAM)

    HA_CAN_BIT_FIELD:
    Is the storage engine capable of handling bit fields?
    (MyISAM)

    HA_NEED_READ_RANGE_BUFFER:
    Is Read Multi-Range supported => need multi read range buffer
    This parameter specifies whether a buffer for read multi range
    is needed by the handler. Whether the handler supports this
    feature or not is dependent of whether the handler implements
    read_multi_range* calls or not. The only handler currently
    supporting this feature is NDB so the partition handler need
    not handle this call. There are methods in handler.cc that will
    transfer those calls into index_read and other calls in the
    index scan module.
    (No handler defines it)

    HA_PRIMARY_KEY_REQUIRED_FOR_POSITION:
    Does the storage engine need a PK for position?
    (InnoDB)

    HA_FILE_BASED is always set for partition handler since we use a
    special file for handling names of partitions, engine types.
    HA_REC_NOT_IN_SEQ is always set for partition handler since we cannot
    guarantee that the records will be returned in sequence.
    HA_DUPLICATE_POS,
    HA_CAN_INSERT_DELAYED, HA_PRIMARY_KEY_REQUIRED_FOR_POSITION is disabled
    until further investigated.
  */
  Table_flags table_flags() const override;

  /*
    This is a bitmap of flags that says how the storage engine
    implements indexes. The current index flags are documented in
    handler.h. If you do not implement indexes, just return zero
    here.

    part is the key part to check. First key part is 0
    If all_parts it's set, MySQL want to know the flags for the combined
    index up to and including 'part'.

    HA_READ_NEXT:
    Does the index support read next, this is assumed in the server
    code and never checked so all indexes must support this.
    Note that the handler can be used even if it doesn't have any index.
    (HEAP, MyISAM, Federated, InnoDB)

    HA_READ_PREV:
    Can the index be used to scan backwards.
    (HEAP, MyISAM, InnoDB)

    HA_READ_ORDER:
    Can the index deliver its record in index order. Typically true for
    all ordered indexes and not true for hash indexes.
    In first step this is not true for partition handler until a merge
    sort has been implemented in partition handler.
    Used to set keymap part_of_sortkey
    This keymap is only used to find indexes usable for resolving an ORDER BY
    in the query. Thus in most cases index_read will work just fine without
    order in result production. When this flag is set it is however safe to
    order all output started by index_read since most engines do this. With
    read_multi_range calls there is a specific flag setting order or not
    order so in those cases ordering of index output can be avoided.
    (InnoDB, HEAP, MyISAM)

    HA_READ_RANGE:
    Specify whether index can handle ranges, typically true for all
    ordered indexes and not true for hash indexes.
    Used by optimiser to check if ranges (as key >= 5) can be optimised
    by index.
    (InnoDB, MyISAM, HEAP)

    HA_ONLY_WHOLE_INDEX:
    Can't use part key searches. This is typically true for hash indexes
    and typically not true for ordered indexes.
    (Federated, HEAP)

    HA_KEYREAD_ONLY:
    Does the storage engine support index-only scans on this index.
    Enables use of HA_EXTRA_KEYREAD and HA_EXTRA_NO_KEYREAD
    Used to set key_map keys_for_keyread and to check in optimiser for
    index-only scans.  When doing a read under HA_EXTRA_KEYREAD the handler
    only have to fill in the columns the key covers. If
    HA_PRIMARY_KEY_IN_READ_INDEX is set then also the PRIMARY KEY columns
    must be updated in the row.
    (InnoDB, MyISAM)
  */
  ulong index_flags(uint inx, uint part, bool all_parts) const override
  {
    /*
      The following code is not safe if you are using different
      storage engines or different index types per partition.
    */
    return m_file[0]->index_flags(inx, part, all_parts);
  }

  /**
    wrapper function for handlerton alter_table_flags, since
    the ha_partition_hton cannot know all its capabilities
  */
  alter_table_operations alter_table_flags(alter_table_operations flags)
    override;
  /*
    unireg.cc will call the following to make sure that the storage engine
    can handle the data it is about to send.

    The maximum supported values is the minimum of all handlers in the table
  */
  uint min_of_the_max_uint(uint (handler::*operator_func)(void) const) const;
  uint max_supported_record_length() const override;
  uint max_supported_keys() const override;
  uint max_supported_key_parts() const override;
  uint max_supported_key_length() const override;
  uint max_supported_key_part_length() const override;
  uint min_record_length(uint options) const override;

  /*
    Primary key is clustered can only be true if all underlying handlers have
    this feature.
  */
  bool primary_key_is_clustered() override { return m_pkey_is_clustered; }

  /*
    -------------------------------------------------------------------------
    MODULE compare records
    -------------------------------------------------------------------------
    cmp_ref checks if two references are the same. For most handlers this is
    a simple memcmp of the reference. However some handlers use primary key
    as reference and this can be the same even if memcmp says they are
    different. This is due to character sets and end spaces and so forth.
    For the partition handler the reference is first two bytes providing the
    partition identity of the referred record and then the reference of the
    underlying handler.
    Thus cmp_ref for the partition handler always returns FALSE for records
    not in the same partition and uses cmp_ref on the underlying handler
    to check whether the rest of the reference part is also the same.
    -------------------------------------------------------------------------
  */
  int cmp_ref(const uchar * ref1, const uchar * ref2) override;
  /*
    -------------------------------------------------------------------------
    MODULE auto increment
    -------------------------------------------------------------------------
    This module is used to handle the support of auto increments.

    This variable in the handler is used as part of the handler interface
    It is maintained by the parent handler object and should not be
    touched by child handler objects (see handler.cc for its use).

    auto_increment_column_changed
     -------------------------------------------------------------------------
  */
  bool need_info_for_auto_inc() override;
  bool can_use_for_auto_inc_init() override;
  void get_auto_increment(ulonglong offset, ulonglong increment,
                          ulonglong nb_desired_values,
                          ulonglong *first_value,
                          ulonglong *nb_reserved_values) override;
  void release_auto_increment() override;
private:
  int reset_auto_increment(ulonglong value) override;
  void update_next_auto_inc_val();
  virtual void lock_auto_increment()
  {
    /* lock already taken */
    if (auto_increment_safe_stmt_log_lock)
      return;
    if (table_share->tmp_table == NO_TMP_TABLE)
    {
      part_share->lock_auto_inc();
      DBUG_ASSERT(!auto_increment_lock);
      auto_increment_lock= TRUE;
    }
  }
  virtual void unlock_auto_increment()
  {
    /*
      If auto_increment_safe_stmt_log_lock is true, we have to keep the lock.
      It will be set to false and thus unlocked at the end of the statement by
      ha_partition::release_auto_increment.
    */
    if (auto_increment_lock && !auto_increment_safe_stmt_log_lock)
    {
      auto_increment_lock= FALSE;
      part_share->unlock_auto_inc();
    }
  }
  virtual void set_auto_increment_if_higher(Field *field)
  {
    ulonglong nr= (((Field_num*) field)->unsigned_flag ||
                   field->val_int() > 0) ? field->val_int() : 0;
    lock_auto_increment();
    DBUG_ASSERT(part_share->auto_inc_initialized ||
                !can_use_for_auto_inc_init());
    /* must check when the mutex is taken */
    if (nr >= part_share->next_auto_inc_val)
      part_share->next_auto_inc_val= nr + 1;
    unlock_auto_increment();
  }

  void check_insert_autoincrement()
  {
    /*
      If we INSERT into the table having the AUTO_INCREMENT column,
      we have to read all partitions for the next autoincrement value
      unless we already did it.
    */
    if (!part_share->auto_inc_initialized &&
        ha_thd()->lex->sql_command == SQLCOM_INSERT &&
        table->found_next_number_field)
      bitmap_set_all(&m_part_info->read_partitions);
  }

public:

  /*
     -------------------------------------------------------------------------
     MODULE initialize handler for HANDLER call
     -------------------------------------------------------------------------
     This method is a special InnoDB method called before a HANDLER query.
     -------------------------------------------------------------------------
  */
  void init_table_handle_for_HANDLER() override;

  /*
    The remainder of this file defines the handler methods not implemented
    by the partition handler
  */

  /*
    -------------------------------------------------------------------------
    MODULE foreign key support
    -------------------------------------------------------------------------
    The following methods are used to implement foreign keys as supported by
    InnoDB. Implement this ??
    get_foreign_key_create_info is used by SHOW CREATE TABLE to get a textual
    description of how the CREATE TABLE part to define FOREIGN KEY's is done.
    free_foreign_key_create_info is used to free the memory area that provided
    this description.
    can_switch_engines checks if it is ok to switch to a new engine based on
    the foreign key info in the table.
    -------------------------------------------------------------------------

    virtual char* get_foreign_key_create_info()
    virtual void free_foreign_key_create_info(char* str)

    virtual int get_foreign_key_list(THD *thd,
    List<FOREIGN_KEY_INFO> *f_key_list)
    virtual uint referenced_by_foreign_key()
  */
    bool can_switch_engines() override;
  /*
    -------------------------------------------------------------------------
    MODULE fulltext index
    -------------------------------------------------------------------------
  */
    void ft_close_search(FT_INFO *handler);
    int ft_init() override;
    int pre_ft_init() override;
    void ft_end() override;
    int pre_ft_end() override;
    FT_INFO *ft_init_ext(uint flags, uint inx, String *key) override;
    int ft_read(uchar *buf) override;
    int pre_ft_read(bool use_parallel) override;

  /*
     -------------------------------------------------------------------------
     MODULE restart full table scan at position (MyISAM)
     -------------------------------------------------------------------------
     The following method is only used by MyISAM when used as
     temporary tables in a join.
     int restart_rnd_next(uchar *buf, uchar *pos) override;
  */

  /*
    -------------------------------------------------------------------------
    MODULE in-place ALTER TABLE
    -------------------------------------------------------------------------
    These methods are in the handler interface. (used by innodb-plugin)
    They are used for in-place alter table:
    -------------------------------------------------------------------------
  */
    enum_alter_inplace_result
      check_if_supported_inplace_alter(TABLE *altered_table,
                                       Alter_inplace_info *ha_alter_info)
      override;
    bool prepare_inplace_alter_table(TABLE *altered_table,
                                     Alter_inplace_info *ha_alter_info)
      override;
    bool inplace_alter_table(TABLE *altered_table,
                             Alter_inplace_info *ha_alter_info) override;
    bool commit_inplace_alter_table(TABLE *altered_table,
                                    Alter_inplace_info *ha_alter_info,
                                    bool commit) override;
    void notify_table_changed() override;

  /*
    -------------------------------------------------------------------------
    MODULE tablespace support
    -------------------------------------------------------------------------
    Admin of table spaces is not applicable to the partition handler (InnoDB)
    This means that the following method is not implemented:
    -------------------------------------------------------------------------
    virtual int discard_or_import_tablespace(my_bool discard)
  */

  /*
    -------------------------------------------------------------------------
    MODULE admin MyISAM
    -------------------------------------------------------------------------

    -------------------------------------------------------------------------
      OPTIMIZE TABLE, CHECK TABLE, ANALYZE TABLE and REPAIR TABLE are
      mapped to a routine that handles looping over a given set of
      partitions and those routines send a flag indicating to execute on
      all partitions.
    -------------------------------------------------------------------------
  */
    int optimize(THD* thd, HA_CHECK_OPT *check_opt) override;
    int analyze(THD* thd, HA_CHECK_OPT *check_opt) override;
    int check(THD* thd, HA_CHECK_OPT *check_opt) override;
    int repair(THD* thd, HA_CHECK_OPT *check_opt) override;
    bool check_and_repair(THD *thd) override;
    bool auto_repair(int error) const override;
    bool is_crashed() const override;
    int check_for_upgrade(HA_CHECK_OPT *check_opt) override;

  /*
    -------------------------------------------------------------------------
    MODULE condition pushdown
    -------------------------------------------------------------------------
  */
    const COND *cond_push(const COND *cond) override;
    void cond_pop() override;
    void clear_top_table_fields() override;
    int info_push(uint info_type, void *info) override;

    private:
    int handle_opt_partitions(THD *thd, HA_CHECK_OPT *check_opt, uint flags);
    int handle_opt_part(THD *thd, HA_CHECK_OPT *check_opt, uint part_id,
                        uint flag);
    /**
      Check if the rows are placed in the correct partition.  If the given
      argument is true, then move the rows to the correct partition.
    */
    int check_misplaced_rows(uint read_part_id, bool repair);
    void append_row_to_str(String &str);
    public:

    int pre_calculate_checksum() override;
    int calculate_checksum() override;

  /* Enabled keycache for performance reasons, WL#4571 */
    int assign_to_keycache(THD* thd, HA_CHECK_OPT *check_opt) override;
    int preload_keys(THD* thd, HA_CHECK_OPT* check_opt) override;
    TABLE_LIST *get_next_global_for_child() override;

  /*
    -------------------------------------------------------------------------
    MODULE enable/disable indexes
    -------------------------------------------------------------------------
    Enable/Disable Indexes are only supported by HEAP and MyISAM.
    -------------------------------------------------------------------------
  */
    int disable_indexes(uint mode) override;
    int enable_indexes(uint mode) override;
    int indexes_are_disabled() override;

  /*
    -------------------------------------------------------------------------
    MODULE append_create_info
    -------------------------------------------------------------------------
    append_create_info is only used by MyISAM MERGE tables and the partition
    handler will not support this handler as underlying handler.
    Implement this??
    -------------------------------------------------------------------------
    virtual void append_create_info(String *packet)
  */

  /*
    the following heavily relies on the fact that all partitions
    are in the same storage engine.

    When this limitation is lifted, the following hack should go away,
    and a proper interface for engines needs to be introduced:

      an PARTITION_SHARE structure that has a pointer to the TABLE_SHARE.
      is given to engines everywhere where TABLE_SHARE is used now
      has members like option_struct, ha_data
      perhaps TABLE needs to be split the same way too...

    this can also be done before partition will support a mix of engines,
    but preferably together with other incompatible API changes.
  */
  handlerton *partition_ht() const override
  {
    handlerton *h= m_file[0]->ht;
    for (uint i=1; i < m_tot_parts; i++)
      DBUG_ASSERT(h == m_file[i]->ht);
    return h;
  }

  ha_rows part_records(partition_element *part_elem)
  {
    DBUG_ASSERT(m_part_info);
    uint32 sub_factor= m_part_info->num_subparts ? m_part_info->num_subparts : 1;
    uint32 part_id= part_elem->id * sub_factor;
    uint32 part_id_end= part_id + sub_factor;
    DBUG_ASSERT(part_id_end <= m_tot_parts);
    ha_rows part_recs= 0;
    for (; part_id < part_id_end; ++part_id)
    {
      handler *file= m_file[part_id];
      DBUG_ASSERT(bitmap_is_set(&(m_part_info->read_partitions), part_id));
      file->info(HA_STATUS_VARIABLE | HA_STATUS_NO_LOCK | HA_STATUS_OPEN);
      part_recs+= file->stats.records;
    }
    return part_recs;
  }

  friend int cmp_key_rowid_part_id(void *ptr, uchar *ref1, uchar *ref2);
  friend int cmp_key_part_id(void *key_p, uchar *ref1, uchar *ref2);
  bool can_convert_string(
      const Field_string* field,
      const Column_definition& new_field) const override;

  bool can_convert_varstring(
      const Field_varstring* field,
      const Column_definition& new_field) const override;

  bool can_convert_blob(
      const Field_blob* field,
      const Column_definition& new_field) const override;
};
#endif /* HA_PARTITION_INCLUDED */<|MERGE_RESOLUTION|>--- conflicted
+++ resolved
@@ -3,11 +3,7 @@
 
 /*
    Copyright (c) 2005, 2012, Oracle and/or its affiliates.
-<<<<<<< HEAD
-   Copyright (c) 2009, 2020, MariaDB Corporation.
-=======
    Copyright (c) 2009, 2021, MariaDB Corporation.
->>>>>>> 950a2200
 
    This program is free software; you can redistribute it and/or modify
    it under the terms of the GNU General Public License as published by
@@ -531,7 +527,6 @@
     object needed in opening the object in openfrm
     -------------------------------------------------------------------------
   */
-<<<<<<< HEAD
   int delete_table(const char *from) override;
   int rename_table(const char *from, const char *to) override;
   int create(const char *name, TABLE *form,
@@ -540,7 +535,6 @@
                                    const char *old_name, int action_flag)
     override;
   void update_create_info(HA_CREATE_INFO *create_info) override;
-  char *update_table_comment(const char *comment) override;
   int change_partitions(HA_CREATE_INFO *create_info, const char *path,
                         ulonglong * const copied, ulonglong * const deleted,
                         const uchar *pack_frm_data, size_t pack_frm_len)
@@ -548,24 +542,6 @@
   int drop_partitions(const char *path) override;
   int rename_partitions(const char *path) override;
   bool get_no_parts(const char *, uint *num_parts) override
-=======
-  virtual int delete_table(const char *from);
-  virtual int rename_table(const char *from, const char *to);
-  virtual int create(const char *name, TABLE *form,
-		     HA_CREATE_INFO *create_info);
-  virtual int create_partitioning_metadata(const char *name,
-                                   const char *old_name, int action_flag);
-  virtual void update_create_info(HA_CREATE_INFO *create_info);
-  virtual int change_partitions(HA_CREATE_INFO *create_info,
-                                const char *path,
-                                ulonglong * const copied,
-                                ulonglong * const deleted,
-                                const uchar *pack_frm_data,
-                                size_t pack_frm_len);
-  virtual int drop_partitions(const char *path);
-  virtual int rename_partitions(const char *path);
-  bool get_no_parts(const char *name, uint *num_parts)
->>>>>>> 950a2200
   {
     DBUG_ENTER("ha_partition::get_no_parts");
     *num_parts= m_tot_parts;
