/* Copyright (C) 2000 MySQL AB

   This program is free software; you can redistribute it and/or modify
   it under the terms of the GNU General Public License as published by
   the Free Software Foundation; version 2 of the License.

   This program is distributed in the hope that it will be useful,
   but WITHOUT ANY WARRANTY; without even the implied warranty of
   MERCHANTABILITY or FITNESS FOR A PARTICULAR PURPOSE.  See the
   GNU General Public License for more details.

   You should have received a copy of the GNU General Public License
   along with this program; if not, write to the Free Software
   Foundation, Inc., 59 Temple Place, Suite 330, Boston, MA  02111-1307  USA */

/* subselect Item */

#ifdef USE_PRAGMA_INTERFACE
#pragma interface			/* gcc class implementation */
#endif

class st_select_lex;
class st_select_lex_unit;
class JOIN;
class select_result_interceptor;
class subselect_engine;
class subselect_hash_sj_engine;
class Item_bool_func2;
class Cached_item;

/* base class for subselects */

class Item_subselect :public Item_result_field
{
  bool value_assigned;   /* value already assigned to subselect */
  bool own_engine;  /* the engine was not taken from other Item_subselect */
protected:
  /* thread handler, will be assigned in fix_fields only */
  THD *thd;
  /* old engine if engine was changed */
  subselect_engine *old_engine;
  /* cache of used external tables */
  table_map used_tables_cache;
  /* allowed number of columns (1 for single value subqueries) */
  uint max_columns;
  /* where subquery is placed */
  enum_parsing_place parsing_place;
  /* work with 'substitution' */
  bool have_to_be_excluded;
  /* cache of constant state */
  bool const_item_cache;
  
  bool inside_first_fix_fields;
  bool done_first_fix_fields;
public:
  /* 
    Used inside Item_subselect::fix_fields() according to this scenario:
      > Item_subselect::fix_fields
        > engine->prepare
          > child_join->prepare
            (Here we realize we need to do the rewrite and set
             substitution= some new Item, eg. Item_in_optimizer )
          < child_join->prepare
        < engine->prepare
        *ref= substitution;
        substitution= NULL;
      < Item_subselect::fix_fields
  */
  Item *substitution;
  /* unit of subquery */
  st_select_lex_unit *unit;
  Item *expr_cache;
  /* engine that perform execution of subselect (single select or union) */
  subselect_engine *engine;
  /*
    Set to TRUE if at optimization or execution time we determine that this
    item's value is a constant. We need this member because it is not possible
    to substitute 'this' with a constant item.
  */
  bool forced_const;

  /* A reference from inside subquery predicate to somewhere outside of it */
  class Ref_to_outside : public Sql_alloc
  {
  public:
    st_select_lex *select; /* Select where the reference is pointing to */
    /* 
      What is being referred. This may be NULL when we're referring to an
      aggregate function.
    */ 
    Item *item; 
  };
  /*
    References from within this subquery to somewhere outside of it (i.e. to
    parent select, grandparent select, etc)
  */
  List<Ref_to_outside> upper_refs;
  st_select_lex *parent_select;

  /**
     List of references on items subquery depends on (externally resolved);

     @note We can't store direct links on Items because it could be
           substituted with other item (for example for grouping).
   */
  List<Item*> depends_on;

  /*
   TRUE<=>Table Elimination has made it redundant to evaluate this select
          (and so it is not part of QEP, etc)
  */
  bool eliminated;
  
  /* changed engine indicator */
  bool engine_changed;
  /* subquery is transformed */
  bool changed;

  /* TRUE <=> The underlying SELECT is correlated w.r.t some ancestor select */
  bool is_correlated; 

  enum subs_type {UNKNOWN_SUBS, SINGLEROW_SUBS,
		  EXISTS_SUBS, IN_SUBS, ALL_SUBS, ANY_SUBS};

  Item_subselect();

  virtual subs_type substype() { return UNKNOWN_SUBS; }
  bool is_in_predicate()
  {
    return (substype() == Item_subselect::IN_SUBS ||
            substype() == Item_subselect::ALL_SUBS ||
            substype() == Item_subselect::ANY_SUBS);
  }

  /*
    We need this method, because some compilers do not allow 'this'
    pointer in constructor initialization list, but we need to pass a pointer
    to subselect Item class to select_result_interceptor's constructor.
  */
  virtual void init (st_select_lex *select_lex,
		     select_result_interceptor *result);

  ~Item_subselect();
  void cleanup();
  virtual void reset()
  {
    eliminated= FALSE;
    null_value= 1;
  }
  virtual bool select_transformer(JOIN *join);
  bool assigned() { return value_assigned; }
  void assigned(bool a) { value_assigned= a; }
  enum Type type() const;
  bool is_null()
  {
    update_null_value();
    return null_value;
  }
  bool fix_fields(THD *thd, Item **ref);
  bool mark_as_dependent(THD *thd, st_select_lex *select, Item *item);
  void fix_after_pullout(st_select_lex *new_parent, Item **ref);
  void recalc_used_tables(st_select_lex *new_parent, bool after_pullout);
  //virtual int optimize(double *out_rows, double *cost);
  virtual bool exec();
  /*
    If subquery optimization or execution determines that the subquery has
    an empty result, mark the subquery predicate as a constant value.
  */
  void make_const()
  { 
    used_tables_cache= 0;
    const_item_cache= 0;
    forced_const= TRUE; 
  }
  virtual void fix_length_and_dec();
  table_map used_tables() const;
  table_map not_null_tables() const { return 0; }
  bool const_item() const;
  inline table_map get_used_tables_cache() { return used_tables_cache; }
  Item *get_tmp_table_item(THD *thd);
  void update_used_tables();
  virtual void print(String *str, enum_query_type query_type);
  virtual bool have_guarded_conds() { return FALSE; }
  bool change_engine(subselect_engine *eng)
  {
    old_engine= engine;
    engine= eng;
    engine_changed= 1;
    return eng == 0;
  }
  /*
    True if this subquery has been already evaluated. Implemented only for
    single select and union subqueries only.
  */
  bool is_evaluated() const;
  bool is_uncacheable() const;
  bool is_expensive() { return TRUE; }

  /*
    Used by max/min subquery to initialize value presence registration
    mechanism. Engine call this method before rexecution query.
  */
  virtual void reset_value_registration() {}
  enum_parsing_place place() { return parsing_place; }
  bool walk(Item_processor processor, bool walk_subquery, uchar *arg);
  bool mark_as_eliminated_processor(uchar *arg);
  bool eliminate_subselect_processor(uchar *arg);
  bool set_fake_select_as_master_processor(uchar *arg);
  bool enumerate_field_refs_processor(uchar *arg);
  bool check_vcol_func_processor(uchar *int_arg) 
  {
    return trace_unsupported_by_check_vcol_func_processor("subselect");
  }
  /**
    Callback to test if an IN predicate is expensive.

    @notes
    The return value affects the behavior of make_cond_for_table().

    @retval TRUE  if the predicate is expensive
    @retval FALSE otherwise
  */
  bool is_expensive_processor(uchar *arg) { return TRUE; }
  /**
    Get the SELECT_LEX structure associated with this Item.
    @return the SELECT_LEX structure associated with this Item
  */
  st_select_lex* get_select_lex();
  const char *func_name() const { DBUG_ASSERT(0); return "subselect"; }
  virtual bool expr_cache_is_needed(THD *);

  friend class select_result_interceptor;
  friend class Item_in_optimizer;
  friend bool Item_field::fix_fields(THD *, Item **);
  friend int  Item_field::fix_outer_field(THD *, Field **, Item **);
  friend bool Item_ref::fix_fields(THD *, Item **);
  friend void mark_select_range_as_dependent(THD*,
                                             st_select_lex*, st_select_lex*,
                                             Field*, Item*, Item_ident*);
  friend bool convert_join_subqueries_to_semijoins(JOIN *join);

};

/* single value subselect */

class Item_cache;
class Item_singlerow_subselect :public Item_subselect
{
protected:
  Item_cache *value, **row;
public:
  Item_singlerow_subselect(st_select_lex *select_lex);
  Item_singlerow_subselect() :Item_subselect(), value(0), row (0)
  {}

  void cleanup();
  subs_type substype() { return SINGLEROW_SUBS; }

  void reset();
  bool select_transformer(JOIN *join);
  void store(uint i, Item* item);
  double val_real();
  longlong val_int ();
  String *val_str (String *);
  my_decimal *val_decimal(my_decimal *);
  bool val_bool();
  enum Item_result result_type() const;
  enum_field_types field_type() const;
  void fix_length_and_dec();

  uint cols();
  Item* element_index(uint i) { return my_reinterpret_cast(Item*)(row[i]); }
  Item** addr(uint i) { return (Item**)row + i; }
  bool check_cols(uint c);
  bool null_inside();
  void bring_value();

  /**
    This method is used to implement a special case of semantic tree
    rewriting, mandated by a SQL:2003 exception in the specification.
    The only caller of this method is handle_sql2003_note184_exception(),
    see the code there for more details.
    Note that this method breaks the object internal integrity, by
    removing it's association with the corresponding SELECT_LEX,
    making this object orphan from the parse tree.
    No other method, beside the destructor, should be called on this
    object, as it is now invalid.
    @return the SELECT_LEX structure that was given in the constructor.
  */
  st_select_lex* invalidate_and_restore_select_lex();

  Item* expr_cache_insert_transformer(uchar *thd_arg);

  friend class select_singlerow_subselect;
};

/* used in static ALL/ANY optimization */
class select_max_min_finder_subselect;
class Item_maxmin_subselect :public Item_singlerow_subselect
{
protected:
  bool max;
  bool was_values;  // Set if we have found at least one row
public:
  Item_maxmin_subselect(THD *thd, Item_subselect *parent,
			st_select_lex *select_lex, bool max);
  virtual void print(String *str, enum_query_type query_type);
  void cleanup();
  bool any_value() { return was_values; }
  void register_value() { was_values= TRUE; }
  void reset_value_registration() { was_values= FALSE; }
};

/* exists subselect */

class Item_exists_subselect :public Item_subselect
{
protected:
  bool value; /* value of this item (boolean: exists/not-exists) */

  void init_length_and_dec();

public:
  Item_exists_subselect(st_select_lex *select_lex);
  Item_exists_subselect(): Item_subselect() {}

  subs_type substype() { return EXISTS_SUBS; }
  void reset() 
  {
    eliminated= FALSE;
    value= 0;
  }

  enum Item_result result_type() const { return INT_RESULT;}
  longlong val_int();
  double val_real();
  String *val_str(String*);
  my_decimal *val_decimal(my_decimal *);
  bool val_bool();
  void fix_length_and_dec();
  virtual void print(String *str, enum_query_type query_type);

  Item* expr_cache_insert_transformer(uchar *thd_arg);

  friend class select_exists_subselect;
  friend class subselect_uniquesubquery_engine;
  friend class subselect_indexsubquery_engine;
};


TABLE_LIST * const NO_JOIN_NEST=(TABLE_LIST*)0x1;

/*
  Possible methods to execute an IN predicate. These are set by the optimizer
  based on user-set optimizer switches, semantic analysis and cost comparison.
*/
#define SUBS_NOT_TRANSFORMED 0 /* No execution method was chosen for this IN. */
#define SUBS_SEMI_JOIN 1       /* IN was converted to semi-join. */
#define SUBS_IN_TO_EXISTS 2    /* IN was converted to correlated EXISTS. */
#define SUBS_MATERIALIZATION 4 /* Execute IN via subquery materialization. */
/* Partial matching substrategies of MATERIALIZATION. */
#define SUBS_PARTIAL_MATCH_ROWID_MERGE 8
#define SUBS_PARTIAL_MATCH_TABLE_SCAN 16
/* ALL/ANY will be transformed with max/min optimization */
#define SUBS_MAXMIN 32


/**
  Representation of IN subquery predicates of the form
  "left_expr IN (SELECT ...)".

  @details
  This class has: 
   - A "subquery execution engine" (as a subclass of Item_subselect) that allows
     it to evaluate subqueries. (and this class participates in execution by
     having was_null variable where part of execution result is stored.
   - Transformation methods (todo: more on this).

  This class is not used directly, it is "wrapped" into Item_in_optimizer
  which provides some small bits of subquery evaluation.
*/

class Item_in_subselect :public Item_exists_subselect
{
protected:
  /*
    Cache of the left operand of the subquery predicate. Allocated in the
    runtime memory root, for each execution, thus need not be freed.
  */
  List<Cached_item> *left_expr_cache;
  bool first_execution;

  /*
    expr & optimizer used in subselect rewriting to store Item for
    all JOIN in UNION
  */
  Item *expr;
  bool was_null;
  bool abort_on_null;
public:
  Item_in_optimizer *optimizer;
protected:
  /* Used to trigger on/off conditions that were pushed down to subselect */
  bool *pushed_cond_guards;
  Comp_creator *func;

protected:
  bool init_cond_guards();
  bool select_in_like_transformer(JOIN *join);
  bool single_value_transformer(JOIN *join);
  bool row_value_transformer(JOIN * join);
  bool fix_having(Item *having, st_select_lex *select_lex);
  bool create_single_in_to_exists_cond(JOIN * join,
                                       Item **where_item,
                                       Item **having_item);
  bool create_row_in_to_exists_cond(JOIN * join,
                                    Item **where_item,
                                    Item **having_item);
public:
  Item *left_expr;
  /* Priority of this predicate in the convert-to-semi-join-nest process. */
  int sj_convert_priority;
  /*
    Used by subquery optimizations to keep track about in which clause this
    subquery predicate is located: 
      NO_JOIN_NEST      - the predicate is an AND-part of the WHERE
      join nest pointer - the predicate is an AND-part of ON expression
                          of a join nest   
      NULL              - for all other locations
    See also THD::emb_on_expr_nest.
  */
  TABLE_LIST *emb_on_expr_nest;
  /*
    Types of left_expr and subquery's select list allow to perform subquery
    materialization. Currently, we set this to FALSE when it as well could
    be TRUE. This is to be properly addressed with fix for BUG#36752.
  */
  bool types_allow_materialization;

  /* 
    Same as above, but they also allow to scan the materialized table. 
  */
  bool sjm_scan_allowed;
  double jtbm_read_time;
  double jtbm_record_count;

  /* A bitmap of possible execution strategies for an IN predicate. */
  uchar in_strategy;

  bool is_jtbm_merged;

  /*
    TRUE<=>this is a flattenable semi-join, false overwise.
  */
  bool is_flattenable_semijoin;

  /*
    Used to determine how this subselect item is represented in the item tree,
    in case there is a need to locate it there and replace with something else.
    Two options are possible:
      1. This item is there 'as-is'.
      1. This item is wrapped within Item_in_optimizer.
  */
  Item *original_item()
  {
    return is_flattenable_semijoin ? (Item*)this : (Item*)optimizer;
  }
  
  bool *get_cond_guard(int i)
  {
    return pushed_cond_guards ? pushed_cond_guards + i : NULL;
  }
  void set_cond_guard_var(int i, bool v) 
  { 
    if ( pushed_cond_guards)
      pushed_cond_guards[i]= v;
  }
  bool have_guarded_conds() { return test(pushed_cond_guards); }

  Item_func_not_all *upper_item; // point on NOT/NOP before ALL/SOME subquery

  Item_in_subselect(Item * left_expr, st_select_lex *select_lex);
  Item_in_subselect()
    :Item_exists_subselect(), left_expr_cache(0), first_execution(TRUE),
<<<<<<< HEAD
    optimizer(0), abort_on_null(0),
    pushed_cond_guards(NULL), func(NULL), in_strategy(SUBS_NOT_TRANSFORMED),
=======
     abort_on_null(0), optimizer(0),
    pushed_cond_guards(NULL), func(NULL), in_strategy(0),
    is_jtbm_merged(FALSE),
>>>>>>> 4efe0463
    upper_item(0)
    {}
  void cleanup();
  subs_type substype() { return IN_SUBS; }
  void reset() 
  {
    eliminated= FALSE;
    value= 0;
    null_value= 0;
    was_null= 0;
  }
  bool select_transformer(JOIN *join);
  bool create_in_to_exists_cond(JOIN *join_arg);
  bool inject_in_to_exists_cond(JOIN *join_arg);

  virtual bool exec();
  longlong val_int();
  double val_real();
  String *val_str(String*);
  my_decimal *val_decimal(my_decimal *);
  void update_null_value () { (void) val_bool(); }
  bool val_bool();
  void top_level_item() { abort_on_null=1; }
  inline bool is_top_level_item() { return abort_on_null; }
  bool test_limit(st_select_lex_unit *unit);
  virtual void print(String *str, enum_query_type query_type);
  bool fix_fields(THD *thd, Item **ref);
  void fix_length_and_dec();
  void fix_after_pullout(st_select_lex *new_parent, Item **ref);
  void update_used_tables();
  bool setup_mat_engine();
  bool init_left_expr_cache();
  /* Inform 'this' that it was computed, and contains a valid result. */
  void set_first_execution() { if (first_execution) first_execution= FALSE; }
  bool expr_cache_is_needed(THD *thd);
  
  int optimize(double *out_rows, double *cost);
  /* 
    Return the identifier that we could use to identify the subquery for the
    user.
  */
  int get_identifier();
  friend class Item_ref_null_helper;
  friend class Item_is_not_null_test;
  friend class Item_in_optimizer;
  friend class subselect_indexsubquery_engine;
  friend class subselect_hash_sj_engine;
  friend class subselect_partial_match_engine;
};


/* ALL/ANY/SOME subselect */
class Item_allany_subselect :public Item_in_subselect
{
public:
  chooser_compare_func_creator func_creator;
  bool all;

  Item_allany_subselect(Item * left_expr, chooser_compare_func_creator fc,
                        st_select_lex *select_lex, bool all);

  // only ALL subquery has upper not
  subs_type substype() { return all?ALL_SUBS:ANY_SUBS; }
  bool select_transformer(JOIN *join);
  void create_comp_func(bool invert) { func= func_creator(invert); }
  virtual void print(String *str, enum_query_type query_type);
  bool is_maxmin_applicable(JOIN *join);
  bool transform_into_max_min(JOIN *join);
};


class subselect_engine: public Sql_alloc
{
protected:
  select_result_interceptor *result; /* results storage class */
  THD *thd; /* pointer to current THD */
  Item_subselect *item; /* item, that use this engine */
  enum Item_result res_type; /* type of results */
  enum_field_types res_field_type; /* column type of the results */
  bool maybe_null; /* may be null (first item in select) */
public:

  enum enum_engine_type {ABSTRACT_ENGINE, SINGLE_SELECT_ENGINE,
                         UNION_ENGINE, UNIQUESUBQUERY_ENGINE,
                         INDEXSUBQUERY_ENGINE, HASH_SJ_ENGINE,
                         ROWID_MERGE_ENGINE, TABLE_SCAN_ENGINE};

  subselect_engine(THD *thd_arg, Item_subselect *si,
                   select_result_interceptor *res)
  {
    result= res;
    item= si;
    res_type= STRING_RESULT;
    res_field_type= MYSQL_TYPE_VAR_STRING;
    maybe_null= 0;
    set_thd(thd_arg);
  }
  virtual ~subselect_engine() {}; // to satisfy compiler
  virtual void cleanup()= 0;

  /*
    Also sets "thd" for subselect_engine::result.
    Should be called before prepare().
  */
  void set_thd(THD *thd_arg);
  THD * get_thd() { return thd; }
  virtual int prepare()= 0;
  virtual void fix_length_and_dec(Item_cache** row)= 0;
  //virtual int optimize(double *out_rows, double *cost) { DBUG_ASSERT(0); return 0; }
  /*
    Execute the engine

    SYNOPSIS
      exec()

    DESCRIPTION
      Execute the engine. The result of execution is subquery value that is
      either captured by previously set up select_result-based 'sink' or
      stored somewhere by the exec() method itself.

      A required side effect: If at least one pushed-down predicate is
      disabled, subselect_engine->no_rows() must return correct result after 
      the exec() call.

    RETURN
      0 - OK
      1 - Either an execution error, or the engine was "changed", and the
          caller should call exec() again for the new engine.
  */
  virtual int exec()= 0;
  virtual uint cols()= 0; /* return number of columns in select */
  virtual uint8 uncacheable()= 0; /* query is uncacheable */
  enum Item_result type() { return res_type; }
  enum_field_types field_type() { return res_field_type; }
  virtual void exclude()= 0;
  virtual bool may_be_null() { return maybe_null; };
  virtual table_map upper_select_const_tables()= 0;
  static table_map calc_const_tables(TABLE_LIST *);
  virtual void print(String *str, enum_query_type query_type)= 0;
  virtual bool change_result(Item_subselect *si,
                             select_result_interceptor *result,
                             bool temp= FALSE)= 0;
  virtual bool no_tables()= 0;
  virtual bool is_executed() const { return FALSE; }
  /* Check if subquery produced any rows during last query execution */
  virtual bool no_rows() = 0;
  virtual enum_engine_type engine_type() { return ABSTRACT_ENGINE; }
  virtual int get_identifier() { DBUG_ASSERT(0); return 0; }
protected:
  void set_row(List<Item> &item_list, Item_cache **row);
};


class subselect_single_select_engine: public subselect_engine
{
  bool prepared; /* simple subselect is prepared */
  bool executed; /* simple subselect is executed */
  st_select_lex *select_lex; /* corresponding select_lex */
  JOIN * join; /* corresponding JOIN structure */
public:
  subselect_single_select_engine(THD *thd_arg, st_select_lex *select,
				 select_result_interceptor *result,
				 Item_subselect *item);
  void cleanup();
  int prepare();
  void fix_length_and_dec(Item_cache** row);
  int exec();
  uint cols();
  uint8 uncacheable();
  void exclude();
  table_map upper_select_const_tables();
  virtual void print (String *str, enum_query_type query_type);
  bool change_result(Item_subselect *si,
                     select_result_interceptor *result,
                     bool temp);
  bool no_tables();
  bool may_be_null();
  bool is_executed() const { return executed; }
  bool no_rows();
  virtual enum_engine_type engine_type() { return SINGLE_SELECT_ENGINE; }
  int get_identifier();

  friend class subselect_hash_sj_engine;
  friend class Item_in_subselect;
};


class subselect_union_engine: public subselect_engine
{
  st_select_lex_unit *unit;  /* corresponding unit structure */
public:
  subselect_union_engine(THD *thd_arg, st_select_lex_unit *u,
			 select_result_interceptor *result,
			 Item_subselect *item);
  void cleanup();
  int prepare();
  void fix_length_and_dec(Item_cache** row);
  int exec();
  uint cols();
  uint8 uncacheable();
  void exclude();
  table_map upper_select_const_tables();
  virtual void print (String *str, enum_query_type query_type);
  bool change_result(Item_subselect *si,
                     select_result_interceptor *result,
                     bool temp= FALSE);
  bool no_tables();
  bool is_executed() const;
  bool no_rows();
  virtual enum_engine_type engine_type() { return UNION_ENGINE; }
};


struct st_join_table;


/*
  A subquery execution engine that evaluates the subquery by doing one index
  lookup in a unique index.

  This engine is used to resolve subqueries in forms
  
    outer_expr IN (SELECT tbl.unique_key FROM tbl WHERE subq_where) 
    
  or, tuple-based:
  
    (oe1, .. oeN) IN (SELECT uniq_key_part1, ... uniq_key_partK
                      FROM tbl WHERE subqwhere) 
  
  i.e. the subquery is a single table SELECT without GROUP BY, aggregate
  functions, etc.
*/

class subselect_uniquesubquery_engine: public subselect_engine
{
protected:
  st_join_table *tab;
  Item *cond; /* The WHERE condition of subselect */
  /* 
    TRUE<=> last execution produced empty set. Valid only when left
    expression is NULL.
  */
  bool empty_result_set;
  bool null_keypart; /* TRUE <=> constructed search tuple has a NULL */
public:

  // constructor can assign THD because it will be called after JOIN::prepare
  subselect_uniquesubquery_engine(THD *thd_arg, st_join_table *tab_arg,
				  Item_subselect *subs, Item *where)
    :subselect_engine(thd_arg, subs, 0), tab(tab_arg), cond(where)
  {}
  ~subselect_uniquesubquery_engine();
  void cleanup();
  int prepare();
  void fix_length_and_dec(Item_cache** row);
  int exec();
  uint cols() { return 1; }
  uint8 uncacheable() { return UNCACHEABLE_DEPENDENT_INJECTED; }
  void exclude();
  table_map upper_select_const_tables() { return 0; }
  virtual void print (String *str, enum_query_type query_type);
  bool change_result(Item_subselect *si,
                     select_result_interceptor *result,
                     bool temp= FALSE);
  bool no_tables();
  int index_lookup(); /* TIMOUR: this method needs refactoring. */
  int scan_table();
  bool copy_ref_key();
  int copy_ref_key_simple();  /* TIMOUR: this method needs refactoring. */
  bool no_rows() { return empty_result_set; }
  virtual enum_engine_type engine_type() { return UNIQUESUBQUERY_ENGINE; }
};


class subselect_indexsubquery_engine: public subselect_uniquesubquery_engine
{
  /* FALSE for 'ref', TRUE for 'ref-or-null'. */
  bool check_null;
  /* 
    The "having" clause. This clause (further reffered to as "artificial
    having") was inserted by subquery transformation code. It contains 
    Item(s) that have a side-effect: they record whether the subquery has 
    produced a row with NULL certain components. We need to use it for cases
    like
      (oe1, oe2) IN (SELECT t.key, t.no_key FROM t1)
    where we do index lookup on t.key=oe1 but need also to check if there
    was a row such that t.no_key IS NULL.
    
    NOTE: This is currently here and not in the uniquesubquery_engine. Ideally
    it should have been in uniquesubquery_engine in order to allow execution of
    subqueries like
    
      (oe1, oe2) IN (SELECT primary_key, non_key_maybe_null_field FROM tbl)

    We could use uniquesubquery_engine for the first component and let
    Item_is_not_null_test( non_key_maybe_null_field) to handle the second.

    However, subqueries like the above are currently not handled by index
    lookup-based subquery engines, the engine applicability check misses
    them: it doesn't switch the engine for case of artificial having and
    [eq_]ref access (only for artifical having + ref_or_null or no having).
    The above example subquery is handled as a full-blown SELECT with eq_ref
    access to one table.

    Due to this limitation, the "artificial having" currently needs to be 
    checked by only in indexsubquery_engine.
  */
  Item *having;
public:

  // constructor can assign THD because it will be called after JOIN::prepare
  subselect_indexsubquery_engine(THD *thd_arg, st_join_table *tab_arg,
				 Item_subselect *subs, Item *where,
                                 Item *having_arg, bool chk_null)
    :subselect_uniquesubquery_engine(thd_arg, tab_arg, subs, where),
     check_null(chk_null),
     having(having_arg)
  {}
  int exec();
  virtual void print (String *str, enum_query_type query_type);
  virtual enum_engine_type engine_type() { return INDEXSUBQUERY_ENGINE; }
};


inline bool Item_subselect::is_evaluated() const
{
  return engine->is_executed();
}


inline bool Item_subselect::is_uncacheable() const
{
  return engine->uncacheable();
}


/**
  Compute an IN predicate via a hash semi-join. This class is responsible for
  the materialization of the subquery, and the selection of the correct and
  optimal execution method (e.g. direct index lookup, or partial matching) for
  the IN predicate.
*/

class subselect_hash_sj_engine : public subselect_engine
{
public:
  /* The table into which the subquery is materialized. */
  TABLE *tmp_table;
  /* TRUE if the subquery was materialized into a temp table. */
  bool is_materialized;
  /*
    The old engine already chosen at parse time and stored in permanent memory.
    Through this member we can re-create and re-prepare materialize_join for
    each execution of a prepared statement. We also reuse the functionality
    of subselect_single_select_engine::[prepare | cols].
  */
  subselect_single_select_engine *materialize_engine;
  /*
    QEP to execute the subquery and materialize its result into a
    temporary table. Created during the first call to exec().
  */
  JOIN *materialize_join;
  /*
    A conjunction of all the equality condtions between all pairs of expressions
    that are arguments of an IN predicate. We need these to post-filter some
    IN results because index lookups sometimes match values that are actually
    not equal to the search key in SQL terms.
  */
  Item_cond_and *semi_join_conds;
  Name_resolution_context *semi_join_conds_context;


  subselect_hash_sj_engine(THD *thd, Item_subselect *in_predicate,
                           subselect_single_select_engine *old_engine)
    : subselect_engine(thd, in_predicate, NULL), 
      tmp_table(NULL), is_materialized(FALSE), materialize_engine(old_engine),
      materialize_join(NULL),  semi_join_conds(NULL), lookup_engine(NULL),
      count_partial_match_columns(0), count_null_only_columns(0),
      strategy(UNDEFINED)
  {}
  ~subselect_hash_sj_engine();

  bool init(List<Item> *tmp_columns, uint subquery_id);
  void cleanup();
  int prepare();
  //int optimize(double *out_rows, double *cost);
  int exec();
  virtual void print(String *str, enum_query_type query_type);
  uint cols()
  {
    return materialize_engine->cols();
  }
  uint8 uncacheable() { return materialize_engine->uncacheable(); }
  table_map upper_select_const_tables() { return 0; }
  bool no_rows() { return !tmp_table->file->stats.records; }
  virtual enum_engine_type engine_type() { return HASH_SJ_ENGINE; }
  /*
    TODO: factor out all these methods in a base subselect_index_engine class
    because all of them have dummy implementations and should never be called.
  */
  void fix_length_and_dec(Item_cache** row);//=>base class
  void exclude(); //=>base class
  //=>base class
  bool change_result(Item_subselect *si,
                     select_result_interceptor *result,
                     bool temp= FALSE);
  bool no_tables();//=>base class

protected:
  /* The engine used to compute the IN predicate. */
  subselect_engine *lookup_engine;
  /* Keyparts of the only non-NULL composite index in a rowid merge. */
  MY_BITMAP non_null_key_parts;
  /* Keyparts of the single column indexes with NULL, one keypart per index. */
  MY_BITMAP partial_match_key_parts;
  uint count_partial_match_columns;
  uint count_null_only_columns;
  /* Possible execution strategies that can be used to compute hash semi-join.*/
  enum exec_strategy {
    UNDEFINED,
    COMPLETE_MATCH, /* Use regular index lookups. */
    PARTIAL_MATCH,  /* Use some partial matching strategy. */
    PARTIAL_MATCH_MERGE, /* Use partial matching through index merging. */
    PARTIAL_MATCH_SCAN,  /* Use partial matching through table scan. */
    IMPOSSIBLE      /* Subquery materialization is not applicable. */
  };
  /* The chosen execution strategy. Computed after materialization. */
  exec_strategy strategy;
  exec_strategy get_strategy_using_schema();
  exec_strategy get_strategy_using_data();
  ulonglong rowid_merge_buff_size(bool has_non_null_key,
                                  bool has_covering_null_row,
                                  MY_BITMAP *partial_match_key_parts);
  void choose_partial_match_strategy(bool has_non_null_key,
                                     bool has_covering_null_row,
                                     MY_BITMAP *partial_match_key_parts);
  bool make_semi_join_conds();
  subselect_uniquesubquery_engine* make_unique_engine();

};


/*
  Distinguish the type od (0-based) row numbers from the type of the index into
  an array of row numbers.
*/
typedef ha_rows rownum_t;


/*
  An Ordered_key is an in-memory table index that allows O(log(N)) time
  lookups of a multi-part key.

  If the index is over a single column, then this column may contain NULLs, and
  the NULLs are stored and tested separately for NULL in O(1) via is_null().
  Multi-part indexes assume that the indexed columns do not contain NULLs.

  TODO:
  = Due to the unnatural assymetry between single and multi-part indexes, it
    makes sense to somehow refactor or extend the class.

  = This class can be refactored into a base abstract interface, and two
    subclasses:
    - one to represent single-column indexes, and
    - another to represent multi-column indexes.
    Such separation would allow slightly more efficient implementation of
    the single-column indexes.
  = The current design requires such indexes to be fully recreated for each
    PS (re)execution, however most of the comprising objects can be reused.
*/

class Ordered_key : public Sql_alloc
{
protected:
  /*
    Index of the key in an array of keys. This index allows to
    construct (sub)sets of keys represented by bitmaps.
  */
  uint keyid;
  /* The table being indexed. */
  TABLE *tbl;
  /* The columns being indexed. */
  Item_field **key_columns;
  /* Number of elements in 'key_columns' (number of key parts). */
  uint key_column_count;
  /*
    An expression, or sequence of expressions that forms the search key.
    The search key is a sequence when it is Item_row. Each element of the
    sequence is accessible via Item::element_index(int i).
  */
  Item *search_key;

/* Value index related members. */
  /*
    The actual value index, consists of a sorted sequence of row numbers.
  */
  rownum_t *key_buff;
  /* Number of elements in key_buff. */
  ha_rows key_buff_elements;
  /* Current element in 'key_buff'. */
  ha_rows cur_key_idx;
  /*
    Mapping from row numbers to row ids. The element row_num_to_rowid[i]
    contains a buffer with the rowid for the row numbered 'i'.
    The memory for this member is not maintanined by this class because
    all Ordered_key indexes of the same table share the same mapping.
  */
  uchar *row_num_to_rowid;
  /*
    A sequence of predicates to compare the search key with the corresponding
    columns of a table row from the index.
  */
  Item_func_lt **compare_pred;

/* Null index related members. */
  MY_BITMAP null_key;
  /* Count of NULLs per column. */
  ha_rows null_count;
  /* The row number that contains the first NULL in a column. */
  ha_rows min_null_row;
  /* The row number that contains the last NULL in a column. */
  ha_rows max_null_row;

protected:
  bool alloc_keys_buffers();
  /*
    Quick sort comparison function that compares two rows of the same table
    indentfied with their row numbers.
  */
  int cmp_keys_by_row_data(rownum_t a, rownum_t b);
  static int cmp_keys_by_row_data_and_rownum(Ordered_key *key,
                                             rownum_t* a, rownum_t* b);

  int cmp_key_with_search_key(rownum_t row_num);

public:
  Ordered_key(uint keyid_arg, TABLE *tbl_arg,
              Item *search_key_arg, ha_rows null_count_arg,
              ha_rows min_null_row_arg, ha_rows max_null_row_arg,
              uchar *row_num_to_rowid_arg);
  ~Ordered_key();
  void cleanup();
  /* Initialize a multi-column index. */
  bool init(MY_BITMAP *columns_to_index);
  /* Initialize a single-column index. */
  bool init(int col_idx);

  uint get_column_count() { return key_column_count; }
  uint get_keyid() { return keyid; }
  uint get_field_idx(uint i)
  {
    DBUG_ASSERT(i < key_column_count);
    return key_columns[i]->field->field_index;
  }
  /*
    Get the search key element that corresponds to the i-th key part of this
    index.
  */
  Item *get_search_key(uint i)
  {
    return search_key->element_index(key_columns[i]->field->field_index);
  }
  void add_key(rownum_t row_num)
  {
    /* The caller must know how many elements to add. */
    DBUG_ASSERT(key_buff_elements && cur_key_idx < key_buff_elements);
    key_buff[cur_key_idx]= row_num;
    ++cur_key_idx;
  }

  void sort_keys();
  double null_selectivity();

  /*
    Position the current element at the first row that matches the key.
    The key itself is propagated by evaluating the current value(s) of
    this->search_key.
  */
  bool lookup();
  /* Move the current index cursor to the first key. */
  void first()
  {
    DBUG_ASSERT(key_buff_elements);
    cur_key_idx= 0;
  }
  /* TODO */
  bool next_same();
  /* Move the current index cursor to the next key. */
  bool next()
  {
    DBUG_ASSERT(key_buff_elements);
    if (cur_key_idx < key_buff_elements - 1)
    {
      ++cur_key_idx;
      return TRUE;
    }
    return FALSE;
  };
  /* Return the current index element. */
  rownum_t current()
  {
    DBUG_ASSERT(key_buff_elements && cur_key_idx < key_buff_elements);
    return key_buff[cur_key_idx];
  }

  void set_null(rownum_t row_num)
  {
    bitmap_set_bit(&null_key, (uint)row_num);
  }
  bool is_null(rownum_t row_num)
  {
    /*
      Indexes consisting of only NULLs do not have a bitmap buffer at all.
      Their only initialized member is 'n_bits', which is equal to the number
      of temp table rows.
    */
    if (null_count == tbl->file->stats.records)
    {
      DBUG_ASSERT(tbl->file->stats.records == null_key.n_bits);
      return TRUE;
    }
    if (row_num > max_null_row || row_num < min_null_row)
      return FALSE;
    return bitmap_is_set(&null_key, (uint)row_num);
  }
  void print(String *str);
};


class subselect_partial_match_engine : public subselect_engine
{
protected:
  /* The temporary table that contains a materialized subquery. */
  TABLE *tmp_table;
  /*
    The engine used to check whether an IN predicate is TRUE or not. If not
    TRUE, then subselect_rowid_merge_engine further distinguishes between
    FALSE and UNKNOWN.
  */
  subselect_uniquesubquery_engine *lookup_engine;
  /* A list of equalities between each pair of IN operands. */
  List<Item> *equi_join_conds;
  /*
    If there is a row, such that all its NULL-able components are NULL, this
    member is set to the number of covered columns. If there is no covering
    row, then this is 0.
  */
  uint covering_null_row_width;
protected:
  virtual bool partial_match()= 0;
public:
  subselect_partial_match_engine(THD *thd_arg,
                                 subselect_uniquesubquery_engine *engine_arg,
                                 TABLE *tmp_table_arg, Item_subselect *item_arg,
                                 select_result_interceptor *result_arg,
                                 List<Item> *equi_join_conds_arg,
                                 uint covering_null_row_width_arg);
  int prepare() { return 0; }
  int exec();
  void fix_length_and_dec(Item_cache**) {}
  uint cols() { /* TODO: what is the correct value? */ return 1; }
  uint8 uncacheable() { return UNCACHEABLE_DEPENDENT; }
  void exclude() {}
  table_map upper_select_const_tables() { return 0; }
  bool change_result(Item_subselect*,
                     select_result_interceptor*,
                     bool temp= FALSE)
  { DBUG_ASSERT(FALSE); return false; }
  bool no_tables() { return false; }
  bool no_rows()
  {
    /*
      TODO: It is completely unclear what is the semantics of this
      method. The current result is computed so that the call to no_rows()
      from Item_in_optimizer::val_int() sets Item_in_optimizer::null_value
      correctly.
    */
    return !(((Item_in_subselect *) item)->null_value);
  }
  void print(String*, enum_query_type);

  friend void subselect_hash_sj_engine::cleanup();
};


class subselect_rowid_merge_engine: public subselect_partial_match_engine
{
protected:
  /*
    Mapping from row numbers to row ids. The rowids are stored sequentially
    in the array - rowid[i] is located in row_num_to_rowid + i * rowid_length.
  */
  uchar *row_num_to_rowid;
  /*
    A subset of all the keys for which there is a match for the same row.
    Used during execution. Computed for each outer reference
  */
  MY_BITMAP matching_keys;
  /*
    The columns of the outer reference that are NULL. Computed for each
    outer reference.
  */
  MY_BITMAP matching_outer_cols;
  /*
    Columns that consist of only NULLs. Such columns match any value.
    Computed once per query execution.
  */
  MY_BITMAP null_only_columns;
  /*
    Indexes of row numbers, sorted by <column_value, row_number>. If an
    index may contain NULLs, the NULLs are stored efficiently in a bitmap.

    The indexes are sorted by the selectivity of their NULL sub-indexes, the
    one with the fewer NULLs is first. Thus, if there is any index on
    non-NULL columns, it is contained in keys[0].
  */
  Ordered_key **merge_keys;
  /* The number of elements in keys. */
  uint keys_count;
  /*
    An index on all non-NULL columns of 'tmp_table'. The index has the
    logical form: <[v_i1 | ... | v_ik], rownum>. It allows to find the row
    number where the columns c_i1,...,c1_k contain the values v_i1,...,v_ik.
    If such an index exists, it is always the first element of 'keys'.
  */
  Ordered_key *non_null_key;
  /*
    Priority queue of Ordered_key indexes, one per NULLable column.
    This queue is used by the partial match algorithm in method exec().
  */
  QUEUE pq;
protected:
  /*
    Comparison function to compare keys in order of decreasing bitmap
    selectivity.
  */
  static int cmp_keys_by_null_selectivity(Ordered_key **k1, Ordered_key **k2);
  /*
    Comparison function used by the priority queue pq, the 'smaller' key
    is the one with the smaller current row number.
  */
  static int cmp_keys_by_cur_rownum(void *arg, uchar *k1, uchar *k2);

  bool test_null_row(rownum_t row_num);
  bool partial_match();
public:
  subselect_rowid_merge_engine(THD *thd_arg,
                               subselect_uniquesubquery_engine *engine_arg,
                               TABLE *tmp_table_arg, uint keys_count_arg,
                               uint covering_null_row_width_arg,
                               Item_subselect *item_arg,
                               select_result_interceptor *result_arg,
                               List<Item> *equi_join_conds_arg)
    :subselect_partial_match_engine(thd_arg, engine_arg, tmp_table_arg,
                                    item_arg, result_arg, equi_join_conds_arg,
                                    covering_null_row_width_arg),
    keys_count(keys_count_arg), non_null_key(NULL)
  {}
  ~subselect_rowid_merge_engine();
  bool init(MY_BITMAP *non_null_key_parts, MY_BITMAP *partial_match_key_parts);
  void cleanup();
  virtual enum_engine_type engine_type() { return ROWID_MERGE_ENGINE; }
};


class subselect_table_scan_engine: public subselect_partial_match_engine
{
protected:
  bool partial_match();
public:
  subselect_table_scan_engine(THD *thd_arg,
                              subselect_uniquesubquery_engine *engine_arg,
                              TABLE *tmp_table_arg, Item_subselect *item_arg,
                              select_result_interceptor *result_arg,
                              List<Item> *equi_join_conds_arg,
                              uint covering_null_row_width_arg);
  void cleanup();
  virtual enum_engine_type engine_type() { return TABLE_SCAN_ENGINE; }
};<|MERGE_RESOLUTION|>--- conflicted
+++ resolved
@@ -482,14 +482,9 @@
   Item_in_subselect(Item * left_expr, st_select_lex *select_lex);
   Item_in_subselect()
     :Item_exists_subselect(), left_expr_cache(0), first_execution(TRUE),
-<<<<<<< HEAD
-    optimizer(0), abort_on_null(0),
+     abort_on_null(0), optimizer(0),
     pushed_cond_guards(NULL), func(NULL), in_strategy(SUBS_NOT_TRANSFORMED),
-=======
-     abort_on_null(0), optimizer(0),
-    pushed_cond_guards(NULL), func(NULL), in_strategy(0),
     is_jtbm_merged(FALSE),
->>>>>>> 4efe0463
     upper_item(0)
     {}
   void cleanup();
