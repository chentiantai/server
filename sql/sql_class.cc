/*
   Copyright (c) 2000, 2015, Oracle and/or its affiliates.
   Copyright (c) 2008, 2021, MariaDB Corporation.

   This program is free software; you can redistribute it and/or modify
   it under the terms of the GNU General Public License as published by
   the Free Software Foundation; version 2 of the License.

   This program is distributed in the hope that it will be useful,
   but WITHOUT ANY WARRANTY; without even the implied warranty of
   MERCHANTABILITY or FITNESS FOR A PARTICULAR PURPOSE.  See the
   GNU General Public License for more details.

   You should have received a copy of the GNU General Public License
   along with this program; if not, write to the Free Software
   Foundation, Inc., 51 Franklin St, Fifth Floor, Boston, MA 02110-1335  USA
*/


/*****************************************************************************
**
** This file implements classes defined in sql_class.h
** Especially the classes to handle a result from a select
**
*****************************************************************************/

#ifdef USE_PRAGMA_IMPLEMENTATION
#pragma implementation				// gcc: Class implementation
#endif

#include "mariadb.h"
#include "sql_priv.h"
#include "sql_class.h"
#include "sql_cache.h"                          // query_cache_abort
#include "sql_base.h"                           // close_thread_tables
#include "sql_time.h"                         // date_time_format_copy
#include "tztime.h"                           // MYSQL_TIME <-> my_time_t
#include "sql_acl.h"                          // NO_ACCESS,
                                              // acl_getroot_no_password
#include "sql_base.h"
#include "sql_handler.h"                      // mysql_ha_cleanup
#include "rpl_rli.h"
#include "rpl_filter.h"
#include "rpl_record.h"
#include "slave.h"
#include <my_bitmap.h>
#include "log_event.h"
#include "sql_audit.h"
#include <m_ctype.h>
#include <sys/stat.h>
#include <thr_alarm.h>
#ifdef	__WIN__0
#include <io.h>
#endif
#include <mysys_err.h>
#include <limits.h>

#include "sp_head.h"
#include "sp_rcontext.h"
#include "sp_cache.h"
#include "sql_show.h"                           // append_identifier
#include "transaction.h"
#include "sql_select.h" /* declares create_tmp_table() */
#include "debug_sync.h"
#include "sql_parse.h"                          // is_update_query
#include "sql_callback.h"
#include "lock.h"
#include "wsrep_mysqld.h"
#include "sql_connect.h"
#ifdef WITH_WSREP
#include "wsrep_thd.h"
#include "wsrep_trans_observer.h"
#endif /* WITH_WSREP */
#include "opt_trace.h"

#ifdef HAVE_SYS_SYSCALL_H
#include <sys/syscall.h>
#endif

/*
  The following is used to initialise Table_ident with a internal
  table name
*/
char internal_table_name[2]= "*";
char empty_c_string[1]= {0};    /* used for not defined db */

const char * const THD::DEFAULT_WHERE= "field list";

/****************************************************************************
** User variables
****************************************************************************/

extern "C" uchar *get_var_key(user_var_entry *entry, size_t *length,
                              my_bool not_used __attribute__((unused)))
{
  *length= entry->name.length;
  return (uchar*) entry->name.str;
}

extern "C" void free_user_var(user_var_entry *entry)
{
  char *pos= (char*) entry+ALIGN_SIZE(sizeof(*entry));
  if (entry->value && entry->value != pos)
    my_free(entry->value);
  my_free(entry);
}

/* Functions for last-value-from-sequence hash */

extern "C" uchar *get_sequence_last_key(SEQUENCE_LAST_VALUE *entry,
                                        size_t *length,
                                        my_bool not_used
                                        __attribute__((unused)))
{
  *length= entry->length;
  return (uchar*) entry->key;
}

extern "C" void free_sequence_last(SEQUENCE_LAST_VALUE *entry)
{
  delete entry;
}


bool Key_part_spec::operator==(const Key_part_spec& other) const
{
  return length == other.length &&
         !lex_string_cmp(system_charset_info, &field_name,
                         &other.field_name);
}

/**
  Construct an (almost) deep copy of this key. Only those
  elements that are known to never change are not copied.
  If out of memory, a partial copy is returned and an error is set
  in THD.
*/

Key::Key(const Key &rhs, MEM_ROOT *mem_root)
  :DDL_options(rhs),type(rhs.type),
  key_create_info(rhs.key_create_info),
  columns(rhs.columns, mem_root),
  name(rhs.name),
  option_list(rhs.option_list),
  generated(rhs.generated), invisible(false)
{
  list_copy_and_replace_each_value(columns, mem_root);
}

/**
  Construct an (almost) deep copy of this foreign key. Only those
  elements that are known to never change are not copied.
  If out of memory, a partial copy is returned and an error is set
  in THD.
*/

Foreign_key::Foreign_key(const Foreign_key &rhs, MEM_ROOT *mem_root)
  :Key(rhs,mem_root),
  ref_db(rhs.ref_db),
  ref_table(rhs.ref_table),
  ref_columns(rhs.ref_columns,mem_root),
  delete_opt(rhs.delete_opt),
  update_opt(rhs.update_opt),
  match_opt(rhs.match_opt)
{
  list_copy_and_replace_each_value(ref_columns, mem_root);
}

/*
  Test if a foreign key (= generated key) is a prefix of the given key
  (ignoring key name, key type and order of columns)

  NOTES:
    This is only used to test if an index for a FOREIGN KEY exists

  IMPLEMENTATION
    We only compare field names

  RETURN
    0	Generated key is a prefix of other key
    1	Not equal
*/

bool foreign_key_prefix(Key *a, Key *b)
{
  /* Ensure that 'a' is the generated key */
  if (a->generated)
  {
    if (b->generated && a->columns.elements > b->columns.elements)
      swap_variables(Key*, a, b);               // Put shorter key in 'a'
  }
  else
  {
    if (!b->generated)
      return TRUE;                              // No foreign key
    swap_variables(Key*, a, b);                 // Put generated key in 'a'
  }

  /* Test if 'a' is a prefix of 'b' */
  if (a->columns.elements > b->columns.elements)
    return TRUE;                                // Can't be prefix

  List_iterator<Key_part_spec> col_it1(a->columns);
  List_iterator<Key_part_spec> col_it2(b->columns);
  const Key_part_spec *col1, *col2;

#ifdef ENABLE_WHEN_INNODB_CAN_HANDLE_SWAPED_FOREIGN_KEY_COLUMNS
  while ((col1= col_it1++))
  {
    bool found= 0;
    col_it2.rewind();
    while ((col2= col_it2++))
    {
      if (*col1 == *col2)
      {
        found= TRUE;
	break;
      }
    }
    if (!found)
      return TRUE;                              // Error
  }
  return FALSE;                                 // Is prefix
#else
  while ((col1= col_it1++))
  {
    col2= col_it2++;
    if (!(*col1 == *col2))
      return TRUE;
  }
  return FALSE;                                 // Is prefix
#endif
}

/*
  @brief
  Check if the foreign key options are compatible with the specification
  of the columns on which the key is created

  @retval
    FALSE   The foreign key options are compatible with key columns
  @retval
    TRUE    Otherwise
*/
bool Foreign_key::validate(List<Create_field> &table_fields)
{
  Create_field  *sql_field;
  Key_part_spec *column;
  List_iterator<Key_part_spec> cols(columns);
  List_iterator<Create_field> it(table_fields);
  DBUG_ENTER("Foreign_key::validate");
  while ((column= cols++))
  {
    it.rewind();
    while ((sql_field= it++) &&
           lex_string_cmp(system_charset_info,
                          &column->field_name,
                          &sql_field->field_name)) {}
    if (!sql_field)
    {
      my_error(ER_KEY_COLUMN_DOES_NOT_EXITS, MYF(0), column->field_name.str);
      DBUG_RETURN(TRUE);
    }
    if (type == Key::FOREIGN_KEY && sql_field->vcol_info)
    {
      if (delete_opt == FK_OPTION_SET_NULL)
      {
        my_error(ER_WRONG_FK_OPTION_FOR_VIRTUAL_COLUMN, MYF(0), 
                 "ON DELETE SET NULL");
        DBUG_RETURN(TRUE);
      }
      if (update_opt == FK_OPTION_SET_NULL)
      {
        my_error(ER_WRONG_FK_OPTION_FOR_VIRTUAL_COLUMN, MYF(0), 
                 "ON UPDATE SET NULL");
        DBUG_RETURN(TRUE);
      }
      if (update_opt == FK_OPTION_CASCADE)
      {
        my_error(ER_WRONG_FK_OPTION_FOR_VIRTUAL_COLUMN, MYF(0), 
                 "ON UPDATE CASCADE");
        DBUG_RETURN(TRUE);
      }
    }
  }
  DBUG_RETURN(FALSE);
}

/****************************************************************************
** Thread specific functions
****************************************************************************/

/**
  Get current THD object from thread local data

  @retval     The THD object for the thread, NULL if not connection thread
*/
THD *thd_get_current_thd()
{
  return current_thd;
}

/**
  Clear errors from the previous THD

  @param thd              THD object
*/
void thd_clear_errors(THD *thd)
{
  my_errno= 0;
  thd->mysys_var->abort= 0;
}


/**
  Get thread attributes for connection threads

  @retval      Reference to thread attribute for connection threads
*/
pthread_attr_t *get_connection_attrib(void)
{
  return &connection_attrib;
}

/**
  Get max number of connections

  @retval         Max number of connections for MySQL Server
*/
ulong get_max_connections(void)
{
  return max_connections;
}

/*
  The following functions form part of the C plugin API
*/

extern "C" int mysql_tmpfile(const char *prefix)
{
  char filename[FN_REFLEN];
  File fd= create_temp_file(filename, mysql_tmpdir, prefix,
                            O_BINARY | O_SEQUENTIAL,
                            MYF(MY_WME | MY_TEMPORARY));
  return fd;
}


extern "C"
int thd_in_lock_tables(const THD *thd)
{
  return MY_TEST(thd->in_lock_tables);
}


extern "C"
int thd_tablespace_op(const THD *thd)
{
  return MY_TEST(thd->tablespace_op);
}

extern "C"
const char *set_thd_proc_info(THD *thd_arg, const char *info,
                              const char *calling_function,
                              const char *calling_file,
                              const unsigned int calling_line)
{
  PSI_stage_info old_stage;
  PSI_stage_info new_stage;

  new_stage.m_key= 0;
  new_stage.m_name= info;

  set_thd_stage_info(thd_arg, & new_stage, & old_stage,
                     calling_function, calling_file, calling_line);

  return old_stage.m_name;
}

extern "C"
void set_thd_stage_info(void *thd_arg,
                        const PSI_stage_info *new_stage,
                        PSI_stage_info *old_stage,
                        const char *calling_func,
                        const char *calling_file,
                        const unsigned int calling_line)
{
  THD *thd= (THD*) thd_arg;
  if (thd == NULL)
    thd= current_thd;

  if (old_stage)
    thd->backup_stage(old_stage);

  if (new_stage)
    thd->enter_stage(new_stage, calling_func, calling_file, calling_line);
}

void thd_enter_cond(MYSQL_THD thd, mysql_cond_t *cond, mysql_mutex_t *mutex,
                    const PSI_stage_info *stage, PSI_stage_info *old_stage,
                    const char *src_function, const char *src_file,
                    int src_line)
{
  if (!thd)
    thd= current_thd;

  return thd->enter_cond(cond, mutex, stage, old_stage, src_function, src_file,
                         src_line);
}

void thd_exit_cond(MYSQL_THD thd, const PSI_stage_info *stage,
                   const char *src_function, const char *src_file,
                   int src_line)
{
  if (!thd)
    thd= current_thd;

  thd->exit_cond(stage, src_function, src_file, src_line);
  return;
}

extern "C"
void **thd_ha_data(const THD *thd, const struct handlerton *hton)
{
  return (void **) &thd->ha_data[hton->slot].ha_ptr;
}

extern "C"
void thd_storage_lock_wait(THD *thd, long long value)
{
  thd->utime_after_lock+= value;
}

/**
  Provide a handler data getter to simplify coding
*/
extern "C"
void *thd_get_ha_data(const THD *thd, const struct handlerton *hton)
{
  return *thd_ha_data(thd, hton);
}


/**
  Provide a handler data setter to simplify coding
  @see thd_set_ha_data() definition in plugin.h
*/
extern "C"
void thd_set_ha_data(THD *thd, const struct handlerton *hton,
                     const void *ha_data)
{
  plugin_ref *lock= &thd->ha_data[hton->slot].lock;
  if (ha_data && !*lock)
    *lock= ha_lock_engine(NULL, (handlerton*) hton);
  else if (!ha_data && *lock)
  {
    plugin_unlock(NULL, *lock);
    *lock= NULL;
  }
  *thd_ha_data(thd, hton)= (void*) ha_data;
}


/**
  Allow storage engine to wakeup commits waiting in THD::wait_for_prior_commit.
  @see thd_wakeup_subsequent_commits() definition in plugin.h
*/
extern "C"
void thd_wakeup_subsequent_commits(THD *thd, int wakeup_error)
{
  thd->wakeup_subsequent_commits(wakeup_error);
}


extern "C"
long long thd_test_options(const THD *thd, long long test_options)
{
  return thd->variables.option_bits & test_options;
}

extern "C"
int thd_sql_command(const THD *thd)
{
  return (int) thd->lex->sql_command;
}

extern "C"
int thd_tx_isolation(const THD *thd)
{
  return (int) thd->tx_isolation;
}

extern "C"
int thd_tx_is_read_only(const THD *thd)
{
  return (int) thd->tx_read_only;
}


extern "C"
{ /* Functions for thd_error_context_service */

  const char *thd_get_error_message(const THD *thd)
  {
    return thd->get_stmt_da()->message();
  }

  uint thd_get_error_number(const THD *thd)
  {
    return thd->get_stmt_da()->sql_errno();
  }

  ulong thd_get_error_row(const THD *thd)
  {
    return thd->get_stmt_da()->current_row_for_warning();
  }

  void thd_inc_error_row(THD *thd)
  {
    thd->get_stmt_da()->inc_current_row_for_warning();
  }
}


#if MARIA_PLUGIN_INTERFACE_VERSION < 0x0200
/**
  TODO: This function is for API compatibility, remove it eventually.
  All engines should switch to use thd_get_error_context_description()
  plugin service function.
*/
extern "C"
char *thd_security_context(THD *thd,
                           char *buffer, unsigned int length,
                           unsigned int max_query_len)
{
  return thd_get_error_context_description(thd, buffer, length, max_query_len);
}
#endif

/**
  Implementation of Drop_table_error_handler::handle_condition().
  The reason in having this implementation is to silence technical low-level
  warnings during DROP TABLE operation. Currently we don't want to expose
  the following warnings during DROP TABLE:
    - Some of table files are missed or invalid (the table is going to be
      deleted anyway, so why bother that something was missed);
    - A trigger associated with the table does not have DEFINER (One of the
      MySQL specifics now is that triggers are loaded for the table being
      dropped. So, we may have a warning that trigger does not have DEFINER
      attribute during DROP TABLE operation).

  @return TRUE if the condition is handled.
*/
bool Drop_table_error_handler::handle_condition(THD *thd,
                                                uint sql_errno,
                                                const char* sqlstate,
                                                Sql_condition::enum_warning_level *level,
                                                const char* msg,
                                                Sql_condition ** cond_hdl)
{
  *cond_hdl= NULL;
  return ((sql_errno == EE_DELETE && my_errno == ENOENT) ||
          sql_errno == ER_TRG_NO_DEFINER);
}


/**
  Handle an error from MDL_context::upgrade_lock() and mysql_lock_tables().
  Ignore ER_LOCK_ABORTED and ER_LOCK_DEADLOCK errors.
*/

bool
MDL_deadlock_and_lock_abort_error_handler::
handle_condition(THD *thd,
                 uint sql_errno,
                 const char *sqlstate,
                 Sql_condition::enum_warning_level *level,
                 const char* msg,
                 Sql_condition **cond_hdl)
{
  *cond_hdl= NULL;
  if (sql_errno == ER_LOCK_ABORTED || sql_errno == ER_LOCK_DEADLOCK)
    m_need_reopen= true;

  return m_need_reopen;
}


/**
   Send timeout to thread.

   Note that this is always safe as the thread will always remove it's
   timeouts at end of query (and thus before THD is destroyed)
*/

extern "C" void thd_kill_timeout(THD* thd)
{
  thd->status_var.max_statement_time_exceeded++;
  /* Kill queries that can't cause data corruptions */
  thd->awake(KILL_TIMEOUT);
}

THD::THD(my_thread_id id, bool is_wsrep_applier)
  :Statement(&main_lex, &main_mem_root, STMT_CONVENTIONAL_EXECUTION,
             /* statement id */ 0),
   rli_fake(0), rgi_fake(0), rgi_slave(NULL),
   protocol_text(this), protocol_binary(this),
   m_current_stage_key(0),
   in_sub_stmt(0), log_all_errors(0),
   binlog_unsafe_warning_flags(0),
   current_stmt_binlog_format(BINLOG_FORMAT_MIXED),
   binlog_table_maps(0),
   bulk_param(0),
   table_map_for_update(0),
   m_examined_row_count(0),
   accessed_rows_and_keys(0),
   m_digest(NULL),
   m_statement_psi(NULL),
   m_idle_psi(NULL),
   thread_id(id),
   thread_dbug_id(id),
   os_thread_id(0),
   global_disable_checkpoint(0),
   failed_com_change_user(0),
   is_fatal_error(0),
   transaction_rollback_request(0),
   is_fatal_sub_stmt_error(false),
   rand_used(0),
   time_zone_used(0),
   in_lock_tables(0),
   bootstrap(0),
   derived_tables_processing(FALSE),
   waiting_on_group_commit(FALSE), has_waiter(FALSE),
   spcont(NULL),
   m_parser_state(NULL),
#ifndef EMBEDDED_LIBRARY
   audit_plugin_version(-1),
#endif
#if defined(ENABLED_DEBUG_SYNC)
   debug_sync_control(0),
#endif /* defined(ENABLED_DEBUG_SYNC) */
   wait_for_commit_ptr(0),
   m_internal_handler(0),
   main_da(0, false, false),
   m_stmt_da(&main_da),
   tdc_hash_pins(0),
   xid_hash_pins(0),
   m_tmp_tables_locked(false)
#ifdef HAVE_REPLICATION
   ,
   current_linfo(0),
   slave_info(0)
#endif
#ifdef WITH_WSREP
   ,
   wsrep_applier(is_wsrep_applier),
   wsrep_applier_closing(false),
   wsrep_client_thread(false),
   wsrep_retry_counter(0),
   wsrep_PA_safe(true),
   wsrep_retry_query(NULL),
   wsrep_retry_query_len(0),
   wsrep_retry_command(COM_CONNECT),
   wsrep_consistency_check(NO_CONSISTENCY_CHECK),
   wsrep_mysql_replicated(0),
   wsrep_TOI_pre_query(NULL),
   wsrep_TOI_pre_query_len(0),
   wsrep_po_handle(WSREP_PO_INITIALIZER),
   wsrep_po_cnt(0),
   wsrep_apply_format(0),
   wsrep_rbr_buf(NULL),
   wsrep_sync_wait_gtid(WSREP_GTID_UNDEFINED),
   wsrep_affected_rows(0),
   wsrep_has_ignored_error(false),
   wsrep_replicate_GTID(false),
   wsrep_ignore_table(false),
   wsrep_aborter(0),

/* wsrep-lib */
   m_wsrep_next_trx_id(WSREP_UNDEFINED_TRX_ID),
   m_wsrep_mutex(LOCK_thd_data),
   m_wsrep_cond(COND_wsrep_thd),
   m_wsrep_client_service(this, m_wsrep_client_state),
   m_wsrep_client_state(this,
                        m_wsrep_mutex,
                        m_wsrep_cond,
                        Wsrep_server_state::instance(),
                        m_wsrep_client_service,
                        wsrep::client_id(thread_id)),
   wsrep_applier_service(NULL),
   wsrep_wfc()
#endif /*WITH_WSREP */
{
  ulong tmp;
  bzero(&variables, sizeof(variables));

  /*
    We set THR_THD to temporally point to this THD to register all the
    variables that allocates memory for this THD
  */
  THD *old_THR_THD= current_thd;
  set_current_thd(this);
  status_var.local_memory_used= sizeof(THD);
  status_var.max_local_memory_used= status_var.local_memory_used;
  status_var.global_memory_used= 0;
  variables.pseudo_thread_id= thread_id;
  variables.max_mem_used= global_system_variables.max_mem_used;
  main_da.init();

  mdl_context.init(this);
  mdl_backup_lock= 0;

  /*
    Pass nominal parameters to init_alloc_root only to ensure that
    the destructor works OK in case of an error. The main_mem_root
    will be re-initialized in init_for_queries().
  */
  init_sql_alloc(&main_mem_root, "THD::main_mem_root",
                 ALLOC_ROOT_MIN_BLOCK_SIZE, 0, MYF(MY_THREAD_SPECIFIC));

  /*
    Allocation of user variables for binary logging is always done with main
    mem root
  */
  user_var_events_alloc= mem_root;

  stmt_arena= this;
  thread_stack= 0;
  scheduler= thread_scheduler;                 // Will be fixed later
  event_scheduler.data= 0;
  event_scheduler.m_psi= 0;
  skip_wait_timeout= false;
  extra_port= 0;
  catalog= (char*)"std"; // the only catalog we have for now
  main_security_ctx.init();
  security_ctx= &main_security_ctx;
  no_errors= 0;
  password= 0;
  query_start_sec_part_used= 0;
  count_cuted_fields= CHECK_FIELD_IGNORE;
  killed= NOT_KILLED;
  killed_err= 0;
  col_access=0;
  is_slave_error= thread_specific_used= FALSE;
  my_hash_clear(&handler_tables_hash);
  my_hash_clear(&ull_hash);
  tmp_table=0;
  cuted_fields= 0L;
  m_sent_row_count= 0L;
  limit_found_rows= 0;
  m_row_count_func= -1;
  statement_id_counter= 0UL;
  // Must be reset to handle error with THD's created for init of mysqld
  lex->current_select= 0;
  start_utime= utime_after_query= 0;
  system_time.start.val= system_time.sec= system_time.sec_part= 0;
  utime_after_lock= 0L;
  progress.arena= 0;
  progress.report_to_client= 0;
  progress.max_counter= 0;
  slave_thread = 0;
  connection_name.str= 0;
  connection_name.length= 0;

  file_id = 0;
  query_id= 0;
  query_name_consts= 0;
  semisync_info= 0;
  db_charset= global_system_variables.collation_database;
  bzero((void*) ha_data, sizeof(ha_data));
  mysys_var=0;
  binlog_evt_union.do_union= FALSE;
  enable_slow_log= 0;
  durability_property= HA_REGULAR_DURABILITY;

#ifdef DBUG_ASSERT_EXISTS
  dbug_sentry=THD_SENTRY_MAGIC;
#endif
  mysql_audit_init_thd(this);
  net.vio=0;
  net.buff= 0;
  net.reading_or_writing= 0;
  client_capabilities= 0;                       // minimalistic client
  system_thread= NON_SYSTEM_THREAD;
  cleanup_done= free_connection_done= abort_on_warning= 0;
  peer_port= 0;					// For SHOW PROCESSLIST
  transaction.m_pending_rows_event= 0;
  transaction.on= 1;
  wt_thd_lazy_init(&transaction.wt, &variables.wt_deadlock_search_depth_short,
                                    &variables.wt_timeout_short,
                                    &variables.wt_deadlock_search_depth_long,
                                    &variables.wt_timeout_long);
#ifdef SIGNAL_WITH_VIO_CLOSE
  active_vio = 0;
#endif
  mysql_mutex_init(key_LOCK_thd_data, &LOCK_thd_data, MY_MUTEX_INIT_FAST);
  mysql_mutex_init(key_LOCK_wakeup_ready, &LOCK_wakeup_ready, MY_MUTEX_INIT_FAST);
  mysql_mutex_init(key_LOCK_thd_kill, &LOCK_thd_kill, MY_MUTEX_INIT_FAST);
  mysql_cond_init(key_COND_wakeup_ready, &COND_wakeup_ready, 0);

  /* Variables with default values */
  proc_info="login";
  where= THD::DEFAULT_WHERE;
  slave_net = 0;
  m_command=COM_CONNECT;
  *scramble= '\0';

#ifdef WITH_WSREP
  mysql_cond_init(key_COND_wsrep_thd, &COND_wsrep_thd, NULL);
  wsrep_info[sizeof(wsrep_info) - 1] = '\0'; /* make sure it is 0-terminated */
#endif
  /* Call to init() below requires fully initialized Open_tables_state. */
  reset_open_tables_state(this);

  init();
#if defined(ENABLED_PROFILING)
  profiling.set_thd(this);
#endif
  user_connect=(USER_CONN *)0;
  my_hash_init(&user_vars, system_charset_info, USER_VARS_HASH_SIZE, 0, 0,
               (my_hash_get_key) get_var_key,
               (my_hash_free_key) free_user_var, HASH_THREAD_SPECIFIC);
  my_hash_init(&sequences, system_charset_info, SEQUENCES_HASH_SIZE, 0, 0,
               (my_hash_get_key) get_sequence_last_key,
               (my_hash_free_key) free_sequence_last, HASH_THREAD_SPECIFIC);

  sp_proc_cache= NULL;
  sp_func_cache= NULL;
  sp_package_spec_cache= NULL;
  sp_package_body_cache= NULL;

  /* For user vars replication*/
  if (opt_bin_log)
    my_init_dynamic_array(&user_var_events,
			  sizeof(BINLOG_USER_VAR_EVENT *), 16, 16, MYF(0));
  else
    bzero((char*) &user_var_events, sizeof(user_var_events));

  /* Protocol */
  protocol= &protocol_text;			// Default protocol
  protocol_text.init(this);
  protocol_binary.init(this);

  thr_timer_init(&query_timer, (void (*)(void*)) thd_kill_timeout, this);

  tablespace_op=FALSE;

  /*
    Initialize the random generator. We call my_rnd() without a lock as
    it's not really critical if two threads modifies the structure at the
    same time.  We ensure that we have an unique number foreach thread
    by adding the address of the stack.
  */
  tmp= (ulong) (my_rnd(&sql_rand) * 0xffffffff);
  my_rnd_init(&rand, tmp + (ulong)((size_t) &rand), tmp + (ulong) ::global_query_id);
  substitute_null_with_insert_id = FALSE;
  lock_info.mysql_thd= (void *)this;

  m_token_array= NULL;
  if (max_digest_length > 0)
  {
    m_token_array= (unsigned char*) my_malloc(max_digest_length,
                                              MYF(MY_WME|MY_THREAD_SPECIFIC));
  }

  m_binlog_invoker= INVOKER_NONE;
  invoker.init();
  prepare_derived_at_open= FALSE;
  create_tmp_table_for_derived= FALSE;
  save_prep_leaf_list= FALSE;
  org_charset= 0;
  /* Restore THR_THD */
  set_current_thd(old_THR_THD);
}


void THD::push_internal_handler(Internal_error_handler *handler)
{
  DBUG_ENTER("THD::push_internal_handler");
  if (m_internal_handler)
  {
    handler->m_prev_internal_handler= m_internal_handler;
    m_internal_handler= handler;
  }
  else
  {
    m_internal_handler= handler;
  }
  DBUG_VOID_RETURN;
}

bool THD::handle_condition(uint sql_errno,
                           const char* sqlstate,
                           Sql_condition::enum_warning_level *level,
                           const char* msg,
                           Sql_condition ** cond_hdl)
{
  if (!m_internal_handler)
  {
    *cond_hdl= NULL;
    return FALSE;
  }

  for (Internal_error_handler *error_handler= m_internal_handler;
       error_handler;
       error_handler= error_handler->m_prev_internal_handler)
  {
    if (error_handler->handle_condition(this, sql_errno, sqlstate, level, msg,
					cond_hdl))
    {
      return TRUE;
    }
  }
  return FALSE;
}


Internal_error_handler *THD::pop_internal_handler()
{
  DBUG_ENTER("THD::pop_internal_handler");
  DBUG_ASSERT(m_internal_handler != NULL);
  Internal_error_handler *popped_handler= m_internal_handler;
  m_internal_handler= m_internal_handler->m_prev_internal_handler;
  DBUG_RETURN(popped_handler);
}


void THD::raise_error(uint sql_errno)
{
  const char* msg= ER_THD(this, sql_errno);
  (void) raise_condition(sql_errno,
                         NULL,
                         Sql_condition::WARN_LEVEL_ERROR,
                         msg);
}

void THD::raise_error_printf(uint sql_errno, ...)
{
  va_list args;
  char ebuff[MYSQL_ERRMSG_SIZE];
  DBUG_ENTER("THD::raise_error_printf");
  DBUG_PRINT("my", ("nr: %d  errno: %d", sql_errno, errno));
  const char* format= ER_THD(this, sql_errno);
  va_start(args, sql_errno);
  my_vsnprintf(ebuff, sizeof(ebuff), format, args);
  va_end(args);
  (void) raise_condition(sql_errno,
                         NULL,
                         Sql_condition::WARN_LEVEL_ERROR,
                         ebuff);
  DBUG_VOID_RETURN;
}

void THD::raise_warning(uint sql_errno)
{
  const char* msg= ER_THD(this, sql_errno);
  (void) raise_condition(sql_errno,
                         NULL,
                         Sql_condition::WARN_LEVEL_WARN,
                         msg);
}

void THD::raise_warning_printf(uint sql_errno, ...)
{
  va_list args;
  char    ebuff[MYSQL_ERRMSG_SIZE];
  DBUG_ENTER("THD::raise_warning_printf");
  DBUG_PRINT("enter", ("warning: %u", sql_errno));
  const char* format= ER_THD(this, sql_errno);
  va_start(args, sql_errno);
  my_vsnprintf(ebuff, sizeof(ebuff), format, args);
  va_end(args);
  (void) raise_condition(sql_errno,
                         NULL,
                         Sql_condition::WARN_LEVEL_WARN,
                         ebuff);
  DBUG_VOID_RETURN;
}

void THD::raise_note(uint sql_errno)
{
  DBUG_ENTER("THD::raise_note");
  DBUG_PRINT("enter", ("code: %d", sql_errno));
  if (!(variables.option_bits & OPTION_SQL_NOTES))
    DBUG_VOID_RETURN;
  const char* msg= ER_THD(this, sql_errno);
  (void) raise_condition(sql_errno,
                         NULL,
                         Sql_condition::WARN_LEVEL_NOTE,
                         msg);
  DBUG_VOID_RETURN;
}

void THD::raise_note_printf(uint sql_errno, ...)
{
  va_list args;
  char    ebuff[MYSQL_ERRMSG_SIZE];
  DBUG_ENTER("THD::raise_note_printf");
  DBUG_PRINT("enter",("code: %u", sql_errno));
  if (!(variables.option_bits & OPTION_SQL_NOTES))
    DBUG_VOID_RETURN;
  const char* format= ER_THD(this, sql_errno);
  va_start(args, sql_errno);
  my_vsnprintf(ebuff, sizeof(ebuff), format, args);
  va_end(args);
  (void) raise_condition(sql_errno,
                         NULL,
                         Sql_condition::WARN_LEVEL_NOTE,
                         ebuff);
  DBUG_VOID_RETURN;
}

Sql_condition* THD::raise_condition(uint sql_errno,
                                    const char* sqlstate,
                                    Sql_condition::enum_warning_level level,
                                    const Sql_user_condition_identity &ucid,
                                    const char* msg)
{
  Diagnostics_area *da= get_stmt_da();
  Sql_condition *cond= NULL;
  DBUG_ENTER("THD::raise_condition");
  DBUG_ASSERT(level < Sql_condition::WARN_LEVEL_END);

  if (!(variables.option_bits & OPTION_SQL_NOTES) &&
      (level == Sql_condition::WARN_LEVEL_NOTE))
    DBUG_RETURN(NULL);
#ifdef WITH_WSREP
  /*
    Suppress warnings/errors if the wsrep THD is going to replay. The
    deadlock/interrupted errors may be transitient and should not be
    reported to the client.
  */
  if (wsrep_must_replay(this))
    DBUG_RETURN(NULL);
#endif /* WITH_WSREP */

  da->opt_clear_warning_info(query_id);

  /*
    TODO: replace by DBUG_ASSERT(sql_errno != 0) once all bugs similar to
    Bug#36768 are fixed: a SQL condition must have a real (!=0) error number
    so that it can be caught by handlers.
  */
  if (sql_errno == 0)
    sql_errno= ER_UNKNOWN_ERROR;
  if (msg == NULL)
    msg= ER_THD(this, sql_errno);
  if (sqlstate == NULL)
   sqlstate= mysql_errno_to_sqlstate(sql_errno);

  if ((level == Sql_condition::WARN_LEVEL_WARN) &&
      really_abort_on_warning())
  {
    /*
      FIXME:
      push_warning and strict SQL_MODE case.
    */
    level= Sql_condition::WARN_LEVEL_ERROR;
  }

  if (!is_fatal_error &&
      handle_condition(sql_errno, sqlstate, &level, msg, &cond))
    DBUG_RETURN(cond);

  switch (level) {
  case Sql_condition::WARN_LEVEL_NOTE:
  case Sql_condition::WARN_LEVEL_WARN:
    got_warning= 1;
    break;
  case Sql_condition::WARN_LEVEL_ERROR:
    break;
  case Sql_condition::WARN_LEVEL_END:
    /* Impossible */
    break;
  }

  if (level == Sql_condition::WARN_LEVEL_ERROR)
  {
    mysql_audit_general(this, MYSQL_AUDIT_GENERAL_ERROR, sql_errno, msg);

    is_slave_error=  1; // needed to catch query errors during replication

#ifdef WITH_WSREP
    /*
      With wsrep we allow converting BF abort error to warning if
      errors are ignored.
     */
    if (!is_fatal_error &&
        no_errors       &&
        (wsrep_trx().bf_aborted() || wsrep_retry_counter))
    {
      WSREP_DEBUG("BF abort error converted to warning");
    }
    else
#endif /* WITH_WSREP */
    {
      if (!da->is_error())
      {
	set_row_count_func(-1);
	da->set_error_status(sql_errno, msg, sqlstate, ucid, cond);
      }
    }
  }

  query_cache_abort(this, &query_cache_tls);

  /* 
     Avoid pushing a condition for fatal out of memory errors as this will 
     require memory allocation and therefore might fail. Non fatal out of 
     memory errors can occur if raised by SIGNAL/RESIGNAL statement.
  */
  if (likely(!(is_fatal_error && (sql_errno == EE_OUTOFMEMORY ||
                                  sql_errno == ER_OUTOFMEMORY))))
  {
    cond= da->push_warning(this, sql_errno, sqlstate, level, ucid, msg);
  }
  DBUG_RETURN(cond);
}

extern "C"
void *thd_alloc(MYSQL_THD thd, size_t size)
{
  return thd->alloc(size);
}

extern "C"
void *thd_calloc(MYSQL_THD thd, size_t size)
{
  return thd->calloc(size);
}

extern "C"
char *thd_strdup(MYSQL_THD thd, const char *str)
{
  return thd->strdup(str);
}

extern "C"
char *thd_strmake(MYSQL_THD thd, const char *str, size_t size)
{
  return thd->strmake(str, size);
}

extern "C"
LEX_CSTRING *thd_make_lex_string(THD *thd, LEX_CSTRING *lex_str,
                                const char *str, size_t size,
                                int allocate_lex_string)
{
  return allocate_lex_string ? thd->make_clex_string(str, size)
                             : thd->make_lex_string(lex_str, str, size);
}

extern "C"
void *thd_memdup(MYSQL_THD thd, const void* str, size_t size)
{
  return thd->memdup(str, size);
}

extern "C"
void thd_get_xid(const MYSQL_THD thd, MYSQL_XID *xid)
{
#ifdef WITH_WSREP
  if (!thd->wsrep_xid.is_null())
  {
    *xid = *(MYSQL_XID *) &thd->wsrep_xid;
    return;
  }
#endif /* WITH_WSREP */
  *xid= thd->transaction.xid_state.is_explicit_XA() ?
        *(MYSQL_XID *) thd->transaction.xid_state.get_xid() :
        *(MYSQL_XID *) &thd->transaction.implicit_xid;
}


extern "C"
my_time_t thd_TIME_to_gmt_sec(MYSQL_THD thd, const MYSQL_TIME *ltime,
                              unsigned int *errcode)
{
  Time_zone *tz= thd ? thd->variables.time_zone :
                       global_system_variables.time_zone;
  return tz->TIME_to_gmt_sec(ltime, errcode);
}


extern "C"
void thd_gmt_sec_to_TIME(MYSQL_THD thd, MYSQL_TIME *ltime, my_time_t t)
{
  Time_zone *tz= thd ? thd->variables.time_zone :
                       global_system_variables.time_zone;
  tz->gmt_sec_to_TIME(ltime, t);
}


#ifdef _WIN32
extern "C"   THD *_current_thd_noinline(void)
{
  return my_pthread_getspecific_ptr(THD*,THR_THD);
}

extern "C" my_thread_id next_thread_id_noinline()
{
#undef next_thread_id
  return next_thread_id();
}
#endif


const Type_handler *THD::type_handler_for_datetime() const
{
  if (opt_mysql56_temporal_format)
    return &type_handler_datetime2;
  return &type_handler_datetime;
}


/*
  Init common variables that has to be reset on start and on change_user
*/

void THD::init()
{
  DBUG_ENTER("thd::init");
  mysql_mutex_lock(&LOCK_global_system_variables);
  plugin_thdvar_init(this);
  /*
    plugin_thd_var_init() sets variables= global_system_variables, which
    has reset variables.pseudo_thread_id to 0. We need to correct it here to
    avoid temporary tables replication failure.
  */
  variables.pseudo_thread_id= thread_id;

  variables.default_master_connection.str= default_master_connection_buff;
  ::strmake(default_master_connection_buff,
            global_system_variables.default_master_connection.str,
            variables.default_master_connection.length);
  mysql_mutex_unlock(&LOCK_global_system_variables);

  user_time.val= start_time= start_time_sec_part= 0;

  server_status= SERVER_STATUS_AUTOCOMMIT;
  if (variables.sql_mode & MODE_NO_BACKSLASH_ESCAPES)
    server_status|= SERVER_STATUS_NO_BACKSLASH_ESCAPES;
  if (variables.sql_mode & MODE_ANSI_QUOTES)
    server_status|= SERVER_STATUS_ANSI_QUOTES;

  transaction.all.modified_non_trans_table=
    transaction.stmt.modified_non_trans_table= FALSE;
  transaction.all.m_unsafe_rollback_flags=
    transaction.stmt.m_unsafe_rollback_flags= 0;

  open_options=ha_open_options;
  update_lock_default= (variables.low_priority_updates ?
			TL_WRITE_LOW_PRIORITY :
			TL_WRITE);
  tx_isolation= (enum_tx_isolation) variables.tx_isolation;
  tx_read_only= variables.tx_read_only;
  update_charset();             // plugin_thd_var() changed character sets
  reset_current_stmt_binlog_format_row();
  reset_binlog_local_stmt_filter();
  set_status_var_init();
  status_var.max_local_memory_used= status_var.local_memory_used;
  bzero((char *) &org_status_var, sizeof(org_status_var));
  status_in_global= 0;
  start_bytes_received= 0;
  m_last_commit_gtid.seq_no= 0;
  last_stmt= NULL;
  /* Reset status of last insert id */
  arg_of_last_insert_id_function= FALSE;
  stmt_depends_on_first_successful_insert_id_in_prev_stmt= FALSE;
  first_successful_insert_id_in_prev_stmt= 0;
  first_successful_insert_id_in_prev_stmt_for_binlog= 0;
  first_successful_insert_id_in_cur_stmt= 0;
  current_backup_stage= BACKUP_FINISHED;
  backup_commit_lock= 0;
#ifdef WITH_WSREP
  wsrep_last_query_id= 0;
  wsrep_xid.null();
  wsrep_skip_locking= FALSE;
  wsrep_converted_lock_session= false;
  wsrep_retry_counter= 0;
  wsrep_rgi= NULL;
  wsrep_PA_safe= true;
  wsrep_consistency_check = NO_CONSISTENCY_CHECK;
  wsrep_mysql_replicated  = 0;
  wsrep_TOI_pre_query     = NULL;
  wsrep_TOI_pre_query_len = 0;
  wsrep_rbr_buf           = NULL;
  wsrep_affected_rows     = 0;
  m_wsrep_next_trx_id     = WSREP_UNDEFINED_TRX_ID;
  wsrep_replicate_GTID    = false;
  wsrep_aborter           = 0;
#endif /* WITH_WSREP */

  if (variables.sql_log_bin)
    variables.option_bits|= OPTION_BIN_LOG;
  else
    variables.option_bits&= ~OPTION_BIN_LOG;

  variables.sql_log_bin_off= 0;

  select_commands= update_commands= other_commands= 0;
  /* Set to handle counting of aborted connections */
  userstat_running= opt_userstat_running;
  last_global_update_time= current_connect_time= time(NULL);
#if defined(ENABLED_DEBUG_SYNC)
  /* Initialize the Debug Sync Facility. See debug_sync.cc. */
  debug_sync_init_thread(this);
#endif /* defined(ENABLED_DEBUG_SYNC) */

#ifndef EMBEDDED_LIBRARY
  session_tracker.enable(this);
#endif //EMBEDDED_LIBRARY

  apc_target.init(&LOCK_thd_kill);
  DBUG_VOID_RETURN;
}


bool THD::restore_from_local_lex_to_old_lex(LEX *oldlex)
{
  DBUG_ASSERT(lex->sphead);
  if (lex->sphead->merge_lex(this, oldlex, lex))
    return true;
  lex= oldlex;
  return false;
}


/* Updates some status variables to be used by update_global_user_stats */

void THD::update_stats(void)
{
  /* sql_command == SQLCOM_END in case of parse errors or quit */
  if (lex->sql_command != SQLCOM_END)
  {
    /* A SQL query. */
    if (lex->sql_command == SQLCOM_SELECT)
      select_commands++;
    else if (sql_command_flags[lex->sql_command] & CF_STATUS_COMMAND)
    {
      /* Ignore 'SHOW ' commands */
    }
    else if (is_update_query(lex->sql_command))
      update_commands++;
    else
      other_commands++;
  }
}


void THD::update_all_stats()
{
  ulonglong end_cpu_time, end_utime;
  double busy_time, cpu_time;

  /* This is set at start of query if opt_userstat_running was set */
  if (!userstat_running)
    return;

  end_cpu_time= my_getcputime();
  end_utime=    microsecond_interval_timer();
  busy_time= (end_utime - start_utime) / 1000000.0;
  cpu_time=  (end_cpu_time - start_cpu_time) / 10000000.0;
  /* In case there are bad values, 2629743 is the #seconds in a month. */
  if (cpu_time > 2629743.0)
    cpu_time= 0;
  status_var_add(status_var.cpu_time, cpu_time);
  status_var_add(status_var.busy_time, busy_time);

  update_global_user_stats(this, TRUE, my_time(0));
  // Has to be updated after update_global_user_stats()
  userstat_running= 0;
}


/*
  Init THD for query processing.
  This has to be called once before we call mysql_parse.
  See also comments in sql_class.h.
*/

void THD::init_for_queries()
{
  set_time(); 
  /*
    We don't need to call ha_enable_transaction() as we can't have
    any active transactions that has to be committed
  */
  DBUG_ASSERT(transaction.is_empty());
  transaction.on= TRUE;

  reset_root_defaults(mem_root, variables.query_alloc_block_size,
                      variables.query_prealloc_size);
  reset_root_defaults(&transaction.mem_root,
                      variables.trans_alloc_block_size,
                      variables.trans_prealloc_size);
  DBUG_ASSERT(!transaction.xid_state.is_explicit_XA());
  DBUG_ASSERT(transaction.implicit_xid.is_null());
}


/*
  Do what's needed when one invokes change user

  SYNOPSIS
    change_user()

  IMPLEMENTATION
    Reset all resources that are connection specific
*/


void THD::change_user(void)
{
  if (!status_in_global)                        // Reset in init()
    add_status_to_global();

  if (!cleanup_done)
    cleanup();
  cleanup_done= 0;
  reset_killed();
  thd_clear_errors(this);

  /* Clear warnings. */
  if (!get_stmt_da()->is_warning_info_empty())
    get_stmt_da()->clear_warning_info(0);

  init();
  stmt_map.reset();
  my_hash_init(&user_vars, system_charset_info, USER_VARS_HASH_SIZE, 0, 0,
               (my_hash_get_key) get_var_key,
               (my_hash_free_key) free_user_var, 0);
  my_hash_init(&sequences, system_charset_info, SEQUENCES_HASH_SIZE, 0, 0,
               (my_hash_get_key) get_sequence_last_key,
               (my_hash_free_key) free_sequence_last, HASH_THREAD_SPECIFIC);
  sp_cache_clear(&sp_proc_cache);
  sp_cache_clear(&sp_func_cache);
  sp_cache_clear(&sp_package_spec_cache);
  sp_cache_clear(&sp_package_body_cache);
  opt_trace.delete_traces();
}

/**
   Change default database

   @note This is coded to have as few instructions as possible under
   LOCK_thd_data
*/

bool THD::set_db(const LEX_CSTRING *new_db)
{
  bool result= 0;
  /*
    Acquiring mutex LOCK_thd_data as we either free the memory allocated
    for the database and reallocating the memory for the new db or memcpy
    the new_db to the db.
  */
  /* Do not reallocate memory if current chunk is big enough. */
  if (db.str && new_db->str && db.length >= new_db->length)
  {
    mysql_mutex_lock(&LOCK_thd_data);
    db.length= new_db->length;
    memcpy((char*) db.str, new_db->str, new_db->length+1);
    mysql_mutex_unlock(&LOCK_thd_data);
  }
  else
  {
    const char *org_db= db.str;
    const char *tmp= NULL;
    if (new_db->str)
    {
      if (!(tmp= my_strndup(new_db->str, new_db->length, MYF(MY_WME | ME_FATAL))))
        result= 1;
    }

    mysql_mutex_lock(&LOCK_thd_data);
    db.str= tmp;
    db.length= tmp ? new_db->length : 0;
    mysql_mutex_unlock(&LOCK_thd_data);
    my_free((char*) org_db);
  }
  PSI_CALL_set_thread_db(db.str, (int) db.length);
  return result;
}


/**
   Set the current database

   @param new_db     a pointer to the new database name.
   @param new_db_len length of the new database name.

   @note This operation just sets {db, db_length}. Switching the current
   database usually involves other actions, like switching other database
   attributes including security context. In the future, this operation
   will be made private and more convenient interface will be provided.
*/

void THD::reset_db(const LEX_CSTRING *new_db)
{
  if (new_db->str != db.str || new_db->length != db.length)
  {
    if (db.str != 0)
      DBUG_PRINT("QQ", ("Overwriting: %p", db.str));
    mysql_mutex_lock(&LOCK_thd_data);
    db= *new_db;
    mysql_mutex_unlock(&LOCK_thd_data);
    PSI_CALL_set_thread_db(db.str, (int) db.length);
  }
}


/* Do operations that may take a long time */

void THD::cleanup(bool have_mutex)
{
  DBUG_ENTER("THD::cleanup");
  DBUG_ASSERT(cleanup_done == 0);

<<<<<<< HEAD
  set_killed(KILL_CONNECTION);
#ifdef WITH_WSREP
  if (wsrep_cs().state() != wsrep::client_state::s_none)
=======
  if (have_mutex)
    set_killed_no_mutex(KILL_CONNECTION,0,0);
  else
    set_killed(KILL_CONNECTION);
#ifdef ENABLE_WHEN_BINLOG_WILL_BE_ABLE_TO_PREPARE
  if (transaction.xid_state.xa_state == XA_PREPARED)
>>>>>>> 5a1a7141
  {
    wsrep_cs().cleanup();
  }
  wsrep_client_thread= false;
#endif /* WITH_WSREP */

  mysql_ha_cleanup(this);
  locked_tables_list.unlock_locked_tables(this);

  delete_dynamic(&user_var_events);
  close_temporary_tables();

  if (transaction.xid_state.is_explicit_XA())
    trans_xa_detach(this);
  else
    trans_rollback(this);

  DBUG_ASSERT(open_tables == NULL);
  /*
    If the thread was in the middle of an ongoing transaction (rolled
    back a few lines above) or under LOCK TABLES (unlocked the tables
    and left the mode a few lines above), there will be outstanding
    metadata locks. Release them.
  */
  mdl_context.release_transactional_locks(this);

  backup_end(this);
  backup_unlock(this);

  /* Release the global read lock, if acquired. */
  if (global_read_lock.is_acquired())
    global_read_lock.unlock_global_read_lock(this);

  if (user_connect)
  {
    decrease_user_connections(user_connect);
    user_connect= 0;                            // Safety
  }
  wt_thd_destroy(&transaction.wt);

#if defined(ENABLED_DEBUG_SYNC)
  /* End the Debug Sync Facility. See debug_sync.cc. */
  debug_sync_end_thread(this);
#endif /* defined(ENABLED_DEBUG_SYNC) */

  my_hash_free(&user_vars);
  my_hash_free(&sequences);
  sp_cache_clear(&sp_proc_cache);
  sp_cache_clear(&sp_func_cache);
  sp_cache_clear(&sp_package_spec_cache);
  sp_cache_clear(&sp_package_body_cache);
  auto_inc_intervals_forced.empty();
  auto_inc_intervals_in_cur_stmt_for_binlog.empty();

  mysql_ull_cleanup(this);
  stmt_map.reset();
  /* All metadata locks must have been released by now. */
  DBUG_ASSERT(!mdl_context.has_locks());

  apc_target.destroy();
#ifdef HAVE_REPLICATION
  unregister_slave();
#endif
  cleanup_done=1;
  DBUG_VOID_RETURN;
}


/*
  Free all connection related resources associated with a THD.
  This is used when we put a thread into the thread cache.
  After this call should either call ~THD or reset_for_reuse() depending on
  circumstances.
*/

void THD::free_connection()
{
  DBUG_ASSERT(free_connection_done == 0);
  /* Check that we have already called thd->unlink() */
  DBUG_ASSERT(prev == 0 && next == 0);

  /*
    Other threads may have a lock on THD::LOCK_thd_data or
    THD::LOCK_thd_kill to ensure that this THD is not deleted
    while they access it. The following mutex_lock ensures
    that no one else is using this THD and it's now safe to
    continue.

    For example consider KILL-statement execution on
    sql_parse.cc kill_one_thread() that will use
    THD::LOCK_thd_data to protect victim thread during
    THD::awake().
  */
  mysql_mutex_lock(&LOCK_thd_data);
  mysql_mutex_lock(&LOCK_thd_kill);

#ifdef WITH_WSREP
  delete wsrep_rgi;
  wsrep_rgi= 0;
#endif /* WITH_WSREP */
  my_free(const_cast<char*>(db.str));
  db= null_clex_str;
#ifndef EMBEDDED_LIBRARY
  if (net.vio)
    vio_delete(net.vio);
  net.vio= 0;
  net_end(&net);
#endif
  if (!cleanup_done)
    cleanup(true); // We have locked THD::LOCK_thd_kill
  ha_close_connection(this);
  plugin_thdvar_cleanup(this);
  mysql_audit_free_thd(this);
  main_security_ctx.destroy();
  /* close all prepared statements, to save memory */
  stmt_map.reset();
  free_connection_done= 1;
#if defined(ENABLED_PROFILING)
  profiling.restart();                          // Reset profiling
#endif
  mysql_mutex_unlock(&LOCK_thd_kill);
  mysql_mutex_unlock(&LOCK_thd_data);
}

/*
  Reset thd for reuse by another connection
  This is only used for user connections, so the following variables doesn't
  have to be reset:
  - Replication (slave) variables.
  - Variables not reset between each statements. See reset_for_next_command.
*/

void THD::reset_for_reuse()
{
  mysql_audit_init_thd(this);
  change_user();                                // Calls cleanup() & init()
  get_stmt_da()->reset_diagnostics_area();
  main_security_ctx.init();  
  failed_com_change_user= 0;
  is_fatal_error= 0;
  client_capabilities= 0;
  peer_port= 0;
  query_name_consts= 0;                         // Safety
  abort_on_warning= 0;
  free_connection_done= 0;
  m_command= COM_CONNECT;
  transaction.on= 1;
#if defined(ENABLED_PROFILING)
  profiling.reset();
#endif
#ifdef SIGNAL_WITH_VIO_CLOSE
  active_vio = 0;
#endif
#ifdef WITH_WSREP
  wsrep_free_status(this);
#endif /* WITH_WSREP */
}


THD::~THD()
{
  THD *orig_thd= current_thd;
  THD_CHECK_SENTRY(this);
  DBUG_ENTER("~THD()");
  /* Make sure threads are not available via server_threads.  */
  assert_not_linked();

  /*
    In error cases, thd may not be current thd. We have to fix this so
    that memory allocation counting is done correctly
  */
  set_current_thd(this);
  if (!status_in_global)
    add_status_to_global();

  /*
    Other threads may have a lock on LOCK_thd_kill to ensure that this
    THD is not deleted while they access it. The following mutex_lock
    ensures that no one else is using this THD and it's now safe to delete
  */
  if (WSREP_NNULL(this)) mysql_mutex_lock(&LOCK_thd_data);
  mysql_mutex_lock(&LOCK_thd_kill);
  mysql_mutex_unlock(&LOCK_thd_kill);
  if (WSREP_NNULL(this)) mysql_mutex_unlock(&LOCK_thd_data);

  if (!free_connection_done)
    free_connection();

#ifdef WITH_WSREP
  if (wsrep_rgi != NULL) {
    delete wsrep_rgi;
    wsrep_rgi = NULL;
  }
  mysql_cond_destroy(&COND_wsrep_thd);
#endif
  mdl_context.destroy();

  free_root(&transaction.mem_root,MYF(0));
  mysql_cond_destroy(&COND_wakeup_ready);
  mysql_mutex_destroy(&LOCK_wakeup_ready);
  mysql_mutex_destroy(&LOCK_thd_data);
  mysql_mutex_destroy(&LOCK_thd_kill);
#ifdef DBUG_ASSERT_EXISTS
  dbug_sentry= THD_SENTRY_GONE;
#endif  
#ifndef EMBEDDED_LIBRARY
  if (rgi_fake)
  {
    delete rgi_fake;
    rgi_fake= NULL;
  }
  if (rli_fake)
  {
    delete rli_fake;
    rli_fake= NULL;
  }
  
  if (rgi_slave)
    rgi_slave->cleanup_after_session();
  my_free(semisync_info);
#endif
  main_lex.free_set_stmt_mem_root();
  free_root(&main_mem_root, MYF(0));
  my_free(m_token_array);
  main_da.free_memory();
  if (tdc_hash_pins)
    lf_hash_put_pins(tdc_hash_pins);
  if (xid_hash_pins)
    lf_hash_put_pins(xid_hash_pins);
  /* Ensure everything is freed */
  status_var.local_memory_used-= sizeof(THD);

  /* trick to make happy memory accounting system */
#ifndef EMBEDDED_LIBRARY
  session_tracker.sysvars.deinit();
#endif //EMBEDDED_LIBRARY

  if (status_var.local_memory_used != 0)
  {
    DBUG_PRINT("error", ("memory_used: %lld", status_var.local_memory_used));
    SAFEMALLOC_REPORT_MEMORY(thread_id);
    DBUG_ASSERT(status_var.local_memory_used == 0 ||
                !debug_assert_on_not_freed_memory);
  }
  update_global_memory_status(status_var.global_memory_used);
  set_current_thd(orig_thd == this ? 0 : orig_thd);
  DBUG_VOID_RETURN;
}


/*
  Add all status variables to another status variable array

  SYNOPSIS
   add_to_status()
   to_var       add to this array
   from_var     from this array

  NOTES
    This function assumes that all variables at start are long/ulong and
    other types are handled explicitly
*/

void add_to_status(STATUS_VAR *to_var, STATUS_VAR *from_var)
{
  ulong *end= (ulong*) ((uchar*) to_var +
                        offsetof(STATUS_VAR, last_system_status_var) +
			sizeof(ulong));
  ulong *to= (ulong*) to_var, *from= (ulong*) from_var;

  while (to != end)
    *(to++)+= *(from++);

  /* Handle the not ulong variables. See end of system_status_var */
  to_var->bytes_received+=      from_var->bytes_received;
  to_var->bytes_sent+=          from_var->bytes_sent;
  to_var->rows_read+=           from_var->rows_read;
  to_var->rows_sent+=           from_var->rows_sent;
  to_var->rows_tmp_read+=       from_var->rows_tmp_read;
  to_var->binlog_bytes_written+= from_var->binlog_bytes_written;
  to_var->cpu_time+=            from_var->cpu_time;
  to_var->busy_time+=           from_var->busy_time;
  to_var->table_open_cache_hits+= from_var->table_open_cache_hits;
  to_var->table_open_cache_misses+= from_var->table_open_cache_misses;
  to_var->table_open_cache_overflows+= from_var->table_open_cache_overflows;

  /*
    Update global_memory_used. We have to do this with atomic_add as the
    global value can change outside of LOCK_status.
  */
  if (to_var == &global_status_var)
  {
    DBUG_PRINT("info", ("global memory_used: %lld  size: %lld",
                        (longlong) global_status_var.global_memory_used,
                        (longlong) from_var->global_memory_used));
    update_global_memory_status(from_var->global_memory_used);
  }
  else
   to_var->global_memory_used+= from_var->global_memory_used;
}

/*
  Add the difference between two status variable arrays to another one.

  SYNOPSIS
    add_diff_to_status
    to_var       add to this array
    from_var     from this array
    dec_var      minus this array
  
  NOTE
    This function assumes that all variables at start are long/ulong and
    other types are handled explicitly
*/

void add_diff_to_status(STATUS_VAR *to_var, STATUS_VAR *from_var,
                        STATUS_VAR *dec_var)
{
  ulong *end= (ulong*) ((uchar*) to_var + offsetof(STATUS_VAR,
						  last_system_status_var) +
			sizeof(ulong));
  ulong *to= (ulong*) to_var, *from= (ulong*) from_var, *dec= (ulong*) dec_var;

  while (to != end)
    *(to++)+= *(from++) - *(dec++);

  to_var->bytes_received+=       from_var->bytes_received -
                                 dec_var->bytes_received;
  to_var->bytes_sent+=           from_var->bytes_sent - dec_var->bytes_sent;
  to_var->rows_read+=            from_var->rows_read - dec_var->rows_read;
  to_var->rows_sent+=            from_var->rows_sent - dec_var->rows_sent;
  to_var->rows_tmp_read+=        from_var->rows_tmp_read - dec_var->rows_tmp_read;
  to_var->binlog_bytes_written+= from_var->binlog_bytes_written -
                                 dec_var->binlog_bytes_written;
  to_var->cpu_time+=             from_var->cpu_time - dec_var->cpu_time;
  to_var->busy_time+=            from_var->busy_time - dec_var->busy_time;
  to_var->table_open_cache_hits+= from_var->table_open_cache_hits -
                                  dec_var->table_open_cache_hits;
  to_var->table_open_cache_misses+= from_var->table_open_cache_misses -
                                    dec_var->table_open_cache_misses;
  to_var->table_open_cache_overflows+= from_var->table_open_cache_overflows -
                                       dec_var->table_open_cache_overflows;

  /*
    We don't need to accumulate memory_used as these are not reset or used by
    the calling functions.  See execute_show_status().
  */
}

#define SECONDS_TO_WAIT_FOR_KILL 2
#if !defined(__WIN__) && defined(HAVE_SELECT)
/* my_sleep() can wait for sub second times */
#define WAIT_FOR_KILL_TRY_TIMES 20
#else
#define WAIT_FOR_KILL_TRY_TIMES 2
#endif


/**
  Awake a thread.

  @param[in]  state_to_set    value for THD::killed

  This is normally called from another thread's THD object.

  @note Do always call this while holding LOCK_thd_kill.
        NOT_KILLED is used to awake a thread for a slave
*/

void THD::awake_no_mutex(killed_state state_to_set)
{
  DBUG_ENTER("THD::awake");
  DBUG_PRINT("enter", ("this: %p current_thd: %p  state: %d",
                       this, current_thd, (int) state_to_set));
  THD_CHECK_SENTRY(this);
  if (WSREP_NNULL(this)) mysql_mutex_assert_owner(&LOCK_thd_data);
  mysql_mutex_assert_owner(&LOCK_thd_kill);

  print_aborted_warning(3, "KILLED");

  /*
    Don't degrade killed state, for example from a KILL_CONNECTION to
    STATEMENT TIMEOUT
  */
  if (killed >= KILL_CONNECTION)
    state_to_set= killed;

  set_killed_no_mutex(state_to_set);

  if (state_to_set >= KILL_CONNECTION || state_to_set == NOT_KILLED)
  {
#ifdef SIGNAL_WITH_VIO_CLOSE
    if (this != current_thd)
    {
      if(active_vio)
        vio_shutdown(active_vio, SHUT_RDWR);
    }
#endif

    /* Mark the target thread's alarm request expired, and signal alarm. */
    thr_alarm_kill(thread_id);

    /* Send an event to the scheduler that a thread should be killed. */
    if (!slave_thread)
      MYSQL_CALLBACK(scheduler, post_kill_notification, (this));
  }

  /* Interrupt target waiting inside a storage engine. */
  if (IF_WSREP(state_to_set != NOT_KILLED  && !wsrep_is_bf_aborted(this),
               state_to_set != NOT_KILLED))
    ha_kill_query(this, thd_kill_level(this));

  /* Broadcast a condition to kick the target if it is waiting on it. */
  if (mysys_var)
  {
    mysql_mutex_lock(&mysys_var->mutex);
    if (!system_thread)		// Don't abort locks
      mysys_var->abort=1;

    /*
      This broadcast could be up in the air if the victim thread
      exits the cond in the time between read and broadcast, but that is
      ok since all we want to do is to make the victim thread get out
      of waiting on current_cond.
      If we see a non-zero current_cond: it cannot be an old value (because
      then exit_cond() should have run and it can't because we have mutex); so
      it is the true value but maybe current_mutex is not yet non-zero (we're
      in the middle of enter_cond() and there is a "memory order
      inversion"). So we test the mutex too to not lock 0.

      Note that there is a small chance we fail to kill. If victim has locked
      current_mutex, but hasn't yet entered enter_cond() (which means that
      current_cond and current_mutex are 0), then the victim will not get
      a signal and it may wait "forever" on the cond (until
      we issue a second KILL or the status it's waiting for happens).
      It's true that we have set its thd->killed but it may not
      see it immediately and so may have time to reach the cond_wait().

      However, where possible, we test for killed once again after
      enter_cond(). This should make the signaling as safe as possible.
      However, there is still a small chance of failure on platforms with
      instruction or memory write reordering.

      We have to do the loop with trylock, because if we would use
      pthread_mutex_lock(), we can cause a deadlock as we are here locking
      the mysys_var->mutex and mysys_var->current_mutex in a different order
      than in the thread we are trying to kill.
      We only sleep for 2 seconds as we don't want to have LOCK_thd_data
      locked too long time.

      There is a small change we may not succeed in aborting a thread that
      is not yet waiting for a mutex, but as this happens only for a
      thread that was doing something else when the kill was issued and
      which should detect the kill flag before it starts to wait, this
      should be good enough.
    */
    if (mysys_var->current_cond && mysys_var->current_mutex)
    {
      uint i;
      for (i= 0; i < WAIT_FOR_KILL_TRY_TIMES * SECONDS_TO_WAIT_FOR_KILL; i++)
      {
        int ret= mysql_mutex_trylock(mysys_var->current_mutex);
        mysql_cond_broadcast(mysys_var->current_cond);
        if (!ret)
        {
          /* Signal is sure to get through */
          mysql_mutex_unlock(mysys_var->current_mutex);
          break;
        }
        my_sleep(1000000L / WAIT_FOR_KILL_TRY_TIMES);
      }
    }
    mysql_mutex_unlock(&mysys_var->mutex);
  }
  DBUG_VOID_RETURN;
}


/**
  Close the Vio associated this session.

  @remark LOCK_thd_data is taken due to the fact that
          the Vio might be disassociated concurrently.
*/

void THD::disconnect()
{
  Vio *vio= NULL;

  set_killed(KILL_CONNECTION);

  mysql_mutex_lock(&LOCK_thd_data);

#ifdef SIGNAL_WITH_VIO_CLOSE
  /*
    Since a active vio might might have not been set yet, in
    any case save a reference to avoid closing a inexistent
    one or closing the vio twice if there is a active one.
  */
  vio= active_vio;
  close_active_vio();
#endif

  /* Disconnect even if a active vio is not associated. */
  if (net.vio != vio)
    vio_close(net.vio);
  net.thd= 0;                                   // Don't collect statistics

  mysql_mutex_unlock(&LOCK_thd_data);
}


bool THD::notify_shared_lock(MDL_context_owner *ctx_in_use,
                             bool needs_thr_lock_abort)
{
  THD *in_use= ctx_in_use->get_thd();
  bool signalled= FALSE;
  DBUG_ENTER("THD::notify_shared_lock");
  DBUG_PRINT("enter",("needs_thr_lock_abort: %d", needs_thr_lock_abort));

  if ((in_use->system_thread & SYSTEM_THREAD_DELAYED_INSERT) &&
      !in_use->killed)
  {
    /* This code is similar to kill_delayed_threads() */
    DBUG_PRINT("info", ("kill delayed thread"));
    mysql_mutex_lock(&in_use->LOCK_thd_kill);
    if (in_use->killed < KILL_CONNECTION)
      in_use->set_killed_no_mutex(KILL_CONNECTION);
    if (in_use->mysys_var)
    {
      mysql_mutex_lock(&in_use->mysys_var->mutex);
      if (in_use->mysys_var->current_cond)
        mysql_cond_broadcast(in_use->mysys_var->current_cond);

      /* Abort if about to wait in thr_upgrade_write_delay_lock */
      in_use->mysys_var->abort= 1;
      mysql_mutex_unlock(&in_use->mysys_var->mutex);
    }
    mysql_mutex_unlock(&in_use->LOCK_thd_kill);
    signalled= TRUE;
  }

  if (needs_thr_lock_abort)
  {
    mysql_mutex_lock(&in_use->LOCK_thd_data);
    /* If not already dying */
    if (in_use->killed != KILL_CONNECTION_HARD)
    {
      for (TABLE *thd_table= in_use->open_tables;
           thd_table ;
           thd_table= thd_table->next)
      {
        /*
          Check for TABLE::needs_reopen() is needed since in some
          places we call handler::close() for table instance (and set
          TABLE::db_stat to 0) and do not remove such instances from
          the THD::open_tables for some time, during which other
          thread can see those instances (e.g. see partitioning code).
        */
        if (!thd_table->needs_reopen())
        {
          signalled|= mysql_lock_abort_for_thread(this, thd_table);
        }
      }
    }
    mysql_mutex_unlock(&in_use->LOCK_thd_data);
  }
  DBUG_RETURN(signalled);
}


/*
  Get error number for killed state
  Note that the error message can't have any parameters.
  If one needs parameters, one should use THD::killed_err_msg
  See thd::kill_message()
*/

int THD::killed_errno()
{
  DBUG_ENTER("killed_errno");
  DBUG_PRINT("enter", ("killed: %d  killed_errno: %d",
                       killed, killed_err ? killed_err->no: 0));

  /* Ensure that killed_err is not set if we are not killed */
  DBUG_ASSERT(!killed_err || killed != NOT_KILLED);

  if (killed_err)
    DBUG_RETURN(killed_err->no);

  switch (killed) {
  case NOT_KILLED:
  case KILL_HARD_BIT:
    DBUG_RETURN(0);                            // Probably wrong usage
  case KILL_BAD_DATA:
  case KILL_BAD_DATA_HARD:
  case ABORT_QUERY_HARD:
  case ABORT_QUERY:
    DBUG_RETURN(0);                             // Not a real error
  case KILL_CONNECTION:
  case KILL_CONNECTION_HARD:
  case KILL_SYSTEM_THREAD:
  case KILL_SYSTEM_THREAD_HARD:
    DBUG_RETURN(ER_CONNECTION_KILLED);
  case KILL_QUERY:
  case KILL_QUERY_HARD:
    DBUG_RETURN(ER_QUERY_INTERRUPTED);
  case KILL_TIMEOUT:
  case KILL_TIMEOUT_HARD:
    DBUG_RETURN(ER_STATEMENT_TIMEOUT);
  case KILL_SERVER:
  case KILL_SERVER_HARD:
    DBUG_RETURN(ER_SERVER_SHUTDOWN);
  case KILL_SLAVE_SAME_ID:
    DBUG_RETURN(ER_SLAVE_SAME_ID);
  case KILL_WAIT_TIMEOUT:
  case KILL_WAIT_TIMEOUT_HARD:
    DBUG_RETURN(ER_NET_READ_INTERRUPTED);
  }
  DBUG_RETURN(0);                               // Keep compiler happy
}


void THD::reset_killed()
{
  /*
    Resetting killed has to be done under a mutex to ensure
    its not done during an awake() call.
  */
  DBUG_ENTER("reset_killed");
  if (killed != NOT_KILLED)
  {
    mysql_mutex_assert_not_owner(&LOCK_thd_kill);
    mysql_mutex_lock(&LOCK_thd_kill);
    killed= NOT_KILLED;
    killed_err= 0;
    mysql_mutex_unlock(&LOCK_thd_kill);
  }
#ifdef WITH_WSREP
  mysql_mutex_assert_not_owner(&LOCK_thd_data);
  mysql_mutex_lock(&LOCK_thd_data);
  wsrep_aborter= 0;
  mysql_mutex_unlock(&LOCK_thd_data);
#endif /* WITH_WSREP */

  DBUG_VOID_RETURN;
}

/*
  Remember the location of thread info, the structure needed for
  the structure for the net buffer
*/

bool THD::store_globals()
{
  /*
    Assert that thread_stack is initialized: it's necessary to be able
    to track stack overrun.
  */
  DBUG_ASSERT(thread_stack);

  if (set_current_thd(this))
    return 1;
  /*
    mysys_var is concurrently readable by a killer thread.
    It is protected by LOCK_thd_kill, it is not needed to lock while the
    pointer is changing from NULL not non-NULL. If the kill thread reads
    NULL it doesn't refer to anything, but if it is non-NULL we need to
    ensure that the thread doesn't proceed to assign another thread to
    have the mysys_var reference (which in fact refers to the worker
    threads local storage with key THR_KEY_mysys. 
  */
  mysys_var=my_thread_var;
  /*
    Let mysqld define the thread id (not mysys)
    This allows us to move THD to different threads if needed.
  */
  mysys_var->id=      thread_id;

  /* thread_dbug_id should not change for a THD */
  if (!thread_dbug_id)
    thread_dbug_id= mysys_var->dbug_id;
  else
  {
    /* This only changes if we are using pool-of-threads */
    mysys_var->dbug_id= thread_dbug_id;
  }
#ifdef __NR_gettid
  os_thread_id= (uint32)syscall(__NR_gettid);
#else
  os_thread_id= 0;
#endif
  real_id= pthread_self();                      // For debugging
  mysys_var->stack_ends_here= thread_stack +    // for consistency, see libevent_thread_proc
                              STACK_DIRECTION * (long)my_thread_stack_size;
  if (net.vio)
  {
    net.thd= this;
  }
  /*
    We have to call thr_lock_info_init() again here as THD may have been
    created in another thread
  */
  thr_lock_info_init(&lock_info, mysys_var);

  return 0;
}

/**
   Untie THD from current thread

   Used when using --thread-handling=pool-of-threads
*/

void THD::reset_globals()
{
  mysql_mutex_lock(&LOCK_thd_kill);
  mysys_var= 0;
  mysql_mutex_unlock(&LOCK_thd_kill);

  /* Undocking the thread specific data. */
  set_current_thd(0);
  net.thd= 0;
}

/*
  Cleanup after query.

  SYNOPSIS
    THD::cleanup_after_query()

  DESCRIPTION
    This function is used to reset thread data to its default state.

  NOTE
    This function is not suitable for setting thread data to some
    non-default values, as there is only one replication thread, so
    different master threads may overwrite data of each other on
    slave.
*/

void THD::cleanup_after_query()
{
  DBUG_ENTER("THD::cleanup_after_query");

  thd_progress_end(this);

  /*
    Reset rand_used so that detection of calls to rand() will save random 
    seeds if needed by the slave.

    Do not reset rand_used if inside a stored function or trigger because 
    only the call to these operations is logged. Thus only the calling 
    statement needs to detect rand() calls made by its substatements. These
    substatements must not set rand_used to 0 because it would remove the
    detection of rand() by the calling statement. 
  */
  if (!in_sub_stmt) /* stored functions and triggers are a special case */
  {
    /* Forget those values, for next binlogger: */
    stmt_depends_on_first_successful_insert_id_in_prev_stmt= 0;
    auto_inc_intervals_in_cur_stmt_for_binlog.empty();
    rand_used= 0;
#ifndef EMBEDDED_LIBRARY
    /*
      Clean possible unused INSERT_ID events by current statement.
      is_update_query() is needed to ignore SET statements:
        Statements that don't update anything directly and don't
        used stored functions. This is mostly necessary to ignore
        statements in binlog between SET INSERT_ID and DML statement
        which is intended to consume its event (there can be other
        SET statements between them).
    */
    if ((rgi_slave || rli_fake) && is_update_query(lex->sql_command))
      auto_inc_intervals_forced.empty();
#endif
  }
  /*
    Forget the binlog stmt filter for the next query.
    There are some code paths that:
    - do not call THD::decide_logging_format()
    - do call THD::binlog_query(),
    making this reset necessary.
  */
  reset_binlog_local_stmt_filter();
  if (first_successful_insert_id_in_cur_stmt > 0)
  {
    /* set what LAST_INSERT_ID() will return */
    first_successful_insert_id_in_prev_stmt= 
      first_successful_insert_id_in_cur_stmt;
    first_successful_insert_id_in_cur_stmt= 0;
    substitute_null_with_insert_id= TRUE;
  }
  arg_of_last_insert_id_function= 0;
  /* Free Items that were created during this execution */
  free_items();
  /* Reset where. */
  where= THD::DEFAULT_WHERE;
  /* reset table map for multi-table update */
  table_map_for_update= 0;
  m_binlog_invoker= INVOKER_NONE;

#ifndef EMBEDDED_LIBRARY
  if (rgi_slave)
    rgi_slave->cleanup_after_query();
#endif

#ifdef WITH_WSREP
  if (!in_active_multi_stmt_transaction())
    wsrep_affected_rows= 0;
#endif /* WITH_WSREP */

  DBUG_VOID_RETURN;
}


/*
  Convert a string to another character set

  SYNOPSIS
    convert_string()
    to				Store new allocated string here
    to_cs			New character set for allocated string
    from			String to convert
    from_length			Length of string to convert
    from_cs			Original character set

  NOTES
    to will be 0-terminated to make it easy to pass to system funcs

  RETURN
    0	ok
    1	End of memory.
        In this case to->str will point to 0 and to->length will be 0.
*/

bool THD::convert_string(LEX_STRING *to, CHARSET_INFO *to_cs,
			 const char *from, size_t from_length,
			 CHARSET_INFO *from_cs)
{
  DBUG_ENTER("THD::convert_string");
  size_t new_length= to_cs->mbmaxlen * from_length;
  uint errors;
  if (unlikely(alloc_lex_string(to, new_length + 1)))
    DBUG_RETURN(true);                          // EOM
  to->length= copy_and_convert((char*) to->str, new_length, to_cs,
			       from, from_length, from_cs, &errors);
  to->str[to->length]= 0;                       // Safety
  if (unlikely(errors) && lex->parse_vcol_expr)
  {
    my_error(ER_BAD_DATA, MYF(0),
             ErrConvString(from, from_length, from_cs).ptr(),
             to_cs->csname);
    DBUG_RETURN(true);
  }
  DBUG_RETURN(false);
}


/*
  Convert a string between two character sets.
  dstcs and srccs cannot be &my_charset_bin.
*/
bool THD::convert_fix(CHARSET_INFO *dstcs, LEX_STRING *dst,
                      CHARSET_INFO *srccs, const char *src, size_t src_length,
                      String_copier *status)
{
  DBUG_ENTER("THD::convert_fix");
  size_t dst_length= dstcs->mbmaxlen * src_length;
  if (alloc_lex_string(dst, dst_length + 1))
    DBUG_RETURN(true);                           // EOM
  dst->length= status->convert_fix(dstcs, (char*) dst->str, dst_length,
                                   srccs, src, src_length, src_length);
  dst->str[dst->length]= 0;                      // Safety
  DBUG_RETURN(false);
}


/*
  Copy or convert a string.
*/
bool THD::copy_fix(CHARSET_INFO *dstcs, LEX_STRING *dst,
                   CHARSET_INFO *srccs, const char *src, size_t src_length,
                   String_copier *status)
{
  DBUG_ENTER("THD::copy_fix");
  size_t dst_length= dstcs->mbmaxlen * src_length;
  if (alloc_lex_string(dst, dst_length + 1))
    DBUG_RETURN(true);                          // EOM
  dst->length= status->well_formed_copy(dstcs, dst->str, dst_length,
                                        srccs, src, src_length, src_length);
  dst->str[dst->length]= '\0';
  DBUG_RETURN(false);
}


class String_copier_with_error: public String_copier
{
public:
  bool check_errors(CHARSET_INFO *srccs, const char *src, size_t src_length)
  {
    if (most_important_error_pos())
    {
      ErrConvString err(src, src_length, &my_charset_bin);
      my_error(ER_INVALID_CHARACTER_STRING, MYF(0), srccs->csname, err.ptr());
      return true;
    }
    return false;
  }
};


bool THD::convert_with_error(CHARSET_INFO *dstcs, LEX_STRING *dst,
                             CHARSET_INFO *srccs,
                             const char *src, size_t src_length)
{
  String_copier_with_error status;
  return convert_fix(dstcs, dst, srccs, src, src_length, &status) ||
         status.check_errors(srccs, src, src_length);
}


bool THD::copy_with_error(CHARSET_INFO *dstcs, LEX_STRING *dst,
                          CHARSET_INFO *srccs,
                          const char *src, size_t src_length)
{
  String_copier_with_error status;
  return copy_fix(dstcs, dst, srccs, src, src_length, &status) ||
         status.check_errors(srccs, src, src_length);
}


/*
  Convert string from source character set to target character set inplace.

  SYNOPSIS
    THD::convert_string

  DESCRIPTION
    Convert string using convert_buffer - buffer for character set 
    conversion shared between all protocols.

  RETURN
    0   ok
   !0   out of memory
*/

bool THD::convert_string(String *s, CHARSET_INFO *from_cs, CHARSET_INFO *to_cs)
{
  uint dummy_errors;
  if (unlikely(convert_buffer.copy(s->ptr(), s->length(), from_cs, to_cs,
                                   &dummy_errors)))
    return TRUE;
  /* If convert_buffer >> s copying is more efficient long term */
  if (convert_buffer.alloced_length() >= convert_buffer.length() * 2 ||
      !s->is_alloced())
  {
    return s->copy(convert_buffer);
  }
  s->swap(convert_buffer);
  return FALSE;
}


bool THD::check_string_for_wellformedness(const char *str,
                                          size_t length,
                                          CHARSET_INFO *cs) const
{
  size_t wlen= Well_formed_prefix(cs, str, length).length();
  if (wlen < length)
  {
    ErrConvString err(str, length, &my_charset_bin);
    my_error(ER_INVALID_CHARACTER_STRING, MYF(0), cs->csname, err.ptr());
    return true;
  }
  return false;
}


bool THD::to_ident_sys_alloc(Lex_ident_sys_st *to, const Lex_ident_cli_st *ident)
{
  if (ident->is_quoted())
  {
    LEX_CSTRING unquoted;
    if (quote_unescape(&unquoted, ident, ident->quote()))
      return true;
    return charset_is_system_charset ?
           to->copy_sys(this, &unquoted) :
           to->convert(this, &unquoted, charset());
  }
  return charset_is_system_charset ?
         to->copy_sys(this, ident) :
         to->copy_or_convert(this, ident, charset());
}


Item_basic_constant *
THD::make_string_literal(const char *str, size_t length, uint repertoire)
{
  if (!length && (variables.sql_mode & MODE_EMPTY_STRING_IS_NULL))
    return new (mem_root) Item_null(this, 0, variables.collation_connection);
  if (!charset_is_collation_connection &&
      (repertoire != MY_REPERTOIRE_ASCII ||
       !my_charset_is_ascii_based(variables.collation_connection)))
  {
    LEX_STRING to;
    if (convert_string(&to, variables.collation_connection,
                       str, length, variables.character_set_client))
      return NULL;
    str= to.str;
    length= to.length;
  }
  return new (mem_root) Item_string(this, str, (uint)length,
                                    variables.collation_connection,
                                    DERIVATION_COERCIBLE, repertoire);
}


Item_basic_constant *
THD::make_string_literal_nchar(const Lex_string_with_metadata_st &str)
{
  DBUG_ASSERT(my_charset_is_ascii_based(national_charset_info));
  if (!str.length && (variables.sql_mode & MODE_EMPTY_STRING_IS_NULL))
    return new (mem_root) Item_null(this, 0, national_charset_info);

  return new (mem_root) Item_string(this, str.str, (uint)str.length,
                                    national_charset_info,
                                    DERIVATION_COERCIBLE,
                                    str.repertoire());
}


Item_basic_constant *
THD::make_string_literal_charset(const Lex_string_with_metadata_st &str,
                                 CHARSET_INFO *cs)
{
  if (!str.length && (variables.sql_mode & MODE_EMPTY_STRING_IS_NULL))
    return new (mem_root) Item_null(this, 0, cs);
  return new (mem_root) Item_string_with_introducer(this,
                                                    str.str, (uint)str.length, cs);
}


/*
  Update some cache variables when character set changes
*/

void THD::update_charset()
{
  uint32 not_used;
  charset_is_system_charset=
    !String::needs_conversion(0,
                              variables.character_set_client,
                              system_charset_info,
                              &not_used);
  charset_is_collation_connection= 
    !String::needs_conversion(0,
                              variables.character_set_client,
                              variables.collation_connection,
                              &not_used);
  charset_is_character_set_filesystem= 
    !String::needs_conversion(0,
                              variables.character_set_client,
                              variables.character_set_filesystem,
                              &not_used);
}

void THD::give_protection_error()
{
  if (current_backup_stage != BACKUP_FINISHED)
    my_error(ER_BACKUP_LOCK_IS_ACTIVE, MYF(0));
  else
  {
    DBUG_ASSERT(global_read_lock.is_acquired() || mdl_backup_lock);
    my_error(ER_CANT_UPDATE_WITH_READLOCK, MYF(0));
  }
}

/* routings to adding tables to list of changed in transaction tables */

inline static void list_include(CHANGED_TABLE_LIST** prev,
				CHANGED_TABLE_LIST* curr,
				CHANGED_TABLE_LIST* new_table)
{
  if (new_table)
  {
    *prev = new_table;
    (*prev)->next = curr;
  }
}

/* add table to list of changed in transaction tables */

void THD::add_changed_table(TABLE *table)
{
  DBUG_ENTER("THD::add_changed_table(table)");

  DBUG_ASSERT(in_multi_stmt_transaction_mode() && table->file->has_transactions());
  add_changed_table(table->s->table_cache_key.str,
                    (long) table->s->table_cache_key.length);
  DBUG_VOID_RETURN;
}


void THD::add_changed_table(const char *key, size_t key_length)
{
  DBUG_ENTER("THD::add_changed_table(key)");
  CHANGED_TABLE_LIST **prev_changed = &transaction.changed_tables;
  CHANGED_TABLE_LIST *curr = transaction.changed_tables;

  for (; curr; prev_changed = &(curr->next), curr = curr->next)
  {
    int cmp =  (long)curr->key_length - (long)key_length;
    if (cmp < 0)
    {
      list_include(prev_changed, curr, changed_table_dup(key, key_length));
      DBUG_PRINT("info", 
		 ("key_length: %zu  %zu", key_length,
                  (*prev_changed)->key_length));
      DBUG_VOID_RETURN;
    }
    else if (cmp == 0)
    {
      cmp = memcmp(curr->key, key, curr->key_length);
      if (cmp < 0)
      {
	list_include(prev_changed, curr, changed_table_dup(key, key_length));
	DBUG_PRINT("info", 
		   ("key_length:  %zu  %zu", key_length,
		    (*prev_changed)->key_length));
	DBUG_VOID_RETURN;
      }
      else if (cmp == 0)
      {
	DBUG_PRINT("info", ("already in list"));
	DBUG_VOID_RETURN;
      }
    }
  }
  *prev_changed = changed_table_dup(key, key_length);
  DBUG_PRINT("info", ("key_length: %zu  %zu", key_length,
		      (*prev_changed)->key_length));
  DBUG_VOID_RETURN;
}


CHANGED_TABLE_LIST* THD::changed_table_dup(const char *key, size_t key_length)
{
  CHANGED_TABLE_LIST* new_table = 
    (CHANGED_TABLE_LIST*) trans_alloc(ALIGN_SIZE(sizeof(CHANGED_TABLE_LIST))+
				      key_length + 1);
  if (!new_table)
  {
    my_error(EE_OUTOFMEMORY, MYF(ME_FATAL),
             ALIGN_SIZE(sizeof(TABLE_LIST)) + key_length + 1);
    set_killed(KILL_CONNECTION);
    return 0;
  }

  new_table->key= ((char*)new_table)+ ALIGN_SIZE(sizeof(CHANGED_TABLE_LIST));
  new_table->next = 0;
  new_table->key_length = key_length;
  ::memcpy(new_table->key, key, key_length);
  return new_table;
}


int THD::prepare_explain_fields(select_result *result, List<Item> *field_list,
                                 uint8 explain_flags, bool is_analyze)
{
  if (lex->explain_json)
    make_explain_json_field_list(*field_list, is_analyze);
  else
    make_explain_field_list(*field_list, explain_flags, is_analyze);

  return result->prepare(*field_list, NULL);
}


int THD::send_explain_fields(select_result *result,
                             uint8 explain_flags,
                             bool is_analyze)
{
  List<Item> field_list;
  int rc;
  rc= prepare_explain_fields(result, &field_list, explain_flags, is_analyze) ||
      result->send_result_set_metadata(field_list, Protocol::SEND_NUM_ROWS |
                                                   Protocol::SEND_EOF);
  return rc;
}


void THD::make_explain_json_field_list(List<Item> &field_list, bool is_analyze)
{
  Item *item= new (mem_root) Item_empty_string(this, (is_analyze ?
                                                      "ANALYZE" :
                                                      "EXPLAIN"),
                                              78, system_charset_info);
  field_list.push_back(item, mem_root);
}


/*
  Populate the provided field_list with EXPLAIN output columns.
  this->lex->describe has the EXPLAIN flags

  The set/order of columns must be kept in sync with 
  Explain_query::print_explain and co.
*/

void THD::make_explain_field_list(List<Item> &field_list, uint8 explain_flags,
                                  bool is_analyze)
{
  Item *item;
  CHARSET_INFO *cs= system_charset_info;
  field_list.push_back(item= new (mem_root)
                       Item_return_int(this, "id", 3,
                                       MYSQL_TYPE_LONGLONG), mem_root);
  item->maybe_null= 1;
  field_list.push_back(new (mem_root)
                       Item_empty_string(this, "select_type", 19, cs),
                       mem_root);
  field_list.push_back(item= new (mem_root)
                       Item_empty_string(this, "table", NAME_CHAR_LEN, cs),
                       mem_root);
  item->maybe_null= 1;
  if (explain_flags & DESCRIBE_PARTITIONS)
  {
    /* Maximum length of string that make_used_partitions_str() can produce */
    item= new (mem_root) Item_empty_string(this, "partitions",
                                           MAX_PARTITIONS * (1 + FN_LEN), cs);
    field_list.push_back(item, mem_root);
    item->maybe_null= 1;
  }
  field_list.push_back(item= new (mem_root)
                       Item_empty_string(this, "type", 10, cs),
                       mem_root);
  item->maybe_null= 1;
  field_list.push_back(item= new (mem_root)
                       Item_empty_string(this, "possible_keys",
                                         NAME_CHAR_LEN*MAX_KEY, cs),
                       mem_root);
  item->maybe_null=1;
  field_list.push_back(item=new (mem_root)
                       Item_empty_string(this, "key", NAME_CHAR_LEN, cs),
                       mem_root);
  item->maybe_null=1;
  field_list.push_back(item=new (mem_root)
                       Item_empty_string(this, "key_len",
                                         NAME_CHAR_LEN*MAX_KEY),
                       mem_root);
  item->maybe_null=1;
  field_list.push_back(item=new (mem_root)
                       Item_empty_string(this, "ref",
                                         NAME_CHAR_LEN*MAX_REF_PARTS, cs),
                       mem_root);
  item->maybe_null=1;
  field_list.push_back(item=new (mem_root)
                       Item_empty_string(this, "rows", NAME_CHAR_LEN, cs),
                       mem_root);
  if (is_analyze)
  {
    field_list.push_back(item= new (mem_root)
                         Item_empty_string(this, "r_rows", NAME_CHAR_LEN, cs),
                         mem_root);
    item->maybe_null=1;
  }

  if (is_analyze || (explain_flags & DESCRIBE_EXTENDED))
  {
    field_list.push_back(item= new (mem_root)
                         Item_float(this, "filtered", 0.1234, 2, 4),
                         mem_root);
    item->maybe_null=1;
  }

  if (is_analyze)
  {
    field_list.push_back(item= new (mem_root)
                         Item_float(this, "r_filtered", 0.1234, 2, 4),
                         mem_root);
    item->maybe_null=1;
  }

  item->maybe_null= 1;
  field_list.push_back(new (mem_root)
                       Item_empty_string(this, "Extra", 255, cs),
                       mem_root);
}


#ifdef SIGNAL_WITH_VIO_CLOSE
void THD::close_active_vio()
{
  DBUG_ENTER("close_active_vio");
  mysql_mutex_assert_owner(&LOCK_thd_data);
#ifndef EMBEDDED_LIBRARY
  if (active_vio)
  {
    vio_close(active_vio);
    active_vio = 0;
  }
#endif
  DBUG_VOID_RETURN;
}
#endif


struct Item_change_record: public ilink
{
  Item **place;
  Item *old_value;
  /* Placement new was hidden by `new' in ilink (TODO: check): */
  static void *operator new(size_t size, void *mem) { return mem; }
  static void operator delete(void *ptr, size_t size) {}
  static void operator delete(void *ptr, void *mem) { /* never called */ }
};


/*
  Register an item tree tree transformation, performed by the query
  optimizer. We need a pointer to runtime_memroot because it may be !=
  thd->mem_root (due to possible set_n_backup_active_arena called for thd).
*/

void
Item_change_list::nocheck_register_item_tree_change(Item **place,
                                                    Item *old_value,
                                                    MEM_ROOT *runtime_memroot)
{
  Item_change_record *change;
  DBUG_ENTER("THD::nocheck_register_item_tree_change");
  DBUG_PRINT("enter", ("Register %p <- %p", old_value, (*place)));
  /*
    Now we use one node per change, which adds some memory overhead,
    but still is rather fast as we use alloc_root for allocations.
    A list of item tree changes of an average query should be short.
  */
  void *change_mem= alloc_root(runtime_memroot, sizeof(*change));
  if (change_mem == 0)
  {
    /*
      OOM, thd->fatal_error() is called by the error handler of the
      memroot. Just return.
    */
    DBUG_VOID_RETURN;
  }
  change= new (change_mem) Item_change_record;
  change->place= place;
  change->old_value= old_value;
  change_list.append(change);
  DBUG_VOID_RETURN;
}

/**
  Check and register item change if needed

  @param place           place where we should assign new value
  @param new_value       place of the new value

  @details
    Let C be a reference to an item that changed the reference A
    at the location (occurrence) L1 and this change has been registered.
    If C is substituted for reference A another location (occurrence) L2
    that is to be registered as well than this change has to be
    consistent with the first change in order the procedure that rollback
    changes to substitute the same reference at both locations L1 and L2.
*/

void
Item_change_list::check_and_register_item_tree_change(Item **place,
                                                      Item **new_value,
                                                      MEM_ROOT *runtime_memroot)
{
  Item_change_record *change;
  DBUG_ENTER("THD::check_and_register_item_tree_change");
  DBUG_PRINT("enter", ("Register: %p (%p) <- %p (%p)",
                       *place, place, *new_value, new_value));
  I_List_iterator<Item_change_record> it(change_list);
  while ((change= it++))
  {
    if (change->place == new_value)
      break; // we need only very first value
  }
  if (change)
    nocheck_register_item_tree_change(place, change->old_value,
                                      runtime_memroot);
  DBUG_VOID_RETURN;
}


void Item_change_list::rollback_item_tree_changes()
{
  DBUG_ENTER("THD::rollback_item_tree_changes");
  I_List_iterator<Item_change_record> it(change_list);
  Item_change_record *change;

  while ((change= it++))
  {
    DBUG_PRINT("info", ("Rollback: %p (%p) <- %p",
                        *change->place, change->place, change->old_value));
    *change->place= change->old_value;
  }
  /* We can forget about changes memory: it's allocated in runtime memroot */
  change_list.empty();
  DBUG_VOID_RETURN;
}


/*****************************************************************************
** Functions to provide a interface to select results
*****************************************************************************/

void select_result::cleanup()
{
  /* do nothing */
}

bool select_result::check_simple_select() const
{
  my_error(ER_SP_BAD_CURSOR_QUERY, MYF(0));
  return TRUE;
}


static String default_line_term("\n",default_charset_info);
static String default_escaped("\\",default_charset_info);
static String default_field_term("\t",default_charset_info);
static String default_enclosed_and_line_start("", default_charset_info);
static String default_xml_row_term("<row>", default_charset_info);

sql_exchange::sql_exchange(const char *name, bool flag,
                           enum enum_filetype filetype_arg)
  :file_name(name), opt_enclosed(0), dumpfile(flag), skip_lines(0)
{
  filetype= filetype_arg;
  field_term= &default_field_term;
  enclosed=   line_start= &default_enclosed_and_line_start;
  line_term=  filetype == FILETYPE_CSV ?
              &default_line_term : &default_xml_row_term;
  escaped=    &default_escaped;
  cs= NULL;
}

bool sql_exchange::escaped_given(void) const
{
  return escaped != &default_escaped;
}


bool select_send::send_result_set_metadata(List<Item> &list, uint flags)
{
  bool res;
#ifdef WITH_WSREP
  if (WSREP(thd) && thd->wsrep_retry_query)
  {
    WSREP_DEBUG("skipping select metadata");
    return FALSE;
  }
#endif /* WITH_WSREP */
  if (!(res= thd->protocol->send_result_set_metadata(&list, flags)))
    is_result_set_started= 1;
  return res;
}

void select_send::abort_result_set()
{
  DBUG_ENTER("select_send::abort_result_set");

  if (is_result_set_started && thd->spcont)
  {
    /*
      We're executing a stored procedure, have an open result
      set and an SQL exception condition. In this situation we
      must abort the current statement, silence the error and
      start executing the continue/exit handler if one is found.
      Before aborting the statement, let's end the open result set, as
      otherwise the client will hang due to the violation of the
      client/server protocol.
    */
    thd->spcont->end_partial_result_set= TRUE;
  }
  DBUG_VOID_RETURN;
}


/** 
  Cleanup an instance of this class for re-use
  at next execution of a prepared statement/
  stored procedure statement.
*/

void select_send::cleanup()
{
  is_result_set_started= FALSE;
}

/* Send data to client. Returns 0 if ok */

int select_send::send_data(List<Item> &items)
{
  Protocol *protocol= thd->protocol;
  DBUG_ENTER("select_send::send_data");

  /* unit is not set when using 'delete ... returning' */
  if (unit && unit->offset_limit_cnt)
  {						// using limit offset,count
    unit->offset_limit_cnt--;
    DBUG_RETURN(FALSE);
  }
  if (thd->killed == ABORT_QUERY)
    DBUG_RETURN(FALSE);

  protocol->prepare_for_resend();
  if (protocol->send_result_set_row(&items))
  {
    protocol->remove_last_row();
    DBUG_RETURN(TRUE);
  }

  thd->inc_sent_row_count(1);

  /* Don't return error if disconnected, only if write fails */
  if (likely(thd->vio_ok()))
    DBUG_RETURN(protocol->write());

  DBUG_RETURN(0);
}


bool select_send::send_eof()
{
  /* 
    Don't send EOF if we're in error condition (which implies we've already
    sent or are sending an error)
  */
  if (unlikely(thd->is_error()))
    return TRUE;
  ::my_eof(thd);
  is_result_set_started= 0;
  return FALSE;
}


/************************************************************************
  Handling writing to file
************************************************************************/

bool select_to_file::send_eof()
{
  int error= MY_TEST(end_io_cache(&cache));
  if (unlikely(mysql_file_close(file, MYF(MY_WME))) ||
      unlikely(thd->is_error()))
    error= true;

  if (likely(!error) && !suppress_my_ok)
  {
    ::my_ok(thd,row_count);
  }
  file= -1;
  return error;
}


void select_to_file::cleanup()
{
  /* In case of error send_eof() may be not called: close the file here. */
  if (file >= 0)
  {
    (void) end_io_cache(&cache);
    mysql_file_close(file, MYF(0));
    file= -1;
  }
  path[0]= '\0';
  row_count= 0;
}


select_to_file::~select_to_file()
{
  if (file >= 0)
  {					// This only happens in case of error
    (void) end_io_cache(&cache);
    mysql_file_close(file, MYF(0));
    file= -1;
  }
}

/***************************************************************************
** Export of select to textfile
***************************************************************************/

select_export::~select_export()
{
  thd->set_sent_row_count(row_count);
}


/*
  Create file with IO cache

  SYNOPSIS
    create_file()
    thd			Thread handle
    path		File name
    exchange		Excange class
    cache		IO cache

  RETURN
    >= 0 	File handle
   -1		Error
*/


static File create_file(THD *thd, char *path, sql_exchange *exchange,
			IO_CACHE *cache)
{
  File file;
  uint option= MY_UNPACK_FILENAME | MY_RELATIVE_PATH;

#ifdef DONT_ALLOW_FULL_LOAD_DATA_PATHS
  option|= MY_REPLACE_DIR;			// Force use of db directory
#endif

  if (!dirname_length(exchange->file_name))
  {
    strxnmov(path, FN_REFLEN-1, mysql_real_data_home, thd->get_db(), NullS);
    (void) fn_format(path, exchange->file_name, path, "", option);
  }
  else
    (void) fn_format(path, exchange->file_name, mysql_real_data_home, "", option);

  if (!is_secure_file_path(path))
  {
    /* Write only allowed to dir or subdir specified by secure_file_priv */
    my_error(ER_OPTION_PREVENTS_STATEMENT, MYF(0), "--secure-file-priv");
    return -1;
  }

  if (!access(path, F_OK))
  {
    my_error(ER_FILE_EXISTS_ERROR, MYF(0), exchange->file_name);
    return -1;
  }
  /* Create the file world readable */
  if ((file= mysql_file_create(key_select_to_file,
                               path, 0644, O_WRONLY|O_EXCL, MYF(MY_WME))) < 0)
    return file;
#ifdef HAVE_FCHMOD
  (void) fchmod(file, 0644);			// Because of umask()
#else
  (void) chmod(path, 0644);
#endif
  if (init_io_cache(cache, file, 0L, WRITE_CACHE, 0L, 1, MYF(MY_WME)))
  {
    mysql_file_close(file, MYF(0));
    /* Delete file on error, it was just created */
    mysql_file_delete(key_select_to_file, path, MYF(0));
    return -1;
  }
  return file;
}


int
select_export::prepare(List<Item> &list, SELECT_LEX_UNIT *u)
{
  bool blob_flag=0;
  bool string_results= FALSE, non_string_results= FALSE;
  unit= u;
  if ((uint) strlen(exchange->file_name) + NAME_LEN >= FN_REFLEN)
    strmake_buf(path,exchange->file_name);

  write_cs= exchange->cs ? exchange->cs : &my_charset_bin;

  if ((file= create_file(thd, path, exchange, &cache)) < 0)
    return 1;
  /* Check if there is any blobs in data */
  {
    List_iterator_fast<Item> li(list);
    Item *item;
    while ((item=li++))
    {
      if (item->max_length >= MAX_BLOB_WIDTH)
      {
	blob_flag=1;
	break;
      }
      if (item->result_type() == STRING_RESULT)
        string_results= TRUE;
      else
        non_string_results= TRUE;
    }
  }
  if (exchange->escaped->numchars() > 1 || exchange->enclosed->numchars() > 1)
  {
    my_error(ER_WRONG_FIELD_TERMINATORS, MYF(0));
    return TRUE;
  }
  if (exchange->escaped->length() > 1 || exchange->enclosed->length() > 1 ||
      !my_isascii(exchange->escaped->ptr()[0]) ||
      !my_isascii(exchange->enclosed->ptr()[0]) ||
      !exchange->field_term->is_ascii() || !exchange->line_term->is_ascii() ||
      !exchange->line_start->is_ascii())
  {
    /*
      Current LOAD DATA INFILE recognizes field/line separators "as is" without
      converting from client charset to data file charset. So, it is supposed,
      that input file of LOAD DATA INFILE consists of data in one charset and
      separators in other charset. For the compatibility with that [buggy]
      behaviour SELECT INTO OUTFILE implementation has been saved "as is" too,
      but the new warning message has been added:

        Non-ASCII separator arguments are not fully supported
    */
    push_warning(thd, Sql_condition::WARN_LEVEL_WARN,
                 WARN_NON_ASCII_SEPARATOR_NOT_IMPLEMENTED,
                 ER_THD(thd, WARN_NON_ASCII_SEPARATOR_NOT_IMPLEMENTED));
  }
  field_term_length=exchange->field_term->length();
  field_term_char= field_term_length ?
                   (int) (uchar) (*exchange->field_term)[0] : INT_MAX;
  if (!exchange->line_term->length())
    exchange->line_term=exchange->field_term;	// Use this if it exists
  field_sep_char= (exchange->enclosed->length() ?
                  (int) (uchar) (*exchange->enclosed)[0] : field_term_char);
  if (exchange->escaped->length() && (exchange->escaped_given() ||
      !(thd->variables.sql_mode & MODE_NO_BACKSLASH_ESCAPES)))
    escape_char= (int) (uchar) (*exchange->escaped)[0];
  else
    escape_char= -1;
  is_ambiguous_field_sep= MY_TEST(strchr(ESCAPE_CHARS, field_sep_char));
  is_unsafe_field_sep= MY_TEST(strchr(NUMERIC_CHARS, field_sep_char));
  line_sep_char= (exchange->line_term->length() ?
                 (int) (uchar) (*exchange->line_term)[0] : INT_MAX);
  if (!field_term_length)
    exchange->opt_enclosed=0;
  if (!exchange->enclosed->length())
    exchange->opt_enclosed=1;			// A little quicker loop
  fixed_row_size= (!field_term_length && !exchange->enclosed->length() &&
		   !blob_flag);
  if ((is_ambiguous_field_sep && exchange->enclosed->is_empty() &&
       (string_results || is_unsafe_field_sep)) ||
      (exchange->opt_enclosed && non_string_results &&
       field_term_length && strchr(NUMERIC_CHARS, field_term_char)))
  {
    push_warning(thd, Sql_condition::WARN_LEVEL_WARN,
                 ER_AMBIGUOUS_FIELD_TERM,
                 ER_THD(thd, ER_AMBIGUOUS_FIELD_TERM));
    is_ambiguous_field_term= TRUE;
  }
  else
    is_ambiguous_field_term= FALSE;

  return 0;
}


#define NEED_ESCAPING(x) ((int) (uchar) (x) == escape_char    || \
                          (enclosed ? (int) (uchar) (x) == field_sep_char      \
                                    : (int) (uchar) (x) == field_term_char) || \
                          (int) (uchar) (x) == line_sep_char  || \
                          !(x))

int select_export::send_data(List<Item> &items)
{

  DBUG_ENTER("select_export::send_data");
  char buff[MAX_FIELD_WIDTH],null_buff[2],space[MAX_FIELD_WIDTH];
  char cvt_buff[MAX_FIELD_WIDTH];
  String cvt_str(cvt_buff, sizeof(cvt_buff), write_cs);
  bool space_inited=0;
  String tmp(buff,sizeof(buff),&my_charset_bin),*res;
  tmp.length(0);

  if (unit->offset_limit_cnt)
  {						// using limit offset,count
    unit->offset_limit_cnt--;
    DBUG_RETURN(0);
  }
  if (thd->killed == ABORT_QUERY)
    DBUG_RETURN(0);
  row_count++;
  Item *item;
  uint used_length=0,items_left=items.elements;
  List_iterator_fast<Item> li(items);

  if (my_b_write(&cache,(uchar*) exchange->line_start->ptr(),
		 exchange->line_start->length()))
    goto err;
  while ((item=li++))
  {
    Item_result result_type=item->result_type();
    bool enclosed = (exchange->enclosed->length() &&
                     (!exchange->opt_enclosed || result_type == STRING_RESULT));
    res=item->str_result(&tmp);
    if (res && !my_charset_same(write_cs, res->charset()) &&
        !my_charset_same(write_cs, &my_charset_bin))
    {
      String_copier copier;
      const char *error_pos;
      uint32 bytes;
      uint64 estimated_bytes=
        ((uint64) res->length() / res->charset()->mbminlen + 1) *
        write_cs->mbmaxlen + 1;
      set_if_smaller(estimated_bytes, UINT_MAX32);
      if (cvt_str.alloc((uint32) estimated_bytes))
      {
        my_error(ER_OUTOFMEMORY, MYF(ME_FATAL), (uint32) estimated_bytes);
        goto err;
      }

      bytes= copier.well_formed_copy(write_cs, (char *) cvt_str.ptr(),
                                     cvt_str.alloced_length(),
                                     res->charset(),
                                     res->ptr(), res->length());
      error_pos= copier.most_important_error_pos();
      if (unlikely(error_pos))
      {
        /*
          TODO: 
             add new error message that will show user this printable_buff

        char printable_buff[32];
        convert_to_printable(printable_buff, sizeof(printable_buff),
                             error_pos, res->ptr() + res->length() - error_pos,
                             res->charset(), 6);
        push_warning_printf(thd, Sql_condition::WARN_LEVEL_WARN,
                            ER_TRUNCATED_WRONG_VALUE_FOR_FIELD,
                            ER_THD(thd, ER_TRUNCATED_WRONG_VALUE_FOR_FIELD),
                            "string", printable_buff,
                            item->name.str, static_cast<long>(row_count));
        */
        push_warning_printf(thd, Sql_condition::WARN_LEVEL_WARN,
                            ER_TRUNCATED_WRONG_VALUE_FOR_FIELD,
                            ER_THD(thd, WARN_DATA_TRUNCATED),
                            item->name.str, static_cast<long>(row_count));
      }
      else if (copier.source_end_pos() < res->ptr() + res->length())
      { 
        /*
          result is longer than UINT_MAX32 and doesn't fit into String
        */
        push_warning_printf(thd, Sql_condition::WARN_LEVEL_WARN,
                            WARN_DATA_TRUNCATED,
                            ER_THD(thd, WARN_DATA_TRUNCATED),
                            item->full_name(), static_cast<long>(row_count));
      }
      cvt_str.length(bytes);
      res= &cvt_str;
    }
    if (res && enclosed)
    {
      if (my_b_write(&cache,(uchar*) exchange->enclosed->ptr(),
		     exchange->enclosed->length()))
	goto err;
    }
    if (!res)
    {						// NULL
      if (!fixed_row_size)
      {
	if (escape_char != -1)			// Use \N syntax
	{
	  null_buff[0]=escape_char;
	  null_buff[1]='N';
	  if (my_b_write(&cache,(uchar*) null_buff,2))
	    goto err;
	}
	else if (my_b_write(&cache,(uchar*) "NULL",4))
	  goto err;
      }
      else
      {
	used_length=0;				// Fill with space
      }
    }
    else
    {
      if (fixed_row_size)
	used_length=MY_MIN(res->length(),item->max_length);
      else
	used_length=res->length();
      if ((result_type == STRING_RESULT || is_unsafe_field_sep) &&
           escape_char != -1)
      {
        char *pos, *start, *end;
        CHARSET_INFO *res_charset= res->charset();
        CHARSET_INFO *character_set_client= thd->variables.
                                            character_set_client;
        bool check_second_byte= (res_charset == &my_charset_bin) &&
                                 character_set_client->
                                 escape_with_backslash_is_dangerous;
        DBUG_ASSERT(character_set_client->mbmaxlen == 2 ||
                    !character_set_client->escape_with_backslash_is_dangerous);
	for (start=pos=(char*) res->ptr(),end=pos+used_length ;
	     pos != end ;
	     pos++)
	{
#ifdef USE_MB
	  if (use_mb(res_charset))
	  {
	    int l;
	    if ((l=my_ismbchar(res_charset, pos, end)))
	    {
	      pos += l-1;
	      continue;
	    }
	  }
#endif

          /*
            Special case when dumping BINARY/VARBINARY/BLOB values
            for the clients with character sets big5, cp932, gbk and sjis,
            which can have the escape character (0x5C "\" by default)
            as the second byte of a multi-byte sequence.
            
            If
            - pos[0] is a valid multi-byte head (e.g 0xEE) and
            - pos[1] is 0x00, which will be escaped as "\0",
            
            then we'll get "0xEE + 0x5C + 0x30" in the output file.
            
            If this file is later loaded using this sequence of commands:
            
            mysql> create table t1 (a varchar(128)) character set big5;
            mysql> LOAD DATA INFILE 'dump.txt' INTO TABLE t1;
            
            then 0x5C will be misinterpreted as the second byte
            of a multi-byte character "0xEE + 0x5C", instead of
            escape character for 0x00.
            
            To avoid this confusion, we'll escape the multi-byte
            head character too, so the sequence "0xEE + 0x00" will be
            dumped as "0x5C + 0xEE + 0x5C + 0x30".
            
            Note, in the condition below we only check if
            mbcharlen is equal to 2, because there are no
            character sets with mbmaxlen longer than 2
            and with escape_with_backslash_is_dangerous set.
            DBUG_ASSERT before the loop makes that sure.
          */

          if ((NEED_ESCAPING(*pos) ||
               (check_second_byte &&
                ((uchar) *pos) > 0x7F /* a potential MB2HEAD */ &&
                pos + 1 < end &&
                NEED_ESCAPING(pos[1]))) &&
              /*
               Don't escape field_term_char by doubling - doubling is only
               valid for ENCLOSED BY characters:
              */
              (enclosed || !is_ambiguous_field_term ||
               (int) (uchar) *pos != field_term_char))
          {
	    char tmp_buff[2];
            tmp_buff[0]= ((int) (uchar) *pos == field_sep_char &&
                          is_ambiguous_field_sep) ?
                          field_sep_char : escape_char;
	    tmp_buff[1]= *pos ? *pos : '0';
	    if (my_b_write(&cache,(uchar*) start,(uint) (pos-start)) ||
		my_b_write(&cache,(uchar*) tmp_buff,2))
	      goto err;
	    start=pos+1;
	  }
	}
	if (my_b_write(&cache,(uchar*) start,(uint) (pos-start)))
	  goto err;
      }
      else if (my_b_write(&cache,(uchar*) res->ptr(),used_length))
	goto err;
    }
    if (fixed_row_size)
    {						// Fill with space
      if (item->max_length > used_length)
      {
	if (!space_inited)
	{
	  space_inited=1;
	  bfill(space,sizeof(space),' ');
	}
	uint length=item->max_length-used_length;
	for (; length > sizeof(space) ; length-=sizeof(space))
	{
	  if (my_b_write(&cache,(uchar*) space,sizeof(space)))
	    goto err;
	}
	if (my_b_write(&cache,(uchar*) space,length))
	  goto err;
      }
    }
    if (res && enclosed)
    {
      if (my_b_write(&cache, (uchar*) exchange->enclosed->ptr(),
                     exchange->enclosed->length()))
        goto err;
    }
    if (--items_left)
    {
      if (my_b_write(&cache, (uchar*) exchange->field_term->ptr(),
                     field_term_length))
        goto err;
    }
  }
  if (my_b_write(&cache,(uchar*) exchange->line_term->ptr(),
		 exchange->line_term->length()))
    goto err;
  DBUG_RETURN(0);
err:
  DBUG_RETURN(1);
}


/***************************************************************************
** Dump  of select to a binary file
***************************************************************************/


int
select_dump::prepare(List<Item> &list __attribute__((unused)),
		     SELECT_LEX_UNIT *u)
{
  unit= u;
  return (int) ((file= create_file(thd, path, exchange, &cache)) < 0);
}


int select_dump::send_data(List<Item> &items)
{
  List_iterator_fast<Item> li(items);
  char buff[MAX_FIELD_WIDTH];
  String tmp(buff,sizeof(buff),&my_charset_bin),*res;
  tmp.length(0);
  Item *item;
  DBUG_ENTER("select_dump::send_data");

  if (unit->offset_limit_cnt)
  {						// using limit offset,count
    unit->offset_limit_cnt--;
    DBUG_RETURN(0);
  }
  if (thd->killed == ABORT_QUERY)
    DBUG_RETURN(0);

  if (row_count++ > 1) 
  {
    my_message(ER_TOO_MANY_ROWS, ER_THD(thd, ER_TOO_MANY_ROWS), MYF(0));
    goto err;
  }
  while ((item=li++))
  {
    res=item->str_result(&tmp);
    if (!res)					// If NULL
    {
      if (my_b_write(&cache,(uchar*) "",1))
	goto err;
    }
    else if (my_b_write(&cache,(uchar*) res->ptr(),res->length()))
    {
      my_error(ER_ERROR_ON_WRITE, MYF(0), path, my_errno);
      goto err;
    }
  }
  DBUG_RETURN(0);
err:
  DBUG_RETURN(1);
}


int select_singlerow_subselect::send_data(List<Item> &items)
{
  DBUG_ENTER("select_singlerow_subselect::send_data");
  Item_singlerow_subselect *it= (Item_singlerow_subselect *)item;
  if (it->assigned())
  {
    my_message(ER_SUBQUERY_NO_1_ROW, ER_THD(thd, ER_SUBQUERY_NO_1_ROW),
               MYF(current_thd->lex->ignore ? ME_WARNING : 0));
    DBUG_RETURN(1);
  }
  if (unit->offset_limit_cnt)
  {				          // Using limit offset,count
    unit->offset_limit_cnt--;
    DBUG_RETURN(0);
  }
  if (thd->killed == ABORT_QUERY)
    DBUG_RETURN(0);
  List_iterator_fast<Item> li(items);
  Item *val_item;
  for (uint i= 0; (val_item= li++); i++)
    it->store(i, val_item);
  it->assigned(1);
  DBUG_RETURN(0);
}


void select_max_min_finder_subselect::cleanup()
{
  DBUG_ENTER("select_max_min_finder_subselect::cleanup");
  cache= 0;
  DBUG_VOID_RETURN;
}


int select_max_min_finder_subselect::send_data(List<Item> &items)
{
  DBUG_ENTER("select_max_min_finder_subselect::send_data");
  Item_maxmin_subselect *it= (Item_maxmin_subselect *)item;
  List_iterator_fast<Item> li(items);
  Item *val_item= li++;
  it->register_value();
  if (it->assigned())
  {
    cache->store(val_item);
    if ((this->*op)())
      it->store(0, cache);
  }
  else
  {
    if (!cache)
    {
      cache= val_item->get_cache(thd);
      switch (val_item->result_type()) {
      case REAL_RESULT:
	op= &select_max_min_finder_subselect::cmp_real;
	break;
      case INT_RESULT:
	op= &select_max_min_finder_subselect::cmp_int;
	break;
      case STRING_RESULT:
	op= &select_max_min_finder_subselect::cmp_str;
	break;
      case DECIMAL_RESULT:
        op= &select_max_min_finder_subselect::cmp_decimal;
        break;
      case ROW_RESULT:
      case TIME_RESULT:
        // This case should never be choosen
	DBUG_ASSERT(0);
	op= 0;
      }
    }
    cache->store(val_item);
    it->store(0, cache);
  }
  it->assigned(1);
  DBUG_RETURN(0);
}

bool select_max_min_finder_subselect::cmp_real()
{
  Item *maxmin= ((Item_singlerow_subselect *)item)->element_index(0);
  double val1= cache->val_real(), val2= maxmin->val_real();

  /* Ignore NULLs for ANY and keep them for ALL subqueries */
  if (cache->null_value)
    return (is_all && !maxmin->null_value) || (!is_all && maxmin->null_value);
  if (maxmin->null_value)
    return !is_all;

  if (fmax)
    return(val1 > val2);
  return (val1 < val2);
}

bool select_max_min_finder_subselect::cmp_int()
{
  Item *maxmin= ((Item_singlerow_subselect *)item)->element_index(0);
  longlong val1= cache->val_int(), val2= maxmin->val_int();

  /* Ignore NULLs for ANY and keep them for ALL subqueries */
  if (cache->null_value)
    return (is_all && !maxmin->null_value) || (!is_all && maxmin->null_value);
  if (maxmin->null_value)
    return !is_all;

  if (fmax)
    return(val1 > val2);
  return (val1 < val2);
}

bool select_max_min_finder_subselect::cmp_decimal()
{
  Item *maxmin= ((Item_singlerow_subselect *)item)->element_index(0);
  VDec cvalue(cache), mvalue(maxmin);

  /* Ignore NULLs for ANY and keep them for ALL subqueries */
  if (cvalue.is_null())
    return (is_all && !mvalue.is_null()) || (!is_all && mvalue.is_null());
  if (mvalue.is_null())
    return !is_all;

  return fmax ? cvalue.cmp(mvalue) > 0 : cvalue.cmp(mvalue) < 0;
}

bool select_max_min_finder_subselect::cmp_str()
{
  String *val1, *val2, buf1, buf2;
  Item *maxmin= ((Item_singlerow_subselect *)item)->element_index(0);
  /*
    as far as both operand is Item_cache buf1 & buf2 will not be used,
    but added for safety
  */
  val1= cache->val_str(&buf1);
  val2= maxmin->val_str(&buf1);

  /* Ignore NULLs for ANY and keep them for ALL subqueries */
  if (cache->null_value)
    return (is_all && !maxmin->null_value) || (!is_all && maxmin->null_value);
  if (maxmin->null_value)
    return !is_all;

  if (fmax)
    return (sortcmp(val1, val2, cache->collation.collation) > 0) ;
  return (sortcmp(val1, val2, cache->collation.collation) < 0);
}

int select_exists_subselect::send_data(List<Item> &items)
{
  DBUG_ENTER("select_exists_subselect::send_data");
  Item_exists_subselect *it= (Item_exists_subselect *)item;
  if (unit->offset_limit_cnt)
  {				          // Using limit offset,count
    unit->offset_limit_cnt--;
    DBUG_RETURN(0);
  }
  if (thd->killed == ABORT_QUERY)
    DBUG_RETURN(0);
  it->value= 1;
  it->assigned(1);
  DBUG_RETURN(0);
}


/***************************************************************************
  Dump of select to variables
***************************************************************************/

int select_dumpvar::prepare(List<Item> &list, SELECT_LEX_UNIT *u)
{
  my_var_sp *mvsp;
  unit= u;
  m_var_sp_row= NULL;

  if (var_list.elements == 1 &&
      (mvsp= var_list.head()->get_my_var_sp()) &&
      mvsp->type_handler() == &type_handler_row)
  {
    // SELECT INTO row_type_sp_variable
    if (mvsp->get_rcontext(thd->spcont)->get_variable(mvsp->offset)->cols() !=
        list.elements)
      goto error;
    m_var_sp_row= mvsp;
    return 0;
  }

  // SELECT INTO variable list
  if (var_list.elements == list.elements)
    return 0;

error:
  my_message(ER_WRONG_NUMBER_OF_COLUMNS_IN_SELECT,
             ER_THD(thd, ER_WRONG_NUMBER_OF_COLUMNS_IN_SELECT), MYF(0));
  return 1;
}


bool select_dumpvar::check_simple_select() const
{
  my_error(ER_SP_BAD_CURSOR_SELECT, MYF(0));
  return TRUE;
}


void select_dumpvar::cleanup()
{
  row_count= 0;
}


Query_arena::Type Query_arena::type() const
{
  return STATEMENT;
}


void Query_arena::free_items()
{
  Item *next;
  DBUG_ENTER("Query_arena::free_items");
  /* This works because items are allocated on THD::mem_root */
  for (; free_list; free_list= next)
  {
    next= free_list->next;
    DBUG_ASSERT(free_list != next);
    DBUG_PRINT("info", ("free item: %p", free_list));
    free_list->delete_self();
  }
  /* Postcondition: free_list is 0 */
  DBUG_VOID_RETURN;
}


void Query_arena::set_query_arena(Query_arena *set)
{
  mem_root=  set->mem_root;
  free_list= set->free_list;
  state= set->state;
}


void Query_arena::cleanup_stmt()
{
  DBUG_ASSERT(! "Query_arena::cleanup_stmt() not implemented");
}

/*
  Statement functions
*/

Statement::Statement(LEX *lex_arg, MEM_ROOT *mem_root_arg,
                     enum enum_state state_arg, ulong id_arg)
  :Query_arena(mem_root_arg, state_arg),
  id(id_arg),
  column_usage(MARK_COLUMNS_READ),
  lex(lex_arg),
  db(null_clex_str)
{
  name= null_clex_str;
}


Query_arena::Type Statement::type() const
{
  return STATEMENT;
}


void Statement::set_statement(Statement *stmt)
{
  id=             stmt->id;
  column_usage=   stmt->column_usage;
  lex=            stmt->lex;
  query_string=   stmt->query_string;
}


void
Statement::set_n_backup_statement(Statement *stmt, Statement *backup)
{
  DBUG_ENTER("Statement::set_n_backup_statement");
  backup->set_statement(this);
  set_statement(stmt);
  DBUG_VOID_RETURN;
}


void Statement::restore_backup_statement(Statement *stmt, Statement *backup)
{
  DBUG_ENTER("Statement::restore_backup_statement");
  stmt->set_statement(this);
  set_statement(backup);
  DBUG_VOID_RETURN;
}


void THD::end_statement()
{
  DBUG_ENTER("THD::end_statement");
  /* Cleanup SQL processing state to reuse this statement in next query. */
  lex_end(lex);
  delete lex->result;
  lex->result= 0;
  /* Note that free_list is freed in cleanup_after_query() */

  /*
    Don't free mem_root, as mem_root is freed in the end of dispatch_command
    (once for any command).
  */
  DBUG_VOID_RETURN;
}


/*
  Start using arena specified by @set. Current arena data will be saved to
  *backup.
*/
void THD::set_n_backup_active_arena(Query_arena *set, Query_arena *backup)
{
  DBUG_ENTER("THD::set_n_backup_active_arena");
  DBUG_ASSERT(backup->is_backup_arena == FALSE);

  backup->set_query_arena(this);
  set_query_arena(set);
#ifdef DBUG_ASSERT_EXISTS
  backup->is_backup_arena= TRUE;
#endif
  DBUG_VOID_RETURN;
}


/*
  Stop using the temporary arena, and start again using the arena that is 
  specified in *backup.
  The temporary arena is returned back into *set.
*/

void THD::restore_active_arena(Query_arena *set, Query_arena *backup)
{
  DBUG_ENTER("THD::restore_active_arena");
  DBUG_ASSERT(backup->is_backup_arena);
  set->set_query_arena(this);
  set_query_arena(backup);
#ifdef DBUG_ASSERT_EXISTS
  backup->is_backup_arena= FALSE;
#endif
  DBUG_VOID_RETURN;
}

Statement::~Statement()
{
}

C_MODE_START

static uchar *
get_statement_id_as_hash_key(const uchar *record, size_t *key_length,
                             my_bool not_used __attribute__((unused)))
{
  const Statement *statement= (const Statement *) record; 
  *key_length= sizeof(statement->id);
  return (uchar *) &((const Statement *) statement)->id;
}

static void delete_statement_as_hash_key(void *key)
{
  delete (Statement *) key;
}

static uchar *get_stmt_name_hash_key(Statement *entry, size_t *length,
                                    my_bool not_used __attribute__((unused)))
{
  *length= entry->name.length;
  return (uchar*) entry->name.str;
}

C_MODE_END

Statement_map::Statement_map() :
  last_found_statement(0)
{
  enum
  {
    START_STMT_HASH_SIZE = 16,
    START_NAME_HASH_SIZE = 16
  };
  my_hash_init(&st_hash, &my_charset_bin, START_STMT_HASH_SIZE, 0, 0,
               get_statement_id_as_hash_key,
               delete_statement_as_hash_key, MYF(0));
  my_hash_init(&names_hash, system_charset_info, START_NAME_HASH_SIZE, 0, 0,
               (my_hash_get_key) get_stmt_name_hash_key,
               NULL,MYF(0));
}


/*
  Insert a new statement to the thread-local statement map.

  DESCRIPTION
    If there was an old statement with the same name, replace it with the
    new one. Otherwise, check if max_prepared_stmt_count is not reached yet,
    increase prepared_stmt_count, and insert the new statement. It's okay
    to delete an old statement and fail to insert the new one.

  POSTCONDITIONS
    All named prepared statements are also present in names_hash.
    Statement names in names_hash are unique.
    The statement is added only if prepared_stmt_count < max_prepard_stmt_count
    last_found_statement always points to a valid statement or is 0

  RETURN VALUE
    0  success
    1  error: out of resources or max_prepared_stmt_count limit has been
       reached. An error is sent to the client, the statement is deleted.
*/

int Statement_map::insert(THD *thd, Statement *statement)
{
  if (my_hash_insert(&st_hash, (uchar*) statement))
  {
    /*
      Delete is needed only in case of an insert failure. In all other
      cases hash_delete will also delete the statement.
    */
    delete statement;
    my_error(ER_OUT_OF_RESOURCES, MYF(0));
    goto err_st_hash;
  }
  if (statement->name.str && my_hash_insert(&names_hash, (uchar*) statement))
  {
    my_error(ER_OUT_OF_RESOURCES, MYF(0));
    goto err_names_hash;
  }
  mysql_mutex_lock(&LOCK_prepared_stmt_count);
  /*
    We don't check that prepared_stmt_count is <= max_prepared_stmt_count
    because we would like to allow to lower the total limit
    of prepared statements below the current count. In that case
    no new statements can be added until prepared_stmt_count drops below
    the limit.
  */
  if (prepared_stmt_count >= max_prepared_stmt_count)
  {
    mysql_mutex_unlock(&LOCK_prepared_stmt_count);
    my_error(ER_MAX_PREPARED_STMT_COUNT_REACHED, MYF(0),
             max_prepared_stmt_count);
    goto err_max;
  }
  prepared_stmt_count++;
  mysql_mutex_unlock(&LOCK_prepared_stmt_count);

  last_found_statement= statement;
  return 0;

err_max:
  if (statement->name.str)
    my_hash_delete(&names_hash, (uchar*) statement);
err_names_hash:
  my_hash_delete(&st_hash, (uchar*) statement);
err_st_hash:
  return 1;
}


void Statement_map::close_transient_cursors()
{
#ifdef TO_BE_IMPLEMENTED
  Statement *stmt;
  while ((stmt= transient_cursor_list.head()))
    stmt->close_cursor();                 /* deletes itself from the list */
#endif
}


void Statement_map::erase(Statement *statement)
{
  if (statement == last_found_statement)
    last_found_statement= 0;
  if (statement->name.str)
    my_hash_delete(&names_hash, (uchar *) statement);

  my_hash_delete(&st_hash, (uchar *) statement);
  mysql_mutex_lock(&LOCK_prepared_stmt_count);
  DBUG_ASSERT(prepared_stmt_count > 0);
  prepared_stmt_count--;
  mysql_mutex_unlock(&LOCK_prepared_stmt_count);
}


void Statement_map::reset()
{
  /* Must be first, hash_free will reset st_hash.records */
  if (st_hash.records)
  {
    mysql_mutex_lock(&LOCK_prepared_stmt_count);
    DBUG_ASSERT(prepared_stmt_count >= st_hash.records);
    prepared_stmt_count-= st_hash.records;
    mysql_mutex_unlock(&LOCK_prepared_stmt_count);
  }
  my_hash_reset(&names_hash);
  my_hash_reset(&st_hash);
  last_found_statement= 0;
}


Statement_map::~Statement_map()
{
  /* Statement_map::reset() should be called prior to destructor. */
  DBUG_ASSERT(!st_hash.records);
  my_hash_free(&names_hash);
  my_hash_free(&st_hash);
}

bool my_var_user::set(THD *thd, Item *item)
{
  Item_func_set_user_var *suv= new (thd->mem_root) Item_func_set_user_var(thd, &name, item);
  suv->save_item_result(item);
  return suv->fix_fields(thd, 0) || suv->update();
}


sp_rcontext *my_var_sp::get_rcontext(sp_rcontext *local_ctx) const
{
  return m_rcontext_handler->get_rcontext(local_ctx);
}


bool my_var_sp::set(THD *thd, Item *item)
{
  return get_rcontext(thd->spcont)->set_variable(thd, offset, &item);
}

bool my_var_sp_row_field::set(THD *thd, Item *item)
{
  return get_rcontext(thd->spcont)->
           set_variable_row_field(thd, offset, m_field_offset, &item);
}


bool select_dumpvar::send_data_to_var_list(List<Item> &items)
{
  DBUG_ENTER("select_dumpvar::send_data_to_var_list");
  List_iterator_fast<my_var> var_li(var_list);
  List_iterator<Item> it(items);
  Item *item;
  my_var *mv;
  while ((mv= var_li++) && (item= it++))
  {
    if (mv->set(thd, item))
      DBUG_RETURN(true);
  }
  DBUG_RETURN(false);
}


int select_dumpvar::send_data(List<Item> &items)
{
  DBUG_ENTER("select_dumpvar::send_data");

  if (unit->offset_limit_cnt)
  {						// using limit offset,count
    unit->offset_limit_cnt--;
    DBUG_RETURN(0);
  }
  if (row_count++) 
  {
    my_message(ER_TOO_MANY_ROWS, ER_THD(thd, ER_TOO_MANY_ROWS), MYF(0));
    DBUG_RETURN(1);
  }
  if (m_var_sp_row ?
      m_var_sp_row->get_rcontext(thd->spcont)->
        set_variable_row(thd, m_var_sp_row->offset, items) :
      send_data_to_var_list(items))
    DBUG_RETURN(1);

  DBUG_RETURN(thd->is_error());
}

bool select_dumpvar::send_eof()
{
  if (! row_count)
    push_warning(thd, Sql_condition::WARN_LEVEL_WARN,
                 ER_SP_FETCH_NO_DATA, ER_THD(thd, ER_SP_FETCH_NO_DATA));
  /*
    Don't send EOF if we're in error condition (which implies we've already
    sent or are sending an error)
  */
  if (unlikely(thd->is_error()))
    return true;

  if (!suppress_my_ok)
    ::my_ok(thd,row_count);

  return 0;
}



bool
select_materialize_with_stats::
create_result_table(THD *thd_arg, List<Item> *column_types,
                    bool is_union_distinct, ulonglong options,
                    const LEX_CSTRING *table_alias, bool bit_fields_as_long,
                    bool create_table,
                    bool keep_row_order,
                    uint hidden)
{
  DBUG_ASSERT(table == 0);
  tmp_table_param.field_count= column_types->elements;
  tmp_table_param.bit_fields_as_long= bit_fields_as_long;

  if (! (table= create_tmp_table(thd_arg, &tmp_table_param, *column_types,
                                 (ORDER*) 0, is_union_distinct, 1,
                                 options, HA_POS_ERROR, table_alias,
                                 !create_table, keep_row_order)))
    return TRUE;

  col_stat= (Column_statistics*) table->in_use->alloc(table->s->fields *
                                                      sizeof(Column_statistics));
  if (!col_stat)
    return TRUE;

  reset();
  table->file->extra(HA_EXTRA_WRITE_CACHE);
  table->file->extra(HA_EXTRA_IGNORE_DUP_KEY);
  return FALSE;
}


void select_materialize_with_stats::reset()
{
  memset(col_stat, 0, table->s->fields * sizeof(Column_statistics));
  max_nulls_in_row= 0;
  count_rows= 0;
}


void select_materialize_with_stats::cleanup()
{
  reset();
  select_unit::cleanup();
}


/**
  Override select_unit::send_data to analyze each row for NULLs and to
  update null_statistics before sending data to the client.

  @return TRUE if fatal error when sending data to the client
  @return FALSE on success
*/

int select_materialize_with_stats::send_data(List<Item> &items)
{
  List_iterator_fast<Item> item_it(items);
  Item *cur_item;
  Column_statistics *cur_col_stat= col_stat;
  uint nulls_in_row= 0;
  int res;

  if ((res= select_unit::send_data(items)))
    return res;
  if (table->null_catch_flags & REJECT_ROW_DUE_TO_NULL_FIELDS)
  {
    table->null_catch_flags&= ~REJECT_ROW_DUE_TO_NULL_FIELDS;
    return 0;
  }
  /* Skip duplicate rows. */
  if (write_err == HA_ERR_FOUND_DUPP_KEY ||
      write_err == HA_ERR_FOUND_DUPP_UNIQUE)
    return 0;

  ++count_rows;

  while ((cur_item= item_it++))
  {
    if (cur_item->is_null_result())
    {
      ++cur_col_stat->null_count;
      cur_col_stat->max_null_row= count_rows;
      if (!cur_col_stat->min_null_row)
        cur_col_stat->min_null_row= count_rows;
      ++nulls_in_row;
    }
    ++cur_col_stat;
  }
  if (nulls_in_row > max_nulls_in_row)
    max_nulls_in_row= nulls_in_row;

  return 0;
}


/****************************************************************************
  TMP_TABLE_PARAM
****************************************************************************/

void TMP_TABLE_PARAM::init()
{
  DBUG_ENTER("TMP_TABLE_PARAM::init");
  DBUG_PRINT("enter", ("this: %p", this));
  field_count= sum_func_count= func_count= hidden_field_count= 0;
  group_parts= group_length= group_null_parts= 0;
  quick_group= 1;
  table_charset= 0;
  precomputed_group_by= 0;
  bit_fields_as_long= 0;
  materialized_subquery= 0;
  force_not_null_cols= 0;
  skip_create_table= 0;
  DBUG_VOID_RETURN;
}


void thd_increment_bytes_sent(void *thd, size_t length)
{
  /* thd == 0 when close_connection() calls net_send_error() */
  if (likely(thd != 0))
  {
    ((THD*) thd)->status_var.bytes_sent+= length;
  }
}

my_bool thd_net_is_killed(THD *thd)
{
  return thd && thd->killed ? 1 : 0;
}


void thd_increment_bytes_received(void *thd, size_t length)
{
  if (thd != NULL) // MDEV-13073 Ack collector having NULL
    ((THD*) thd)->status_var.bytes_received+= length;
}


void THD::set_status_var_init()
{
  bzero((char*) &status_var, offsetof(STATUS_VAR,
                                      last_cleared_system_status_var));
  /*
    Session status for Threads_running is always 1. It can only be queried
    by thread itself via INFORMATION_SCHEMA.SESSION_STATUS or SHOW [SESSION]
    STATUS. And at this point thread is guaranteed to be running.
  */
  status_var.threads_running= 1;
}


void Security_context::init()
{
  host= user= ip= external_user= 0;
  host_or_ip= "connecting host";
  priv_user[0]= priv_host[0]= proxy_user[0]= priv_role[0]= '\0';
  master_access= 0;
  password_expired= false;
#ifndef NO_EMBEDDED_ACCESS_CHECKS
  db_access= NO_ACCESS;
#endif
}


void Security_context::destroy()
{
  DBUG_PRINT("info", ("freeing security context"));
  // If not pointer to constant
  if (host != my_localhost)
  {
    my_free((char*) host);
    host= NULL;
  }
  if (user != delayed_user)
  {
    my_free((char*) user);
    user= NULL;
  }

  if (external_user)
  {
    my_free(external_user);
    external_user= NULL;
  }

  my_free((char*) ip);
  ip= NULL;
}


void Security_context::skip_grants()
{
  /* privileges for the user are unknown everything is allowed */
  host_or_ip= (char *)"";
  master_access= ~NO_ACCESS;
  *priv_user= *priv_host= '\0';
  password_expired= false;
}


bool Security_context::set_user(char *user_arg)
{
  my_free((char*) user);
  user= my_strdup(user_arg, MYF(0));
  return user == 0;
}

bool Security_context::check_access(ulong want_access, bool match_any)
{
  DBUG_ENTER("Security_context::check_access");
  DBUG_RETURN((match_any ? (master_access & want_access)
                         : ((master_access & want_access) == want_access)));
}

#ifndef NO_EMBEDDED_ACCESS_CHECKS
/**
  Initialize this security context from the passed in credentials
  and activate it in the current thread.

  @param       thd
  @param       definer_user
  @param       definer_host
  @param       db
  @param[out]  backup  Save a pointer to the current security context
                       in the thread. In case of success it points to the
                       saved old context, otherwise it points to NULL.


  During execution of a statement, multiple security contexts may
  be needed:
  - the security context of the authenticated user, used as the
    default security context for all top-level statements
  - in case of a view or a stored program, possibly the security
    context of the definer of the routine, if the object is
    defined with SQL SECURITY DEFINER option.

  The currently "active" security context is parameterized in THD
  member security_ctx. By default, after a connection is
  established, this member points at the "main" security context
  - the credentials of the authenticated user.

  Later, if we would like to execute some sub-statement or a part
  of a statement under credentials of a different user, e.g.
  definer of a procedure, we authenticate this user in a local
  instance of Security_context by means of this method (and
  ultimately by means of acl_getroot), and make the
  local instance active in the thread by re-setting
  thd->security_ctx pointer.

  Note, that the life cycle and memory management of the "main" and
  temporary security contexts are different.
  For the main security context, the memory for user/host/ip is
  allocated on system heap, and the THD class frees this memory in
  its destructor. The only case when contents of the main security
  context may change during its life time is when someone issued
  CHANGE USER command.
  Memory management of a "temporary" security context is
  responsibility of the module that creates it.

  @retval TRUE  there is no user with the given credentials. The erro
                is reported in the thread.
  @retval FALSE success
*/

bool
Security_context::
change_security_context(THD *thd,
                        LEX_CSTRING *definer_user,
                        LEX_CSTRING *definer_host,
                        LEX_CSTRING *db,
                        Security_context **backup)
{
  bool needs_change;

  DBUG_ENTER("Security_context::change_security_context");

  DBUG_ASSERT(definer_user->str && definer_host->str);

  *backup= NULL;
  needs_change= (strcmp(definer_user->str, thd->security_ctx->priv_user) ||
                 my_strcasecmp(system_charset_info, definer_host->str,
                               thd->security_ctx->priv_host));
  if (needs_change)
  {
    if (acl_getroot(this, definer_user->str, definer_host->str,
                                definer_host->str, db->str))
    {
      my_error(ER_NO_SUCH_USER, MYF(0), definer_user->str,
               definer_host->str);
      DBUG_RETURN(TRUE);
    }
    *backup= thd->security_ctx;
    thd->security_ctx= this;
  }

  DBUG_RETURN(FALSE);
}


void
Security_context::restore_security_context(THD *thd,
                                           Security_context *backup)
{
  if (backup)
    thd->security_ctx= backup;
}
#endif


bool Security_context::user_matches(Security_context *them)
{
  return ((user != NULL) && (them->user != NULL) &&
          !strcmp(user, them->user));
}

bool Security_context::is_priv_user(const char *user, const char *host)
{
  return ((user != NULL) && (host != NULL) &&
          !strcmp(user, priv_user) &&
          !my_strcasecmp(system_charset_info, host,priv_host));
}


/****************************************************************************
  Handling of open and locked tables states.

  This is used when we want to open/lock (and then close) some tables when
  we already have a set of tables open and locked. We use these methods for
  access to mysql.proc table to find definitions of stored routines.
****************************************************************************/

void THD::reset_n_backup_open_tables_state(Open_tables_backup *backup)
{
  DBUG_ENTER("reset_n_backup_open_tables_state");
  backup->set_open_tables_state(this);
  backup->mdl_system_tables_svp= mdl_context.mdl_savepoint();
  reset_open_tables_state(this);
  state_flags|= Open_tables_state::BACKUPS_AVAIL;
  DBUG_VOID_RETURN;
}


void THD::restore_backup_open_tables_state(Open_tables_backup *backup)
{
  DBUG_ENTER("restore_backup_open_tables_state");
  mdl_context.rollback_to_savepoint(backup->mdl_system_tables_svp);
  /*
    Before we will throw away current open tables state we want
    to be sure that it was properly cleaned up.
  */
  DBUG_ASSERT(open_tables == 0 &&
              temporary_tables == 0 &&
              derived_tables == 0 &&
              lock == 0 &&
              locked_tables_mode == LTM_NONE &&
              m_reprepare_observer == NULL);

  set_open_tables_state(backup);
  DBUG_VOID_RETURN;
}

#if MARIA_PLUGIN_INTERFACE_VERSION < 0x0200
/**
  This is a backward compatibility method, made obsolete
  by the thd_kill_statement service. Keep it here to avoid breaking the
  ABI in case some binary plugins still use it.
*/
#undef thd_killed
extern "C" int thd_killed(const MYSQL_THD thd)
{
  return thd_kill_level(thd) > THD_ABORT_SOFTLY;
}
#else
#error now thd_killed() function can go away
#endif

/*
  return thd->killed status to the client,
  mapped to the API enum thd_kill_levels values.

  @note Since this function is called quite frequently thd_kill_level(NULL) is
  forbidden for performance reasons (saves one conditional branch). If your ever
  need to call thd_kill_level() when THD is not available, you options are (most
  to least preferred):
  - try to pass THD through to thd_kill_level()
  - add current_thd to some service and use thd_killed(current_thd)
  - add thd_killed_current() function to kill statement service
  - add if (!thd) thd= current_thd here
*/
extern "C" enum thd_kill_levels thd_kill_level(const MYSQL_THD thd)
{
  DBUG_ASSERT(thd);

  if (likely(thd->killed == NOT_KILLED))
  {
    Apc_target *apc_target= (Apc_target*) &thd->apc_target;
    if (unlikely(apc_target->have_apc_requests()))
    {
      if (thd == current_thd)
        apc_target->process_apc_requests();
    }
    return THD_IS_NOT_KILLED;
  }

  return thd->killed & KILL_HARD_BIT ? THD_ABORT_ASAP : THD_ABORT_SOFTLY;
}


/**
   Send an out-of-band progress report to the client

   The report is sent every 'thd->...progress_report_time' second,
   however not more often than global.progress_report_time.
   If global.progress_report_time is 0, then don't send progress reports, but
   check every second if the value has changed

  We clear any errors that we get from sending the progress packet to
  the client as we don't want to set an error without the caller knowing
  about it.
*/

static void thd_send_progress(THD *thd)
{
  /* Check if we should send the client a progress report */
  ulonglong report_time= my_interval_timer();
  if (report_time > thd->progress.next_report_time)
  {
    uint seconds_to_next= MY_MAX(thd->variables.progress_report_time,
                              global_system_variables.progress_report_time);
    if (seconds_to_next == 0)             // Turned off
      seconds_to_next= 1;                 // Check again after 1 second

    thd->progress.next_report_time= (report_time +
                                     seconds_to_next * 1000000000ULL);
    if (global_system_variables.progress_report_time &&
        thd->variables.progress_report_time && !thd->is_error())
    {
      net_send_progress_packet(thd);
      if (thd->is_error())
        thd->clear_error();
    }
  }
}


/** Initialize progress report handling **/

extern "C" void thd_progress_init(MYSQL_THD thd, uint max_stage)
{
  DBUG_ASSERT(thd->stmt_arena != thd->progress.arena);
  if (thd->progress.arena)
    return; // already initialized
  /*
    Send progress reports to clients that supports it, if the command
    is a high level command (like ALTER TABLE) and we are not in a
    stored procedure
  */
  thd->progress.report= ((thd->client_capabilities & MARIADB_CLIENT_PROGRESS) &&
                         thd->progress.report_to_client &&
                         !thd->in_sub_stmt);
  thd->progress.next_report_time= 0;
  thd->progress.stage= 0;
  thd->progress.counter= thd->progress.max_counter= 0;
  thd->progress.max_stage= max_stage;
  thd->progress.arena= thd->stmt_arena;
}


/* Inform processlist and the client that some progress has been made */

extern "C" void thd_progress_report(MYSQL_THD thd,
                                    ulonglong progress, ulonglong max_progress)
{
  if (thd->stmt_arena != thd->progress.arena)
    return;
  if (thd->progress.max_counter != max_progress)        // Simple optimization
  {
    mysql_mutex_lock(&thd->LOCK_thd_data);
    thd->progress.counter= progress;
    thd->progress.max_counter= max_progress;
    mysql_mutex_unlock(&thd->LOCK_thd_data);
  }
  else
    thd->progress.counter= progress;

  if (thd->progress.report)
    thd_send_progress(thd);
}

/**
  Move to next stage in process list handling

  This will reset the timer to ensure the progress is sent to the client
  if client progress reports are activated.
*/

extern "C" void thd_progress_next_stage(MYSQL_THD thd)
{
  if (thd->stmt_arena != thd->progress.arena)
    return;
  mysql_mutex_lock(&thd->LOCK_thd_data);
  thd->progress.stage++;
  thd->progress.counter= 0;
  DBUG_ASSERT(thd->progress.stage < thd->progress.max_stage);
  mysql_mutex_unlock(&thd->LOCK_thd_data);
  if (thd->progress.report)
  {
    thd->progress.next_report_time= 0;          // Send new stage info
    thd_send_progress(thd);
  }
}

/**
  Disable reporting of progress in process list.

  @note
  This function is safe to call even if one has not called thd_progress_init.

  This function should be called by all parts that does progress
  reporting to ensure that progress list doesn't contain 100 % done
  forever.
*/


extern "C" void thd_progress_end(MYSQL_THD thd)
{
  if (thd->stmt_arena != thd->progress.arena)
    return;
  /*
    It's enough to reset max_counter to set disable progress indicator
    in processlist.
  */
  thd->progress.max_counter= 0;
  thd->progress.arena= 0;
}


/**
  Return the thread id of a user thread
  @param thd user thread
  @return thread id
*/
extern "C" unsigned long thd_get_thread_id(const MYSQL_THD thd)
{
  return((unsigned long)thd->thread_id);
}

/**
  Check if THD socket is still connected.
 */
extern "C" int thd_is_connected(MYSQL_THD thd)
{
  return thd->is_connected();
}


extern "C" double thd_rnd(MYSQL_THD thd)
{
  return my_rnd(&thd->rand);
}


/**
  Generate string of printable random characters of requested length.

  @param to[out]      Buffer for generation; must be at least length+1 bytes
                      long; result string is always null-terminated
  @param length[in]   How many random characters to put in buffer
*/
extern "C" void thd_create_random_password(MYSQL_THD thd,
                                           char *to, size_t length)
{
  for (char *end= to + length; to < end; to++)
    *to= (char) (my_rnd(&thd->rand)*94 + 33);
  *to= '\0';
}


#ifdef INNODB_COMPATIBILITY_HOOKS

/** open a table and add it to thd->open_tables

  @note At the moment this is used in innodb background purge threads
  *only*.There should be no table locks, because the background purge does not
  change the table as far as LOCK TABLES is concerned. MDL locks are
  still needed, though.

  To make sure no table stays open for long, this helper allows the thread to
  have only one table open at any given time.
*/
TABLE *open_purge_table(THD *thd, const char *db, size_t dblen,
                        const char *tb, size_t tblen)
{
  DBUG_ENTER("open_purge_table");
  DBUG_ASSERT(thd->open_tables == NULL);
  DBUG_ASSERT(thd->locked_tables_mode < LTM_PRELOCKED);

  Open_table_context ot_ctx(thd, 0);
  TABLE_LIST *tl= (TABLE_LIST*)thd->alloc(sizeof(TABLE_LIST));
  LEX_CSTRING db_name= {db, dblen };
  LEX_CSTRING table_name= { tb, tblen };

  tl->init_one_table(&db_name, &table_name, 0, TL_READ);
  tl->i_s_requested_object= OPEN_TABLE_ONLY;

  bool error= open_table(thd, tl, &ot_ctx);

  /* we don't recover here */
  DBUG_ASSERT(!error || !ot_ctx.can_recover_from_failed_open());

  if (unlikely(error))
    close_thread_tables(thd);

  DBUG_RETURN(error ? NULL : tl->table);
}


/** Find an open table in the list of prelocked tabled

  Used for foreign key actions, for example, in UPDATE t1 SET a=1;
  where a child table t2 has a KB on t1.a.

  But only when virtual columns are involved, otherwise InnoDB
  does not need an open TABLE.
*/
TABLE *find_fk_open_table(THD *thd, const char *db, size_t db_len,
                       const char *table, size_t table_len)
{
  for (TABLE *t= thd->open_tables; t; t= t->next)
  {
    if (t->s->db.length == db_len && t->s->table_name.length == table_len &&
        !strcmp(t->s->db.str, db) && !strcmp(t->s->table_name.str, table) &&
        t->pos_in_table_list->prelocking_placeholder == TABLE_LIST::PRELOCK_FK)
      return t;
  }
  return NULL;
}

/* the following three functions are used in background purge threads */

MYSQL_THD create_thd()
{
  THD *thd= new THD(next_thread_id());
  thd->thread_stack= (char*) &thd;
  thd->store_globals();
  thd->set_command(COM_DAEMON);
  thd->system_thread= SYSTEM_THREAD_GENERIC;
  thd->security_ctx->host_or_ip="";
  server_threads.insert(thd);
  return thd;
}

void destroy_thd(MYSQL_THD thd)
{
  thd->add_status_to_global();
  server_threads.erase(thd);
  delete thd;
}

void reset_thd(MYSQL_THD thd)
{
  close_thread_tables(thd);
  thd->release_transactional_locks();
  thd->free_items();
  free_root(thd->mem_root, MYF(MY_KEEP_PREALLOC));
}

unsigned long long thd_get_query_id(const MYSQL_THD thd)
{
  return((unsigned long long)thd->query_id);
}

void thd_clear_error(MYSQL_THD thd)
{
  thd->clear_error();
}

extern "C" const struct charset_info_st *thd_charset(MYSQL_THD thd)
{
  return(thd->charset());
}


/**
  Get the current query string for the thread.

  This function is not thread safe and can be used only by thd owner thread.

  @param The MySQL internal thread pointer
  @return query string and length. May be non-null-terminated.
*/
extern "C" LEX_STRING * thd_query_string (MYSQL_THD thd)
{
  DBUG_ASSERT(thd == current_thd);
  return(&thd->query_string.string);
}


/**
  Get the current query string for the thread.

  @param thd     The MySQL internal thread pointer
  @param buf     Buffer where the query string will be copied
  @param buflen  Length of the buffer

  @return Length of the query
  @retval 0 if LOCK_thd_data cannot be acquired without waiting

  @note This function is thread safe as the query string is
        accessed under mutex protection and the string is copied
        into the provided buffer. @see thd_query_string().
*/

extern "C" size_t thd_query_safe(MYSQL_THD thd, char *buf, size_t buflen)
{
  size_t len= 0;
  /* InnoDB invokes this function while holding internal mutexes.
  THD::awake() will hold LOCK_thd_data while invoking an InnoDB
  function that would acquire the internal mutex. Because this
  function is a non-essential part of information_schema view output,
  we will break the deadlock by avoiding a mutex wait here
  and returning the empty string if a wait would be needed. */
  if (!mysql_mutex_trylock(&thd->LOCK_thd_data))
  {
    len= MY_MIN(buflen - 1, thd->query_length());
    if (len)
      memcpy(buf, thd->query(), len);
    mysql_mutex_unlock(&thd->LOCK_thd_data);
  }
  buf[len]= '\0';
  return len;
}


extern "C" int thd_slave_thread(const MYSQL_THD thd)
{
  return(thd->slave_thread);
}




/* Returns high resolution timestamp for the start
  of the current query. */
extern "C" unsigned long long thd_start_utime(const MYSQL_THD thd)
{
  return thd->start_time * 1000000 + thd->start_time_sec_part;
}


/*
  This function can optionally be called to check if thd_rpl_deadlock_check()
  needs to be called for waits done by a given transaction.

  If this function returns false for a given thd, there is no need to do
  any calls to thd_rpl_deadlock_check() on that thd.

  This call is optional; it is safe to call thd_rpl_deadlock_check() in
  any case. This call can be used to save some redundant calls to
  thd_rpl_deadlock_check() if desired. (This is unlikely to matter much
  unless there are _lots_ of waits to report, as the overhead of
  thd_rpl_deadlock_check() is small).
*/
extern "C" int
thd_need_wait_reports(const MYSQL_THD thd)
{
  rpl_group_info *rgi;

  if (mysql_bin_log.is_open())
    return true;
  if (!thd)
    return false;
  rgi= thd->rgi_slave;
  if (!rgi)
    return false;
  return rgi->is_parallel_exec;
}

/*
  Used by storage engines (currently TokuDB and InnoDB) to report that
  one transaction THD is about to go to wait for a transactional lock held by
  another transactions OTHER_THD.

  This is used for parallel replication, where transactions are required to
  commit in the same order on the slave as they did on the master. If the
  transactions on the slave encounter lock conflicts on the slave that did not
  exist on the master, this can cause deadlocks. This is primarily used in
  optimistic (and aggressive) modes.

  Normally, such conflicts will not occur in conservative mode, because the
  same conflict would have prevented the two transactions from committing in
  parallel on the master, thus preventing them from running in parallel on the
  slave in the first place. However, it is possible in case when the optimizer
  chooses a different plan on the slave than on the master (eg. table scan
  instead of index scan).

  Storage engines report lock waits using this call. If a lock wait causes a
  deadlock with the pre-determined commit order, we kill the later
  transaction, and later re-try it, to resolve the deadlock.

  This call need only receive reports about waits for locks that will remain
  until the holding transaction commits. InnoDB auto-increment locks,
  for example, are released earlier, and so need not be reported. (Such false
  positives are not harmful, but could lead to unnecessary kill and retry, so
  best avoided).

  Returns 1 if the OTHER_THD will be killed to resolve deadlock, 0 if not. The
  actual kill will happen later, asynchronously from another thread. The
  caller does not need to take any actions on the return value if the
  handlerton kill_query method is implemented to abort the to-be-killed
  transaction.
*/
extern "C" int
thd_rpl_deadlock_check(MYSQL_THD thd, MYSQL_THD other_thd)
{
  rpl_group_info *rgi;
  rpl_group_info *other_rgi;

  if (!thd)
    return 0;
  DEBUG_SYNC(thd, "thd_report_wait_for");
  thd->transaction.stmt.mark_trans_did_wait();
  if (!other_thd)
    return 0;
  binlog_report_wait_for(thd, other_thd);
  rgi= thd->rgi_slave;
  other_rgi= other_thd->rgi_slave;
  if (!rgi || !other_rgi)
    return 0;
  if (!rgi->is_parallel_exec)
    return 0;
  if (rgi->rli != other_rgi->rli)
    return 0;
  if (!rgi->gtid_sub_id || !other_rgi->gtid_sub_id)
    return 0;
  if (rgi->current_gtid.domain_id != other_rgi->current_gtid.domain_id)
    return 0;
  if (rgi->gtid_sub_id > other_rgi->gtid_sub_id)
    return 0;
  /*
    This transaction is about to wait for another transaction that is required
    by replication binlog order to commit after. This would cause a deadlock.

    So send a kill to the other transaction, with a temporary error; this will
    cause replication to rollback (and later re-try) the other transaction,
    releasing the lock for this transaction so replication can proceed.
  */
#ifdef HAVE_REPLICATION
  slave_background_kill_request(other_thd);
#endif
  return 1;
}

/*
  This function is called from InnoDB to check if the commit order of
  two transactions has already been decided by the upper layer. This happens
  in parallel replication, where the commit order is forced to be the same on
  the slave as it was originally on the master.

  If this function returns false, it means that such commit order will be
  enforced. This allows the storage engine to optionally omit gap lock waits
  or similar measures that would otherwise be needed to ensure that
  transactions would be serialised in a way that would cause a commit order
  that is correct for binlogging for statement-based replication.

  Since transactions are only run in parallel on the slave if they ran without
  lock conflicts on the master, normally no lock conflicts on the slave happen
  during parallel replication. However, there are a couple of corner cases
  where it can happen, like these secondary-index operations:

    T1: INSERT INTO t1 VALUES (7, NULL);
    T2: DELETE FROM t1 WHERE b <= 3;

    T1: UPDATE t1 SET secondary=NULL WHERE primary=1
    T2: DELETE t1 WHERE secondary <= 3

  The DELETE takes a gap lock that can block the INSERT/UPDATE, but the row
  locks set by INSERT/UPDATE do not block the DELETE. Thus, the execution
  order of the transactions determine whether a lock conflict occurs or
  not. Thus a lock conflict can occur on the slave where it did not on the
  master.

  If this function returns true, normal locking should be done as required by
  the binlogging and transaction isolation level in effect. But if it returns
  false, the correct order will be enforced anyway, and InnoDB can
  avoid taking the gap lock, preventing the lock conflict.

  Calling this function is just an optimisation to avoid unnecessary
  deadlocks. If it was not used, a gap lock would be set that could eventually
  cause a deadlock; the deadlock would be caught by thd_rpl_deadlock_check()
  and the transaction T2 killed and rolled back (and later re-tried).
*/
extern "C" int
thd_need_ordering_with(const MYSQL_THD thd, const MYSQL_THD other_thd)
{
  rpl_group_info *rgi, *other_rgi;

  DBUG_EXECUTE_IF("disable_thd_need_ordering_with", return 1;);
  if (!thd || !other_thd)
    return 1;
  rgi= thd->rgi_slave;
  other_rgi= other_thd->rgi_slave;
  if (!rgi || !other_rgi)
    return 1;
  if (!rgi->is_parallel_exec)
    return 1;
  if (rgi->rli != other_rgi->rli)
    return 1;
  if (rgi->current_gtid.domain_id != other_rgi->current_gtid.domain_id)
    return 1;
  if (!rgi->commit_id || rgi->commit_id != other_rgi->commit_id)
    return 1;
  DBUG_EXECUTE_IF("thd_need_ordering_with_force", return 1;);
  /*
    Otherwise, these two threads are doing parallel replication within the same
    replication domain. Their commit order is already fixed, so we do not need
    gap locks or similar to otherwise enforce ordering (and in fact such locks
    could lead to unnecessary deadlocks and transaction retry).
  */
  return 0;
}

extern "C" int thd_non_transactional_update(const MYSQL_THD thd)
{
  return(thd->transaction.all.modified_non_trans_table);
}

extern "C" int thd_binlog_format(const MYSQL_THD thd)
{
  if (WSREP(thd))
  {
    /* for wsrep binlog format is meaningful also when binlogging is off */
    return (int) WSREP_BINLOG_FORMAT(thd->variables.binlog_format);
  }

  if (mysql_bin_log.is_open() && (thd->variables.option_bits & OPTION_BIN_LOG))
    return (int) thd->variables.binlog_format;
  return BINLOG_FORMAT_UNSPEC;
}

extern "C" void thd_mark_transaction_to_rollback(MYSQL_THD thd, bool all)
{
  DBUG_ASSERT(thd);
  thd->mark_transaction_to_rollback(all);
}

extern "C" bool thd_binlog_filter_ok(const MYSQL_THD thd)
{
  return binlog_filter->db_ok(thd->db.str);
}

/*
  This is similar to sqlcom_can_generate_row_events, with the expection
  that we only return 1 if we are going to generate row events in a
  transaction.
  CREATE OR REPLACE is always safe to do as this will run in it's own
  transaction.
*/

extern "C" bool thd_sqlcom_can_generate_row_events(const MYSQL_THD thd)
{
  return (sqlcom_can_generate_row_events(thd) && thd->lex->sql_command !=
          SQLCOM_CREATE_TABLE);
}


extern "C" enum durability_properties thd_get_durability_property(const MYSQL_THD thd)
{
  enum durability_properties ret= HA_REGULAR_DURABILITY;
  
  if (thd != NULL)
    ret= thd->durability_property;

  return ret;
}

/** Get the auto_increment_offset auto_increment_increment.
Exposed by thd_autoinc_service.
Needed by InnoDB.
@param thd	Thread object
@param off	auto_increment_offset
@param inc	auto_increment_increment */
extern "C" void thd_get_autoinc(const MYSQL_THD thd, ulong* off, ulong* inc)
{
  *off = thd->variables.auto_increment_offset;
  *inc = thd->variables.auto_increment_increment;
}


/**
  Is strict sql_mode set.
  Needed by InnoDB.
  @param thd	Thread object
  @return True if sql_mode has strict mode (all or trans).
    @retval true  sql_mode has strict mode (all or trans).
    @retval false sql_mode has not strict mode (all or trans).
*/
extern "C" bool thd_is_strict_mode(const MYSQL_THD thd)
{
  return thd->is_strict_mode();
}


/**
  Get query start time as SQL field data.
  Needed by InnoDB.
  @param thd	Thread object
  @param buf	Buffer to hold start time data
*/
void thd_get_query_start_data(THD *thd, char *buf)
{
  LEX_CSTRING field_name;
  Field_timestampf f((uchar *)buf, NULL, 0, Field::NONE, &field_name, NULL, 6);
  f.store_TIME(thd->query_start(), thd->query_start_sec_part());
}


/*
  Interface for MySQL Server, plugins and storage engines to report
  when they are going to sleep/stall.
  
  SYNOPSIS
  thd_wait_begin()
  thd                     Thread object
                          Can be NULL, in this case current THD is used.
  wait_type               Type of wait
                          1 -- short wait (e.g. for mutex)
                          2 -- medium wait (e.g. for disk io)
                          3 -- large wait (e.g. for locked row/table)
  NOTES
    This is used by the threadpool to have better knowledge of which
    threads that currently are actively running on CPUs. When a thread
    reports that it's going to sleep/stall, the threadpool scheduler is
    free to start another thread in the pool most likely. The expected wait
    time is simply an indication of how long the wait is expected to
    become, the real wait time could be very different.

  thd_wait_end MUST be called immediately after waking up again.
*/
extern "C" void thd_wait_begin(MYSQL_THD thd, int wait_type)
{
  if (!thd)
  {
    thd= current_thd;
    if (unlikely(!thd))
      return;
  }
  MYSQL_CALLBACK(thd->scheduler, thd_wait_begin, (thd, wait_type));
}

/**
  Interface for MySQL Server, plugins and storage engines to report
  when they waking up from a sleep/stall.

  @param  thd   Thread handle
  Can be NULL, in this case current THD is used.
*/
extern "C" void thd_wait_end(MYSQL_THD thd)
{
  if (!thd)
  {
    thd= current_thd;
    if (unlikely(!thd))
      return;
  }
  MYSQL_CALLBACK(thd->scheduler, thd_wait_end, (thd));
}

#endif // INNODB_COMPATIBILITY_HOOKS */

/****************************************************************************
  Handling of statement states in functions and triggers.

  This is used to ensure that the function/trigger gets a clean state
  to work with and does not cause any side effects of the calling statement.

  It also allows most stored functions and triggers to replicate even
  if they are used items that would normally be stored in the binary
  replication (like last_insert_id() etc...)

  The following things is done
  - Disable binary logging for the duration of the statement
  - Disable multi-result-sets for the duration of the statement
  - Value of last_insert_id() is saved and restored
  - Value set by 'SET INSERT_ID=#' is reset and restored
  - Value for found_rows() is reset and restored
  - examined_row_count is added to the total
  - cuted_fields is added to the total
  - new savepoint level is created and destroyed

  NOTES:
    Seed for random() is saved for the first! usage of RAND()
    We reset examined_row_count and cuted_fields and add these to the
    result to ensure that if we have a bug that would reset these within
    a function, we are not loosing any rows from the main statement.

    We do not reset value of last_insert_id().
****************************************************************************/

void THD::reset_sub_statement_state(Sub_statement_state *backup,
                                    uint new_state)
{
#ifndef EMBEDDED_LIBRARY
  /* BUG#33029, if we are replicating from a buggy master, reset
     auto_inc_intervals_forced to prevent substatement
     (triggers/functions) from using erroneous INSERT_ID value
   */
  if (rpl_master_erroneous_autoinc(this))
  {
    DBUG_ASSERT(backup->auto_inc_intervals_forced.nb_elements() == 0);
    auto_inc_intervals_forced.swap(&backup->auto_inc_intervals_forced);
  }
#endif
  
  backup->option_bits=     variables.option_bits;
  backup->count_cuted_fields= count_cuted_fields;
  backup->in_sub_stmt=     in_sub_stmt;
  backup->enable_slow_log= enable_slow_log;
  backup->limit_found_rows= limit_found_rows;
  backup->cuted_fields=     cuted_fields;
  backup->client_capabilities= client_capabilities;
  backup->savepoints= transaction.savepoints;
  backup->first_successful_insert_id_in_prev_stmt= 
    first_successful_insert_id_in_prev_stmt;
  backup->first_successful_insert_id_in_cur_stmt= 
    first_successful_insert_id_in_cur_stmt;
  store_slow_query_state(backup);

  if ((!lex->requires_prelocking() || is_update_query(lex->sql_command)) &&
      !is_current_stmt_binlog_format_row())
  {
    variables.option_bits&= ~OPTION_BIN_LOG;
  }

  if ((backup->option_bits & OPTION_BIN_LOG) &&
       is_update_query(lex->sql_command) &&
       !is_current_stmt_binlog_format_row())
    mysql_bin_log.start_union_events(this, this->query_id);

  /* Disable result sets */
  client_capabilities &= ~CLIENT_MULTI_RESULTS;
  in_sub_stmt|= new_state;
  cuted_fields= 0;
  transaction.savepoints= 0;
  first_successful_insert_id_in_cur_stmt= 0;
  reset_slow_query_state();
}

void THD::restore_sub_statement_state(Sub_statement_state *backup)
{
  DBUG_ENTER("THD::restore_sub_statement_state");
#ifndef EMBEDDED_LIBRARY
  /* BUG#33029, if we are replicating from a buggy master, restore
     auto_inc_intervals_forced so that the top statement can use the
     INSERT_ID value set before this statement.
   */
  if (rpl_master_erroneous_autoinc(this))
  {
    backup->auto_inc_intervals_forced.swap(&auto_inc_intervals_forced);
    DBUG_ASSERT(backup->auto_inc_intervals_forced.nb_elements() == 0);
  }
#endif

  /*
    To save resources we want to release savepoints which were created
    during execution of function or trigger before leaving their savepoint
    level. It is enough to release first savepoint set on this level since
    all later savepoints will be released automatically.
  */
  if (transaction.savepoints)
  {
    SAVEPOINT *sv;
    for (sv= transaction.savepoints; sv->prev; sv= sv->prev)
    {}
    /* ha_release_savepoint() never returns error. */
    (void)ha_release_savepoint(this, sv);
  }
  count_cuted_fields= backup->count_cuted_fields;
  transaction.savepoints= backup->savepoints;
  variables.option_bits= backup->option_bits;
  in_sub_stmt=      backup->in_sub_stmt;
  enable_slow_log=  backup->enable_slow_log;
  first_successful_insert_id_in_prev_stmt= 
    backup->first_successful_insert_id_in_prev_stmt;
  first_successful_insert_id_in_cur_stmt= 
    backup->first_successful_insert_id_in_cur_stmt;
  limit_found_rows= backup->limit_found_rows;
  set_sent_row_count(backup->sent_row_count);
  client_capabilities= backup->client_capabilities;

  /* Restore statistic needed for slow log */
  add_slow_query_state(backup);

  /*
    If we've left sub-statement mode, reset the fatal error flag.
    Otherwise keep the current value, to propagate it up the sub-statement
    stack.

    NOTE: is_fatal_sub_stmt_error can be set only if we've been in the
    sub-statement mode.
  */
  if (!in_sub_stmt)
    is_fatal_sub_stmt_error= false;

  if ((variables.option_bits & OPTION_BIN_LOG) && is_update_query(lex->sql_command) &&
       !is_current_stmt_binlog_format_row())
    mysql_bin_log.stop_union_events(this);

  /*
    The following is added to the old values as we are interested in the
    total complexity of the query
  */
  inc_examined_row_count(backup->examined_row_count);
  cuted_fields+=       backup->cuted_fields;
  DBUG_VOID_RETURN;
}

/*
  Store slow query state at start of a stored procedure statment
*/

void THD::store_slow_query_state(Sub_statement_state *backup)
{
  backup->affected_rows=           affected_rows;
  backup->bytes_sent_old=          bytes_sent_old;
  backup->examined_row_count=      m_examined_row_count;
  backup->query_plan_flags=        query_plan_flags;
  backup->query_plan_fsort_passes= query_plan_fsort_passes;
  backup->sent_row_count=          m_sent_row_count;
  backup->tmp_tables_disk_used=    tmp_tables_disk_used;
  backup->tmp_tables_size=         tmp_tables_size;
  backup->tmp_tables_used=         tmp_tables_used;
}

/* Reset variables related to slow query log */

void THD::reset_slow_query_state()
{
  affected_rows=                0;
  bytes_sent_old=               status_var.bytes_sent;
  m_examined_row_count=         0;
  m_sent_row_count=             0;
  query_plan_flags=             QPLAN_INIT;
  query_plan_fsort_passes=      0;
  tmp_tables_disk_used=         0;
  tmp_tables_size=              0;
  tmp_tables_used=              0;
}

/*
  Add back the stored values to the current counters to be able to get
  right status for 'call procedure_name'
*/

void THD::add_slow_query_state(Sub_statement_state *backup)
{
  affected_rows+=                backup->affected_rows;
  bytes_sent_old=                backup->bytes_sent_old;
  m_examined_row_count+=         backup->examined_row_count;
  m_sent_row_count+=             backup->sent_row_count;
  query_plan_flags|=             backup->query_plan_flags;
  query_plan_fsort_passes+=      backup->query_plan_fsort_passes;
  tmp_tables_disk_used+=         backup->tmp_tables_disk_used;
  tmp_tables_size+=              backup->tmp_tables_size;
  tmp_tables_used+=              backup->tmp_tables_used;
}


void THD::set_statement(Statement *stmt)
{
  mysql_mutex_lock(&LOCK_thd_data);
  Statement::set_statement(stmt);
  mysql_mutex_unlock(&LOCK_thd_data);
}

void THD::set_sent_row_count(ha_rows count)
{
  m_sent_row_count= count;
  MYSQL_SET_STATEMENT_ROWS_SENT(m_statement_psi, m_sent_row_count);
}

void THD::set_examined_row_count(ha_rows count)
{
  m_examined_row_count= count;
  MYSQL_SET_STATEMENT_ROWS_EXAMINED(m_statement_psi, m_examined_row_count);
}

void THD::inc_sent_row_count(ha_rows count)
{
  m_sent_row_count+= count;
  MYSQL_SET_STATEMENT_ROWS_SENT(m_statement_psi, m_sent_row_count);
}

void THD::inc_examined_row_count(ha_rows count)
{
  m_examined_row_count+= count;
  MYSQL_SET_STATEMENT_ROWS_EXAMINED(m_statement_psi, m_examined_row_count);
}

void THD::inc_status_created_tmp_disk_tables()
{
  tmp_tables_disk_used++;
  query_plan_flags|= QPLAN_TMP_DISK;
  status_var_increment(status_var.created_tmp_disk_tables_);
#ifdef HAVE_PSI_STATEMENT_INTERFACE
  PSI_STATEMENT_CALL(inc_statement_created_tmp_disk_tables)(m_statement_psi, 1);
#endif
}

void THD::inc_status_created_tmp_tables()
{
  tmp_tables_used++;
  query_plan_flags|= QPLAN_TMP_TABLE;
  status_var_increment(status_var.created_tmp_tables_);
#ifdef HAVE_PSI_STATEMENT_INTERFACE
  PSI_STATEMENT_CALL(inc_statement_created_tmp_tables)(m_statement_psi, 1);
#endif
}

void THD::inc_status_select_full_join()
{
  status_var_increment(status_var.select_full_join_count_);
#ifdef HAVE_PSI_STATEMENT_INTERFACE
  PSI_STATEMENT_CALL(inc_statement_select_full_join)(m_statement_psi, 1);
#endif
}

void THD::inc_status_select_full_range_join()
{
  status_var_increment(status_var.select_full_range_join_count_);
#ifdef HAVE_PSI_STATEMENT_INTERFACE
  PSI_STATEMENT_CALL(inc_statement_select_full_range_join)(m_statement_psi, 1);
#endif
}

void THD::inc_status_select_range()
{
  status_var_increment(status_var.select_range_count_);
#ifdef HAVE_PSI_STATEMENT_INTERFACE
  PSI_STATEMENT_CALL(inc_statement_select_range)(m_statement_psi, 1);
#endif
}

void THD::inc_status_select_range_check()
{
  status_var_increment(status_var.select_range_check_count_);
#ifdef HAVE_PSI_STATEMENT_INTERFACE
  PSI_STATEMENT_CALL(inc_statement_select_range_check)(m_statement_psi, 1);
#endif
}

void THD::inc_status_select_scan()
{
  status_var_increment(status_var.select_scan_count_);
#ifdef HAVE_PSI_STATEMENT_INTERFACE
  PSI_STATEMENT_CALL(inc_statement_select_scan)(m_statement_psi, 1);
#endif
}

void THD::inc_status_sort_merge_passes()
{
  status_var_increment(status_var.filesort_merge_passes_);
#ifdef HAVE_PSI_STATEMENT_INTERFACE
  PSI_STATEMENT_CALL(inc_statement_sort_merge_passes)(m_statement_psi, 1);
#endif
}

void THD::inc_status_sort_range()
{
  status_var_increment(status_var.filesort_range_count_);
#ifdef HAVE_PSI_STATEMENT_INTERFACE
  PSI_STATEMENT_CALL(inc_statement_sort_range)(m_statement_psi, 1);
#endif
}

void THD::inc_status_sort_rows(ha_rows count)
{
  statistic_add(status_var.filesort_rows_, (ulong)count, &LOCK_status);
#ifdef HAVE_PSI_STATEMENT_INTERFACE
  PSI_STATEMENT_CALL(inc_statement_sort_rows)(m_statement_psi, (ulong)count);
#endif
}

void THD::inc_status_sort_scan()
{
  status_var_increment(status_var.filesort_scan_count_);
#ifdef HAVE_PSI_STATEMENT_INTERFACE
  PSI_STATEMENT_CALL(inc_statement_sort_scan)(m_statement_psi, 1);
#endif
}

void THD::set_status_no_index_used()
{
  server_status|= SERVER_QUERY_NO_INDEX_USED;
#ifdef HAVE_PSI_STATEMENT_INTERFACE
  PSI_STATEMENT_CALL(set_statement_no_index_used)(m_statement_psi);
#endif
}

void THD::set_status_no_good_index_used()
{
  server_status|= SERVER_QUERY_NO_GOOD_INDEX_USED;
#ifdef HAVE_PSI_STATEMENT_INTERFACE
  PSI_STATEMENT_CALL(set_statement_no_good_index_used)(m_statement_psi);
#endif
}

/** Assign a new value to thd->query and thd->query_id.  */

void THD::set_query_and_id(char *query_arg, uint32 query_length_arg,
                           CHARSET_INFO *cs,
                           query_id_t new_query_id)
{
  mysql_mutex_lock(&LOCK_thd_data);
  set_query_inner(query_arg, query_length_arg, cs);
  mysql_mutex_unlock(&LOCK_thd_data);
  query_id= new_query_id;
#ifdef WITH_WSREP
  set_wsrep_next_trx_id(query_id);
  WSREP_DEBUG("assigned new next query and  trx id: %" PRIu64, wsrep_next_trx_id());
#endif /* WITH_WSREP */
}

/** Assign a new value to thd->mysys_var.  */
void THD::set_mysys_var(struct st_my_thread_var *new_mysys_var)
{
  mysql_mutex_lock(&LOCK_thd_kill);
  mysys_var= new_mysys_var;
  mysql_mutex_unlock(&LOCK_thd_kill);
}

/**
  Leave explicit LOCK TABLES or prelocked mode and restore value of
  transaction sentinel in MDL subsystem.
*/

void THD::leave_locked_tables_mode()
{
  if (locked_tables_mode == LTM_LOCK_TABLES)
  {
    DBUG_ASSERT(current_backup_stage == BACKUP_FINISHED);
    /*
      When leaving LOCK TABLES mode we have to change the duration of most
      of the metadata locks being held, except for HANDLER and GRL locks,
      to transactional for them to be properly released at UNLOCK TABLES.
    */
    mdl_context.set_transaction_duration_for_all_locks();
    /*
      Make sure we don't release the global read lock and commit blocker
      when leaving LTM.
    */
    global_read_lock.set_explicit_lock_duration(this);
    /* Also ensure that we don't release metadata locks for open HANDLERs. */
    if (handler_tables_hash.records)
      mysql_ha_set_explicit_lock_duration(this);
    if (ull_hash.records)
      mysql_ull_set_explicit_lock_duration(this);
  }
  locked_tables_mode= LTM_NONE;
}

void THD::get_definer(LEX_USER *definer, bool role)
{
  binlog_invoker(role);
#if !defined(MYSQL_CLIENT) && defined(HAVE_REPLICATION)
#ifdef WITH_WSREP
  if ((wsrep_applier || slave_thread) && has_invoker())
#else
  if (slave_thread && has_invoker())
#endif
  {
    definer->user= invoker.user;
    definer->host= invoker.host;
    definer->auth= NULL;
  }
  else
#endif
    get_default_definer(this, definer, role);
}


/**
  Mark transaction to rollback and mark error as fatal to a sub-statement.

  @param  all   TRUE <=> rollback main transaction.
*/

void THD::mark_transaction_to_rollback(bool all)
{
  /*
    There is no point in setting is_fatal_sub_stmt_error unless
    we are actually in_sub_stmt.
  */
  if (in_sub_stmt)
    is_fatal_sub_stmt_error= true;
  transaction_rollback_request= all;
}


/**
  Decide on logging format to use for the statement and issue errors
  or warnings as needed.  The decision depends on the following
  parameters:

  - The logging mode, i.e., the value of binlog_format.  Can be
    statement, mixed, or row.

  - The type of statement.  There are three types of statements:
    "normal" safe statements; unsafe statements; and row injections.
    An unsafe statement is one that, if logged in statement format,
    might produce different results when replayed on the slave (e.g.,
    INSERT DELAYED).  A row injection is either a BINLOG statement, or
    a row event executed by the slave's SQL thread.

  - The capabilities of tables modified by the statement.  The
    *capabilities vector* for a table is a set of flags associated
    with the table.  Currently, it only includes two flags: *row
    capability flag* and *statement capability flag*.

    The row capability flag is set if and only if the engine can
    handle row-based logging. The statement capability flag is set if
    and only if the table can handle statement-based logging.

  Decision table for logging format
  ---------------------------------

  The following table summarizes how the format and generated
  warning/error depends on the tables' capabilities, the statement
  type, and the current binlog_format.

     Row capable        N NNNNNNNNN YYYYYYYYY YYYYYYYYY
     Statement capable  N YYYYYYYYY NNNNNNNNN YYYYYYYYY

     Statement type     * SSSUUUIII SSSUUUIII SSSUUUIII

     binlog_format      * SMRSMRSMR SMRSMRSMR SMRSMRSMR

     Logged format      - SS-S----- -RR-RR-RR SRRSRR-RR
     Warning/Error      1 --2732444 5--5--6-- ---7--6--

  Legend
  ------

  Row capable:    N - Some table not row-capable, Y - All tables row-capable
  Stmt capable:   N - Some table not stmt-capable, Y - All tables stmt-capable
  Statement type: (S)afe, (U)nsafe, or Row (I)njection
  binlog_format:  (S)TATEMENT, (M)IXED, or (R)OW
  Logged format:  (S)tatement or (R)ow
  Warning/Error:  Warnings and error messages are as follows:

  1. Error: Cannot execute statement: binlogging impossible since both
     row-incapable engines and statement-incapable engines are
     involved.

  2. Error: Cannot execute statement: binlogging impossible since
     BINLOG_FORMAT = ROW and at least one table uses a storage engine
     limited to statement-logging.

  3. Error: Cannot execute statement: binlogging of unsafe statement
     is impossible when storage engine is limited to statement-logging
     and BINLOG_FORMAT = MIXED.

  4. Error: Cannot execute row injection: binlogging impossible since
     at least one table uses a storage engine limited to
     statement-logging.

  5. Error: Cannot execute statement: binlogging impossible since
     BINLOG_FORMAT = STATEMENT and at least one table uses a storage
     engine limited to row-logging.

  6. Warning: Unsafe statement binlogged in statement format since
     BINLOG_FORMAT = STATEMENT.

  In addition, we can produce the following error (not depending on
  the variables of the decision diagram):

  7. Error: Cannot execute statement: binlogging impossible since more
     than one engine is involved and at least one engine is
     self-logging.

  For each error case above, the statement is prevented from being
  logged, we report an error, and roll back the statement.  For
  warnings, we set the thd->binlog_flags variable: the warning will be
  printed only if the statement is successfully logged.

  @see THD::binlog_query

  @param[in] thd    Client thread
  @param[in] tables Tables involved in the query

  @retval 0 No error; statement can be logged.
  @retval -1 One of the error conditions above applies (1, 2, 4, 5, or 6).
*/

int THD::decide_logging_format(TABLE_LIST *tables)
{
  DBUG_ENTER("THD::decide_logging_format");
  DBUG_PRINT("info", ("Query: %.*s", (uint) query_length(), query()));
  DBUG_PRINT("info", ("variables.binlog_format: %lu",
                      variables.binlog_format));
  DBUG_PRINT("info", ("lex->get_stmt_unsafe_flags(): 0x%x",
                      lex->get_stmt_unsafe_flags()));

  reset_binlog_local_stmt_filter();

  /*
    We should not decide logging format if the binlog is closed or
    binlogging is off, or if the statement is filtered out from the
    binlog by filtering rules.
  */
#ifdef WITH_WSREP
  if (WSREP_CLIENT_NNULL(this) &&
      wsrep_thd_is_local(this) &&
      wsrep_is_active(this) &&
      variables.wsrep_trx_fragment_size > 0)
  {
    if (!is_current_stmt_binlog_format_row())
    {
      my_message(ER_NOT_SUPPORTED_YET,
                 "Streaming replication not supported with "
                 "binlog_format=STATEMENT", MYF(0));
      DBUG_RETURN(-1);
    }
  }

  if ((WSREP_EMULATE_BINLOG_NNULL(this) ||
       (mysql_bin_log.is_open() && (variables.option_bits & OPTION_BIN_LOG))) &&
      !(wsrep_binlog_format() == BINLOG_FORMAT_STMT &&
        !binlog_filter->db_ok(db.str)))
#else
  if (mysql_bin_log.is_open() && (variables.option_bits & OPTION_BIN_LOG) &&
      !(wsrep_binlog_format() == BINLOG_FORMAT_STMT &&
        !binlog_filter->db_ok(db.str)))
#endif /* WITH_WSREP */
  {

    if (is_bulk_op())
    {
      if (wsrep_binlog_format() == BINLOG_FORMAT_STMT)
      {
        my_error(ER_BINLOG_NON_SUPPORTED_BULK, MYF(0));
        DBUG_PRINT("info",
                   ("decision: no logging since an error was generated"));
        DBUG_RETURN(-1);
      }
    }
    /*
      Compute one bit field with the union of all the engine
      capabilities, and one with the intersection of all the engine
      capabilities.
    */
    handler::Table_flags flags_write_some_set= 0;
    handler::Table_flags flags_access_some_set= 0;
    handler::Table_flags flags_write_all_set=
      HA_BINLOG_ROW_CAPABLE | HA_BINLOG_STMT_CAPABLE;

    /* 
       If different types of engines are about to be updated.
       For example: Innodb and Falcon; Innodb and MyIsam.
    */
    bool multi_write_engine= FALSE;
    /*
       If different types of engines are about to be accessed 
       and any of them is about to be updated. For example:
       Innodb and Falcon; Innodb and MyIsam.
    */
    bool multi_access_engine= FALSE;
    /*
      Identifies if a table is changed.
    */
    bool is_write= FALSE;                        // If any write tables
    bool has_read_tables= FALSE;                 // If any read only tables
    bool has_auto_increment_write_tables= FALSE; // Write with auto-increment
    /* If a write table that doesn't have auto increment part first */
    bool has_write_table_auto_increment_not_first_in_pk= FALSE;
    bool has_auto_increment_write_tables_not_first= FALSE;
    bool found_first_not_own_table= FALSE;
    bool has_write_tables_with_unsafe_statements= FALSE;

    /*
      A pointer to a previous table that was changed.
    */
    TABLE* prev_write_table= NULL;
    /*
      A pointer to a previous table that was accessed.
    */
    TABLE* prev_access_table= NULL;
    /**
      The number of tables used in the current statement,
      that should be replicated.
    */
    uint replicated_tables_count= 0;
    /**
      The number of tables written to in the current statement,
      that should not be replicated.
      A table should not be replicated when it is considered
      'local' to a MySQL instance.
      Currently, these tables are:
      - mysql.slow_log
      - mysql.general_log
      - mysql.slave_relay_log_info
      - mysql.slave_master_info
      - mysql.slave_worker_info
      - performance_schema.*
      - TODO: information_schema.*
      In practice, from this list, only performance_schema.* tables
      are written to by user queries.
    */
    uint non_replicated_tables_count= 0;

#ifndef DBUG_OFF
    {
      static const char *prelocked_mode_name[] = {
        "NON_PRELOCKED",
        "LOCK_TABLES",
        "PRELOCKED",
        "PRELOCKED_UNDER_LOCK_TABLES",
      };
      compile_time_assert(array_elements(prelocked_mode_name) == LTM_always_last);
      DBUG_PRINT("debug", ("prelocked_mode: %s",
                           prelocked_mode_name[locked_tables_mode]));
    }
#endif

    /*
      Get the capabilities vector for all involved storage engines and
      mask out the flags for the binary log.
    */
    for (TABLE_LIST *tbl= tables; tbl; tbl= tbl->next_global)
    {
      TABLE *table;
      TABLE_SHARE *share;
      handler::Table_flags flags;
      if (tbl->placeholder())
        continue;

      table= tbl->table;
      share= table->s;
      flags= table->file->ha_table_flags();
      if (!share->table_creation_was_logged)
      {
        /*
          This is a temporary table which was not logged in the binary log.
          Disable statement logging to enforce row level logging.
        */
        DBUG_ASSERT(share->tmp_table);
        flags&= ~HA_BINLOG_STMT_CAPABLE;
        /* We can only use row logging */
        set_current_stmt_binlog_format_row();
      }

      DBUG_PRINT("info", ("table: %s; ha_table_flags: 0x%llx",
                          tbl->table_name.str, flags));

      if (share->no_replicate)
      {
        /*
          The statement uses a table that is not replicated.
          The following properties about the table:
          - persistent / transient
          - transactional / non transactional
          - temporary / permanent
          - read or write
          - multiple engines involved because of this table
          are not relevant, as this table is completely ignored.
          Because the statement uses a non replicated table,
          using STATEMENT format in the binlog is impossible.
          Either this statement will be discarded entirely,
          or it will be logged (possibly partially) in ROW format.
        */
        lex->set_stmt_unsafe(LEX::BINLOG_STMT_UNSAFE_SYSTEM_TABLE);

        if (tbl->lock_type >= TL_WRITE_ALLOW_WRITE)
        {
          non_replicated_tables_count++;
          continue;
        }
      }
      if (tbl == lex->first_not_own_table())
        found_first_not_own_table= true;

      replicated_tables_count++;

      if (tbl->prelocking_placeholder != TABLE_LIST::PRELOCK_FK)
      {
        if (tbl->lock_type <= TL_READ_NO_INSERT)
          has_read_tables= true;
        else if (table->found_next_number_field &&
                 (tbl->lock_type >= TL_WRITE_ALLOW_WRITE))
        {
          has_auto_increment_write_tables= true;
          has_auto_increment_write_tables_not_first= found_first_not_own_table;
          if (share->next_number_keypart != 0)
            has_write_table_auto_increment_not_first_in_pk= true;
        }
      }

      if (tbl->lock_type >= TL_WRITE_ALLOW_WRITE)
      {
        bool trans;
        if (prev_write_table && prev_write_table->file->ht !=
            table->file->ht)
          multi_write_engine= TRUE;
        if (share->non_determinstic_insert &&
            !(sql_command_flags[lex->sql_command] & CF_SCHEMA_CHANGE))
          has_write_tables_with_unsafe_statements= true;

        trans= table->file->has_transactions();

        if (share->tmp_table)
          lex->set_stmt_accessed_table(trans ? LEX::STMT_WRITES_TEMP_TRANS_TABLE :
                                               LEX::STMT_WRITES_TEMP_NON_TRANS_TABLE);
        else
          lex->set_stmt_accessed_table(trans ? LEX::STMT_WRITES_TRANS_TABLE :
                                               LEX::STMT_WRITES_NON_TRANS_TABLE);

        flags_write_all_set &= flags;
        flags_write_some_set |= flags;
        is_write= TRUE;

        prev_write_table= table;

      }
      flags_access_some_set |= flags;

      if (lex->sql_command != SQLCOM_CREATE_TABLE || lex->tmp_table())
      {
        my_bool trans= table->file->has_transactions();

        if (share->tmp_table)
          lex->set_stmt_accessed_table(trans ? LEX::STMT_READS_TEMP_TRANS_TABLE :
                                               LEX::STMT_READS_TEMP_NON_TRANS_TABLE);
        else
          lex->set_stmt_accessed_table(trans ? LEX::STMT_READS_TRANS_TABLE :
                                               LEX::STMT_READS_NON_TRANS_TABLE);
      }

      if (prev_access_table && prev_access_table->file->ht !=
          table->file->ht)
        multi_access_engine= TRUE;

      prev_access_table= table;
    }

    if (wsrep_binlog_format() != BINLOG_FORMAT_ROW)
    {
      /*
        DML statements that modify a table with an auto_increment
        column based on rows selected from a table are unsafe as the
        order in which the rows are fetched fron the select tables
        cannot be determined and may differ on master and slave.
      */
      if (has_auto_increment_write_tables && has_read_tables)
        lex->set_stmt_unsafe(LEX::BINLOG_STMT_UNSAFE_WRITE_AUTOINC_SELECT);

      if (has_write_table_auto_increment_not_first_in_pk)
        lex->set_stmt_unsafe(LEX::BINLOG_STMT_UNSAFE_AUTOINC_NOT_FIRST);

      if (has_write_tables_with_unsafe_statements)
        lex->set_stmt_unsafe(LEX::BINLOG_STMT_UNSAFE_SYSTEM_FUNCTION);

      /*
        A query that modifies autoinc column in sub-statement can make the
        master and slave inconsistent.
        We can solve these problems in mixed mode by switching to binlogging
        if at least one updated table is used by sub-statement
      */
      if (lex->requires_prelocking() &&
          has_auto_increment_write_tables_not_first)
        lex->set_stmt_unsafe(LEX::BINLOG_STMT_UNSAFE_AUTOINC_COLUMNS);
    }

    DBUG_PRINT("info", ("flags_write_all_set: 0x%llx", flags_write_all_set));
    DBUG_PRINT("info", ("flags_write_some_set: 0x%llx", flags_write_some_set));
    DBUG_PRINT("info", ("flags_access_some_set: 0x%llx", flags_access_some_set));
    DBUG_PRINT("info", ("multi_write_engine: %d", multi_write_engine));
    DBUG_PRINT("info", ("multi_access_engine: %d", multi_access_engine));

    int error= 0;
    int unsafe_flags;

    bool multi_stmt_trans= in_multi_stmt_transaction_mode();
    bool trans_table= trans_has_updated_trans_table(this);
    bool binlog_direct= variables.binlog_direct_non_trans_update;

    if (lex->is_mixed_stmt_unsafe(multi_stmt_trans, binlog_direct,
                                  trans_table, tx_isolation))
      lex->set_stmt_unsafe(LEX::BINLOG_STMT_UNSAFE_MIXED_STATEMENT);
    else if (multi_stmt_trans && trans_table && !binlog_direct &&
             lex->stmt_accessed_table(LEX::STMT_WRITES_NON_TRANS_TABLE))
      lex->set_stmt_unsafe(LEX::BINLOG_STMT_UNSAFE_NONTRANS_AFTER_TRANS);

    /*
      If more than one engine is involved in the statement and at
      least one is doing it's own logging (is *self-logging*), the
      statement cannot be logged atomically, so we generate an error
      rather than allowing the binlog to become corrupt.
    */
    if (multi_write_engine &&
        (flags_write_some_set & HA_HAS_OWN_BINLOGGING))
      my_error((error= ER_BINLOG_MULTIPLE_ENGINES_AND_SELF_LOGGING_ENGINE),
               MYF(0));
    else if (multi_access_engine && flags_access_some_set & HA_HAS_OWN_BINLOGGING)
      lex->set_stmt_unsafe(LEX::BINLOG_STMT_UNSAFE_MULTIPLE_ENGINES_AND_SELF_LOGGING_ENGINE);

    /* both statement-only and row-only engines involved */
    if ((flags_write_all_set & (HA_BINLOG_STMT_CAPABLE | HA_BINLOG_ROW_CAPABLE)) == 0)
    {
      /*
        1. Error: Binary logging impossible since both row-incapable
           engines and statement-incapable engines are involved
      */
      my_error((error= ER_BINLOG_ROW_ENGINE_AND_STMT_ENGINE), MYF(0));
    }
    /* statement-only engines involved */
    else if ((flags_write_all_set & HA_BINLOG_ROW_CAPABLE) == 0)
    {
      if (lex->is_stmt_row_injection())
      {
        /*
          4. Error: Cannot execute row injection since table uses
             storage engine limited to statement-logging
        */
        my_error((error= ER_BINLOG_ROW_INJECTION_AND_STMT_ENGINE), MYF(0));
      }
      else if ((wsrep_binlog_format() == BINLOG_FORMAT_ROW || is_bulk_op()) &&
               sqlcom_can_generate_row_events(this))
      {
        /*
          2. Error: Cannot modify table that uses a storage engine
             limited to statement-logging when BINLOG_FORMAT = ROW
        */
        my_error((error= ER_BINLOG_ROW_MODE_AND_STMT_ENGINE), MYF(0));
      }
      else if ((unsafe_flags= lex->get_stmt_unsafe_flags()) != 0)
      {
        /*
          3. Error: Cannot execute statement: binlogging of unsafe
             statement is impossible when storage engine is limited to
             statement-logging and BINLOG_FORMAT = MIXED.
        */
        for (int unsafe_type= 0;
             unsafe_type < LEX::BINLOG_STMT_UNSAFE_COUNT;
             unsafe_type++)
          if (unsafe_flags & (1 << unsafe_type))
            my_error((error= ER_BINLOG_UNSAFE_AND_STMT_ENGINE), MYF(0),
                     ER_THD(this,
                            LEX::binlog_stmt_unsafe_errcode[unsafe_type]));
      }
      /* log in statement format! */
    }
    /* no statement-only engines */
    else
    {
      /* binlog_format = STATEMENT */
      if (wsrep_binlog_format() == BINLOG_FORMAT_STMT)
      {
        if (lex->is_stmt_row_injection())
        {
          /*
            We have to log the statement as row or give an error.
            Better to accept what master gives us than stopping replication.
          */
          set_current_stmt_binlog_format_row();
        }
        else if ((flags_write_all_set & HA_BINLOG_STMT_CAPABLE) == 0 &&
                 sqlcom_can_generate_row_events(this))
        {
          /*
            5. Error: Cannot modify table that uses a storage engine
               limited to row-logging when binlog_format = STATEMENT, except
               if all tables that are updated are temporary tables
          */
          if (!lex->stmt_writes_to_non_temp_table())
          {
            /* As all updated tables are temporary, nothing will be logged */
            set_current_stmt_binlog_format_row();
          }
          else if (IF_WSREP((!WSREP_NNULL(this) ||
                             wsrep_cs().mode() ==
                             wsrep::client_state::m_local),1))
	  {
            my_error((error= ER_BINLOG_STMT_MODE_AND_ROW_ENGINE), MYF(0), "");
	  }
        }
        else if (is_write && (unsafe_flags= lex->get_stmt_unsafe_flags()) != 0)
        {
          /*
            7. Warning: Unsafe statement logged as statement due to
               binlog_format = STATEMENT
          */
          binlog_unsafe_warning_flags|= unsafe_flags;

          DBUG_PRINT("info", ("Scheduling warning to be issued by "
                              "binlog_query: '%s'",
                              ER_THD(this, ER_BINLOG_UNSAFE_STATEMENT)));
          DBUG_PRINT("info", ("binlog_unsafe_warning_flags: 0x%x",
                              binlog_unsafe_warning_flags));
        }
        /* log in statement format (or row if row event)! */
      }
      /* No statement-only engines and binlog_format != STATEMENT.
         I.e., nothing prevents us from row logging if needed. */
      else
      {
        if (lex->is_stmt_unsafe() || lex->is_stmt_row_injection()
            || (flags_write_all_set & HA_BINLOG_STMT_CAPABLE) == 0 ||
            is_bulk_op())
        {
          /* log in row format! */
          set_current_stmt_binlog_format_row_if_mixed();
        }
      }
    }

    if (non_replicated_tables_count > 0)
    {
      if ((replicated_tables_count == 0) || ! is_write)
      {
        DBUG_PRINT("info", ("decision: no logging, no replicated table affected"));
        set_binlog_local_stmt_filter();
      }
      else
      {
        if (! is_current_stmt_binlog_format_row())
        {
          my_error((error= ER_BINLOG_STMT_MODE_AND_NO_REPL_TABLES), MYF(0));
        }
        else
        {
          clear_binlog_local_stmt_filter();
        }
      }
    }
    else
    {
      clear_binlog_local_stmt_filter();
    }

    if (unlikely(error))
    {
      DBUG_PRINT("info", ("decision: no logging since an error was generated"));
      DBUG_RETURN(-1);
    }
    DBUG_PRINT("info", ("decision: logging in %s format",
                        is_current_stmt_binlog_format_row() ?
                        "ROW" : "STATEMENT"));

    if (variables.binlog_format == BINLOG_FORMAT_ROW &&
        (sql_command_flags[lex->sql_command] &
         (CF_UPDATES_DATA | CF_DELETES_DATA)))
    {
      String table_names;
      /*
        Generate a warning for UPDATE/DELETE statements that modify a
        BLACKHOLE table, as row events are not logged in row format.
      */
      for (TABLE_LIST *table= tables; table; table= table->next_global)
      {
        if (table->placeholder())
          continue;
        if (table->table->file->ht->db_type == DB_TYPE_BLACKHOLE_DB &&
            table->lock_type >= TL_WRITE_ALLOW_WRITE)
        {
            table_names.append(&table->table_name);
            table_names.append(",");
        }
      }
      if (!table_names.is_empty())
      {
        bool is_update= MY_TEST(sql_command_flags[lex->sql_command] &
                                CF_UPDATES_DATA);
        /*
          Replace the last ',' with '.' for table_names
        */
        table_names.replace(table_names.length()-1, 1, ".", 1);
        push_warning_printf(this, Sql_condition::WARN_LEVEL_WARN,
                            ER_UNKNOWN_ERROR,
                            "Row events are not logged for %s statements "
                            "that modify BLACKHOLE tables in row format. "
                            "Table(s): '%-.192s'",
                            is_update ? "UPDATE" : "DELETE",
                            table_names.c_ptr());
      }
    }
  }
#ifndef DBUG_OFF
  else
    DBUG_PRINT("info", ("decision: no logging since "
                        "mysql_bin_log.is_open() = %d "
                        "and (options & OPTION_BIN_LOG) = 0x%llx "
                        "and binlog_format = %u "
                        "and binlog_filter->db_ok(db) = %d",
                        mysql_bin_log.is_open(),
                        (variables.option_bits & OPTION_BIN_LOG),
                        (uint) wsrep_binlog_format(),
                        binlog_filter->db_ok(db.str)));
#endif

  DBUG_RETURN(0);
}

int THD::decide_logging_format_low(TABLE *table)
{
  /*
   INSERT...ON DUPLICATE KEY UPDATE on a table with more than one unique keys
   can be unsafe.
   */
  if(wsrep_binlog_format() <= BINLOG_FORMAT_STMT &&
       !is_current_stmt_binlog_format_row() &&
       !lex->is_stmt_unsafe() &&
       lex->sql_command == SQLCOM_INSERT &&
       lex->duplicates == DUP_UPDATE)
  {
    uint unique_keys= 0;
    uint keys= table->s->keys, i= 0;
    Field *field;
    for (KEY* keyinfo= table->s->key_info;
             i < keys && unique_keys <= 1; i++, keyinfo++)
      if (keyinfo->flags & HA_NOSAME &&
         !(keyinfo->key_part->field->flags & AUTO_INCREMENT_FLAG &&
             //User given auto inc can be unsafe
             !keyinfo->key_part->field->val_int()))
      {
        for (uint j= 0; j < keyinfo->user_defined_key_parts; j++)
        {
          field= keyinfo->key_part[j].field;
          if(!bitmap_is_set(table->write_set,field->field_index))
            goto exit;
        }
        unique_keys++;
exit:;
      }

    if (unique_keys > 1)
    {
      lex->set_stmt_unsafe(LEX::BINLOG_STMT_UNSAFE_INSERT_TWO_KEYS);
      binlog_unsafe_warning_flags|= lex->get_stmt_unsafe_flags();
      set_current_stmt_binlog_format_row_if_mixed();
      return 1;
    }
  }
  return 0;
}

/*
  Implementation of interface to write rows to the binary log through the
  thread.  The thread is responsible for writing the rows it has
  inserted/updated/deleted.
*/

#ifndef MYSQL_CLIENT

/*
  Template member function for ensuring that there is an rows log
  event of the apropriate type before proceeding.

  PRE CONDITION:
    - Events of type 'RowEventT' have the type code 'type_code'.
    
  POST CONDITION:
    If a non-NULL pointer is returned, the pending event for thread 'thd' will
    be an event of type 'RowEventT' (which have the type code 'type_code')
    will either empty or have enough space to hold 'needed' bytes.  In
    addition, the columns bitmap will be correct for the row, meaning that
    the pending event will be flushed if the columns in the event differ from
    the columns suppled to the function.

  RETURNS
    If no error, a non-NULL pending event (either one which already existed or
    the newly created one).
    If error, NULL.
 */

template <class RowsEventT> Rows_log_event*
THD::binlog_prepare_pending_rows_event(TABLE* table, uint32 serv_id,
                                       size_t needed,
                                       bool is_transactional,
                                       RowsEventT *hint __attribute__((unused)))
{
  DBUG_ENTER("binlog_prepare_pending_rows_event");
  /* Pre-conditions */
  DBUG_ASSERT(table->s->table_map_id != ~0UL);

  /* Fetch the type code for the RowsEventT template parameter */
  int const general_type_code= RowsEventT::TYPE_CODE;

  /* Ensure that all events in a GTID group are in the same cache */
  if (variables.option_bits & OPTION_GTID_BEGIN)
    is_transactional= 1;

  /*
    There is no good place to set up the transactional data, so we
    have to do it here.
  */
  if (binlog_setup_trx_data() == NULL)
    DBUG_RETURN(NULL);

  Rows_log_event* pending= binlog_get_pending_rows_event(is_transactional);

  if (unlikely(pending && !pending->is_valid()))
    DBUG_RETURN(NULL);

  /*
    Check if the current event is non-NULL and a write-rows
    event. Also check if the table provided is mapped: if it is not,
    then we have switched to writing to a new table.
    If there is no pending event, we need to create one. If there is a pending
    event, but it's not about the same table id, or not of the same type
    (between Write, Update and Delete), or not the same affected columns, or
    going to be too big, flush this event to disk and create a new pending
    event.
  */
  if (!pending ||
      pending->server_id != serv_id ||
      pending->get_table_id() != table->s->table_map_id ||
      pending->get_general_type_code() != general_type_code ||
      pending->get_data_size() + needed > opt_binlog_rows_event_max_size ||
      pending->read_write_bitmaps_cmp(table) == FALSE)
  {
    /* Create a new RowsEventT... */
    Rows_log_event* const
        ev= new RowsEventT(this, table, table->s->table_map_id,
                           is_transactional);
    if (unlikely(!ev))
      DBUG_RETURN(NULL);
    ev->server_id= serv_id; // I don't like this, it's too easy to forget.
    /*
      flush the pending event and replace it with the newly created
      event...
    */
    if (unlikely(
        mysql_bin_log.flush_and_set_pending_rows_event(this, ev,
                                                       is_transactional)))
    {
      delete ev;
      DBUG_RETURN(NULL);
    }

    DBUG_RETURN(ev);               /* This is the new pending event */
  }
  DBUG_RETURN(pending);        /* This is the current pending event */
}

/* Declare in unnamed namespace. */
CPP_UNNAMED_NS_START
  /**
     Class to handle temporary allocation of memory for row data.

     The responsibilities of the class is to provide memory for
     packing one or two rows of packed data (depending on what
     constructor is called).

     In order to make the allocation more efficient for "simple" rows,
     i.e., rows that do not contain any blobs, a pointer to the
     allocated memory is of memory is stored in the table structure
     for simple rows.  If memory for a table containing a blob field
     is requested, only memory for that is allocated, and subsequently
     released when the object is destroyed.

   */
  class Row_data_memory {
  public:
    /**
      Build an object to keep track of a block-local piece of memory
      for storing a row of data.

      @param table
      Table where the pre-allocated memory is stored.

      @param length
      Length of data that is needed, if the record contain blobs.
     */
    Row_data_memory(TABLE *table, size_t const len1)
      : m_memory(0)
    {
#ifndef DBUG_OFF
      m_alloc_checked= FALSE;
#endif
      allocate_memory(table, len1);
      m_ptr[0]= has_memory() ? m_memory : 0;
      m_ptr[1]= 0;
    }

    Row_data_memory(TABLE *table, size_t const len1, size_t const len2)
      : m_memory(0)
    {
#ifndef DBUG_OFF
      m_alloc_checked= FALSE;
#endif
      allocate_memory(table, len1 + len2);
      m_ptr[0]= has_memory() ? m_memory        : 0;
      m_ptr[1]= has_memory() ? m_memory + len1 : 0;
    }

    ~Row_data_memory()
    {
      if (m_memory != 0 && m_release_memory_on_destruction)
        my_free(m_memory);
    }

    /**
       Is there memory allocated?

       @retval true There is memory allocated
       @retval false Memory allocation failed
     */
    bool has_memory() const {
#ifndef DBUG_OFF
      m_alloc_checked= TRUE;
#endif
      return m_memory != 0;
    }

    uchar *slot(uint s)
    {
      DBUG_ASSERT(s < sizeof(m_ptr)/sizeof(*m_ptr));
      DBUG_ASSERT(m_ptr[s] != 0);
      DBUG_SLOW_ASSERT(m_alloc_checked == TRUE);
      return m_ptr[s];
    }

  private:
    void allocate_memory(TABLE *const table, size_t const total_length)
    {
      if (table->s->blob_fields == 0)
      {
        /*
          The maximum length of a packed record is less than this
          length. We use this value instead of the supplied length
          when allocating memory for records, since we don't know how
          the memory will be used in future allocations.

          Since table->s->reclength is for unpacked records, we have
          to add two bytes for each field, which can potentially be
          added to hold the length of a packed field.
        */
        size_t const maxlen= table->s->reclength + 2 * table->s->fields;

        /*
          Allocate memory for two records if memory hasn't been
          allocated. We allocate memory for two records so that it can
          be used when processing update rows as well.
        */
        if (table->write_row_record == 0)
          table->write_row_record=
            (uchar *) alloc_root(&table->mem_root, 2 * maxlen);
        m_memory= table->write_row_record;
        m_release_memory_on_destruction= FALSE;
      }
      else
      {
        m_memory= (uchar *) my_malloc(total_length, MYF(MY_WME));
        m_release_memory_on_destruction= TRUE;
      }
    }

#ifndef DBUG_OFF
    mutable bool m_alloc_checked;
#endif
    bool m_release_memory_on_destruction;
    uchar *m_memory;
    uchar *m_ptr[2];
  };

CPP_UNNAMED_NS_END

int THD::binlog_write_row(TABLE* table, bool is_trans,
                          uchar const *record)
{

  DBUG_ASSERT(is_current_stmt_binlog_format_row());
  DBUG_ASSERT((WSREP_NNULL(this) && wsrep_emulate_bin_log) ||
              mysql_bin_log.is_open());
  /*
    Pack records into format for transfer. We are allocating more
    memory than needed, but that doesn't matter.
  */
  Row_data_memory memory(table, max_row_length(table, table->rpl_write_set,
                                               record));
  if (!memory.has_memory())
    return HA_ERR_OUT_OF_MEM;

  uchar *row_data= memory.slot(0);

  size_t const len= pack_row(table, table->rpl_write_set, row_data, record);

  /* Ensure that all events in a GTID group are in the same cache */
  if (variables.option_bits & OPTION_GTID_BEGIN)
    is_trans= 1;

  Rows_log_event* ev;
  if (binlog_should_compress(len))
    ev =
    binlog_prepare_pending_rows_event(table, variables.server_id,
                                      len, is_trans,
                                      static_cast<Write_rows_compressed_log_event*>(0));
  else
    ev =
    binlog_prepare_pending_rows_event(table, variables.server_id,
                                      len, is_trans,
                                      static_cast<Write_rows_log_event*>(0));

  if (unlikely(ev == 0))
    return HA_ERR_OUT_OF_MEM;

  return ev->add_row_data(row_data, len);
}

int THD::binlog_update_row(TABLE* table, bool is_trans,
                           const uchar *before_record,
                           const uchar *after_record)
{
  DBUG_ASSERT(is_current_stmt_binlog_format_row());
  DBUG_ASSERT((WSREP_NNULL(this) && wsrep_emulate_bin_log) ||
              mysql_bin_log.is_open());

  /**
    Save a reference to the original read bitmaps
    We will need this to restore the bitmaps at the end as
    binlog_prepare_row_images() may change table->read_set.
    table->read_set is used by pack_row and deep in
    binlog_prepare_pending_events().
  */
  MY_BITMAP *old_read_set= table->read_set;

  /**
     This will remove spurious fields required during execution but
     not needed for binlogging. This is done according to the:
     binlog-row-image option.
   */
  binlog_prepare_row_images(table);

  size_t const before_maxlen= max_row_length(table, table->read_set,
                                             before_record);
  size_t const after_maxlen=  max_row_length(table, table->rpl_write_set,
                                             after_record);

  Row_data_memory row_data(table, before_maxlen, after_maxlen);
  if (!row_data.has_memory())
    return HA_ERR_OUT_OF_MEM;

  uchar *before_row= row_data.slot(0);
  uchar *after_row= row_data.slot(1);

  size_t const before_size= pack_row(table, table->read_set, before_row,
                                     before_record);
  size_t const after_size= pack_row(table, table->rpl_write_set, after_row,
                                    after_record);

  /* Ensure that all events in a GTID group are in the same cache */
  if (variables.option_bits & OPTION_GTID_BEGIN)
    is_trans= 1;

  /*
    Don't print debug messages when running valgrind since they can
    trigger false warnings.
   */
#ifndef HAVE_valgrind
  DBUG_DUMP("before_record", before_record, table->s->reclength);
  DBUG_DUMP("after_record",  after_record, table->s->reclength);
  DBUG_DUMP("before_row",    before_row, before_size);
  DBUG_DUMP("after_row",     after_row, after_size);
#endif

  Rows_log_event* ev;
  if(binlog_should_compress(before_size + after_size))
    ev =
      binlog_prepare_pending_rows_event(table, variables.server_id,
                                      before_size + after_size, is_trans,
                                      static_cast<Update_rows_compressed_log_event*>(0));
  else
    ev =
      binlog_prepare_pending_rows_event(table, variables.server_id,
                                      before_size + after_size, is_trans,
                                      static_cast<Update_rows_log_event*>(0));

  if (unlikely(ev == 0))
    return HA_ERR_OUT_OF_MEM;

  int error=  ev->add_row_data(before_row, before_size) ||
              ev->add_row_data(after_row, after_size);

  /* restore read set for the rest of execution */
  table->column_bitmaps_set_no_signal(old_read_set,
                                      table->write_set);
  return error;

}

int THD::binlog_delete_row(TABLE* table, bool is_trans, 
                           uchar const *record)
{
  DBUG_ASSERT(is_current_stmt_binlog_format_row());
  DBUG_ASSERT((WSREP_NNULL(this) && wsrep_emulate_bin_log) ||
              mysql_bin_log.is_open());
  /**
    Save a reference to the original read bitmaps
    We will need this to restore the bitmaps at the end as
    binlog_prepare_row_images() may change table->read_set.
    table->read_set is used by pack_row and deep in
    binlog_prepare_pending_events().
  */
  MY_BITMAP *old_read_set= table->read_set;

  /** 
     This will remove spurious fields required during execution but
     not needed for binlogging. This is done according to the:
     binlog-row-image option.
   */
  binlog_prepare_row_images(table);

  /*
     Pack records into format for transfer. We are allocating more
     memory than needed, but that doesn't matter.
  */
  Row_data_memory memory(table, max_row_length(table, table->read_set,
                                               record));
  if (unlikely(!memory.has_memory()))
    return HA_ERR_OUT_OF_MEM;

  uchar *row_data= memory.slot(0);

  DBUG_DUMP("table->read_set", (uchar*) table->read_set->bitmap, (table->s->fields + 7) / 8);
  size_t const len= pack_row(table, table->read_set, row_data, record);

  /* Ensure that all events in a GTID group are in the same cache */
  if (variables.option_bits & OPTION_GTID_BEGIN)
    is_trans= 1;

  Rows_log_event* ev;
  if(binlog_should_compress(len))
    ev =
      binlog_prepare_pending_rows_event(table, variables.server_id,
                                      len, is_trans,
                                      static_cast<Delete_rows_compressed_log_event*>(0));
  else
    ev =
      binlog_prepare_pending_rows_event(table, variables.server_id,
                                      len, is_trans,
                                      static_cast<Delete_rows_log_event*>(0));

  if (unlikely(ev == 0))
    return HA_ERR_OUT_OF_MEM;


  int error= ev->add_row_data(row_data, len);

  /* restore read set for the rest of execution */
  table->column_bitmaps_set_no_signal(old_read_set,
                                      table->write_set);

  return error;
}


/**
   Remove from read_set spurious columns. The write_set has been
   handled before in table->mark_columns_needed_for_update.
*/

void THD::binlog_prepare_row_images(TABLE *table)
{
  DBUG_ENTER("THD::binlog_prepare_row_images");

  DBUG_PRINT_BITSET("debug", "table->read_set (before preparing): %s",
                    table->read_set);
  THD *thd= table->in_use;

  /**
    if there is a primary key in the table (ie, user declared PK or a
    non-null unique index) and we dont want to ship the entire image,
    and the handler involved supports this.
   */
  if (table->s->primary_key < MAX_KEY &&
      (thd->variables.binlog_row_image < BINLOG_ROW_IMAGE_FULL) &&
      !ha_check_storage_engine_flag(table->s->db_type(), HTON_NO_BINLOG_ROW_OPT))
  {
    /**
      Just to be sure that tmp_set is currently not in use as
      the read_set already.
    */
    DBUG_ASSERT(table->read_set != &table->tmp_set);

    switch (thd->variables.binlog_row_image)
    {
      case BINLOG_ROW_IMAGE_MINIMAL:
        /* MINIMAL: Mark only PK */
        table->mark_columns_used_by_index(table->s->primary_key,
                                          &table->tmp_set);
        break;
      case BINLOG_ROW_IMAGE_NOBLOB:
        /**
          NOBLOB: Remove unnecessary BLOB fields from read_set
                  (the ones that are not part of PK).
         */
        bitmap_copy(&table->tmp_set, table->read_set);
        for (Field **ptr=table->field ; *ptr ; ptr++)
        {
          Field *field= (*ptr);
          if ((field->type() == MYSQL_TYPE_BLOB) &&
              !(field->flags & PRI_KEY_FLAG))
            bitmap_clear_bit(&table->tmp_set, field->field_index);
        }
        break;
      default:
        DBUG_ASSERT(0); // impossible.
    }

    /* set the temporary read_set */
    table->column_bitmaps_set_no_signal(&table->tmp_set,
                                        table->write_set);
  }

  DBUG_PRINT_BITSET("debug", "table->read_set (after preparing): %s",
                    table->read_set);
  DBUG_VOID_RETURN;
}



int THD::binlog_remove_pending_rows_event(bool clear_maps,
                                          bool is_transactional)
{
  DBUG_ENTER("THD::binlog_remove_pending_rows_event");

  if(!WSREP_EMULATE_BINLOG_NNULL(this) && !mysql_bin_log.is_open())
    DBUG_RETURN(0);

  /* Ensure that all events in a GTID group are in the same cache */
  if (variables.option_bits & OPTION_GTID_BEGIN)
    is_transactional= 1;

  mysql_bin_log.remove_pending_rows_event(this, is_transactional);

  if (clear_maps)
    binlog_table_maps= 0;

  DBUG_RETURN(0);
}

int THD::binlog_flush_pending_rows_event(bool stmt_end, bool is_transactional)
{
  DBUG_ENTER("THD::binlog_flush_pending_rows_event");
  /*
    We shall flush the pending event even if we are not in row-based
    mode: it might be the case that we left row-based mode before
    flushing anything (e.g., if we have explicitly locked tables).
   */
  if (!WSREP_EMULATE_BINLOG_NNULL(this) && !mysql_bin_log.is_open())
    DBUG_RETURN(0);

  /* Ensure that all events in a GTID group are in the same cache */
  if (variables.option_bits & OPTION_GTID_BEGIN)
    is_transactional= 1;

  /*
    Mark the event as the last event of a statement if the stmt_end
    flag is set.
  */
  int error= 0;
  if (Rows_log_event *pending= binlog_get_pending_rows_event(is_transactional))
  {
    if (stmt_end)
    {
      pending->set_flags(Rows_log_event::STMT_END_F);
      binlog_table_maps= 0;
    }

    error= mysql_bin_log.flush_and_set_pending_rows_event(this, 0,
                                                          is_transactional);
  }

  DBUG_RETURN(error);
}


#if !defined(DBUG_OFF) && !defined(_lint)
static const char *
show_query_type(THD::enum_binlog_query_type qtype)
{
  switch (qtype) {
  case THD::ROW_QUERY_TYPE:
    return "ROW";
  case THD::STMT_QUERY_TYPE:
    return "STMT";
  case THD::QUERY_TYPE_COUNT:
  default:
    DBUG_ASSERT(0 <= qtype && qtype < THD::QUERY_TYPE_COUNT);
  }
  static char buf[64];
  sprintf(buf, "UNKNOWN#%d", qtype);
  return buf;
}
#endif

/*
  Constants required for the limit unsafe warnings suppression
*/
//seconds after which the limit unsafe warnings suppression will be activated
#define LIMIT_UNSAFE_WARNING_ACTIVATION_TIMEOUT 5*60
//number of limit unsafe warnings after which the suppression will be activated
#define LIMIT_UNSAFE_WARNING_ACTIVATION_THRESHOLD_COUNT 10

static ulonglong unsafe_suppression_start_time= 0;
static bool unsafe_warning_suppression_active[LEX::BINLOG_STMT_UNSAFE_COUNT];
static ulong unsafe_warnings_count[LEX::BINLOG_STMT_UNSAFE_COUNT];
static ulong total_unsafe_warnings_count;

/**
  Auxiliary function to reset the limit unsafety warning suppression.
  This is done without mutex protection, but this should be good
  enough as it doesn't matter if we loose a couple of suppressed
  messages or if this is called multiple times.
*/

static void reset_binlog_unsafe_suppression(ulonglong now)
{
  uint i;
  DBUG_ENTER("reset_binlog_unsafe_suppression");

  unsafe_suppression_start_time= now;
  total_unsafe_warnings_count= 0;

  for (i= 0 ; i < LEX::BINLOG_STMT_UNSAFE_COUNT ; i++)
  {
    unsafe_warnings_count[i]= 0;
    unsafe_warning_suppression_active[i]= 0;
  }
  DBUG_VOID_RETURN;
}

/**
  Auxiliary function to print warning in the error log.
*/
static void print_unsafe_warning_to_log(THD *thd, int unsafe_type, char* buf,
                                        char* query)
{
  DBUG_ENTER("print_unsafe_warning_in_log");
  sprintf(buf, ER_THD(thd, ER_BINLOG_UNSAFE_STATEMENT),
          ER_THD(thd, LEX::binlog_stmt_unsafe_errcode[unsafe_type]));
  sql_print_warning(ER_THD(thd, ER_MESSAGE_AND_STATEMENT), buf, query);
  DBUG_VOID_RETURN;
}

/**
  Auxiliary function to check if the warning for unsafe repliction statements
  should be thrown or suppressed.

  Logic is:
  - If we get more than LIMIT_UNSAFE_WARNING_ACTIVATION_THRESHOLD_COUNT errors
    of one type, that type of errors will be suppressed for
    LIMIT_UNSAFE_WARNING_ACTIVATION_TIMEOUT.
  - When the time limit has been reached, all suppression is reset.

  This means that if one gets many different types of errors, some of them
  may be reset less than LIMIT_UNSAFE_WARNING_ACTIVATION_TIMEOUT. However at
  least one error is disable for this time.

  SYNOPSIS:
  @params
   unsafe_type - The type of unsafety.

  RETURN:
    0   0k to log
    1   Message suppressed
*/

static bool protect_against_unsafe_warning_flood(int unsafe_type)
{
  ulong count;
  ulonglong now= my_interval_timer()/1000000000ULL;
  DBUG_ENTER("protect_against_unsafe_warning_flood");

  count= ++unsafe_warnings_count[unsafe_type];
  total_unsafe_warnings_count++;

  /*
    INITIALIZING:
    If this is the first time this function is called with log warning
    enabled, the monitoring the unsafe warnings should start.
  */
  if (unsafe_suppression_start_time == 0)
  {
    reset_binlog_unsafe_suppression(now);
    DBUG_RETURN(0);
  }

  /*
    The following is true if we got too many errors or if the error was
    already suppressed
  */
  if (count >= LIMIT_UNSAFE_WARNING_ACTIVATION_THRESHOLD_COUNT)
  {
    ulonglong diff_time= (now - unsafe_suppression_start_time);

    if (!unsafe_warning_suppression_active[unsafe_type])
    {
      /*
        ACTIVATION:
        We got LIMIT_UNSAFE_WARNING_ACTIVATION_THRESHOLD_COUNT warnings in
        less than LIMIT_UNSAFE_WARNING_ACTIVATION_TIMEOUT we activate the
        suppression.
      */
      if (diff_time <= LIMIT_UNSAFE_WARNING_ACTIVATION_TIMEOUT)
      {
        unsafe_warning_suppression_active[unsafe_type]= 1;
        sql_print_information("Suppressing warnings of type '%s' for up to %d seconds because of flooding",
                              ER(LEX::binlog_stmt_unsafe_errcode[unsafe_type]),
                              LIMIT_UNSAFE_WARNING_ACTIVATION_TIMEOUT);
      }
      else
      {
        /*
          There is no flooding till now, therefore we restart the monitoring
        */
        reset_binlog_unsafe_suppression(now);
      }
    }
    else
    {
      /* This type of warnings was suppressed */
      if (diff_time > LIMIT_UNSAFE_WARNING_ACTIVATION_TIMEOUT)
      {
        ulong save_count= total_unsafe_warnings_count;
        /* Print a suppression note and remove the suppression */
        reset_binlog_unsafe_suppression(now);
        sql_print_information("Suppressed %lu unsafe warnings during "
                              "the last %d seconds",
                              save_count, (int) diff_time);
      }
    }
  }
  DBUG_RETURN(unsafe_warning_suppression_active[unsafe_type]);
}

MYSQL_TIME THD::query_start_TIME()
{
  MYSQL_TIME res;
  variables.time_zone->gmt_sec_to_TIME(&res, query_start());
  res.second_part= query_start_sec_part();
  time_zone_used= 1;
  return res;
}

/**
  Auxiliary method used by @c binlog_query() to raise warnings.

  The type of warning and the type of unsafeness is stored in
  THD::binlog_unsafe_warning_flags.
*/
void THD::issue_unsafe_warnings()
{
  char buf[MYSQL_ERRMSG_SIZE * 2];
  uint32 unsafe_type_flags;
  DBUG_ENTER("issue_unsafe_warnings");
  /*
    Ensure that binlog_unsafe_warning_flags is big enough to hold all
    bits.  This is actually a constant expression.
  */
  DBUG_ASSERT(LEX::BINLOG_STMT_UNSAFE_COUNT <=
              sizeof(binlog_unsafe_warning_flags) * CHAR_BIT);
  
  if (!(unsafe_type_flags= binlog_unsafe_warning_flags))
    DBUG_VOID_RETURN;                           // Nothing to do

  /*
    For each unsafe_type, check if the statement is unsafe in this way
    and issue a warning.
  */
  for (int unsafe_type=0;
       unsafe_type < LEX::BINLOG_STMT_UNSAFE_COUNT;
       unsafe_type++)
  {
    if ((unsafe_type_flags & (1 << unsafe_type)) != 0)
    {
      push_warning_printf(this, Sql_condition::WARN_LEVEL_NOTE,
                          ER_BINLOG_UNSAFE_STATEMENT,
                          ER_THD(this, ER_BINLOG_UNSAFE_STATEMENT),
                          ER_THD(this, LEX::binlog_stmt_unsafe_errcode[unsafe_type]));
      if (global_system_variables.log_warnings > 0 &&
          !protect_against_unsafe_warning_flood(unsafe_type))
        print_unsafe_warning_to_log(this, unsafe_type, buf, query());
    }
  }
  DBUG_VOID_RETURN;
}

/**
  Log the current query.

  The query will be logged in either row format or statement format
  depending on the value of @c current_stmt_binlog_format_row field and
  the value of the @c qtype parameter.

  This function must be called:

  - After the all calls to ha_*_row() functions have been issued.

  - After any writes to system tables. Rationale: if system tables
    were written after a call to this function, and the master crashes
    after the call to this function and before writing the system
    tables, then the master and slave get out of sync.

  - Before tables are unlocked and closed.

  @see decide_logging_format

  @retval < 0 No logging of query (ok)
  @retval 0 Success
  @retval > 0  If there is a failure when writing the query (e.g.,
               write failure), then the error code is returned.
*/

int THD::binlog_query(THD::enum_binlog_query_type qtype, char const *query_arg,
                      ulong query_len, bool is_trans, bool direct, 
                      bool suppress_use, int errcode)
{
  DBUG_ENTER("THD::binlog_query");
  DBUG_PRINT("enter", ("qtype: %s  query: '%-.*s'",
                       show_query_type(qtype), (int) query_len, query_arg));

  DBUG_ASSERT(query_arg);
  DBUG_ASSERT(WSREP_EMULATE_BINLOG_NNULL(this) || mysql_bin_log.is_open());

  /* If this is withing a BEGIN ... COMMIT group, don't log it */
  if (variables.option_bits & OPTION_GTID_BEGIN)
  {
    direct= 0;
    is_trans= 1;
  }
  DBUG_PRINT("info", ("is_trans: %d  direct: %d", is_trans, direct));

  if (get_binlog_local_stmt_filter() == BINLOG_FILTER_SET)
  {
    /*
      The current statement is to be ignored, and not written to
      the binlog. Do not call issue_unsafe_warnings().
    */
    DBUG_RETURN(-1);
  }

  /*
    If we are not in prelocked mode, mysql_unlock_tables() will be
    called after this binlog_query(), so we have to flush the pending
    rows event with the STMT_END_F set to unlock all tables at the
    slave side as well.

    If we are in prelocked mode, the flushing will be done inside the
    top-most close_thread_tables().
  */
  if (this->locked_tables_mode <= LTM_LOCK_TABLES)
  {
    int error;
    if (unlikely(error= binlog_flush_pending_rows_event(TRUE, is_trans)))
    {
      DBUG_ASSERT(error > 0);
      DBUG_RETURN(error);
    }
  }

  /*
    Warnings for unsafe statements logged in statement format are
    printed in three places instead of in decide_logging_format().
    This is because the warnings should be printed only if the statement
    is actually logged. When executing decide_logging_format(), we cannot
    know for sure if the statement will be logged:

    1 - sp_head::execute_procedure which prints out warnings for calls to
    stored procedures.

    2 - sp_head::execute_function which prints out warnings for calls
    involving functions.

    3 - THD::binlog_query (here) which prints warning for top level
    statements not covered by the two cases above: i.e., if not insided a
    procedure and a function.

    Besides, we should not try to print these warnings if it is not
    possible to write statements to the binary log as it happens when
    the execution is inside a function, or generaly speaking, when
    the variables.option_bits & OPTION_BIN_LOG is false.
    
  */
  if ((variables.option_bits & OPTION_BIN_LOG) &&
      spcont == NULL && !binlog_evt_union.do_union)
    issue_unsafe_warnings();

  switch (qtype) {
    /*
      ROW_QUERY_TYPE means that the statement may be logged either in
      row format or in statement format.  If
      current_stmt_binlog_format is row, it means that the
      statement has already been logged in row format and hence shall
      not be logged again.
    */
  case THD::ROW_QUERY_TYPE:
    DBUG_PRINT("debug",
               ("is_current_stmt_binlog_format_row: %d",
                is_current_stmt_binlog_format_row()));
    if (is_current_stmt_binlog_format_row())
      DBUG_RETURN(-1);
    /* Fall through */

    /*
      STMT_QUERY_TYPE means that the query must be logged in statement
      format; it cannot be logged in row format.  This is typically
      used by DDL statements.  It is an error to use this query type
      if current_stmt_binlog_format_row is row.

      @todo Currently there are places that call this method with
      STMT_QUERY_TYPE and current_stmt_binlog_format is row.  Fix those
      places and add assert to ensure correct behavior. /Sven
    */
  case THD::STMT_QUERY_TYPE:
    /*
      The MYSQL_LOG::write() function will set the STMT_END_F flag and
      flush the pending rows event if necessary.
    */
    {
      int error = 0;

      /*
        Binlog table maps will be irrelevant after a Query_log_event
        (they are just removed on the slave side) so after the query
        log event is written to the binary log, we pretend that no
        table maps were written.
      */
      if(binlog_should_compress(query_len))
      {
        Query_compressed_log_event qinfo(this, query_arg, query_len, is_trans, direct,
                            suppress_use, errcode);
        error= mysql_bin_log.write(&qinfo);
      }
      else
      {
        Query_log_event qinfo(this, query_arg, query_len, is_trans, direct,
          suppress_use, errcode);
        error= mysql_bin_log.write(&qinfo);
      }

      binlog_table_maps= 0;
      DBUG_RETURN(error >= 0 ? error : 1);
    }

  case THD::QUERY_TYPE_COUNT:
  default:
    DBUG_ASSERT(qtype < QUERY_TYPE_COUNT);
  }
  DBUG_RETURN(0);
}

void
THD::wait_for_wakeup_ready()
{
  mysql_mutex_lock(&LOCK_wakeup_ready);
  while (!wakeup_ready)
    mysql_cond_wait(&COND_wakeup_ready, &LOCK_wakeup_ready);
  mysql_mutex_unlock(&LOCK_wakeup_ready);
}

void
THD::signal_wakeup_ready()
{
  mysql_mutex_lock(&LOCK_wakeup_ready);
  wakeup_ready= true;
  mysql_mutex_unlock(&LOCK_wakeup_ready);
  mysql_cond_signal(&COND_wakeup_ready);
}

void THD::set_last_commit_gtid(rpl_gtid &gtid)
{
#ifndef EMBEDDED_LIBRARY
  bool changed_gtid= (m_last_commit_gtid.seq_no != gtid.seq_no);
#endif
  m_last_commit_gtid= gtid;
#ifndef EMBEDDED_LIBRARY
  if (changed_gtid && session_tracker.sysvars.is_enabled())
  {
    DBUG_ASSERT(current_thd == this);
    session_tracker.sysvars.
      mark_as_changed(this, (LEX_CSTRING*)Sys_last_gtid_ptr);
  }
#endif
}

void
wait_for_commit::reinit()
{
  subsequent_commits_list= NULL;
  next_subsequent_commit= NULL;
  waitee.store(NULL, std::memory_order_relaxed);
  opaque_pointer= NULL;
  wakeup_error= 0;
  wakeup_subsequent_commits_running= false;
  commit_started= false;
#ifdef SAFE_MUTEX
  /*
    When using SAFE_MUTEX, the ordering between taking the LOCK_wait_commit
    mutexes is checked. This causes a problem when we re-use a mutex, as then
    the expected locking order may change.

    So in this case, do a re-init of the mutex. In release builds, we want to
    avoid the overhead of a re-init though.

    To ensure that no one is locking the mutex, we take a lock of it first.
    For full explanation, see wait_for_commit::~wait_for_commit()
  */
  mysql_mutex_lock(&LOCK_wait_commit);
  mysql_mutex_unlock(&LOCK_wait_commit);

  mysql_mutex_destroy(&LOCK_wait_commit);
  mysql_mutex_init(key_LOCK_wait_commit, &LOCK_wait_commit, MY_MUTEX_INIT_FAST);
#endif
}


wait_for_commit::wait_for_commit()
{
  mysql_mutex_init(key_LOCK_wait_commit, &LOCK_wait_commit, MY_MUTEX_INIT_FAST);
  mysql_cond_init(key_COND_wait_commit, &COND_wait_commit, 0);
  reinit();
}


wait_for_commit::~wait_for_commit()
{
  /*
    Since we do a dirty read of the waiting_for_commit flag in
    wait_for_prior_commit() and in unregister_wait_for_prior_commit(), we need
    to take extra care before freeing the wait_for_commit object.

    It is possible for the waitee to be pre-empted inside wakeup(), just after
    it has cleared the waiting_for_commit flag and before it has released the
    LOCK_wait_commit mutex. And then it is possible for the waiter to find the
    flag cleared in wait_for_prior_commit() and go finish up things and
    de-allocate the LOCK_wait_commit and COND_wait_commit objects before the
    waitee has time to be re-scheduled and finish unlocking the mutex and
    signalling the condition. This would lead to the waitee accessing no
    longer valid memory.

    To prevent this, we do an extra lock/unlock of the mutex here before
    deallocation; this makes certain that any waitee has completed wakeup()
    first.
  */
  mysql_mutex_lock(&LOCK_wait_commit);
  mysql_mutex_unlock(&LOCK_wait_commit);

  mysql_mutex_destroy(&LOCK_wait_commit);
  mysql_cond_destroy(&COND_wait_commit);
}

void
wait_for_commit::wakeup(int wakeup_error)
{
  /*
    We signal each waiter on their own condition and mutex (rather than using
    pthread_cond_broadcast() or something like that).

    Otherwise we would need to somehow ensure that they were done
    waking up before we could allow this THD to be destroyed, which would
    be annoying and unnecessary.

    Note that wakeup_subsequent_commits2() depends on this function being a
    full memory barrier (it is, because it takes a mutex lock).

  */
  mysql_mutex_lock(&LOCK_wait_commit);
  this->wakeup_error= wakeup_error;
  /* Memory barrier to make wakeup_error visible to the waiter thread. */
  waitee.store(NULL, std::memory_order_release);
  /*
    Note that it is critical that the mysql_cond_signal() here is done while
    still holding the mutex. As soon as we release the mutex, the waiter might
    deallocate the condition object.
  */
  mysql_cond_signal(&COND_wait_commit);
  mysql_mutex_unlock(&LOCK_wait_commit);
}


/*
  Register that the next commit of this THD should wait to complete until
  commit in another THD (the waitee) has completed.

  The wait may occur explicitly, with the waiter sitting in
  wait_for_prior_commit() until the waitee calls wakeup_subsequent_commits().

  Alternatively, the TC (eg. binlog) may do the commits of both waitee and
  waiter at once during group commit, resolving both of them in the right
  order.

  Only one waitee can be registered for a waiter; it must be removed by
  wait_for_prior_commit() or unregister_wait_for_prior_commit() before a new
  one is registered. But it is ok for several waiters to register a wait for
  the same waitee. It is also permissible for one THD to be both a waiter and
  a waitee at the same time.
*/
void
wait_for_commit::register_wait_for_prior_commit(wait_for_commit *waitee)
{
  DBUG_ASSERT(!this->waitee.load(std::memory_order_relaxed)
              /* No prior registration allowed */);
  wakeup_error= 0;
  this->waitee.store(waitee, std::memory_order_relaxed);

  mysql_mutex_lock(&waitee->LOCK_wait_commit);
  /*
    If waitee is in the middle of wakeup, then there is nothing to wait for,
    so we need not register. This is necessary to avoid a race in unregister,
    see comments on wakeup_subsequent_commits2() for details.
  */
  if (waitee->wakeup_subsequent_commits_running)
    this->waitee.store(NULL, std::memory_order_relaxed);
  else
  {
    /*
      Put ourself at the head of the waitee's list of transactions that must
      wait for it to commit first.
     */
    this->next_subsequent_commit= waitee->subsequent_commits_list;
    waitee->subsequent_commits_list= this;
  }
  mysql_mutex_unlock(&waitee->LOCK_wait_commit);
}


/**
  Waits for commit of another transaction to complete, as already registered
  with register_wait_for_prior_commit(). If the commit already completed,
  returns immediately.

  If thd->backup_commit_lock is set, release it while waiting for other threads
*/

int
wait_for_commit::wait_for_prior_commit2(THD *thd)
{
  PSI_stage_info old_stage;
  wait_for_commit *loc_waitee;
  bool backup_lock_released= 0;

  /*
    Release MDL_BACKUP_COMMIT LOCK while waiting for other threads to commit
    This is needed to avoid deadlock between the other threads (which not
    yet have the MDL_BACKUP_COMMIT_LOCK) and any threads using
    BACKUP LOCK BLOCK_COMMIT.
  */
  if (thd->backup_commit_lock && thd->backup_commit_lock->ticket)
  {
    backup_lock_released= 1;
    thd->mdl_context.release_lock(thd->backup_commit_lock->ticket);
    thd->backup_commit_lock->ticket= 0;
  }

  mysql_mutex_lock(&LOCK_wait_commit);
  DEBUG_SYNC(thd, "wait_for_prior_commit_waiting");
  thd->ENTER_COND(&COND_wait_commit, &LOCK_wait_commit,
                  &stage_waiting_for_prior_transaction_to_commit,
                  &old_stage);
  while ((loc_waitee= this->waitee.load(std::memory_order_relaxed)) &&
         likely(!thd->check_killed(1)))
    mysql_cond_wait(&COND_wait_commit, &LOCK_wait_commit);
  if (!loc_waitee)
  {
    if (wakeup_error)
      my_error(ER_PRIOR_COMMIT_FAILED, MYF(0));
    goto end;
  }
  /*
    Wait was interrupted by kill. We need to unregister our wait and give the
    error. But if a wakeup is already in progress, then we must ignore the
    kill and not give error, otherwise we get inconsistency between waitee and
    waiter as to whether we succeed or fail (eg. we may roll back but waitee
    might attempt to commit both us and any subsequent commits waiting for us).
  */
  mysql_mutex_lock(&loc_waitee->LOCK_wait_commit);
  if (loc_waitee->wakeup_subsequent_commits_running)
  {
    /* We are being woken up; ignore the kill and just wait. */
    mysql_mutex_unlock(&loc_waitee->LOCK_wait_commit);
    do
    {
      mysql_cond_wait(&COND_wait_commit, &LOCK_wait_commit);
    } while (this->waitee.load(std::memory_order_relaxed));
    if (wakeup_error)
      my_error(ER_PRIOR_COMMIT_FAILED, MYF(0));
    goto end;
  }
  remove_from_list(&loc_waitee->subsequent_commits_list);
  mysql_mutex_unlock(&loc_waitee->LOCK_wait_commit);
  this->waitee.store(NULL, std::memory_order_relaxed);

  wakeup_error= thd->killed_errno();
  if (!wakeup_error)
    wakeup_error= ER_QUERY_INTERRUPTED;
  my_message(wakeup_error, ER_THD(thd, wakeup_error), MYF(0));
  thd->EXIT_COND(&old_stage);
  /*
    Must do the DEBUG_SYNC() _after_ exit_cond(), as DEBUG_SYNC is not safe to
    use within enter_cond/exit_cond.
  */
  DEBUG_SYNC(thd, "wait_for_prior_commit_killed");
  if (backup_lock_released)
    thd->mdl_context.acquire_lock(thd->backup_commit_lock,
                                  thd->variables.lock_wait_timeout);
  return wakeup_error;

end:
  thd->EXIT_COND(&old_stage);
  if (backup_lock_released)
    thd->mdl_context.acquire_lock(thd->backup_commit_lock,
                                  thd->variables.lock_wait_timeout);
  return wakeup_error;
}


/*
  Wakeup anyone waiting for us to have committed.

  Note about locking:

  We have a potential race or deadlock between wakeup_subsequent_commits() in
  the waitee and unregister_wait_for_prior_commit() in the waiter.

  Both waiter and waitee needs to take their own lock before it is safe to take
  a lock on the other party - else the other party might disappear and invalid
  memory data could be accessed. But if we take the two locks in different
  order, we may end up in a deadlock.

  The waiter needs to lock the waitee to delete itself from the list in
  unregister_wait_for_prior_commit(). Thus wakeup_subsequent_commits() can not
  hold its own lock while locking waiters, as this could lead to deadlock.

  So we need to prevent unregister_wait_for_prior_commit() running while wakeup
  is in progress - otherwise the unregister could complete before the wakeup,
  leading to incorrect spurious wakeup or accessing invalid memory.

  However, if we are in the middle of running wakeup_subsequent_commits(), then
  there is no need for unregister_wait_for_prior_commit() in the first place -
  the waiter can just do a normal wait_for_prior_commit(), as it will be
  immediately woken up.

  So the solution to the potential race/deadlock is to set a flag in the waitee
  that wakeup_subsequent_commits() is in progress. When this flag is set,
  unregister_wait_for_prior_commit() becomes just wait_for_prior_commit().

  Then also register_wait_for_prior_commit() needs to check if
  wakeup_subsequent_commits() is running, and skip the registration if
  so. This is needed in case a new waiter manages to register itself and
  immediately try to unregister while wakeup_subsequent_commits() is
  running. Else the new waiter would also wait rather than unregister, but it
  would not be woken up until next wakeup, which could be potentially much
  later than necessary.
*/

void
wait_for_commit::wakeup_subsequent_commits2(int wakeup_error)
{
  wait_for_commit *waiter;

  mysql_mutex_lock(&LOCK_wait_commit);
  wakeup_subsequent_commits_running= true;
  waiter= subsequent_commits_list;
  subsequent_commits_list= NULL;
  mysql_mutex_unlock(&LOCK_wait_commit);

  while (waiter)
  {
    /*
      Important: we must grab the next pointer before waking up the waiter;
      once the wakeup is done, the field could be invalidated at any time.
    */
    wait_for_commit *next= waiter->next_subsequent_commit;
    waiter->wakeup(wakeup_error);
    waiter= next;
  }

  /*
    We need a full memory barrier between walking the list above, and clearing
    the flag wakeup_subsequent_commits_running below. This barrier is needed
    to ensure that no other thread will start to modify the list pointers
    before we are done traversing the list.

    But wait_for_commit::wakeup() does a full memory barrier already (it locks
    a mutex), so no extra explicit barrier is needed here.
  */
  wakeup_subsequent_commits_running= false;
  DBUG_EXECUTE_IF("inject_wakeup_subsequent_commits_sleep", my_sleep(21000););
}


/* Cancel a previously registered wait for another THD to commit before us. */
void
wait_for_commit::unregister_wait_for_prior_commit2()
{
  wait_for_commit *loc_waitee;

  mysql_mutex_lock(&LOCK_wait_commit);
  if ((loc_waitee= this->waitee.load(std::memory_order_relaxed)))
  {
    mysql_mutex_lock(&loc_waitee->LOCK_wait_commit);
    if (loc_waitee->wakeup_subsequent_commits_running)
    {
      /*
        When a wakeup is running, we cannot safely remove ourselves from the
        list without corrupting it. Instead we can just wait, as wakeup is
        already in progress and will thus be immediate.

        See comments on wakeup_subsequent_commits2() for more details.
      */
      mysql_mutex_unlock(&loc_waitee->LOCK_wait_commit);
      while (this->waitee.load(std::memory_order_relaxed))
        mysql_cond_wait(&COND_wait_commit, &LOCK_wait_commit);
    }
    else
    {
      /* Remove ourselves from the list in the waitee. */
      remove_from_list(&loc_waitee->subsequent_commits_list);
      mysql_mutex_unlock(&loc_waitee->LOCK_wait_commit);
      this->waitee.store(NULL, std::memory_order_relaxed);
    }
  }
  wakeup_error= 0;
  mysql_mutex_unlock(&LOCK_wait_commit);
}


bool Discrete_intervals_list::append(ulonglong start, ulonglong val,
                                 ulonglong incr)
{
  DBUG_ENTER("Discrete_intervals_list::append");
  /* first, see if this can be merged with previous */
  if ((head == NULL) || tail->merge_if_contiguous(start, val, incr))
  {
    /* it cannot, so need to add a new interval */
    Discrete_interval *new_interval= new Discrete_interval(start, val, incr);
    DBUG_RETURN(append(new_interval));
  }
  DBUG_RETURN(0);
}

bool Discrete_intervals_list::append(Discrete_interval *new_interval)
{
  DBUG_ENTER("Discrete_intervals_list::append");
  if (unlikely(new_interval == NULL))
    DBUG_RETURN(1);
  DBUG_PRINT("info",("adding new auto_increment interval"));
  if (head == NULL)
    head= current= new_interval;
  else
    tail->next= new_interval;
  tail= new_interval;
  elements++;
  DBUG_RETURN(0);
}


void AUTHID::copy(MEM_ROOT *mem_root, const LEX_CSTRING *user_name,
                                      const LEX_CSTRING *host_name)
{
  user.str= strmake_root(mem_root, user_name->str, user_name->length);
  user.length= user_name->length;

  host.str= strmake_root(mem_root, host_name->str, host_name->length);
  host.length= host_name->length;
}


/*
  Set from a string in 'user@host' format.
  This method resebmles parse_user(),
  but does not need temporary buffers.
*/
void AUTHID::parse(const char *str, size_t length)
{
  const char *p= strrchr(str, '@');
  if (!p)
  {
    user.str= str;
    user.length= length;
    host= null_clex_str;
  }
  else
  {
    user.str= str;
    user.length= (size_t) (p - str);
    host.str= p + 1;
    host.length= (size_t) (length - user.length - 1);
    if (user.length && !host.length)
      host= host_not_specified; // 'user@' -> 'user@%'
  }
  if (user.length > USERNAME_LENGTH)
    user.length= USERNAME_LENGTH;
  if (host.length > HOSTNAME_LENGTH)
    host.length= HOSTNAME_LENGTH;
}


void Database_qualified_name::copy(MEM_ROOT *mem_root,
                                   const LEX_CSTRING &db,
                                   const LEX_CSTRING &name)
{
  m_db.length= db.length;
  m_db.str= strmake_root(mem_root, db.str, db.length);
  m_name.length= name.length;
  m_name.str= strmake_root(mem_root, name.str, name.length);
}


bool Table_ident::append_to(THD *thd, String *str) const
{
  return (db.length &&
          (append_identifier(thd, str, db.str, db.length) ||
           str->append('.'))) ||
         append_identifier(thd, str, table.str, table.length);
}


bool Qualified_column_ident::append_to(THD *thd, String *str) const
{
  return Table_ident::append_to(thd, str) || str->append('.') ||
         append_identifier(thd, str, m_column.str, m_column.length);
}


#endif /* !defined(MYSQL_CLIENT) */


Query_arena_stmt::Query_arena_stmt(THD *_thd) :
  thd(_thd)
{
  arena= thd->activate_stmt_arena_if_needed(&backup);
}

Query_arena_stmt::~Query_arena_stmt()
{
  if (arena)
    thd->restore_active_arena(arena, &backup);
}


bool THD::timestamp_to_TIME(MYSQL_TIME *ltime, my_time_t ts,
                            ulong sec_part, date_mode_t fuzzydate)
{
  time_zone_used= 1;
  if (ts == 0 && sec_part == 0)
  {
    if (fuzzydate & TIME_NO_ZERO_DATE)
      return 1;
    set_zero_time(ltime, MYSQL_TIMESTAMP_DATETIME);
  }
  else
  {
    variables.time_zone->gmt_sec_to_TIME(ltime, ts);
    ltime->second_part= sec_part;
  }
  return 0;
}<|MERGE_RESOLUTION|>--- conflicted
+++ resolved
@@ -1517,20 +1517,24 @@
   DBUG_ENTER("THD::cleanup");
   DBUG_ASSERT(cleanup_done == 0);
 
-<<<<<<< HEAD
-  set_killed(KILL_CONNECTION);
-#ifdef WITH_WSREP
-  if (wsrep_cs().state() != wsrep::client_state::s_none)
-=======
   if (have_mutex)
     set_killed_no_mutex(KILL_CONNECTION,0,0);
   else
     set_killed(KILL_CONNECTION);
-#ifdef ENABLE_WHEN_BINLOG_WILL_BE_ABLE_TO_PREPARE
-  if (transaction.xid_state.xa_state == XA_PREPARED)
->>>>>>> 5a1a7141
-  {
-    wsrep_cs().cleanup();
+#ifdef WITH_WSREP
+  if (wsrep_cs().state() != wsrep::client_state::s_none)
+  {
+    if (have_mutex)
+    {
+      mysql_mutex_assert_owner(static_cast<mysql_mutex_t*>
+                               (m_wsrep_mutex.native()));
+      // Below wsrep-lib function will not acquire any mutexes
+      wsrep::unique_lock<wsrep::mutex> lock(m_wsrep_mutex, std::adopt_lock);
+      wsrep_cs().cleanup(lock);
+      lock.release();
+    }
+    else
+      wsrep_cs().cleanup();
   }
   wsrep_client_thread= false;
 #endif /* WITH_WSREP */
@@ -1607,8 +1611,8 @@
 void THD::free_connection()
 {
   DBUG_ASSERT(free_connection_done == 0);
-  /* Check that we have already called thd->unlink() */
-  DBUG_ASSERT(prev == 0 && next == 0);
+  /* Make sure threads are not available via server_threads.  */
+  assert_not_linked();
 
   /*
     Other threads may have a lock on THD::LOCK_thd_data or
@@ -1627,14 +1631,14 @@
 
 #ifdef WITH_WSREP
   delete wsrep_rgi;
-  wsrep_rgi= 0;
+  wsrep_rgi= nullptr;
 #endif /* WITH_WSREP */
   my_free(const_cast<char*>(db.str));
   db= null_clex_str;
 #ifndef EMBEDDED_LIBRARY
   if (net.vio)
     vio_delete(net.vio);
-  net.vio= 0;
+  net.vio= nullptr;
   net_end(&net);
 #endif
   if (!cleanup_done)
@@ -1704,24 +1708,10 @@
   if (!status_in_global)
     add_status_to_global();
 
-  /*
-    Other threads may have a lock on LOCK_thd_kill to ensure that this
-    THD is not deleted while they access it. The following mutex_lock
-    ensures that no one else is using this THD and it's now safe to delete
-  */
-  if (WSREP_NNULL(this)) mysql_mutex_lock(&LOCK_thd_data);
-  mysql_mutex_lock(&LOCK_thd_kill);
-  mysql_mutex_unlock(&LOCK_thd_kill);
-  if (WSREP_NNULL(this)) mysql_mutex_unlock(&LOCK_thd_data);
-
   if (!free_connection_done)
     free_connection();
 
 #ifdef WITH_WSREP
-  if (wsrep_rgi != NULL) {
-    delete wsrep_rgi;
-    wsrep_rgi = NULL;
-  }
   mysql_cond_destroy(&COND_wsrep_thd);
 #endif
   mdl_context.destroy();
