--- conflicted
+++ resolved
@@ -620,9 +620,7 @@
       table->file->unlock_row();
     thd->row_count++;
   }
-<<<<<<< HEAD
   dup_key_found= 0;
-=======
 
   /*
     todo bug#27571: to avoid asynchronization of `error' and
@@ -654,7 +652,6 @@
     error_code.
   */
 
->>>>>>> b8a5a770
   if (thd->killed && !error)
     error= 1;					// Aborted
   else if (will_batch &&
