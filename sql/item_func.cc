--- conflicted
+++ resolved
@@ -2767,15 +2767,10 @@
   decimals=0;
   max_length=0;
   maybe_null=0;
-<<<<<<< HEAD
-  thd= current_thd;
   Item_result tmp_cmp_type= args[0]->cmp_type();
   uint string_type_count= 0;
   uint temporal_type_count= 0;
   enum_field_types temporal_field_type= MYSQL_TYPE_DATETIME;
-=======
-  cmp_type=args[0]->result_type();
->>>>>>> 6728aae3
 
   for (uint i=0 ; i < arg_count ; i++)
   {
@@ -2910,13 +2905,7 @@
 
   for (uint i=0; i < arg_count ; i++)
   {
-<<<<<<< HEAD
     longlong res= args[i]->val_temporal_packed(Item_func_min_max::field_type());
-=======
-    Item **arg= args + i;
-    bool is_null;
-    longlong res= get_datetime_value(0, &arg, 0, compare_as_dates, &is_null);
->>>>>>> 6728aae3
 
     /* Check if we need to stop (because of error or KILL) and stop the loop */
     if (args[i]->null_value)
