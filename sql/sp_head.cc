--- conflicted
+++ resolved
@@ -382,7 +382,6 @@
  *
  */
 
-<<<<<<< HEAD
 sp_name::sp_name(THD *thd, char *key, uint key_len)
 {
   m_sroutines_key.str= key;
@@ -406,11 +405,10 @@
   m_explicit_name= false;
 }
 
-=======
+
 /**
   Init the qualified name from the db and name.
 */
->>>>>>> 94e41712
 void
 sp_name::init_qname(THD *thd)
 {
@@ -1986,9 +1984,8 @@
 }
 
 
-<<<<<<< HEAD
 /**
-  @brief Reset lex during parsing, before we parse a sub statement.
+  Reset lex during parsing, before we parse a sub statement.
 
   @param thd Thread handler.
 
@@ -1998,10 +1995,6 @@
 */
 
 bool
-=======
-/// Reset lex during parsing, before we parse a sub statement.
-void
->>>>>>> 94e41712
 sp_head::reset_lex(THD *thd)
 {
   DBUG_ENTER("sp_head::reset_lex");
