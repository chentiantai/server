--- conflicted
+++ resolved
@@ -1,6 +1,6 @@
 /*
    Copyright (c) 2002, 2016, Oracle and/or its affiliates.
-   Copyright (c) 2011, 2017, MariaDB
+   Copyright (c) 2011, 2020, MariaDB
 
    This program is free software; you can redistribute it and/or modify
    it under the terms of the GNU General Public License as published by
@@ -452,13 +452,14 @@
  *
  */
  
-sp_head *sp_head::create(sp_package *parent, const Sp_handler *handler)
+sp_head *sp_head::create(sp_package *parent, const Sp_handler *handler,
+                         enum_sp_aggregate_type agg_type)
 {
   MEM_ROOT own_root;
   init_sql_alloc(&own_root, "sp_head", MEM_ROOT_BLOCK_SIZE, MEM_ROOT_PREALLOC,
                  MYF(0));
   sp_head *sp;
-  if (!(sp= new (&own_root) sp_head(&own_root, parent, handler)))
+  if (!(sp= new (&own_root) sp_head(&own_root, parent, handler, agg_type)))
     free_root(&own_root, MYF(0));
 
   return sp;
@@ -486,15 +487,9 @@
  *
  */
 
-<<<<<<< HEAD
-sp_head::sp_head(sp_package *parent, const Sp_handler *sph,
-                 enum_sp_aggregate_type agg_type)
-  :Query_arena(&main_mem_root, STMT_INITIALIZED_FOR_SP),
-=======
-sp_head::sp_head(MEM_ROOT *mem_root_arg, sp_package *parent, 
-                 const Sp_handler *sph)
+sp_head::sp_head(MEM_ROOT *mem_root_arg, sp_package *parent,
+                 const Sp_handler *sph, enum_sp_aggregate_type agg_type)
   :Query_arena(NULL, STMT_INITIALIZED_FOR_SP),
->>>>>>> bc43bf3e
    Database_qualified_name(&null_clex_str, &null_clex_str),
    main_mem_root(*mem_root_arg),
    m_parent(parent),
@@ -527,12 +522,9 @@
    m_pcont(new (&main_mem_root) sp_pcontext()),
    m_cont_level(0)
 {
-<<<<<<< HEAD
+  mem_root= &main_mem_root;
+
   set_chistics_agg_type(agg_type);
-=======
-  mem_root= &main_mem_root;
-
->>>>>>> bc43bf3e
   m_first_instance= this;
   m_first_free_instance= this;
   m_last_cached_sp= this;
@@ -574,11 +566,7 @@
                        LEX *top_level_lex,
                        const sp_name *name,
                        const Sp_handler *sph)
-<<<<<<< HEAD
- :sp_head(NULL, sph, DEFAULT_AGGREGATE),
-=======
- :sp_head(mem_root_arg, NULL, sph),
->>>>>>> bc43bf3e
+ :sp_head(mem_root_arg, NULL, sph, DEFAULT_AGGREGATE),
   m_current_routine(NULL),
   m_top_level_lex(top_level_lex),
   m_rcontext(NULL),
