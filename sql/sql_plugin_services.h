--- conflicted
+++ resolved
@@ -54,15 +54,14 @@
   thd_kill_level
 };
 
-<<<<<<< HEAD
 static struct thd_timezone_service_st thd_timezone_handler= {
   thd_TIME_to_gmt_sec,
   thd_gmt_sec_to_TIME
-=======
+};
+
 static struct my_sha1_service_st my_sha1_handler = {
   my_sha1,
   my_sha1_multi
->>>>>>> c1d6a2d7
 };
 
 static struct st_service_ref list_of_services[]=
@@ -73,9 +72,6 @@
   { "progress_report_service",     VERSION_progress_report,     &progress_report_handler },
   { "debug_sync_service",          VERSION_debug_sync,          0 }, // updated in plugin_init()
   { "thd_kill_statement_service",  VERSION_kill_statement,      &thd_kill_statement_handler },
-<<<<<<< HEAD
   { "thd_timezone_service",        VERSION_thd_timezone,        &thd_timezone_handler },
-=======
   { "my_sha1_service",             VERSION_my_sha1,             &my_sha1_handler}
->>>>>>> c1d6a2d7
 };
