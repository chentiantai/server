/* Copyright (C) 2000 MySQL AB

   This program is free software; you can redistribute it and/or modify
   it under the terms of the GNU General Public License as published by
   the Free Software Foundation; either version 2 of the License, or
   (at your option) any later version.

   This program is distributed in the hope that it will be useful,
   but WITHOUT ANY WARRANTY; without even the implied warranty of
   MERCHANTABILITY or FITNESS FOR A PARTICULAR PURPOSE.  See the
   GNU General Public License for more details.

   You should have received a copy of the GNU General Public License
   along with this program; if not, write to the Free Software
   Foundation, Inc., 59 Temple Place, Suite 330, Boston, MA  02111-1307  USA */


/*
  The privileges are saved in the following tables:
  mysql/user	 ; super user who are allowed to do almoust anything
  mysql/host	 ; host priviliges. This is used if host is empty in mysql/db.
  mysql/db	 ; database privileges / user

  data in tables is sorted according to how many not-wild-cards there is
  in the relevant fields. Empty strings comes last.
*/

#include "mysql_priv.h"
#include "sql_acl.h"
#include "hash_filo.h"
#include <m_ctype.h>
#include <assert.h>
#include <stdarg.h>


class acl_entry :public hash_filo_element
{
public:
  ulong access;
  uint16 length;
  char key[1];					// Key will be stored here
};


static byte* acl_entry_get_key(acl_entry *entry,uint *length,
			       my_bool not_used __attribute__((unused)))
{
  *length=(uint) entry->length;
  return (byte*) entry->key;
}

#define ACL_KEY_LENGTH (sizeof(long)+NAME_LEN+17)

static DYNAMIC_ARRAY acl_hosts,acl_users,acl_dbs;
static MEM_ROOT mem, memex;
static bool initialized=0;
static bool allow_all_hosts=1;
static HASH acl_check_hosts, hash_tables;
static DYNAMIC_ARRAY acl_wild_hosts;
static hash_filo *acl_cache;
static uint grant_version=0;
static uint priv_version=0; /* Version of priv tables. incremented by acl_init */
static ulong get_access(TABLE *form,uint fieldnr);
static int acl_compare(ACL_ACCESS *a,ACL_ACCESS *b);
static ulong get_sort(uint count,...);
static void init_check_host(void);
static ACL_USER *find_acl_user(const char *host, const char *user);
static bool update_user_table(THD *thd, const char *host, const char *user,
			      const char *new_password);
static void update_hostname(acl_host_and_ip *host, const char *hostname);
static bool compare_hostname(const acl_host_and_ip *host, const char *hostname,
			     const char *ip);

/*
  Read grant privileges from the privilege tables in the 'mysql' database.

  SYNOPSIS
    acl_init()
    thd				Thread handler
    dont_read_acl_tables	Set to 1 if run with --skip-grant

  RETURN VALUES
    0	ok
    1	Could not initialize grant's
*/


my_bool acl_init(THD *org_thd, bool dont_read_acl_tables)
{
  THD  *thd;
  TABLE_LIST tables[3];
  TABLE *table;
  READ_RECORD read_record_info;
  MYSQL_LOCK *lock;
  my_bool return_val=1;
  DBUG_ENTER("acl_init");

  if (!acl_cache)
    acl_cache=new hash_filo(ACL_CACHE_SIZE,0,0,
			    (hash_get_key) acl_entry_get_key,
			    (hash_free_key) free);
  if (dont_read_acl_tables)
  {
    DBUG_RETURN(0); /* purecov: tested */
  }

  priv_version++; /* Priveleges updated */

  /*
    To be able to run this from boot, we allocate a temporary THD
  */
  if (!(thd=new THD))
    DBUG_RETURN(1); /* purecov: inspected */
  thd->store_globals();

  acl_cache->clear(1);				// Clear locked hostname cache
  thd->db= my_strdup("mysql",MYF(0));
  thd->db_length=5;				// Safety
  bzero((char*) &tables,sizeof(tables));
  tables[0].alias=tables[0].real_name=(char*) "host";
  tables[1].alias=tables[1].real_name=(char*) "user";
  tables[2].alias=tables[2].real_name=(char*) "db";
  tables[0].next=tables+1;
  tables[1].next=tables+2;
  tables[0].lock_type=tables[1].lock_type=tables[2].lock_type=TL_READ;
  tables[0].db=tables[1].db=tables[2].db=thd->db;

  if (open_tables(thd,tables))
  {
    sql_print_error("Fatal error: Can't open privilege tables: %s",
		    thd->net.last_error);
    goto end;
  }
  TABLE *ptr[3];				// Lock tables for quick update
  ptr[0]= tables[0].table;
  ptr[1]= tables[1].table;
  ptr[2]= tables[2].table;
  if (!(lock=mysql_lock_tables(thd,ptr,3)))
  {
    sql_print_error("Fatal error: Can't lock privilege tables: %s",
		    thd->net.last_error);
    goto end;
  }
  init_sql_alloc(&mem,1024,0);
  init_read_record(&read_record_info,thd,table= tables[0].table,NULL,1,0);
  VOID(my_init_dynamic_array(&acl_hosts,sizeof(ACL_HOST),20,50));
  while (!(read_record_info.read_record(&read_record_info)))
  {
    ACL_HOST host;
    update_hostname(&host.host,get_field(&mem, table,0));
    host.db=	 get_field(&mem, table,1);
    host.access= get_access(table,2);
    host.access= fix_rights_for_db(host.access);
    host.sort=   get_sort(2,host.host.hostname,host.db);
#ifndef TO_BE_REMOVED
    if (table->fields ==  8)
    {						// Without grant
      if (host.access & CREATE_ACL)
	host.access|=REFERENCES_ACL | INDEX_ACL | ALTER_ACL | CREATE_TMP_ACL;
    }
#endif
    VOID(push_dynamic(&acl_hosts,(gptr) &host));
  }
  qsort((gptr) dynamic_element(&acl_hosts,0,ACL_HOST*),acl_hosts.elements,
	sizeof(ACL_HOST),(qsort_cmp) acl_compare);
  end_read_record(&read_record_info);
  freeze_size(&acl_hosts);

  init_read_record(&read_record_info,thd,table=tables[1].table,NULL,1,0);
  VOID(my_init_dynamic_array(&acl_users,sizeof(ACL_USER),50,100));
  if (table->field[2]->field_length == 8 &&
      protocol_version == PROTOCOL_VERSION)
  {
    sql_print_error(
	    "Old 'user' table. (Check README or the Reference manual). Continuing --old-protocol"); /* purecov: tested */
    protocol_version=9; /* purecov: tested */
  }

  DBUG_PRINT("info",("user table fields: %d",table->fields));
  allow_all_hosts=0;
  while (!(read_record_info.read_record(&read_record_info)))
  {
    ACL_USER user;
    uint length=0;
    update_hostname(&user.host,get_field(&mem, table,0));
    user.user=get_field(&mem, table,1);
    user.password=get_field(&mem, table,2);
    if (user.password && (length=(uint) strlen(user.password)) == 8 &&
	protocol_version == PROTOCOL_VERSION)
    {
      sql_print_error(
		      "Found old style password for user '%s'. Ignoring user. (You may want to restart mysqld using --old-protocol)",
		      user.user ? user.user : ""); /* purecov: tested */
    }
    else  /* non emptpy and not short passwords */
    {
      user.pversion=get_password_version(user.password);
      /* Only passwords of specific lengths depending on version are allowed */
      if ( (!user.pversion && length % 8) ||  (user.pversion && length!=45 ))
      {
        sql_print_error(
	                "Found invalid password for user: '%s@%s'; Ignoring user",
		        user.user ? user.user : "",
		        user.host.hostname ? user.host.hostname : ""); /* purecov: tested */
        continue;					/* purecov: tested */
      }
    }
    get_salt_from_password(user.salt,user.password);
    user.access=get_access(table,3) & GLOBAL_ACLS;
    user.sort=get_sort(2,user.host.hostname,user.user);
    user.hostname_length= (user.host.hostname ?
			   (uint) strlen(user.host.hostname) : 0);
    if (table->fields >= 31)     /* Starting from 4.0.2 we have more fields */
    {
      char *ssl_type=get_field(&mem, table, 24);
      if (!ssl_type)
	user.ssl_type=SSL_TYPE_NONE;
      else if (!strcmp(ssl_type, "ANY"))
	user.ssl_type=SSL_TYPE_ANY;
      else if (!strcmp(ssl_type, "X509"))
	user.ssl_type=SSL_TYPE_X509;
      else  /* !strcmp(ssl_type, "SPECIFIED") */
	user.ssl_type=SSL_TYPE_SPECIFIED;

      user.ssl_cipher=   get_field(&mem, table, 25);
      user.x509_issuer=  get_field(&mem, table, 26);
      user.x509_subject= get_field(&mem, table, 27);

      char *ptr = get_field(&mem, table, 28);
      user.user_resource.questions=atoi(ptr);
      ptr = get_field(&mem, table, 29);
      user.user_resource.updates=atoi(ptr);
      ptr = get_field(&mem, table, 30);
      user.user_resource.connections=atoi(ptr);
      if (user.user_resource.questions || user.user_resource.updates ||
	  user.user_resource.connections)
	mqh_used=1;
    }
    else
    {
      user.ssl_type=SSL_TYPE_NONE;
      bzero(&(user.user_resource),sizeof(user.user_resource));
#ifndef TO_BE_REMOVED
      if (table->fields <= 13)
      {						// Without grant
	if (user.access & CREATE_ACL)
	  user.access|=REFERENCES_ACL | INDEX_ACL | ALTER_ACL;
      }
      /* Convert old privileges */
      user.access|= LOCK_TABLES_ACL | CREATE_TMP_ACL | SHOW_DB_ACL;
      if (user.access & FILE_ACL)
	user.access|= REPL_CLIENT_ACL | REPL_SLAVE_ACL;
      if (user.access & PROCESS_ACL)
	user.access|= SUPER_ACL | EXECUTE_ACL;
#endif
    }
    VOID(push_dynamic(&acl_users,(gptr) &user));
    if (!user.host.hostname || user.host.hostname[0] == wild_many &&
	!user.host.hostname[1])
      allow_all_hosts=1;			// Anyone can connect
  }
  qsort((gptr) dynamic_element(&acl_users,0,ACL_USER*),acl_users.elements,
	sizeof(ACL_USER),(qsort_cmp) acl_compare);
  end_read_record(&read_record_info);
  freeze_size(&acl_users);

  init_read_record(&read_record_info,thd,table=tables[2].table,NULL,1,0);
  VOID(my_init_dynamic_array(&acl_dbs,sizeof(ACL_DB),50,100));
  while (!(read_record_info.read_record(&read_record_info)))
  {
    ACL_DB db;
    update_hostname(&db.host,get_field(&mem, table,0));
    db.db=get_field(&mem, table,1);
    if (!db.db)
    {
      sql_print_error("Found an entry in the 'db' table with empty database name; Skipped");
      continue;
    }
    db.user=get_field(&mem, table,2);
    db.access=get_access(table,3);
    db.access=fix_rights_for_db(db.access);
    db.sort=get_sort(3,db.host.hostname,db.db,db.user);
#ifndef TO_BE_REMOVED
    if (table->fields <=  9)
    {						// Without grant
      if (db.access & CREATE_ACL)
	db.access|=REFERENCES_ACL | INDEX_ACL | ALTER_ACL;
    }
#endif
    VOID(push_dynamic(&acl_dbs,(gptr) &db));
  }
  qsort((gptr) dynamic_element(&acl_dbs,0,ACL_DB*),acl_dbs.elements,
	sizeof(ACL_DB),(qsort_cmp) acl_compare);
  end_read_record(&read_record_info);
  freeze_size(&acl_dbs);
  init_check_host();

  mysql_unlock_tables(thd, lock);
  initialized=1;
  thd->version--;				// Force close to free memory
  return_val=0;

end:
  close_thread_tables(thd);
  delete thd;
  if (org_thd)
    org_thd->store_globals();			/* purecov: inspected */
  else
  {
    /* Remember that we don't have a THD */
    my_pthread_setspecific_ptr(THR_THD,  0);
  }
  DBUG_RETURN(return_val);
}


void acl_free(bool end)
{
  free_root(&mem,MYF(0));
  delete_dynamic(&acl_hosts);
  delete_dynamic(&acl_users);
  delete_dynamic(&acl_dbs);
  delete_dynamic(&acl_wild_hosts);
  hash_free(&acl_check_hosts);
  if (!end)
    acl_cache->clear(1); /* purecov: inspected */
  else
  {
    delete acl_cache;
    acl_cache=0;
  }
}

	/* Reload acl list if possible */

void acl_reload(THD *thd)
{
  DYNAMIC_ARRAY old_acl_hosts,old_acl_users,old_acl_dbs;
  MEM_ROOT old_mem;
  bool old_initialized;
  DBUG_ENTER("acl_reload");

  if (thd && thd->locked_tables)
  {					// Can't have locked tables here
    thd->lock=thd->locked_tables;
    thd->locked_tables=0;
    close_thread_tables(thd);
  }
  if ((old_initialized=initialized))
    VOID(pthread_mutex_lock(&acl_cache->lock));

  old_acl_hosts=acl_hosts;
  old_acl_users=acl_users;
  old_acl_dbs=acl_dbs;
  old_mem=mem;
  delete_dynamic(&acl_wild_hosts);
  hash_free(&acl_check_hosts);

  if (acl_init(thd, 0))
  {					// Error. Revert to old list
    acl_free();				/* purecov: inspected */
    acl_hosts=old_acl_hosts;
    acl_users=old_acl_users;
    acl_dbs=old_acl_dbs;
    mem=old_mem;
    init_check_host();
  }
  else
  {
    free_root(&old_mem,MYF(0));
    delete_dynamic(&old_acl_hosts);
    delete_dynamic(&old_acl_users);
    delete_dynamic(&old_acl_dbs);
  }
  if (old_initialized)
    VOID(pthread_mutex_unlock(&acl_cache->lock));
  DBUG_VOID_RETURN;
}


/*
  Get all access bits from table after fieldnr
  We know that the access privileges ends when there is no more fields
  or the field is not an enum with two elements.
*/

static ulong get_access(TABLE *form, uint fieldnr)
{
  ulong access_bits=0,bit;
  char buff[2];
  String res(buff,sizeof(buff),my_charset_latin1);
  Field **pos;

  for (pos=form->field+fieldnr, bit=1;
       *pos && (*pos)->real_type() == FIELD_TYPE_ENUM &&
	 ((Field_enum*) (*pos))->typelib->count == 2 ;
       pos++ , bit<<=1)
  {
    (*pos)->val_str(&res,&res);
    if (my_toupper(my_charset_latin1, res[0]) == 'Y')
      access_bits|= bit;
  }
  return access_bits;
}


/*
  Return a number which, if sorted 'desc', puts strings in this order:
    no wildcards
    wildcards
    empty string
*/

static ulong get_sort(uint count,...)
{
  va_list args;
  va_start(args,count);
  ulong sort=0;

  while (count--)
  {
    char *str=va_arg(args,char*);
    uint chars=0,wild=0;

    if (str)
    {
      for (; *str ; str++)
      {
	if (*str == wild_many || *str == wild_one || *str == wild_prefix)
	  wild++;
	else
	  chars++;
      }
    }
    sort= (sort << 8) + (wild ? 1 : chars ? 2 : 0);
  }
  va_end(args);
  return sort;
}


static int acl_compare(ACL_ACCESS *a,ACL_ACCESS *b)
{
  if (a->sort > b->sort)
    return -1;
  if (a->sort < b->sort)
    return 1;
  return 0;
}

/*
 Prepare crypted scramble to be sent to the client
*/

void prepare_scramble(THD *thd, ACL_USER *acl_user,char* prepared_scramble)
{
  /* Binary password format to be used for generation*/
  char bin_password[SCRAMBLE41_LENGTH];
  /* Generate new long scramble for the thread */
  create_random_string(SCRAMBLE41_LENGTH,&thd->rand,thd->scramble);
  thd->scramble[SCRAMBLE41_LENGTH]=0;
  /* Get binary form, First 4 bytes of prepared scramble is salt */
  get_hash_and_password(acl_user->salt,acl_user->pversion,prepared_scramble,(unsigned char*)bin_password);
  /* Store "*" as identifier for old passwords */
  if (!acl_user->pversion)
    prepared_scramble[0]='*';
  /* Finally encrypt password to get prepared scramble */
  password_crypt(thd->scramble,prepared_scramble+4,bin_password,SCRAMBLE41_LENGTH);
}





/*
  Get master privilges for user (priviliges for all tables).
  Required before connecting to MySQL

  as we have 2 stage handshake now we cache user not to lookup
  it second time. At the second stage we do not lookup user in case
  we already know it;

*/

ulong acl_getroot(THD *thd, const char *host, const char *ip, const char *user,
		  const char *password,const char *message,char **priv_user,
		  bool old_ver, USER_RESOURCES  *mqh,char* prepared_scramble,
                  uint *cur_priv_version,ACL_USER** hint_user)
{
  ulong user_access=NO_ACCESS;
  *priv_user= (char*) user;
  bool password_correct= 0;
  int stage= (*hint_user != NULL); /* NULL passed as first stage */
  ACL_USER *acl_user= NULL;

  DBUG_ENTER("acl_getroot");

  bzero(mqh,sizeof(USER_RESOURCES));
  if (!initialized)
  {
    // If no data allow anything
    DBUG_RETURN((ulong) ~NO_ACCESS);		/* purecov: tested */
  }
  VOID(pthread_mutex_lock(&acl_cache->lock));


  /*
    Get possible access from user_list. This is or'ed to others not
    fully specified

    If we have cached user use it, in other case look it up.
  */

  if (stage && (*cur_priv_version==priv_version))
    acl_user=*hint_user;
  else
    for (uint i=0 ; i < acl_users.elements ; i++)
    {
      ACL_USER *acl_user_search=dynamic_element(&acl_users,i,ACL_USER*);
      if (!acl_user_search->user || !strcmp(user,acl_user_search->user))
      {
        if (compare_hostname(&acl_user_search->host,host,ip))
        {
          /* Found mathing user */
          acl_user=acl_user_search;
          /* Store it as a cache */
          *hint_user=acl_user;
          *cur_priv_version=priv_version;
          break;
        }
      }
    }


  /* Now we have acl_user found and may start our checks */

  if (acl_user)
  {
    /* Password should present for both or absend for both */
    if (!acl_user->password && !*password ||
       (acl_user->password && *password))
    {
      /* Quick check and accept for empty passwords*/
      if (!acl_user->password && !*password)
        password_correct=1;
      else /* Normal password presents */
      {
        /* New version password is checked differently */
        if (acl_user->pversion)
        {
          if (stage) /* We check password only on the second stage */
          {
            if (!validate_password(password,message,acl_user->salt))
              password_correct=1;
          }
          else  /* First stage - just prepare scramble */
            prepare_scramble(thd,acl_user,prepared_scramble);
        }
        /* Old way to check password */
        else
        {
          /* Checking the scramble at any stage. First - old clients */
          if (!check_scramble(password,message,acl_user->salt,
	       (my_bool) old_ver))
            password_correct=1;
           else /* Password incorrect  */
             /* At the first stage - prepare scramble */
            if (!stage)
              prepare_scramble(thd,acl_user,prepared_scramble);
        }
      }
    }
  }

  /* If user not found password_correct will also be zero */
  if (!password_correct)
   goto unlock_and_exit;

  /* OK. User found and password checked continue validation */

#ifdef HAVE_OPENSSL
  {
    Vio *vio=thd->net.vio;
    /*
      In this point we know that user is allowed to connect
      from given host by given username/password pair. Now
      we check if SSL is required, if user is using SSL and
      if X509 certificate attributes are OK
    */
    switch (acl_user->ssl_type) {
    case SSL_TYPE_NOT_SPECIFIED:		// Impossible
    case SSL_TYPE_NONE: /* SSL is not required to connect */
      user_access=acl_user->access;
      break;
    case SSL_TYPE_ANY: /* Any kind of SSL is good enough */
      if (vio_type(vio) == VIO_TYPE_SSL)
	user_access=acl_user->access;
      break;
    case SSL_TYPE_X509: /* Client should have any valid certificate. */
      /*
	Connections with non-valid certificates are dropped already
	in sslaccept() anyway, so we do not check validity here.
      */
      if (SSL_get_peer_certificate(vio->ssl_))
	user_access=acl_user->access;
      break;
    case SSL_TYPE_SPECIFIED: /* Client should have specified attrib */
      /*
	We do not check for absence of SSL because without SSL it does
	not pass all checks here anyway.
	If cipher name is specified, we compare it to actual cipher in
	use.
      */
      if (acl_user->ssl_cipher)
      {
	DBUG_PRINT("info",("comparing ciphers: '%s' and '%s'",
			   acl_user->ssl_cipher,SSL_get_cipher(vio->ssl_)));
	if (!strcmp(acl_user->ssl_cipher,SSL_get_cipher(vio->ssl_)))
	  user_access=acl_user->access;
	else
	{
	  user_access=NO_ACCESS;
	  break;
	}
      }
      /* Prepare certificate (if exists) */
      DBUG_PRINT("info",("checkpoint 1"));
      X509* cert=SSL_get_peer_certificate(vio->ssl_);
      DBUG_PRINT("info",("checkpoint 2"));
      /* If X509 issuer is speified, we check it... */
      if (acl_user->x509_issuer)
      {
	DBUG_PRINT("info",("checkpoint 3"));
	char *ptr = X509_NAME_oneline(X509_get_issuer_name(cert), 0, 0);
	DBUG_PRINT("info",("comparing issuers: '%s' and '%s'",
			   acl_user->x509_issuer, ptr));
	if (strcmp(acl_user->x509_issuer, ptr))
	{
	  user_access=NO_ACCESS;
	  free(ptr);
	  break;
	}
	user_access=acl_user->access;
	free(ptr);
      }
      DBUG_PRINT("info",("checkpoint 4"));
      /* X509 subject is specified, we check it .. */
      if (acl_user->x509_subject)
      {
	char *ptr= X509_NAME_oneline(X509_get_subject_name(cert), 0, 0);
	DBUG_PRINT("info",("comparing subjects: '%s' and '%s'",
			   acl_user->x509_subject, ptr));
	if (strcmp(acl_user->x509_subject,ptr))
	  user_access=NO_ACCESS;
	else
	  user_access=acl_user->access;
	free(ptr);
      }
      break;
    }
  }
#else  /* HAVE_OPENSSL */
  user_access=acl_user->access;
#endif /* HAVE_OPENSSL */
  *mqh=acl_user->user_resource;
  if (!acl_user->user)
    *priv_user=(char*) "";	// Change to anonymous user /* purecov: inspected */

unlock_and_exit:
  VOID(pthread_mutex_unlock(&acl_cache->lock));
  DBUG_RETURN(user_access);
}


static byte* check_get_key(ACL_USER *buff,uint *length,
			   my_bool not_used __attribute__((unused)))
{
  *length=buff->hostname_length;
  return (byte*) buff->host.hostname;
}

static void acl_update_user(const char *user, const char *host,
			    const char *password,
			    enum SSL_type ssl_type,
			    const char *ssl_cipher,
			    const char *x509_issuer,
			    const char *x509_subject,
			    USER_RESOURCES  *mqh,
			    ulong privileges)
{
  for (uint i=0 ; i < acl_users.elements ; i++)
  {
    ACL_USER *acl_user=dynamic_element(&acl_users,i,ACL_USER*);
    if (!acl_user->user && !user[0] ||
	acl_user->user &&
	!strcmp(user,acl_user->user))
    {
      if (!acl_user->host.hostname && !host[0] ||
	  acl_user->host.hostname &&
	  !my_strcasecmp(my_charset_latin1, host, acl_user->host.hostname))
      {
	acl_user->access=privileges;
	if (mqh->bits & 1)
	  acl_user->user_resource.questions=mqh->questions;
	if (mqh->bits & 2)
	  acl_user->user_resource.updates=mqh->updates;
	if (mqh->bits & 4)
	  acl_user->user_resource.connections=mqh->connections;
	if (ssl_type != SSL_TYPE_NOT_SPECIFIED)
	{
	  acl_user->ssl_type= ssl_type;
	  acl_user->ssl_cipher= (ssl_cipher ? strdup_root(&mem,ssl_cipher) :
				 0);
	  acl_user->x509_issuer= (x509_issuer ? strdup_root(&mem,x509_issuer) :
				  0);
	  acl_user->x509_subject= (x509_subject ?
				   strdup_root(&mem,x509_subject) : 0);
	}
	if (password)
	{
	  if (!password[0]) /* If password is empty set it to null */
          {
	    acl_user->password=0;
            acl_user->pversion=0; // just initialize
          }
	  else
	  {
	    acl_user->password=(char*) "";	// Just point at something
	    get_salt_from_password(acl_user->salt,password);
	    acl_user->pversion=get_password_version(acl_user->password);
	  }
	}
	break;
      }
    }
  }
}


static void acl_insert_user(const char *user, const char *host,
			    const char *password,
			    enum SSL_type ssl_type,
			    const char *ssl_cipher,
			    const char *x509_issuer,
			    const char *x509_subject,
			    USER_RESOURCES *mqh,
			    ulong privileges)
{
  ACL_USER acl_user;
  acl_user.user=strdup_root(&mem,user);
  update_hostname(&acl_user.host,strdup_root(&mem,host));
  acl_user.password=0;
  acl_user.access=privileges;
  acl_user.user_resource = *mqh;
  acl_user.sort=get_sort(2,acl_user.host.hostname,acl_user.user);
  acl_user.hostname_length=(uint) strlen(acl_user.host.hostname);
  acl_user.ssl_type= (ssl_type != SSL_TYPE_NOT_SPECIFIED ?
		      ssl_type : SSL_TYPE_NONE);
  acl_user.ssl_cipher=	ssl_cipher   ? strdup_root(&mem,ssl_cipher) : 0;
  acl_user.x509_issuer= x509_issuer  ? strdup_root(&mem,x509_issuer) : 0;
  acl_user.x509_subject=x509_subject ? strdup_root(&mem,x509_subject) : 0;
  if (password)
  {
    acl_user.password=(char*) "";		// Just point at something
    get_salt_from_password(acl_user.salt,password);
    acl_user.pversion=get_password_version(password);
  }

  VOID(push_dynamic(&acl_users,(gptr) &acl_user));
  if (!acl_user.host.hostname || acl_user.host.hostname[0] == wild_many
      && !acl_user.host.hostname[1])
    allow_all_hosts=1;			// Anyone can connect /* purecov: tested */
  qsort((gptr) dynamic_element(&acl_users,0,ACL_USER*),acl_users.elements,
	sizeof(ACL_USER),(qsort_cmp) acl_compare);

  /* We must free acl_check_hosts as its memory is mapped to acl_user */
  delete_dynamic(&acl_wild_hosts);
  hash_free(&acl_check_hosts);
  init_check_host();
}


static void acl_update_db(const char *user, const char *host, const char *db,
			  ulong privileges)
{
  for (uint i=0 ; i < acl_dbs.elements ; i++)
  {
    ACL_DB *acl_db=dynamic_element(&acl_dbs,i,ACL_DB*);
    if (!acl_db->user && !user[0] ||
	acl_db->user &&
	!strcmp(user,acl_db->user))
    {
      if (!acl_db->host.hostname && !host[0] ||
	  acl_db->host.hostname &&
	  !my_strcasecmp(my_charset_latin1, host, acl_db->host.hostname))
      {
	if (!acl_db->db && !db[0] ||
	    acl_db->db && !strcmp(db,acl_db->db))
	{
	  if (privileges)
	    acl_db->access=privileges;
	  else
	    delete_dynamic_element(&acl_dbs,i);
	}
      }
    }
  }
}


/*
  Insert a user/db/host combination into the global acl_cache

  SYNOPSIS
    acl_insert_db()
    user		User name
    host		Host name
    db			Database name
    privileges		Bitmap of privileges

  NOTES
    acl_cache->lock must be locked when calling this
*/

static void acl_insert_db(const char *user, const char *host, const char *db,
			  ulong privileges)
{
  ACL_DB acl_db;
  safe_mutex_assert_owner(&acl_cache->lock);
  acl_db.user=strdup_root(&mem,user);
  update_hostname(&acl_db.host,strdup_root(&mem,host));
  acl_db.db=strdup_root(&mem,db);
  acl_db.access=privileges;
  acl_db.sort=get_sort(3,acl_db.host.hostname,acl_db.db,acl_db.user);
  VOID(push_dynamic(&acl_dbs,(gptr) &acl_db));
  qsort((gptr) dynamic_element(&acl_dbs,0,ACL_DB*),acl_dbs.elements,
	sizeof(ACL_DB),(qsort_cmp) acl_compare);
}


/*****************************************************************************
** Get privilege for a host, user and db combination
*****************************************************************************/

ulong acl_get(const char *host, const char *ip, const char *bin_ip,
	     const char *user, const char *db)
{
  ulong host_access,db_access;
  uint i,key_length;
  db_access=0; host_access= ~0;
  char key[ACL_KEY_LENGTH],*tmp_db,*end;
  acl_entry *entry;

  VOID(pthread_mutex_lock(&acl_cache->lock));
  memcpy_fixed(&key,bin_ip,sizeof(struct in_addr));
  end=strmov((tmp_db=strmov(key+sizeof(struct in_addr),user)+1),db);
  if (lower_case_table_names)
  {
    my_casedn_str(my_charset_latin1, tmp_db);
    db=tmp_db;
  }
  key_length=(uint) (end-key);
  if ((entry=(acl_entry*) acl_cache->search(key,key_length)))
  {
    db_access=entry->access;
    VOID(pthread_mutex_unlock(&acl_cache->lock));
    return db_access;
  }

  /*
    Check if there are some access rights for database and user
  */
  for (i=0 ; i < acl_dbs.elements ; i++)
  {
    ACL_DB *acl_db=dynamic_element(&acl_dbs,i,ACL_DB*);
    if (!acl_db->user || !strcmp(user,acl_db->user))
    {
      if (compare_hostname(&acl_db->host,host,ip))
      {
	if (!acl_db->db || !wild_compare(db,acl_db->db))
	{
	  db_access=acl_db->access;
	  if (acl_db->host.hostname)
	    goto exit;				// Fully specified. Take it
	  break; /* purecov: tested */
	}
      }
    }
  }
  if (!db_access)
    goto exit;					// Can't be better

  /*
    No host specified for user. Get hostdata from host table
  */
  host_access=0;				// Host must be found
  for (i=0 ; i < acl_hosts.elements ; i++)
  {
    ACL_HOST *acl_host=dynamic_element(&acl_hosts,i,ACL_HOST*);
    if (compare_hostname(&acl_host->host,host,ip))
    {
      if (!acl_host->db || !wild_compare(db,acl_host->db))
      {
	host_access=acl_host->access;		// Fully specified. Take it
	break;
      }
    }
  }
exit:
  /* Save entry in cache for quick retrieval */
  if ((entry= (acl_entry*) malloc(sizeof(acl_entry)+key_length)))
  {
    entry->access=(db_access & host_access);
    entry->length=key_length;
    memcpy((gptr) entry->key,key,key_length);
    acl_cache->add(entry);
  }
  VOID(pthread_mutex_unlock(&acl_cache->lock));
  return (db_access & host_access);
}


int wild_case_compare(CHARSET_INFO *cs, const char *str,const char *wildstr)
{
  reg3 int flag;
  DBUG_ENTER("wild_case_compare");
  DBUG_PRINT("enter",("str: '%s'  wildstr: '%s'",str,wildstr));
  while (*wildstr)
  {
    while (*wildstr && *wildstr != wild_many && *wildstr != wild_one)
    {
      if (*wildstr == wild_prefix && wildstr[1])
	wildstr++;
      if (my_toupper(cs, *wildstr++) !=
          my_toupper(cs, *str++)) DBUG_RETURN(1);
    }
    if (! *wildstr ) DBUG_RETURN (*str != 0);
    if (*wildstr++ == wild_one)
    {
      if (! *str++) DBUG_RETURN (1);	/* One char; skip */
    }
    else
    {						/* Found '*' */
      if (!*wildstr) DBUG_RETURN(0);		/* '*' as last char: OK */
      flag=(*wildstr != wild_many && *wildstr != wild_one);
      do
      {
	if (flag)
	{
	  char cmp;
	  if ((cmp= *wildstr) == wild_prefix && wildstr[1])
	    cmp=wildstr[1];
	  cmp=my_toupper(cs, cmp);
	  while (*str && my_toupper(cs, *str) != cmp)
	    str++;
	  if (!*str) DBUG_RETURN (1);
	}
	if (wild_case_compare(cs, str,wildstr) == 0) DBUG_RETURN (0);
      } while (*str++);
      DBUG_RETURN(1);
    }
  }
  DBUG_RETURN (*str != '\0');
}

/*****************************************************************************
** check if there are any possible matching entries for this host
** All host names without wild cards are stored in a hash table,
** entries with wildcards are stored in a dynamic array
*****************************************************************************/

static void init_check_host(void)
{
  DBUG_ENTER("init_check_host");
  VOID(my_init_dynamic_array(&acl_wild_hosts,sizeof(struct acl_host_and_ip),
			  acl_users.elements,1));
  VOID(hash_init(&acl_check_hosts,my_charset_latin1,acl_users.elements,0,0,
		 (hash_get_key) check_get_key,0,HASH_CASE_INSENSITIVE));
  if (!allow_all_hosts)
  {
    for (uint i=0 ; i < acl_users.elements ; i++)
    {
      ACL_USER *acl_user=dynamic_element(&acl_users,i,ACL_USER*);
      if (strchr(acl_user->host.hostname,wild_many) ||
	  strchr(acl_user->host.hostname,wild_one) ||
	  acl_user->host.ip_mask)
      {						// Has wildcard
	uint j;
	for (j=0 ; j < acl_wild_hosts.elements ; j++)
	{					// Check if host already exists
	  acl_host_and_ip *acl=dynamic_element(&acl_wild_hosts,j,
					       acl_host_and_ip *);
	  if (!my_strcasecmp(my_charset_latin1,
                             acl_user->host.hostname, acl->hostname))
	    break;				// already stored
	}
	if (j == acl_wild_hosts.elements)	// If new
	  (void) push_dynamic(&acl_wild_hosts,(char*) &acl_user->host);
      }
      else if (!hash_search(&acl_check_hosts,(byte*) &acl_user->host,
			    (uint) strlen(acl_user->host.hostname)))
      {
	if (hash_insert(&acl_check_hosts,(byte*) acl_user))
	{					// End of memory
	  allow_all_hosts=1;			// Should never happen
	  DBUG_VOID_RETURN;
	}
      }
    }
  }
  freeze_size(&acl_wild_hosts);
  freeze_size(&acl_check_hosts.array);
  DBUG_VOID_RETURN;
}


/* Return true if there is no users that can match the given host */

bool acl_check_host(const char *host, const char *ip)
{
  if (allow_all_hosts)
    return 0;
  VOID(pthread_mutex_lock(&acl_cache->lock));

  if (host && hash_search(&acl_check_hosts,(byte*) host,(uint) strlen(host)) ||
      ip && hash_search(&acl_check_hosts,(byte*) ip,(uint) strlen(ip)))
  {
    VOID(pthread_mutex_unlock(&acl_cache->lock));
    return 0;					// Found host
  }
  for (uint i=0 ; i < acl_wild_hosts.elements ; i++)
  {
    acl_host_and_ip *acl=dynamic_element(&acl_wild_hosts,i,acl_host_and_ip*);
    if (compare_hostname(acl, host, ip))
    {
      VOID(pthread_mutex_unlock(&acl_cache->lock));
      return 0;					// Host ok
    }
  }
  VOID(pthread_mutex_unlock(&acl_cache->lock));
  return 1;					// Host is not allowed
}

/*****************************************************************************
  Change password for the user if it's not an anonymous user
  Note: This should write the error directly to the client!
*****************************************************************************/

/*
  Check if the user is allowed to change password

  SYNOPSIS:
    check_change_password()
    thd		THD
    host	hostname for the user
    user	user name

    RETURN VALUE
    0	OK
    1	ERROR  ; In this case the error is sent to the client.
*/

bool check_change_password(THD *thd, const char *host, const char *user)
{
  if (!initialized)
  {
    send_error(thd, ER_PASSWORD_NOT_ALLOWED); /* purecov: inspected */
    return(1); /* purecov: inspected */
  }
  if (!thd->slave_thread &&
      (strcmp(thd->user,user) ||
       my_strcasecmp(my_charset_latin1, host, thd->host_or_ip)))
  {
    if (check_access(thd, UPDATE_ACL, "mysql",0,1))
      return(1);
  }
  if (!thd->slave_thread && !thd->user[0])
  {
    send_error(thd, ER_PASSWORD_ANONYMOUS_USER);
    return(1);
  }
  return(0);
}


/*
  Change a password for a user

  SYNOPSIS
    change_password()
    thd			Thread handle
    host		Hostname
    user		User name
    new_password	New password for host@user

  RETURN VALUES
    0	ok
    1	ERROR; In this case the error is sent to the client.
*/

bool change_password(THD *thd, const char *host, const char *user,
		     char *new_password)
{
  uint length=0;
  DBUG_ENTER("change_password");
  DBUG_PRINT("enter",("host: '%s'  user: '%s'  new_password: '%s'",
		      host,user,new_password));
  DBUG_ASSERT(host != 0);			// Ensured by parent

  if (check_change_password(thd, host, user))
    DBUG_RETURN(1);

  /* password should always be 0,16 or 45 chars; simple hack to avoid cracking */
  length=(uint) strlen(new_password);

  if (length!=45)
    new_password[length & 16]=0;

  VOID(pthread_mutex_lock(&acl_cache->lock));
  ACL_USER *acl_user;
  if (!(acl_user= find_acl_user(host,user)))
  {
    send_error(thd, ER_PASSWORD_NO_MATCH);
    VOID(pthread_mutex_unlock(&acl_cache->lock));
    DBUG_RETURN(1);
  }
  if (update_user_table(thd,
			acl_user->host.hostname ? acl_user->host.hostname : "",
			acl_user->user ? acl_user->user : "",
			new_password))
  {
    VOID(pthread_mutex_unlock(&acl_cache->lock)); /* purecov: deadcode */
    send_error(thd,0); /* purecov: deadcode */
    DBUG_RETURN(1); /* purecov: deadcode */
  }
  get_salt_from_password(acl_user->salt,new_password);
  acl_user->pversion=get_password_version(new_password);
  if (!new_password[0])
    acl_user->password=0;
  else
    acl_user->password=(char*) "";		// Point at something

  acl_cache->clear(1);				// Clear locked hostname cache
  VOID(pthread_mutex_unlock(&acl_cache->lock));

  char buff[512]; /* Extend with extended password length*/
  ulong query_length=
    my_sprintf(buff,
	       (buff,"SET PASSWORD FOR \"%-.120s\"@\"%-.120s\"=\"%-.120s\"",
		acl_user->user ? acl_user->user : "",
		acl_user->host.hostname ? acl_user->host.hostname : "",
		new_password));
  mysql_update_log.write(thd, buff, query_length);
  Query_log_event qinfo(thd, buff, query_length, 0);
  mysql_bin_log.write(&qinfo);
  DBUG_RETURN(0);
}


/*
  Find first entry that matches the current user
*/

static ACL_USER *
find_acl_user(const char *host, const char *user)
{
  DBUG_ENTER("find_acl_user");
  DBUG_PRINT("enter",("host: '%s'  user: '%s'",host,user));
  for (uint i=0 ; i < acl_users.elements ; i++)
  {
    ACL_USER *acl_user=dynamic_element(&acl_users,i,ACL_USER*);
    DBUG_PRINT("info",("strcmp('%s','%s'), compare_hostname('%s','%s'),",
			    user,acl_user->user,(host),(acl_user->host)));
    if (!acl_user->user && !user[0] ||
	acl_user->user && !strcmp(user,acl_user->user))
    {
      if (compare_hostname(&(acl_user->host),host,host))
      {
	DBUG_RETURN(acl_user);
      }
    }
  }
  DBUG_RETURN(0);
}

/*****************************************************************************
	Handle comparing of hostname
	A hostname may be of type:
	hostname   (May include wildcards);   monty.pp.sci.fi
	ip	   (May include wildcards);   192.168.0.0
	ip/netmask			      192.168.0.0/255.255.255.0

	A net mask of 0.0.0.0 is not allowed.
*****************************************************************************/

static const char *calc_ip(const char *ip, long *val, char end)
{
  long ip_val,tmp;
  if (!(ip=str2int(ip,10,0,255,&ip_val)) || *ip != '.')
    return 0;
  ip_val<<=24;
  if (!(ip=str2int(ip+1,10,0,255,&tmp)) || *ip != '.')
    return 0;
  ip_val+=tmp<<16;
  if (!(ip=str2int(ip+1,10,0,255,&tmp)) || *ip != '.')
    return 0;
  ip_val+=tmp<<8;
  if (!(ip=str2int(ip+1,10,0,255,&tmp)) || *ip != end)
    return 0;
  *val=ip_val+tmp;
  return ip;
}


static void update_hostname(acl_host_and_ip *host, const char *hostname)
{
  host->hostname=(char*) hostname;		// This will not be modified!
  if (hostname &&
      (!(hostname=calc_ip(hostname,&host->ip,'/')) ||
       !(hostname=calc_ip(hostname+1,&host->ip_mask,'\0'))))
  {
    host->ip=host->ip_mask=0;			// Not a masked ip
  }
}


static bool compare_hostname(const acl_host_and_ip *host, const char *hostname,
			     const char *ip)
{
  long tmp;
  if (host->ip_mask && ip && calc_ip(ip,&tmp,'\0'))
  {
    return (tmp & host->ip_mask) == host->ip;
  }
  return (!host->hostname ||
	  (hostname && !wild_case_compare(my_charset_latin1,
                                          hostname,host->hostname)) ||
	  (ip && !wild_compare(ip,host->hostname)));
}


/****************************************************************************
  Code to update grants in the user and database privilege tables
****************************************************************************/

static bool update_user_table(THD *thd, const char *host, const char *user,
			      const char *new_password)
{
  TABLE_LIST tables;
  TABLE *table;
  bool error=1;
  DBUG_ENTER("update_user_table");
  DBUG_PRINT("enter",("user: %s  host: %s",user,host));

  bzero((char*) &tables,sizeof(tables));
  tables.alias=tables.real_name=(char*) "user";
  tables.db=(char*) "mysql";
  if (!(table=open_ltable(thd,&tables,TL_WRITE)))
    DBUG_RETURN(1); /* purecov: deadcode */
  table->field[0]->store(host,(uint) strlen(host), my_charset_latin1);
  table->field[1]->store(user,(uint) strlen(user), my_charset_latin1);

  if (table->file->index_read_idx(table->record[0],0,
				  (byte*) table->field[0]->ptr,0,
				  HA_READ_KEY_EXACT))
  {
    my_error(ER_PASSWORD_NO_MATCH,MYF(0));	/* purecov: deadcode */
    DBUG_RETURN(1);				/* purecov: deadcode */
  }
  store_record(table,1);
  table->field[2]->store(new_password,(uint) strlen(new_password), my_charset_latin1);
  if ((error=table->file->update_row(table->record[1],table->record[0])))
  {
    table->file->print_error(error,MYF(0));	/* purecov: deadcode */
    goto end;					/* purecov: deadcode */
  }
  error=0;					// Record updated

end:
  close_thread_tables(thd);
  DBUG_RETURN(error);
}


/* Return 1 if we are allowed to create new users */

static bool test_if_create_new_users(THD *thd)
{
  bool create_new_users=1;    // Assume that we are allowed to create new users
  if (opt_safe_user_create && !(thd->master_access & INSERT_ACL))
  {
    TABLE_LIST tl;
    ulong db_access;
    bzero((char*) &tl,sizeof(tl));
    tl.db=	   (char*) "mysql";
    tl.real_name=  (char*) "user";
    db_access=acl_get(thd->host, thd->ip, (char*) &thd->remote.sin_addr,
		      thd->priv_user, tl.db);
    if (!(db_access & INSERT_ACL))
    {
      if (check_grant(thd,INSERT_ACL,&tl,0,1))
	create_new_users=0;
    }
  }
  return create_new_users;
}


/****************************************************************************
** Handle GRANT commands
****************************************************************************/

static int replace_user_table(THD *thd, TABLE *table, const LEX_USER &combo,
			      ulong rights, bool revoke_grant,
			      bool create_user)
{
  int error = -1;
  bool old_row_exists=0;
  char *password,empty_string[1];
  char what= (revoke_grant) ? 'N' : 'Y';
  DBUG_ENTER("replace_user_table");
  safe_mutex_assert_owner(&acl_cache->lock);

  password=empty_string;
  empty_string[0]=0;

  if (combo.password.str && combo.password.str[0])
  {
    if ((combo.password.length != HASH_PASSWORD_LENGTH)
         && combo.password.length != HASH_OLD_PASSWORD_LENGTH)
    {
      my_error(ER_PASSWORD_NO_MATCH,MYF(0));
      DBUG_RETURN(-1);
    }
    password=combo.password.str;
  }

  table->field[0]->store(combo.host.str,combo.host.length, my_charset_latin1);
  table->field[1]->store(combo.user.str,combo.user.length, my_charset_latin1);
  table->file->index_init(0);
  if (table->file->index_read(table->record[0],
			      (byte*) table->field[0]->ptr,0,
			      HA_READ_KEY_EXACT))
  {
    if (!create_user)
    {
      if (what == 'N')
	my_printf_error(ER_NONEXISTING_GRANT,ER(ER_NONEXISTING_GRANT),
			MYF(0),combo.user.str,combo.host.str);
      else
	my_printf_error(ER_NO_PERMISSION_TO_CREATE_USER,
			ER(ER_NO_PERMISSION_TO_CREATE_USER),
			MYF(0),thd->user,
			thd->host_or_ip);
      error= -1;
      goto end;
    }
    old_row_exists = 0;
    restore_record(table,2);	// cp empty row from record[2]
    table->field[0]->store(combo.host.str,combo.host.length, my_charset_latin1);
    table->field[1]->store(combo.user.str,combo.user.length, my_charset_latin1);
    table->field[2]->store(password,(uint) strlen(password), my_charset_latin1);
  }
  else
  {
    old_row_exists = 1;
    store_record(table,1);			// Save copy for update
    if (combo.password.str)			// If password given
      table->field[2]->store(password,(uint) strlen(password), my_charset_latin1);
  }

  /* Update table columns with new privileges */

  Field **tmp_field;
  ulong priv;
  for (tmp_field= table->field+3, priv = SELECT_ACL;
       *tmp_field && (*tmp_field)->real_type() == FIELD_TYPE_ENUM &&
	 ((Field_enum*) (*tmp_field))->typelib->count == 2 ;
       tmp_field++, priv <<= 1)
  {
    if (priv & rights)				 // set requested privileges
      (*tmp_field)->store(&what, 1, my_charset_latin1);
  }
  rights=get_access(table,3);
  DBUG_PRINT("info",("table->fields: %d",table->fields));
  if (table->fields >= 31)		/* From 4.0.0 we have more fields */
  {
    /* We write down SSL related ACL stuff */
    switch (thd->lex.ssl_type) {
    case SSL_TYPE_ANY:
      table->field[24]->store("ANY",3, my_charset_latin1);
      table->field[25]->store("", 0, my_charset_latin1);
      table->field[26]->store("", 0, my_charset_latin1);
      table->field[27]->store("", 0, my_charset_latin1);
      break;
    case SSL_TYPE_X509:
      table->field[24]->store("X509",4, my_charset_latin1);
      table->field[25]->store("", 0, my_charset_latin1);
      table->field[26]->store("", 0, my_charset_latin1);
      table->field[27]->store("", 0, my_charset_latin1);
      break;
    case SSL_TYPE_SPECIFIED:
      table->field[24]->store("SPECIFIED",9, my_charset_latin1);
      table->field[25]->store("", 0, my_charset_latin1);
      table->field[26]->store("", 0, my_charset_latin1);
      table->field[27]->store("", 0, my_charset_latin1);
      if (thd->lex.ssl_cipher)
	table->field[25]->store(thd->lex.ssl_cipher,
				strlen(thd->lex.ssl_cipher), my_charset_latin1);
      if (thd->lex.x509_issuer)
	table->field[26]->store(thd->lex.x509_issuer,
				strlen(thd->lex.x509_issuer), my_charset_latin1);
      if (thd->lex.x509_subject)
	table->field[27]->store(thd->lex.x509_subject,
				strlen(thd->lex.x509_subject), my_charset_latin1);
      break;
    case SSL_TYPE_NOT_SPECIFIED:
      break;
    case SSL_TYPE_NONE:
      table->field[24]->store("", 0, my_charset_latin1);
      table->field[25]->store("", 0, my_charset_latin1);
      table->field[26]->store("", 0, my_charset_latin1);
      table->field[27]->store("", 0, my_charset_latin1);
      break;
    }

    USER_RESOURCES mqh = thd->lex.mqh;
    if (mqh.bits & 1)
      table->field[28]->store((longlong) mqh.questions);
    if (mqh.bits & 2)
      table->field[29]->store((longlong) mqh.updates);
    if (mqh.bits & 4)
      table->field[30]->store((longlong) mqh.connections);
    mqh_used = mqh_used || mqh.questions || mqh.updates || mqh.connections;
  }
  if (old_row_exists)
  {
    /*
      We should NEVER delete from the user table, as a uses can still
      use mysqld even if he doesn't have any privileges in the user table!
    */
    if (cmp_record(table,1) &&
	(error=table->file->update_row(table->record[1],table->record[0])))
    {						// This should never happen
      table->file->print_error(error,MYF(0));	/* purecov: deadcode */
      error= -1;				/* purecov: deadcode */
      goto end;					/* purecov: deadcode */
    }
  }
  else if ((error=table->file->write_row(table->record[0]))) // insert
  {						// This should never happen
    if (error && error != HA_ERR_FOUND_DUPP_KEY &&
	error != HA_ERR_FOUND_DUPP_UNIQUE)	/* purecov: inspected */
    {
      table->file->print_error(error,MYF(0));	/* purecov: deadcode */
      error= -1;				/* purecov: deadcode */
      goto end;					/* purecov: deadcode */
    }
  }
  error=0;					// Privileges granted / revoked

end:
  if (!error)
  {
    acl_cache->clear(1);			// Clear privilege cache
    if (!combo.password.str)
      password=0;				// No password given on command
    if (old_row_exists)
      acl_update_user(combo.user.str,combo.host.str,password,
		      thd->lex.ssl_type,
		      thd->lex.ssl_cipher,
		      thd->lex.x509_issuer,
		      thd->lex.x509_subject,
		      &thd->lex.mqh,
		      rights);
    else
      acl_insert_user(combo.user.str,combo.host.str,password,
		      thd->lex.ssl_type,
		      thd->lex.ssl_cipher,
		      thd->lex.x509_issuer,
		      thd->lex.x509_subject,
		      &thd->lex.mqh,
		      rights);
  }
  table->file->index_end();
  DBUG_RETURN(error);
}


/*
  change grants in the mysql.db table
*/

static int replace_db_table(TABLE *table, const char *db,
			    const LEX_USER &combo,
			    ulong rights, bool revoke_grant)
{
  uint i;
  ulong priv,store_rights;
  bool old_row_exists=0;
  int error;
  char what= (revoke_grant) ? 'N' : 'Y';
  DBUG_ENTER("replace_db_table");

  // is there such a user in user table in memory ????
  if (!initialized || !find_acl_user(combo.host.str,combo.user.str))
  {
    my_error(ER_PASSWORD_NO_MATCH,MYF(0));
    DBUG_RETURN(-1);
  }

  table->field[0]->store(combo.host.str,combo.host.length, my_charset_latin1);
  table->field[1]->store(db,(uint) strlen(db), my_charset_latin1);
  table->field[2]->store(combo.user.str,combo.user.length, my_charset_latin1);
  table->file->index_init(0);
  if (table->file->index_read(table->record[0],(byte*) table->field[0]->ptr,0,
	      HA_READ_KEY_EXACT))
  {
    if (what == 'N')
    { // no row, no revoke
      my_printf_error(ER_NONEXISTING_GRANT,ER(ER_NONEXISTING_GRANT),MYF(0),
		      combo.user.str,combo.host.str);
      goto abort;
    }
    old_row_exists = 0;
    restore_record(table,2);			// cp empty row from record[2]
    table->field[0]->store(combo.host.str,combo.host.length, my_charset_latin1);
    table->field[1]->store(db,(uint) strlen(db), my_charset_latin1);
    table->field[2]->store(combo.user.str,combo.user.length, my_charset_latin1);
  }
  else
  {
    old_row_exists = 1;
    store_record(table,1);
  }

  store_rights=get_rights_for_db(rights);
  for (i= 3, priv= 1; i < table->fields; i++, priv <<= 1)
  {
    if (priv & store_rights)			// do it if priv is chosen
      table->field [i]->store(&what,1, my_charset_latin1);// set requested privileges
  }
  rights=get_access(table,3);
  rights=fix_rights_for_db(rights);

  if (old_row_exists)
  {
    // update old existing row
    if (rights)
    {
      if ((error=table->file->update_row(table->record[1],table->record[0])))
	goto table_error;			/* purecov: deadcode */
    }
    else	/* must have been a revoke of all privileges */
    {
      if ((error = table->file->delete_row(table->record[1])))
	goto table_error;			/* purecov: deadcode */
    }
  }
  else if ((error=table->file->write_row(table->record[0])))
  {
    if (error && error != HA_ERR_FOUND_DUPP_KEY) /* purecov: inspected */
      goto table_error; /* purecov: deadcode */
  }

  acl_cache->clear(1);				// Clear privilege cache
  if (old_row_exists)
    acl_update_db(combo.user.str,combo.host.str,db,rights);
  else
    acl_insert_db(combo.user.str,combo.host.str,db,rights);
  table->file->index_end();
  DBUG_RETURN(0);

  /* This could only happen if the grant tables got corrupted */
 table_error:
  table->file->print_error(error,MYF(0));	/* purecov: deadcode */
  table->file->index_end();

 abort:
  DBUG_RETURN(-1);
}


class GRANT_COLUMN :public Sql_alloc
{
public:
  char *column;
  ulong rights;
  uint key_length;
  GRANT_COLUMN(String &c,  ulong y) :rights (y)
  {
    column= memdup_root(&memex,c.ptr(), key_length=c.length());
  }
};


static byte* get_key_column(GRANT_COLUMN *buff,uint *length,
			    my_bool not_used __attribute__((unused)))
{
  *length=buff->key_length;
  return (byte*) buff->column;
}


class GRANT_TABLE :public Sql_alloc
{
public:
  char *host,*db,*user,*tname, *hash_key;
  ulong privs, cols;
  uint key_length;
  HASH hash_columns;
  GRANT_TABLE (const char *h, const char *d,const char *u, const char *t,
	       ulong p, ulong c)
    : privs(p), cols(c)
  {
    host = strdup_root(&memex,h);
    db =   strdup_root(&memex,d);
    user = strdup_root(&memex,u);
    tname= strdup_root(&memex,t);
    if (lower_case_table_names)
    {
      my_casedn_str(my_charset_latin1, db);
      my_casedn_str(my_charset_latin1, tname);
    }
    key_length =(uint) strlen(d)+(uint) strlen(u)+(uint) strlen(t)+3;
    hash_key = (char*) alloc_root(&memex,key_length);
    strmov(strmov(strmov(hash_key,user)+1,db)+1,tname);
    (void) hash_init(&hash_columns,my_charset_latin1,
		     0,0,0, (hash_get_key) get_key_column,0,
		     HASH_CASE_INSENSITIVE);
  }

  GRANT_TABLE (TABLE *form, TABLE *col_privs)
  {
    byte key[MAX_KEY_LENGTH];

    host =  get_field(&memex,form,0);
    db =    get_field(&memex,form,1);
    user =  get_field(&memex,form,2);
    if (!user)
      user=(char*) "";
    tname = get_field(&memex,form,3);
    if (!host || !db || !tname)
    {
      /* Wrong table row; Ignore it */
      privs = cols = 0;				/* purecov: inspected */
      return;					/* purecov: inspected */
    }
    if (lower_case_table_names)
    {
      my_casedn_str(my_charset_latin1, db);
      my_casedn_str(my_charset_latin1, tname);
    }
    key_length = ((uint) strlen(db) + (uint) strlen(user) +
		  (uint) strlen(tname) + 3);
    hash_key = (char*) alloc_root(&memex,key_length);
    strmov(strmov(strmov(hash_key,user)+1,db)+1,tname);
    privs = (ulong) form->field[6]->val_int();
    cols  = (ulong) form->field[7]->val_int();
    privs = fix_rights_for_table(privs);
    cols =  fix_rights_for_column(cols);

    (void) hash_init(&hash_columns,my_charset_latin1,
		     0,0,0, (hash_get_key) get_key_column,0,
		     HASH_CASE_INSENSITIVE);
    if (cols)
    {
      int key_len;
      col_privs->field[0]->store(host,(uint) strlen(host), my_charset_latin1);
      col_privs->field[1]->store(db,(uint) strlen(db), my_charset_latin1);
      col_privs->field[2]->store(user,(uint) strlen(user), my_charset_latin1);
      col_privs->field[3]->store(tname,(uint) strlen(tname), my_charset_latin1);
      key_len=(col_privs->field[0]->pack_length()+
	       col_privs->field[1]->pack_length()+
	       col_privs->field[2]->pack_length()+
	       col_privs->field[3]->pack_length());
      key_copy(key,col_privs,0,key_len);
      col_privs->field[4]->store("",0, my_charset_latin1);
      col_privs->file->index_init(0);
      if (col_privs->file->index_read(col_privs->record[0],
				      (byte*) col_privs->field[0]->ptr,
				      key_len, HA_READ_KEY_EXACT))
      {
	cols = 0; /* purecov: deadcode */
	return;
      }
      do
      {
	String *res,column_name;
	GRANT_COLUMN *mem_check;
	/* As column name is a string, we don't have to supply a buffer */
	res=col_privs->field[4]->val_str(&column_name,&column_name);
	ulong priv= (ulong) col_privs->field[6]->val_int();
	if (!(mem_check = new GRANT_COLUMN(*res,
					   fix_rights_for_column(priv))))
	{
	  // Don't use this entry
	  privs = cols = 0;			/* purecov: deadcode */
	  return;				/* purecov: deadcode */
	}
	hash_insert(&hash_columns, (byte *) mem_check);
      } while (!col_privs->file->index_next(col_privs->record[0]) &&
	       !key_cmp(col_privs,key,0,key_len));
    }
  }
  bool ok() { return privs != 0 || cols != 0; }
};


static byte* get_grant_table(GRANT_TABLE *buff,uint *length,
			     my_bool not_used __attribute__((unused)))
{
  *length=buff->key_length;
  return (byte*) buff->hash_key;
}


void free_grant_table(GRANT_TABLE *grant_table)
{
  hash_free(&grant_table->hash_columns);
}


/* Search after a matching grant. Prefer exact grants before not exact ones */

static GRANT_TABLE *table_hash_search(const char *host,const char* ip,
				      const char *db,
				      const char *user, const char *tname,
				      bool exact)
{
  char helping [NAME_LEN*2+USERNAME_LENGTH+3];
  uint len;
  GRANT_TABLE *grant_table,*found=0;

  len  = (uint) (strmov(strmov(strmov(helping,user)+1,db)+1,tname)-helping)+ 1;
  for (grant_table=(GRANT_TABLE*) hash_search(&hash_tables,(byte*) helping,
					      len) ;
       grant_table ;
       grant_table= (GRANT_TABLE*) hash_next(&hash_tables,(byte*) helping,len))
  {
    if (exact)
    {
      if ((host &&
	   !my_strcasecmp(my_charset_latin1, host, grant_table->host)) ||
	  (ip && !strcmp(ip,grant_table->host)))
	return grant_table;
    }
    else
    {
      if ((host && !wild_case_compare(my_charset_latin1,
                                      host,grant_table->host)) ||
	  (ip && !wild_case_compare(my_charset_latin1,
                                    ip,grant_table->host)))
	found=grant_table;					// Host ok
    }
  }
  return found;
}



inline GRANT_COLUMN *
column_hash_search(GRANT_TABLE *t, const char *cname, uint length)
{
  return (GRANT_COLUMN*) hash_search(&t->hash_columns, (byte*) cname,length);
}


static int replace_column_table(GRANT_TABLE *g_t,
				TABLE *table, const LEX_USER &combo,
				List <LEX_COLUMN> &columns,
				const char *db, const char *table_name,
				ulong rights, bool revoke_grant)
{
  int error=0,result=0;
  uint key_length;
  byte key[MAX_KEY_LENGTH];
  DBUG_ENTER("replace_column_table");

  table->field[0]->store(combo.host.str,combo.host.length, my_charset_latin1);
  table->field[1]->store(db,(uint) strlen(db), my_charset_latin1);
  table->field[2]->store(combo.user.str,combo.user.length, my_charset_latin1);
  table->field[3]->store(table_name,(uint) strlen(table_name), my_charset_latin1);
  key_length=(table->field[0]->pack_length()+ table->field[1]->pack_length()+
	      table->field[2]->pack_length()+ table->field[3]->pack_length());
  key_copy(key,table,0,key_length);

  rights &= COL_ACLS;				// Only ACL for columns

  /* first fix privileges for all columns in column list */

  List_iterator <LEX_COLUMN> iter(columns);
  class LEX_COLUMN *xx;
  table->file->index_init(0);
  while ((xx=iter++))
  {
    ulong privileges = xx->rights;
    bool old_row_exists=0;
    key_restore(table,key,0,key_length);
    table->field[4]->store(xx->column.ptr(),xx->column.length(),my_charset_latin1);

    if (table->file->index_read(table->record[0],(byte*) table->field[0]->ptr,
				0, HA_READ_KEY_EXACT))
    {
      if (revoke_grant)
      {
	my_printf_error(ER_NONEXISTING_TABLE_GRANT,
			ER(ER_NONEXISTING_TABLE_GRANT),MYF(0),
			combo.user.str, combo.host.str,table_name); /* purecov: inspected */
	result= -1; /* purecov: inspected */
	continue; /* purecov: inspected */
      }
      old_row_exists = 0;
      restore_record(table,2);				// Get empty record
      key_restore(table,key,0,key_length);
      table->field[4]->store(xx->column.ptr(),xx->column.length(), my_charset_latin1);
    }
    else
    {
      ulong tmp= (ulong) table->field[6]->val_int();
      tmp=fix_rights_for_column(tmp);

      if (revoke_grant)
	privileges = tmp & ~(privileges | rights);
      else
	privileges |= tmp;
      old_row_exists = 1;
      store_record(table,1);			// copy original row
    }

    table->field[6]->store((longlong) get_rights_for_column(privileges));

    if (old_row_exists)
    {
      if (privileges)
	error=table->file->update_row(table->record[1],table->record[0]);
      else
	error=table->file->delete_row(table->record[1]);
      if (error)
      {
	table->file->print_error(error,MYF(0)); /* purecov: inspected */
	result= -1;				/* purecov: inspected */
	goto end;				/* purecov: inspected */
      }
      GRANT_COLUMN *grant_column = column_hash_search(g_t,
						      xx->column.ptr(),
						      xx->column.length());
      if (grant_column)				// Should always be true
	grant_column->rights = privileges;	// Update hash
    }
    else					// new grant
    {
      if ((error=table->file->write_row(table->record[0])))
      {
	table->file->print_error(error,MYF(0)); /* purecov: inspected */
	result= -1;				/* purecov: inspected */
	goto end;				/* purecov: inspected */
      }
      GRANT_COLUMN *grant_column = new GRANT_COLUMN(xx->column,privileges);
      hash_insert(&g_t->hash_columns,(byte*) grant_column);
    }
  }
  table->file->index_end();

  /*
    If revoke of privileges on the table level, remove all such privileges
    for all columns
  */

  if (revoke_grant)
  {
    table->file->index_init(0);
    if (table->file->index_read(table->record[0], (byte*) table->field[0]->ptr,
				key_length, HA_READ_KEY_EXACT))
      goto end;

    // Scan trough all rows with the same host,db,user and table
    do
    {
      ulong privileges = (ulong) table->field[6]->val_int();
      privileges=fix_rights_for_column(privileges);
      store_record(table,1);

      if (privileges & rights)	// is in this record the priv to be revoked ??
      {
	GRANT_COLUMN *grant_column = NULL;
	char  colum_name_buf[HOSTNAME_LENGTH+1];
	String column_name(colum_name_buf,sizeof(colum_name_buf),my_charset_latin1);

	privileges&= ~rights;
	table->field[6]->store((longlong)
			       get_rights_for_column(privileges));
	table->field[4]->val_str(&column_name,&column_name);
	grant_column = column_hash_search(g_t,
					  column_name.ptr(),
					  column_name.length());
	if (privileges)
	{
	  int tmp_error;
	  if ((tmp_error=table->file->update_row(table->record[1],
						 table->record[0])))
	  {					/* purecov: deadcode */
	    table->file->print_error(tmp_error,MYF(0)); /* purecov: deadcode */
	    result= -1;				/* purecov: deadcode */
	    goto end;				/* purecov: deadcode */
	  }
	  if (grant_column)
	    grant_column->rights  = privileges; // Update hash
	}
	else
	{
	  int tmp_error;
	  if ((tmp_error = table->file->delete_row(table->record[1])))
	  {					/* purecov: deadcode */
	    table->file->print_error(tmp_error,MYF(0)); /* purecov: deadcode */
	    result= -1;				/* purecov: deadcode */
	    goto end;				/* purecov: deadcode */
	  }
	  if (grant_column)
	    hash_delete(&g_t->hash_columns,(byte*) grant_column);
	}
      }
    } while (!table->file->index_next(table->record[0]) &&
	     !key_cmp(table,key,0,key_length));
  }

 end:
  table->file->index_end();
  DBUG_RETURN(result);
}


static int replace_table_table(THD *thd, GRANT_TABLE *grant_table,
			       TABLE *table, const LEX_USER &combo,
			       const char *db, const char *table_name,
			       ulong rights, ulong col_rights,
			       bool revoke_grant)
{
  char grantor[HOSTNAME_LENGTH+1+USERNAME_LENGTH];
  int old_row_exists = 1;
  int error=0;
  ulong store_table_rights, store_col_rights;
  DBUG_ENTER("replace_table_table");

  strxmov(grantor, thd->user, "@", thd->host_or_ip, NullS);

  /*
    The following should always succeed as new users are created before
    this function is called!
  */
  if (!find_acl_user(combo.host.str,combo.user.str))
  {
    my_error(ER_PASSWORD_NO_MATCH,MYF(0));	/* purecov: deadcode */
    DBUG_RETURN(-1);				/* purecov: deadcode */
  }

  restore_record(table,2);			// Get empty record
  table->field[0]->store(combo.host.str,combo.host.length, my_charset_latin1);
  table->field[1]->store(db,(uint) strlen(db), my_charset_latin1);
  table->field[2]->store(combo.user.str,combo.user.length, my_charset_latin1);
  table->field[3]->store(table_name,(uint) strlen(table_name), my_charset_latin1);
  store_record(table,1);			// store at pos 1

  if (table->file->index_read_idx(table->record[0],0,
				  (byte*) table->field[0]->ptr,0,
				  HA_READ_KEY_EXACT))
  {
    /*
      The following should never happen as we first check the in memory
      grant tables for the user.  There is however always a small change that
      the user has modified the grant tables directly.
    */
    if (revoke_grant)
    { // no row, no revoke
      my_printf_error(ER_NONEXISTING_TABLE_GRANT,
		      ER(ER_NONEXISTING_TABLE_GRANT),MYF(0),
		      combo.user.str,combo.host.str,
		      table_name);		/* purecov: deadcode */
      DBUG_RETURN(-1);				/* purecov: deadcode */
    }
    old_row_exists = 0;
    restore_record(table,1);			// Get saved record
  }

  store_table_rights= get_rights_for_table(rights);
  store_col_rights=   get_rights_for_column(col_rights);
  if (old_row_exists)
  {
    ulong j,k;
    store_record(table,1);
    j = (ulong) table->field[6]->val_int();
    k = (ulong) table->field[7]->val_int();

    if (revoke_grant)
    {
      // column rights are already fixed in mysql_table_grant !
      store_table_rights=j & ~store_table_rights;
    }
    else
    {
      store_table_rights|= j;
      store_col_rights|=   k;
    }
  }

  table->field[4]->store(grantor,(uint) strlen(grantor), my_charset_latin1);
  table->field[6]->store((longlong) store_table_rights);
  table->field[7]->store((longlong) store_col_rights);
  rights=fix_rights_for_table(store_table_rights);
  col_rights=fix_rights_for_column(store_col_rights);

  if (old_row_exists)
  {
    if (store_table_rights || store_col_rights)
    {
      if ((error=table->file->update_row(table->record[1],table->record[0])))
	goto table_error;			/* purecov: deadcode */
    }
    else if ((error = table->file->delete_row(table->record[1])))
      goto table_error;				/* purecov: deadcode */
  }
  else
  {
    error=table->file->write_row(table->record[0]);
    if (error && error != HA_ERR_FOUND_DUPP_KEY)
      goto table_error;				/* purecov: deadcode */
  }

  if (rights | col_rights)
  {
    grant_table->privs= rights;
    grant_table->cols=  col_rights;
  }
  else
  {
    hash_delete(&hash_tables,(byte*) grant_table);
  }
  DBUG_RETURN(0);

 /* This should never happen */
 table_error:
  table->file->print_error(error,MYF(0)); /* purecov: deadcode */
  DBUG_RETURN(-1); /* purecov: deadcode */
}


int mysql_table_grant (THD *thd, TABLE_LIST *table_list,
		       List <LEX_USER> &user_list,
		       List <LEX_COLUMN> &columns, ulong rights,
		       bool revoke_grant)
{
  ulong column_priv = 0;
  List_iterator <LEX_USER> str_list (user_list);
  LEX_USER *Str;
  TABLE_LIST tables[3];
  bool create_new_users=0;
  DBUG_ENTER("mysql_table_grant");

  if (!initialized)
  {
    send_error(thd, ER_UNKNOWN_COM_ERROR);	/* purecov: inspected */
    return 1;					/* purecov: inspected */
  }
  if (rights & ~TABLE_ACLS)
  {
    my_error(ER_ILLEGAL_GRANT_FOR_TABLE,MYF(0));
    DBUG_RETURN(-1);
  }

  if (columns.elements && !revoke_grant)
  {
    TABLE *table;
    class LEX_COLUMN *check;
    List_iterator <LEX_COLUMN> iter(columns);

    if (!(table=open_ltable(thd,table_list,TL_READ)))
      DBUG_RETURN(-1);
    while ((check = iter++))
    {
      if (!find_field_in_table(thd,table,check->column.ptr(),
			       check->column.length(),0,0))
      {
	my_printf_error(ER_BAD_FIELD_ERROR,ER(ER_BAD_FIELD_ERROR),MYF(0),
			check->column.c_ptr(), table_list->alias);
	DBUG_RETURN(-1);
      }
      column_priv |= check->rights | (rights & COL_ACLS);
    }
    close_thread_tables(thd);
  }
  else if (!(rights & CREATE_ACL) && !revoke_grant)
  {
    char buf[FN_REFLEN];
    sprintf(buf,"%s/%s/%s.frm",mysql_data_home, table_list->db,
	    table_list->real_name);
    fn_format(buf,buf,"","",4+16+32);
    if (access(buf,F_OK))
    {
      my_error(ER_NO_SUCH_TABLE,MYF(0),table_list->db, table_list->alias);
      DBUG_RETURN(-1);
    }
  }

  /* open the mysql.tables_priv and mysql.columns_priv tables */

  bzero((char*) &tables,sizeof(tables));
  tables[0].alias=tables[0].real_name= (char*) "user";
  tables[1].alias=tables[1].real_name= (char*) "tables_priv";
  tables[2].alias=tables[2].real_name= (char*) "columns_priv";
  tables[0].next=tables+1;
  /* Don't open column table if we don't need it ! */
  tables[1].next=((column_priv ||
		   (revoke_grant && ((rights & COL_ACLS) || columns.elements)))
		  ? tables+2 : 0);
  tables[0].lock_type=tables[1].lock_type=tables[2].lock_type=TL_WRITE;
  tables[0].db=tables[1].db=tables[2].db=(char*) "mysql";

  if (open_and_lock_tables(thd,tables))
  {						// Should never happen
    close_thread_tables(thd);			/* purecov: deadcode */
    DBUG_RETURN(-1);				/* purecov: deadcode */
  }

  if (!revoke_grant)
    create_new_users= test_if_create_new_users(thd);
  int result=0;
  rw_wrlock(&LOCK_grant);
  MEM_ROOT *old_root=my_pthread_getspecific_ptr(MEM_ROOT*,THR_MALLOC);
  my_pthread_setspecific_ptr(THR_MALLOC,&memex);

  while ((Str = str_list++))
  {
    int error;
    GRANT_TABLE *grant_table;
    if (!Str->host.str)
    {
      Str->host.str=(char*) "%";
      Str->host.length=1;
    }
    if (Str->host.length > HOSTNAME_LENGTH ||
	Str->user.length > USERNAME_LENGTH)
    {
      my_error(ER_GRANT_WRONG_HOST_OR_USER,MYF(0));
      result= -1;
      continue;
    }
    /* Create user if needed */
    pthread_mutex_lock(&acl_cache->lock);
    error=replace_user_table(thd, tables[0].table, *Str,
			     0, revoke_grant, create_new_users);
    pthread_mutex_unlock(&acl_cache->lock);
    if (error)
    {
      result= -1;				// Remember error
      continue;					// Add next user
    }

    /* Find/create cached table grant */
    grant_table= table_hash_search(Str->host.str,NullS,table_list->db,
				   Str->user.str,
				   table_list->real_name,1);
    if (!grant_table)
    {
      if (revoke_grant)
      {
	my_printf_error(ER_NONEXISTING_TABLE_GRANT,
			ER(ER_NONEXISTING_TABLE_GRANT),MYF(0),
			Str->user.str, Str->host.str, table_list->real_name);
	result= -1;
	continue;
      }
      grant_table = new GRANT_TABLE (Str->host.str,table_list->db,
				     Str->user.str,
				     table_list->real_name,
				     rights,
				     column_priv);
      if (!grant_table)				// end of memory
      {
	result= -1;				/* purecov: deadcode */
	continue;				/* purecov: deadcode */
      }
      hash_insert(&hash_tables,(byte*) grant_table);
    }

    /* If revoke_grant, calculate the new column privilege for tables_priv */
    if (revoke_grant)
    {
      class LEX_COLUMN *check;
      List_iterator <LEX_COLUMN> iter(columns);
      GRANT_COLUMN *grant_column;

      /* Fix old grants */
      while ((check = iter++))
      {
	grant_column = column_hash_search(grant_table,
					  check->column.ptr(),
					  check->column.length());
	if (grant_column)
	  grant_column->rights&= ~(check->rights | rights);
      }
      /* scan trough all columns to get new column grant */
      column_priv=0;
      for (uint idx=0 ; idx < grant_table->hash_columns.records ; idx++)
      {
	grant_column= (GRANT_COLUMN*) hash_element(&grant_table->hash_columns,
						   idx);
	grant_column->rights&= ~rights;		// Fix other columns
	column_priv|= grant_column->rights;
      }
    }
    else
    {
      column_priv|= grant_table->cols;
    }


    /* update table and columns */

    if (replace_table_table(thd,grant_table,tables[1].table,*Str,
			    table_list->db,
			    table_list->real_name,
			    rights, column_priv, revoke_grant))
    {						// Crashend table ??
      result= -1;			       /* purecov: deadcode */
    }
    else if (tables[2].table)
    {
      if ((replace_column_table(grant_table,tables[2].table, *Str,
				columns,
				table_list->db,
				table_list->real_name,
				rights, revoke_grant)))
      {
	result= -1;
      }
    }
  }
  grant_option=TRUE;
  my_pthread_setspecific_ptr(THR_MALLOC,old_root);
  rw_unlock(&LOCK_grant);
  if (!result)
    send_ok(thd);
  /* Tables are automatically closed */
  DBUG_RETURN(result);
}


int mysql_grant (THD *thd, const char *db, List <LEX_USER> &list,
		 ulong rights, bool revoke_grant)
{
  List_iterator <LEX_USER> str_list (list);
  LEX_USER *Str;
  char tmp_db[NAME_LEN+1];
  bool create_new_users=0;
  TABLE_LIST tables[2];
  DBUG_ENTER("mysql_grant");
  if (!initialized)
  {
    send_error(thd, ER_UNKNOWN_COM_ERROR);	/* purecov: tested */
    return 1;					/* purecov: tested */
  }

  if (lower_case_table_names && db)
  {
    strmov(tmp_db,db);
    my_casedn_str(my_charset_latin1, tmp_db);
    db=tmp_db;
  }

  /* open the mysql.user and mysql.db tables */

  tables[0].alias=tables[0].real_name=(char*) "user";
  tables[1].alias=tables[1].real_name=(char*) "db";
  tables[0].next=tables+1;
  tables[1].next=0;
  tables[0].lock_type=tables[1].lock_type=TL_WRITE;
  tables[0].db=tables[1].db=(char*) "mysql";
  tables[0].table=tables[1].table=0;
  if (open_and_lock_tables(thd,tables))
  {						// This should never happen
    close_thread_tables(thd);			/* purecov: deadcode */
    DBUG_RETURN(-1);				/* purecov: deadcode */
  }

  if (!revoke_grant)
    create_new_users= test_if_create_new_users(thd);

  // go through users in user_list
  rw_wrlock(&LOCK_grant);
  VOID(pthread_mutex_lock(&acl_cache->lock));
  grant_version++;

  int result=0;
  while ((Str = str_list++))
  {
    if (!Str->host.str)
    {
      Str->host.str=(char*) "%";
      Str->host.length=1;
    }
    if (Str->host.length > HOSTNAME_LENGTH ||
	Str->user.length > USERNAME_LENGTH)
    {
      my_error(ER_GRANT_WRONG_HOST_OR_USER,MYF(0));
      result= -1;
      continue;
    }
    if ((replace_user_table(thd,
		            tables[0].table,
			    *Str,
			    (!db ? rights : 0), revoke_grant,
			    create_new_users)))
      result= -1;
    else
    {
      if (db && replace_db_table(tables[1].table, db, *Str, rights & DB_ACLS,
				 revoke_grant))
	result= -1;
    }
  }
  VOID(pthread_mutex_unlock(&acl_cache->lock));
  rw_unlock(&LOCK_grant);
  close_thread_tables(thd);

  if (!result)
    send_ok(thd);
  DBUG_RETURN(result);
}


/* Free grant array if possible */

void  grant_free(void)
{
  DBUG_ENTER("grant_free");
  grant_option = FALSE;
  hash_free(&hash_tables);
  free_root(&memex,MYF(0));
  DBUG_VOID_RETURN;
}


/* Init grant array if possible */

my_bool grant_init(THD *org_thd)
{
  THD  *thd;
  TABLE_LIST tables[2];
  MYSQL_LOCK *lock;
  my_bool return_val= 1;
  TABLE *t_table, *c_table;
  DBUG_ENTER("grant_init");

  grant_option = FALSE;
  (void) hash_init(&hash_tables,my_charset_latin1,
		   0,0,0, (hash_get_key) get_grant_table,
		   (hash_free_key) free_grant_table,0);
  init_sql_alloc(&memex,1024,0);

  /* Don't do anything if running with --skip-grant */
  if (!initialized)
    DBUG_RETURN(0);				/* purecov: tested */

  if (!(thd=new THD))
    DBUG_RETURN(1);				/* purecov: deadcode */
  thd->store_globals();
  thd->db= my_strdup("mysql",MYF(0));
  thd->db_length=5;				// Safety
  bzero((char*) &tables,sizeof(tables));
  tables[0].alias=tables[0].real_name= (char*) "tables_priv";
  tables[1].alias=tables[1].real_name= (char*) "columns_priv";
  tables[0].next=tables+1;
  tables[0].lock_type=tables[1].lock_type=TL_READ;
  tables[0].db=tables[1].db=thd->db;

  if (open_tables(thd,tables))
    goto end;

  TABLE *ptr[2];				// Lock tables for quick update
  ptr[0]= tables[0].table;
  ptr[1]= tables[1].table;
  if (!(lock=mysql_lock_tables(thd,ptr,2)))
    goto end;

  t_table = tables[0].table; c_table = tables[1].table;
  t_table->file->index_init(0);
  if (t_table->file->index_first(t_table->record[0]))
  {
    t_table->file->index_end();
    goto end_unlock;
  }
  grant_option= TRUE;
  t_table->file->index_end();

  /* Will be restored by org_thd->store_globals() */
  my_pthread_setspecific_ptr(THR_MALLOC,&memex);
  do
  {
    GRANT_TABLE *mem_check;
    if (!(mem_check=new GRANT_TABLE(t_table,c_table)) ||
	mem_check->ok() && hash_insert(&hash_tables,(byte*) mem_check))
    {
      /* This could only happen if we are out memory */
      grant_option = FALSE;			/* purecov: deadcode */
      goto end_unlock;
    }
  }
  while (!t_table->file->index_next(t_table->record[0]));

  return_val=0;					// Return ok

end_unlock:
  mysql_unlock_tables(thd, lock);
  thd->version--;				// Force close to free memory

end:
  close_thread_tables(thd);
  delete thd;
  if (org_thd)
    org_thd->store_globals();
  else
  {
    /* Remember that we don't have a THD */
    my_pthread_setspecific_ptr(THR_THD,  0);
  }
  DBUG_RETURN(return_val);
}


/* Reload grant array if possible */

void grant_reload(THD *thd)
{
  HASH old_hash_tables;bool old_grant_option;
  MEM_ROOT old_mem;
  DBUG_ENTER("grant_reload");

  // Locked tables are checked by acl_init and doesn't have to be checked here

  rw_wrlock(&LOCK_grant);
  grant_version++;
  old_hash_tables=hash_tables;
  old_grant_option = grant_option;
  old_mem = memex;

  if (grant_init(thd))
  {						// Error. Revert to old hash
    grant_free();				/* purecov: deadcode */
    hash_tables=old_hash_tables;		/* purecov: deadcode */
    grant_option = old_grant_option;		/* purecov: deadcode */
    memex = old_mem;				/* purecov: deadcode */
  }
  else
  {
    hash_free(&old_hash_tables);
    free_root(&old_mem,MYF(0));
  }
  rw_unlock(&LOCK_grant);
  DBUG_VOID_RETURN;
}


/****************************************************************************
  Check grants
  All errors are written directly to the client if command name is given !
****************************************************************************/

bool check_grant(THD *thd, ulong want_access, TABLE_LIST *tables,
		 uint show_table, bool no_errors)
{
  TABLE_LIST *table;
  char *user = thd->priv_user;

  want_access &= ~thd->master_access;
  if (!want_access)
    return 0;					// ok

  rw_rdlock(&LOCK_grant);
  for (table=tables; table ;table=table->next)
  {
    if (!(~table->grant.privilege & want_access))
    {
      table->grant.want_privilege=0;
      continue;					// Already checked
    }
    GRANT_TABLE *grant_table = table_hash_search(thd->host,thd->ip,
						 table->db,user,
						 table->real_name,0);
    if (!grant_table)
    {
      want_access &= ~table->grant.privilege;
      goto err;					// No grants
    }
    if (show_table)
      continue;					// We have some priv on this

    table->grant.grant_table=grant_table;	// Remember for column test
    table->grant.version=grant_version;
    table->grant.privilege|= grant_table->privs;
    table->grant.want_privilege= ((want_access & COL_ACLS)
				  & ~table->grant.privilege);

    if (!(~table->grant.privilege & want_access))
      continue;

    if (want_access & ~(grant_table->cols | table->grant.privilege))
    {
      want_access &= ~(grant_table->cols | table->grant.privilege);
      goto err;					// impossible
    }
  }
  rw_unlock(&LOCK_grant);
  return 0;

 err:
  rw_unlock(&LOCK_grant);
  if (!no_errors)				// Not a silent skip of table
  {
    const char *command="";
    if (want_access & SELECT_ACL)
       command ="select";
    else if (want_access & INSERT_ACL)
      command = "insert";
    else if (want_access & UPDATE_ACL)
      command = "update";
    else if (want_access & DELETE_ACL)
      command = "delete";
    else if (want_access & DROP_ACL)
      command = "drop";
    else if (want_access & CREATE_ACL)
      command = "create";
    else if (want_access & ALTER_ACL)
      command = "alter";
    else if (want_access & INDEX_ACL)
      command = "index";
    else if (want_access & GRANT_ACL)
      command = "grant";
    net_printf(thd,ER_TABLEACCESS_DENIED_ERROR,
	       command,
	       thd->priv_user,
	       thd->host_or_ip,
	       table ? table->real_name : "unknown");
  }
  return 1;
}


bool check_grant_column (THD *thd,TABLE *table, const char *name,
			 uint length, uint show_tables)
{
  GRANT_TABLE *grant_table;
  GRANT_COLUMN *grant_column;

  ulong want_access=table->grant.want_privilege;
  if (!want_access)
    return 0;					// Already checked

  rw_rdlock(&LOCK_grant);

  // reload table if someone has modified any grants

  if (table->grant.version != grant_version)
  {
    table->grant.grant_table=
      table_hash_search(thd->host,thd->ip,thd->db,
			thd->priv_user,
			table->real_name,0);	/* purecov: inspected */
    table->grant.version=grant_version;		/* purecov: inspected */
  }
  if (!(grant_table=table->grant.grant_table))
    goto err;					/* purecov: deadcode */

  grant_column=column_hash_search(grant_table, name, length);
  if (grant_column && !(~grant_column->rights & want_access))
  {
    rw_unlock(&LOCK_grant);
    return 0;
  }
#ifdef NOT_USED
  if (show_tables && (grant_column || table->grant.privilege & COL_ACLS))
  {
    rw_unlock(&LOCK_grant);			/* purecov: deadcode */
    return 0;					/* purecov: deadcode */
  }
#endif

  /* We must use my_printf_error() here! */
 err:
  rw_unlock(&LOCK_grant);
  if (!show_tables)
  {
    char command[128];
    get_privilege_desc(command, sizeof(command), want_access);
    my_printf_error(ER_COLUMNACCESS_DENIED_ERROR,
		    ER(ER_COLUMNACCESS_DENIED_ERROR),
		    MYF(0),
		    command,
		    thd->priv_user,
		    thd->host_or_ip,
		    name,
		    table ? table->real_name : "unknown");
  }
  return 1;
}


bool check_grant_all_columns(THD *thd, ulong want_access, TABLE *table)
{
  GRANT_TABLE *grant_table;
  GRANT_COLUMN *grant_column;
  Field *field=0,**ptr;

  want_access &= ~table->grant.privilege;
  if (!want_access)
    return 0;					// Already checked

  rw_rdlock(&LOCK_grant);

  // reload table if someone has modified any grants

  if (table->grant.version != grant_version)
  {
    table->grant.grant_table=
      table_hash_search(thd->host,thd->ip,thd->db,
			thd->priv_user,
			table->real_name,0);	/* purecov: inspected */
    table->grant.version=grant_version;		/* purecov: inspected */
  }
  // The following should always be true
  if (!(grant_table=table->grant.grant_table))
    goto err;					/* purecov: inspected */

  for (ptr=table->field; (field= *ptr) ; ptr++)
  {
    grant_column=column_hash_search(grant_table, field->field_name,
				    (uint) strlen(field->field_name));
    if (!grant_column || (~grant_column->rights & want_access))
      goto err;
  }
  rw_unlock(&LOCK_grant);
  return 0;

  /* We must use my_printf_error() here! */
 err:
  rw_unlock(&LOCK_grant);

  const char *command="";
  if (want_access & SELECT_ACL)
    command ="select";
  else if (want_access & INSERT_ACL)
    command = "insert";
  my_printf_error(ER_COLUMNACCESS_DENIED_ERROR,
		  ER(ER_COLUMNACCESS_DENIED_ERROR),
		  MYF(0),
		  command,
		  thd->priv_user,
		  thd->host_or_ip,
		  field ? field->field_name : "unknown",
		  table->real_name);
  return 1;
}


/****************************************************************************
  Check if a user has the right to access a database
  Access is accepted if he has a grant for any table in the database
  Return 1 if access is denied
****************************************************************************/

bool check_grant_db(THD *thd,const char *db)
{
  char helping [NAME_LEN+USERNAME_LENGTH+2];
  uint len;
  bool error=1;

  len  = (uint) (strmov(strmov(helping,thd->priv_user)+1,db)-helping)+ 1;
  rw_rdlock(&LOCK_grant);

  for (uint idx=0 ; idx < hash_tables.records ; idx++)
  {
    GRANT_TABLE *grant_table = (GRANT_TABLE*) hash_element(&hash_tables,idx);
    if (len < grant_table->key_length &&
	!memcmp(grant_table->hash_key,helping,len) &&
	(thd->host && !wild_case_compare(my_charset_latin1,
                                         thd->host,grant_table->host) ||
	 (thd->ip && !wild_case_compare(my_charset_latin1,
                                        thd->ip,grant_table->host))))
    {
      error=0;					// Found match
      break;
    }
  }
  rw_unlock(&LOCK_grant);
  return error;
}

/*****************************************************************************
  Functions to retrieve the grant for a table/column  (for SHOW functions)
*****************************************************************************/

ulong get_table_grant(THD *thd, TABLE_LIST *table)
{
  ulong privilege;
  char *user = thd->priv_user;
  const char *db = table->db ? table->db : thd->db;
  GRANT_TABLE *grant_table;

  rw_rdlock(&LOCK_grant);
#ifdef EMBEDDED_LIBRARY
  grant_table= NULL;
#else
  grant_table = table_hash_search(thd->host,thd->ip,db,user,
				       table->real_name,0);
#endif
  table->grant.grant_table=grant_table; // Remember for column test
  table->grant.version=grant_version;
  if (grant_table)
    table->grant.privilege|= grant_table->privs;
  privilege= table->grant.privilege;
  rw_unlock(&LOCK_grant);
  return privilege;
}


ulong get_column_grant(THD *thd, TABLE_LIST *table, Field *field)
{
  GRANT_TABLE *grant_table;
  GRANT_COLUMN *grant_column;
  ulong priv;

  rw_rdlock(&LOCK_grant);
  // reload table if someone has modified any grants
  if (table->grant.version != grant_version)
  {
    table->grant.grant_table=
      table_hash_search(thd->host,thd->ip,thd->db,
			thd->priv_user,
			table->real_name,0);	/* purecov: inspected */
    table->grant.version=grant_version;		/* purecov: inspected */
  }

  if (!(grant_table=table->grant.grant_table))
    priv=table->grant.privilege;
  else
  {
    grant_column=column_hash_search(grant_table, field->field_name,
				    (uint) strlen(field->field_name));
    if (!grant_column)
      priv=table->grant.privilege;
    else
      priv=table->grant.privilege | grant_column->rights;
  }
  rw_unlock(&LOCK_grant);
  return priv;
}


/*****************************************************************************
  SHOW GRANTS : send to client grant-like strings depicting user@host
  privileges
*****************************************************************************/

static const char *command_array[]=
{
  "SELECT", "INSERT","UPDATE","DELETE","CREATE", "DROP", "RELOAD","SHUTDOWN",
  "PROCESS","FILE","GRANT","REFERENCES","INDEX", "ALTER", "SHOW DATABASES",
  "SUPER", "CREATE TEMPORARY TABLES", "LOCK TABLES", "EXECUTE",
  "REPLICATION SLAVE", "REPLICATION CLIENT",
};
static uint command_lengths[]=
{
  6,6,6,6,6,4,6,8,7,4,5,10,5,5,14,5,23,11,7,17,18
};


int mysql_show_grants(THD *thd,LEX_USER *lex_user)
{
  ulong want_access;
  uint counter,index;
  int  error = 0;
  ACL_USER *acl_user; ACL_DB *acl_db;
  char buff[1024];
  Protocol *protocol= thd->protocol;
  DBUG_ENTER("mysql_show_grants");

  LINT_INIT(acl_user);
  if (!initialized)
  {
    send_error(thd, ER_UNKNOWN_COM_ERROR);
    DBUG_RETURN(-1);
  }
  if (!lex_user->host.str)
  {
    lex_user->host.str=(char*) "%";
    lex_user->host.length=1;
  }
  if (lex_user->host.length > HOSTNAME_LENGTH ||
      lex_user->user.length > USERNAME_LENGTH)
  {
    my_error(ER_GRANT_WRONG_HOST_OR_USER,MYF(0));
    DBUG_RETURN(-1);
  }

  for (counter=0 ; counter < acl_users.elements ; counter++)
  {
    const char *user,*host;
    acl_user=dynamic_element(&acl_users,counter,ACL_USER*);
    if (!(user=acl_user->user))
      user="";
    if (!(host=acl_user->host.hostname))
      host="%";
    if (!strcmp(lex_user->user.str,user) &&
	!my_strcasecmp(my_charset_latin1, lex_user->host.str, host))
      break;
  }
  if (counter == acl_users.elements)
  {
    my_printf_error(ER_NONEXISTING_GRANT,ER(ER_NONEXISTING_GRANT),
		    MYF(0),lex_user->user.str,lex_user->host.str);
    DBUG_RETURN(-1);
  }

  Item_string *field=new Item_string("",0,my_charset_latin1);
  List<Item> field_list;
  field->name=buff;
  field->max_length=1024;
  strxmov(buff,"Grants for ",lex_user->user.str,"@",
	  lex_user->host.str,NullS);
  field_list.push_back(field);
  if (protocol->send_fields(&field_list,1))
    DBUG_RETURN(-1);

  rw_wrlock(&LOCK_grant);
  VOID(pthread_mutex_lock(&acl_cache->lock));

  /* Add first global access grants */
  if (acl_user->access || acl_user->password ||
      acl_user->ssl_type != SSL_TYPE_NONE)
  {
    want_access=acl_user->access;
    String global(buff,sizeof(buff),my_charset_latin1);
    global.length(0);
    global.append("GRANT ",6);

    if (test_all_bits(want_access, (GLOBAL_ACLS & ~ GRANT_ACL)))
      global.append("ALL PRIVILEGES",14);
    else if (!(want_access & ~GRANT_ACL))
      global.append("USAGE",5);
    else
    {
      bool found=0;
      ulong j,test_access= want_access & ~GRANT_ACL;
      for (counter=0, j = SELECT_ACL;j <= GLOBAL_ACLS;counter++,j <<= 1)
      {
	if (test_access & j)
	{
	  if (found)
	    global.append(", ",2);
	  found=1;
	  global.append(command_array[counter],command_lengths[counter]);
	}
      }
    }
    global.append (" ON *.* TO '",12);
    global.append(lex_user->user.str,lex_user->user.length);
    global.append ("'@'",3);
    global.append(lex_user->host.str,lex_user->host.length);
    global.append ('\'');
    if (acl_user->password)
    {
      char passd_buff[HASH_PASSWORD_LENGTH+1];
      make_password_from_salt(passd_buff,acl_user->salt,acl_user->pversion);
      global.append(" IDENTIFIED BY PASSWORD '",25);
      global.append(passd_buff);
      global.append('\'');
    }
    /* "show grants" SSL related stuff */
    if (acl_user->ssl_type == SSL_TYPE_ANY)
      global.append(" REQUIRE SSL",12);
    else if (acl_user->ssl_type == SSL_TYPE_X509)
      global.append(" REQUIRE X509",13);
    else if (acl_user->ssl_type == SSL_TYPE_SPECIFIED)
    {
      int ssl_options = 0;
      global.append(" REQUIRE ",9);
      if (acl_user->x509_issuer)
      {
        ssl_options++;
        global.append("ISSUER \'",8);
        global.append(acl_user->x509_issuer,strlen(acl_user->x509_issuer));
	global.append('\'');
      }
      if (acl_user->x509_subject)
      {
        if (ssl_options++)
          global.append(' ');
        global.append("SUBJECT \'",9);
        global.append(acl_user->x509_subject,strlen(acl_user->x509_subject));
	global.append('\'');
      }
      if (acl_user->ssl_cipher)
      {
        if (ssl_options++)
          global.append(' ');
        global.append("CIPHER '",8);
        global.append(acl_user->ssl_cipher,strlen(acl_user->ssl_cipher));
	global.append('\'');
      }
    }
    if ((want_access & GRANT_ACL) ||
	(acl_user->user_resource.questions | acl_user->user_resource.updates |
	 acl_user->user_resource.connections))
    {
      global.append(" WITH",5);
      if (want_access & GRANT_ACL)
	global.append(" GRANT OPTION",13);
      if (acl_user->user_resource.questions)
      {
	char buff[22], *p; // just as in int2str
	global.append(" MAX_QUERIES_PER_HOUR ",22);
	p=int10_to_str(acl_user->user_resource.questions,buff,10);
	global.append(buff,p-buff);
      }
      if (acl_user->user_resource.updates)
      {
	char buff[22], *p; // just as in int2str
	global.append(" MAX_UPDATES_PER_HOUR ",22);
	p=int10_to_str(acl_user->user_resource.updates,buff,10);
	global.append(buff,p-buff);
      }
      if (acl_user->user_resource.connections)
      {
	char buff[22], *p; // just as in int2str
	global.append(" MAX_CONNECTIONS_PER_HOUR ",26);
	p=int10_to_str(acl_user->user_resource.connections,buff,10);
	global.append(buff,p-buff);
      }
    }
<<<<<<< HEAD
    protocol->prepare_for_resend();
    protocol->store(global.ptr(),global.length());
    if (protocol->write())
=======
    thd->packet.length(0);
    net_store_data(&thd->packet,global.ptr(),global.length());
    if (SEND_ROW(thd, field_list.elements, (char*) thd->packet.ptr(),
		     thd->packet.length()))
>>>>>>> 632717fd
    {
      error=-1;
      goto end;
    }
  }

  /* Add database access */
  for (counter=0 ; counter < acl_dbs.elements ; counter++)
  {
    const char *user,*host;

    acl_db=dynamic_element(&acl_dbs,counter,ACL_DB*);
    if (!(user=acl_db->user))
      user="";
    if (!(host=acl_db->host.hostname))
      host="";

    if (!strcmp(lex_user->user.str,user) &&
	!my_strcasecmp(my_charset_latin1, lex_user->host.str, host))
    {
      want_access=acl_db->access;
      if (want_access)
      {
	String db(buff,sizeof(buff),my_charset_latin1);
	db.length(0);
	db.append("GRANT ",6);

	if (test_all_bits(want_access,(DB_ACLS & ~GRANT_ACL)))
	  db.append("ALL PRIVILEGES",14);
	else
	{
	  int found=0, cnt;
	  ulong j,test_access= want_access & ~GRANT_ACL;
	  for (cnt=0, j = SELECT_ACL; j <= DB_ACLS; cnt++,j <<= 1)
	  {
	    if (test_access & j)
	    {
	      if (found)
		db.append(", ",2);
	      found = 1;
	      db.append(command_array[cnt],command_lengths[cnt]);
	    }
	  }
	}
	db.append (" ON `",5);
	db.append(acl_db->db);
	db.append ("`.* TO '",8);
	db.append(lex_user->user.str,lex_user->user.length);
	db.append ("'@'",3);
	db.append(lex_user->host.str, lex_user->host.length);
	db.append ('\'');
	if (want_access & GRANT_ACL)
	  db.append(" WITH GRANT OPTION",18);
<<<<<<< HEAD
	protocol->prepare_for_resend();
	protocol->store(db.ptr(),db.length());
	if (protocol->write())
=======
	thd->packet.length(0);
	net_store_data(&thd->packet,db.ptr(),db.length());
	if (SEND_ROW(thd, field_list.elements, (char*) thd->packet.ptr(),
			 thd->packet.length()))
>>>>>>> 632717fd
	{
	  error=-1;
	  goto end;
	}
      }
    }
  }

  /* Add column access */
  for (index=0 ; index < hash_tables.records ; index++)
  {
    const char *user,*host;
    GRANT_TABLE *grant_table= (GRANT_TABLE*) hash_element(&hash_tables,index);

    if (!(user=grant_table->user))
      user="";
    if (!(host=grant_table->host))
      host="";

    if (!strcmp(lex_user->user.str,user) &&
	!my_strcasecmp(my_charset_latin1, lex_user->host.str, host))
    {
      want_access=grant_table->privs;
      if ((want_access | grant_table->cols) != 0)
      {
	String global(buff,sizeof(buff),my_charset_latin1);
	global.length(0);
	global.append("GRANT ",6);

	if (test_all_bits(grant_table->privs,(TABLE_ACLS & ~GRANT_ACL)))
	  global.append("ALL PRIVILEGES",14);
	else
	{
	  int found=0;
	  ulong j,test_access= (want_access | grant_table->cols) & ~GRANT_ACL;

	  for (counter=0, j = SELECT_ACL;j <= TABLE_ACLS; counter++,j <<= 1)
	  {
	    if (test_access & j)
	    {
	      if (found)
		global.append(", ",2);
	      found = 1;
	      global.append(command_array[counter],command_lengths[counter]);

	      if (grant_table->cols)
	      {
		uint found_col=0;
		for (uint col_index=0 ;
		     col_index < grant_table->hash_columns.records ;
		     col_index++)
		{
		  GRANT_COLUMN *grant_column = (GRANT_COLUMN*)
		    hash_element(&grant_table->hash_columns,col_index);
		  if (grant_column->rights & j)
		  {
		    if (!found_col)
		    {
		      global.append(" (",2);
		      found_col=1;
		    }
		    else
		      global.append(", ",2);
		    global.append(grant_column->column,
				  grant_column->key_length);
		  }
		}
		if (found_col)
		  global.append(')');
	      }
	    }
	  }
	}
	global.append(" ON ",4);
	global.append(grant_table->db);
	global.append(".",1);
	global.append(grant_table->tname);
	global.append(" TO '",5);
	global.append(lex_user->user.str,lex_user->user.length);
	global.append("'@'",3);
	global.append(lex_user->host.str,lex_user->host.length);
	global.append('\'');
	if (want_access & GRANT_ACL)
	  global.append(" WITH GRANT OPTION",18);
<<<<<<< HEAD
	protocol->prepare_for_resend();
	protocol->store(global.ptr(),global.length());
	if (protocol->write())
=======
	thd->packet.length(0);
	net_store_data(&thd->packet,global.ptr(),global.length());
	if (SEND_ROW(thd, field_list.elements, (char*) thd->packet.ptr(),
			 thd->packet.length()))
>>>>>>> 632717fd
	{
	  error= -1;
	  break;
	}
      }
    }
  }
 end:
  VOID(pthread_mutex_unlock(&acl_cache->lock));
  rw_unlock(&LOCK_grant);

  send_eof(thd);
  DBUG_RETURN(error);
}


/*
  Make a clear-text version of the requested privilege.
*/

void get_privilege_desc(char *to, uint max_length, ulong access)
{
  uint pos;
  char *start=to;
  DBUG_ASSERT(max_length >= 30);		// For end ',' removal

  if (access)
  {
    max_length--;				// Reserve place for end-zero
    for (pos=0 ; access ; pos++, access>>=1)
    {
      if ((access & 1) &&
	  command_lengths[pos] + (uint) (to-start) < max_length)
      {
	to= strmov(to, command_array[pos]);
	*to++=',';
      }
    }
    to--;					// Remove end ','
  }
  *to=0;
}


void get_mqh(const char *user, const char *host, USER_CONN *uc)
{
  ACL_USER *acl_user;
  if (initialized && (acl_user= find_acl_user(host,user)))
    uc->user_resources= acl_user->user_resource;
  else
    bzero((char*) &uc->user_resources, sizeof(uc->user_resources));
}



/*****************************************************************************
  Instantiate used templates
*****************************************************************************/

#ifdef __GNUC__
template class List_iterator<LEX_COLUMN>;
template class List_iterator<LEX_USER>;
template class List<LEX_COLUMN>;
template class List<LEX_USER>;
#endif<|MERGE_RESOLUTION|>--- conflicted
+++ resolved
@@ -2936,16 +2936,9 @@
 	global.append(buff,p-buff);
       }
     }
-<<<<<<< HEAD
     protocol->prepare_for_resend();
     protocol->store(global.ptr(),global.length());
     if (protocol->write())
-=======
-    thd->packet.length(0);
-    net_store_data(&thd->packet,global.ptr(),global.length());
-    if (SEND_ROW(thd, field_list.elements, (char*) thd->packet.ptr(),
-		     thd->packet.length()))
->>>>>>> 632717fd
     {
       error=-1;
       goto end;
@@ -2999,16 +2992,9 @@
 	db.append ('\'');
 	if (want_access & GRANT_ACL)
 	  db.append(" WITH GRANT OPTION",18);
-<<<<<<< HEAD
 	protocol->prepare_for_resend();
 	protocol->store(db.ptr(),db.length());
 	if (protocol->write())
-=======
-	thd->packet.length(0);
-	net_store_data(&thd->packet,db.ptr(),db.length());
-	if (SEND_ROW(thd, field_list.elements, (char*) thd->packet.ptr(),
-			 thd->packet.length()))
->>>>>>> 632717fd
 	{
 	  error=-1;
 	  goto end;
@@ -3093,16 +3079,9 @@
 	global.append('\'');
 	if (want_access & GRANT_ACL)
 	  global.append(" WITH GRANT OPTION",18);
-<<<<<<< HEAD
 	protocol->prepare_for_resend();
 	protocol->store(global.ptr(),global.length());
 	if (protocol->write())
-=======
-	thd->packet.length(0);
-	net_store_data(&thd->packet,global.ptr(),global.length());
-	if (SEND_ROW(thd, field_list.elements, (char*) thd->packet.ptr(),
-			 thd->packet.length()))
->>>>>>> 632717fd
 	{
 	  error= -1;
 	  break;
