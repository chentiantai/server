--- conflicted
+++ resolved
@@ -3556,13 +3556,9 @@
   longlong val_int();
   String *val_str(String *str);
   my_decimal *val_decimal(my_decimal *);
-<<<<<<< HEAD
   bool get_date(THD *thd, MYSQL_TIME *ltime, date_mode_t fuzzydate);
-=======
-  bool get_date(MYSQL_TIME *ltime, ulonglong fuzzydate);
-  longlong val_datetime_packed();
-  longlong val_time_packed();
->>>>>>> 396da1a7
+  longlong val_datetime_packed(THD *);
+  longlong val_time_packed(THD *);
   int save_in_field(Field *field, bool no_conversions);
   int save_safe_in_field(Field *field);
   bool send(Protocol *protocol, st_value *buffer);
@@ -5184,13 +5180,9 @@
   String *val_str(String* tmp);
   bool val_native(THD *thd, Native *to);
   bool is_null();
-<<<<<<< HEAD
   bool get_date(THD *thd, MYSQL_TIME *ltime, date_mode_t fuzzydate);
-=======
-  bool get_date(MYSQL_TIME *ltime, ulonglong fuzzydate);
-  longlong val_datetime_packed();
-  longlong val_time_packed();
->>>>>>> 396da1a7
+  longlong val_datetime_packed(THD *);
+  longlong val_time_packed(THD *);
   double val_result();
   longlong val_int_result();
   String *str_result(String* tmp);
