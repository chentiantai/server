--- conflicted
+++ resolved
@@ -23,7 +23,6 @@
 
 */
 
-<<<<<<< HEAD
 /*
   Classes in this file are used in the following way:
   1. For a selection condition a tree of SEL_IMERGE/SEL_TREE/SEL_ARG objects
@@ -37,10 +36,7 @@
      QUICK_RANGEs are also created in this step.
 */
 
-#ifdef __GNUC__
-=======
 #ifdef USE_PRAGMA_IMPLEMENTATION
->>>>>>> ab88a1d2
 #pragma implementation				// gcc: Class implementation
 #endif
 
