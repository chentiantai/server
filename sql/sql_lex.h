/* Copyright (c) 2000, 2019, Oracle and/or its affiliates.
   Copyright (c) 2010, 2021, MariaDB Corporation

   This program is free software; you can redistribute it and/or modify
   it under the terms of the GNU General Public License as published by
   the Free Software Foundation; version 2 of the License.

   This program is distributed in the hope that it will be useful,
   but WITHOUT ANY WARRANTY; without even the implied warranty of
   MERCHANTABILITY or FITNESS FOR A PARTICULAR PURPOSE.  See the
   GNU General Public License for more details.

   You should have received a copy of the GNU General Public License
   along with this program; if not, write to the Free Software
   Foundation, Inc., 51 Franklin St, Fifth Floor, Boston, MA 02110-1335  USA */

/**
  @defgroup Semantic_Analysis Semantic Analysis
*/

#ifndef SQL_LEX_INCLUDED
#define SQL_LEX_INCLUDED

#include "violite.h"                            /* SSL_type */
#include "sql_trigger.h"
#include "thr_lock.h"                  /* thr_lock_type, TL_UNLOCK */
#include "mem_root_array.h"
#include "grant.h"
#include "sql_cmd.h"
#include "sql_alter.h"                // Alter_info
#include "sql_window.h"
#include "sql_trigger.h"
#include "sp.h"                       // enum enum_sp_type
#include "sql_tvc.h"
#include "item.h"
#include "sql_limit.h"                // Select_limit_counters
#include "sql_schema.h"

/* Used for flags of nesting constructs */
#define SELECT_NESTING_MAP_SIZE 64
typedef Bitmap<SELECT_NESTING_MAP_SIZE> nesting_map;

/* YACC and LEX Definitions */


/**
  A string with metadata. Usually points to a string in the client
  character set, but unlike Lex_ident_cli_st (see below) it does not
  necessarily point to a query fragment. It can also point to memory
  of other kinds (e.g. an additional THD allocated memory buffer
  not overlapping with the current query text).

  We'll add more flags here eventually, to know if the string has, e.g.:
  - multi-byte characters
  - bad byte sequences
  - backslash escapes:   'a\nb'
  and reuse the original query fragments instead of making the string
  copy too early, in Lex_input_stream::get_text().
  This will allow to avoid unnecessary copying, as well as
  create more optimal Item types in sql_yacc.yy
*/
struct Lex_string_with_metadata_st: public LEX_CSTRING
{
private:
  bool m_is_8bit; // True if the string has 8bit characters
  char m_quote;   // Quote character, or 0 if not quoted
public:
  void set_8bit(bool is_8bit) { m_is_8bit= is_8bit; }
  void set_metadata(bool is_8bit, char quote)
  {
    m_is_8bit= is_8bit;
    m_quote= quote;
  }
  void set(const char *s, size_t len, bool is_8bit, char quote)
  {
    str= s;
    length= len;
    set_metadata(is_8bit, quote);
  }
  void set(const LEX_CSTRING *s, bool is_8bit, char quote)
  {
    ((LEX_CSTRING &)*this)= *s;
    set_metadata(is_8bit, quote);
  }
  bool is_8bit() const { return m_is_8bit; }
  bool is_quoted() const { return m_quote != '\0'; }
  char quote() const { return m_quote; }
  // Get string repertoire by the 8-bit flag and the character set
  my_repertoire_t repertoire(CHARSET_INFO *cs) const
  {
    return !m_is_8bit && my_charset_is_ascii_based(cs) ?
           MY_REPERTOIRE_ASCII : MY_REPERTOIRE_UNICODE30;
  }
  // Get string repertoire by the 8-bit flag, for ASCII-based character sets
  my_repertoire_t repertoire() const
  {
    return !m_is_8bit ? MY_REPERTOIRE_ASCII : MY_REPERTOIRE_UNICODE30;
  }
};


/*
  Used to store identifiers in the client character set.
  Points to a query fragment.
*/
struct Lex_ident_cli_st: public Lex_string_with_metadata_st
{
public:
  void set_keyword(const char *s, size_t len)
  {
    set(s, len, false, '\0');
  }
  void set_ident(const char *s, size_t len, bool is_8bit)
  {
    set(s, len, is_8bit, '\0');
  }
  void set_ident_quoted(const char *s, size_t len, bool is_8bit, char quote)
  {
    set(s, len, is_8bit, quote);
  }
  void set_unquoted(const LEX_CSTRING *s, bool is_8bit)
  {
    set(s, is_8bit, '\0');
  }
  const char *pos() const { return str - is_quoted(); }
  const char *end() const { return str + length + is_quoted(); }
};


class Lex_ident_cli: public Lex_ident_cli_st
{
public:
  Lex_ident_cli(const LEX_CSTRING *s, bool is_8bit)
  {
    set_unquoted(s, is_8bit);
  }
  Lex_ident_cli(const char *s, size_t len)
  {
    set_ident(s, len, false);
  }
};


struct Lex_ident_sys_st: public LEX_CSTRING
{
public:
  bool copy_ident_cli(THD *thd, const Lex_ident_cli_st *str);
  bool copy_keyword(THD *thd, const Lex_ident_cli_st *str);
  bool copy_sys(THD *thd, const LEX_CSTRING *str);
  bool convert(THD *thd, const LEX_CSTRING *str, CHARSET_INFO *cs);
  bool copy_or_convert(THD *thd, const Lex_ident_cli_st *str, CHARSET_INFO *cs);
  bool is_null() const { return str == NULL; }
  bool to_size_number(ulonglong *to) const;
  void set_valid_utf8(const LEX_CSTRING *name)
  {
    DBUG_ASSERT(Well_formed_prefix(system_charset_info, name->str,
                                   name->length).length() == name->length);
    str= name->str ; length= name->length;
  }
};


class Lex_ident_sys: public Lex_ident_sys_st
{
public:
  Lex_ident_sys(THD *thd, const Lex_ident_cli_st *str)
  {
    if (copy_ident_cli(thd, str))
      ((LEX_CSTRING &) *this)= null_clex_str;
  }
  Lex_ident_sys()
  {
    ((LEX_CSTRING &) *this)= null_clex_str;
  }
  Lex_ident_sys(const char *name, size_t length)
  {
    LEX_CSTRING tmp= {name, length};
    set_valid_utf8(&tmp);
  }
  Lex_ident_sys & operator=(const Lex_ident_sys_st &name)
  {
    Lex_ident_sys_st::operator=(name);
    return *this;
  }
};


struct Lex_column_list_privilege_st
{
  List<Lex_ident_sys> *m_columns;
  privilege_t m_privilege;
};


class Lex_column_list_privilege: public Lex_column_list_privilege_st
{
public:
  Lex_column_list_privilege(List<Lex_ident_sys> *columns, privilege_t privilege)
  {
    m_columns= columns;
    m_privilege= privilege;
  }
};


/**
  ORDER BY ... LIMIT parameters;
*/
class Lex_order_limit_lock: public Sql_alloc
{
public:
  SQL_I_List<st_order> *order_list;   /* ORDER clause */
  Lex_select_lock lock;
  Lex_select_limit limit;

  Lex_order_limit_lock() :order_list(NULL)
  {}

  bool set_to(st_select_lex *sel);
};


enum sub_select_type
{
  UNSPECIFIED_TYPE,
  /* following 3 enums should be as they are*/
  UNION_TYPE, INTERSECT_TYPE, EXCEPT_TYPE,
  GLOBAL_OPTIONS_TYPE, DERIVED_TABLE_TYPE, OLAP_TYPE
};

enum set_op_type
{
  UNSPECIFIED,
  UNION_DISTINCT, UNION_ALL,
  EXCEPT_DISTINCT, EXCEPT_ALL,
  INTERSECT_DISTINCT, INTERSECT_ALL
};

inline int cmp_unit_op(enum sub_select_type op1, enum sub_select_type op2)
{
  DBUG_ASSERT(op1 >= UNION_TYPE && op1 <= EXCEPT_TYPE);
  DBUG_ASSERT(op2 >= UNION_TYPE && op2 <= EXCEPT_TYPE);
  return (op1 == INTERSECT_TYPE ? 1 : 0) - (op2 == INTERSECT_TYPE ? 1 : 0);
}

enum unit_common_op {OP_MIX, OP_UNION, OP_INTERSECT, OP_EXCEPT};

enum enum_view_suid
{
  VIEW_SUID_INVOKER= 0,
  VIEW_SUID_DEFINER= 1,
  VIEW_SUID_DEFAULT= 2
};


enum plsql_cursor_attr_t
{
  PLSQL_CURSOR_ATTR_ISOPEN,
  PLSQL_CURSOR_ATTR_FOUND,
  PLSQL_CURSOR_ATTR_NOTFOUND,
  PLSQL_CURSOR_ATTR_ROWCOUNT
};


enum enum_sp_suid_behaviour
{
  SP_IS_DEFAULT_SUID= 0,
  SP_IS_NOT_SUID,
  SP_IS_SUID
};


enum enum_sp_aggregate_type
{
  DEFAULT_AGGREGATE= 0,
  NOT_AGGREGATE,
  GROUP_AGGREGATE
};


/* These may not be declared yet */
class Table_ident;
class sql_exchange;
class LEX_COLUMN;
class sp_head;
class sp_name;
class sp_instr;
class sp_pcontext;
class sp_variable;
class sp_expr_lex;
class sp_assignment_lex;
class st_alter_tablespace;
class partition_info;
class Event_parse_data;
class set_var_base;
class sys_var;
class Item_func_match;
class File_parser;
class Key_part_spec;
class Item_window_func;
struct sql_digest_state;
class With_clause;
class my_var;
class select_handler;
class Pushdown_select;

#define ALLOC_ROOT_SET 1024

#ifdef MYSQL_SERVER
/*
  There are 8 different type of table access so there is no more than
  combinations 2^8 = 256:

  . STMT_READS_TRANS_TABLE

  . STMT_READS_NON_TRANS_TABLE

  . STMT_READS_TEMP_TRANS_TABLE

  . STMT_READS_TEMP_NON_TRANS_TABLE

  . STMT_WRITES_TRANS_TABLE

  . STMT_WRITES_NON_TRANS_TABLE

  . STMT_WRITES_TEMP_TRANS_TABLE

  . STMT_WRITES_TEMP_NON_TRANS_TABLE

  The unsafe conditions for each combination is represented within a byte
  and stores the status of the option --binlog-direct-non-trans-updates,
  whether the trx-cache is empty or not, and whether the isolation level
  is lower than ISO_REPEATABLE_READ:

  . option (OFF/ON)
  . trx-cache (empty/not empty)
  . isolation (>= ISO_REPEATABLE_READ / < ISO_REPEATABLE_READ)

  bits 0 : . OFF, . empty, . >= ISO_REPEATABLE_READ
  bits 1 : . OFF, . empty, . < ISO_REPEATABLE_READ
  bits 2 : . OFF, . not empty, . >= ISO_REPEATABLE_READ
  bits 3 : . OFF, . not empty, . < ISO_REPEATABLE_READ
  bits 4 : . ON, . empty, . >= ISO_REPEATABLE_READ
  bits 5 : . ON, . empty, . < ISO_REPEATABLE_READ
  bits 6 : . ON, . not empty, . >= ISO_REPEATABLE_READ
  bits 7 : . ON, . not empty, . < ISO_REPEATABLE_READ
*/
extern uint binlog_unsafe_map[256];
/*
  Initializes the array with unsafe combinations and its respective
  conditions.
*/
void binlog_unsafe_map_init();
#endif

#ifdef MYSQL_SERVER
/*
  The following hack is needed because yy_*.cc do not define
  YYSTYPE before including this file
*/
#ifdef MYSQL_YACC
#define LEX_YYSTYPE void *
#else
#include "lex_symbol.h"
#ifdef MYSQL_LEX
#include "item_func.h"            /* Cast_target used in yy_mariadb.hh */
#include "sql_get_diagnostics.h"  /* Types used in yy_mariadb.hh */
#include "sp_pcontext.h"
#include "yy_mariadb.hh"
#define LEX_YYSTYPE YYSTYPE *
#else
#define LEX_YYSTYPE void *
#endif
#endif
#endif

// describe/explain types
#define DESCRIBE_NORMAL         1
#define DESCRIBE_EXTENDED       2
/*
  This is not within #ifdef because we want "EXPLAIN PARTITIONS ..." to produce
  additional "partitions" column even if partitioning is not compiled in.
*/
#define DESCRIBE_PARTITIONS	4
#define DESCRIBE_EXTENDED2	8

#ifdef MYSQL_SERVER

extern const LEX_STRING  empty_lex_str;
extern MYSQL_PLUGIN_IMPORT const LEX_CSTRING empty_clex_str;
extern const LEX_CSTRING star_clex_str;
extern const LEX_CSTRING param_clex_str;

enum enum_sp_data_access
{
  SP_DEFAULT_ACCESS= 0,
  SP_CONTAINS_SQL,
  SP_NO_SQL,
  SP_READS_SQL_DATA,
  SP_MODIFIES_SQL_DATA
};

const LEX_CSTRING sp_data_access_name[]=
{
  { STRING_WITH_LEN("") },
  { STRING_WITH_LEN("CONTAINS SQL") },
  { STRING_WITH_LEN("NO SQL") },
  { STRING_WITH_LEN("READS SQL DATA") },
  { STRING_WITH_LEN("MODIFIES SQL DATA") }
};

#define DERIVED_SUBQUERY        1
#define DERIVED_VIEW            2
#define DERIVED_WITH            4

enum enum_view_create_mode
{
  VIEW_CREATE_NEW,              // check that there are not such VIEW/table
  VIEW_ALTER,                   // check that VIEW .frm with such name exists
  VIEW_CREATE_OR_REPLACE        // check only that there are not such table
};


class Create_view_info: public Sql_alloc
{
public:
  LEX_CSTRING select;              // The SELECT statement of CREATE VIEW
  enum enum_view_create_mode mode;
  uint16 algorithm;
  uint8 check;
  enum enum_view_suid suid;
  Create_view_info(enum_view_create_mode mode_arg,
                   uint16 algorithm_arg,
                   enum_view_suid suid_arg)
   :select(null_clex_str),
    mode(mode_arg),
    algorithm(algorithm_arg),
    check(VIEW_CHECK_NONE),
    suid(suid_arg)
  { }
};


enum enum_drop_mode
{
  DROP_DEFAULT, // mode is not specified
  DROP_CASCADE, // CASCADE option
  DROP_RESTRICT // RESTRICT option
};

/* Options to add_table_to_list() */
#define TL_OPTION_UPDATING      1
#define TL_OPTION_FORCE_INDEX   2
#define TL_OPTION_IGNORE_LEAVES 4
#define TL_OPTION_ALIAS         8
#define TL_OPTION_SEQUENCE      16

typedef List<Item> List_item;
typedef Mem_root_array<ORDER*, true> Group_list_ptrs;

/* SERVERS CACHE CHANGES */
typedef struct st_lex_server_options
{
  long port;
  LEX_CSTRING server_name, host, db, username, password, scheme, socket, owner;
  void reset(LEX_CSTRING name)
  {
    server_name= name;
    host= db= username= password= scheme= socket= owner= null_clex_str;
    port= -1;
  }
} LEX_SERVER_OPTIONS;


/**
  Structure to hold parameters for CHANGE MASTER, START SLAVE, and STOP SLAVE.

  Remark: this should not be confused with Master_info (and perhaps
  would better be renamed to st_lex_replication_info).  Some fields,
  e.g., delay, are saved in Relay_log_info, not in Master_info.
*/
struct LEX_MASTER_INFO
{
  DYNAMIC_ARRAY repl_ignore_server_ids;
  DYNAMIC_ARRAY repl_do_domain_ids;
  DYNAMIC_ARRAY repl_ignore_domain_ids;
  const char *host, *user, *password, *log_file_name;
  const char *ssl_key, *ssl_cert, *ssl_ca, *ssl_capath, *ssl_cipher;
  const char *ssl_crl, *ssl_crlpath;
  const char *relay_log_name;
  LEX_CSTRING connection_name;
  /* Value in START SLAVE UNTIL master_gtid_pos=xxx */
  LEX_CSTRING gtid_pos_str;
  ulonglong pos;
  ulong relay_log_pos;
  ulong server_id;
  uint port, connect_retry;
  float heartbeat_period;
  int sql_delay;
  /*
    Enum is used for making it possible to detect if the user
    changed variable or if it should be left at old value
   */
  enum {LEX_MI_UNCHANGED= 0, LEX_MI_DISABLE, LEX_MI_ENABLE}
    ssl, ssl_verify_server_cert, heartbeat_opt, repl_ignore_server_ids_opt,
    repl_do_domain_ids_opt, repl_ignore_domain_ids_opt;
  enum {
    LEX_GTID_UNCHANGED, LEX_GTID_NO, LEX_GTID_CURRENT_POS, LEX_GTID_SLAVE_POS
  } use_gtid_opt;

  void init()
  {
    bzero(this, sizeof(*this));
    my_init_dynamic_array(PSI_INSTRUMENT_ME, &repl_ignore_server_ids,
                          sizeof(::server_id), 0, 16, MYF(0));
    my_init_dynamic_array(PSI_INSTRUMENT_ME, &repl_do_domain_ids,
                          sizeof(ulong), 0, 16, MYF(0));
    my_init_dynamic_array(PSI_INSTRUMENT_ME, &repl_ignore_domain_ids,
                          sizeof(ulong), 0, 16, MYF(0));
    sql_delay= -1;
  }
  void reset(bool is_change_master)
  {
    if (unlikely(is_change_master))
    {
      delete_dynamic(&repl_ignore_server_ids);
      /* Free all the array elements. */
      delete_dynamic(&repl_do_domain_ids);
      delete_dynamic(&repl_ignore_domain_ids);
    }

    host= user= password= log_file_name= ssl_key= ssl_cert= ssl_ca=
      ssl_capath= ssl_cipher= ssl_crl= ssl_crlpath= relay_log_name= NULL;
    pos= relay_log_pos= server_id= port= connect_retry= 0;
    heartbeat_period= 0;
    ssl= ssl_verify_server_cert= heartbeat_opt=
      repl_ignore_server_ids_opt= repl_do_domain_ids_opt=
      repl_ignore_domain_ids_opt= LEX_MI_UNCHANGED;
    gtid_pos_str= null_clex_str;
    use_gtid_opt= LEX_GTID_UNCHANGED;
    sql_delay= -1;
  }
};

typedef struct st_lex_reset_slave
{
  bool all;
} LEX_RESET_SLAVE;

enum olap_type 
{
  UNSPECIFIED_OLAP_TYPE, CUBE_TYPE, ROLLUP_TYPE
};

/* 
  String names used to print a statement with index hints.
  Keep in sync with index_hint_type.
*/
extern const char * index_hint_type_name[];
typedef uchar index_clause_map;

/*
  Bits in index_clause_map : one for each possible FOR clause in
  USE/FORCE/IGNORE INDEX index hint specification
*/
#define INDEX_HINT_MASK_JOIN  (1)
#define INDEX_HINT_MASK_GROUP (1 << 1)
#define INDEX_HINT_MASK_ORDER (1 << 2)

#define INDEX_HINT_MASK_ALL (INDEX_HINT_MASK_JOIN | INDEX_HINT_MASK_GROUP | \
                             INDEX_HINT_MASK_ORDER)

class select_result_sink;

/* Single element of an USE/FORCE/IGNORE INDEX list specified as a SQL hint  */
class Index_hint : public Sql_alloc
{
public:
  /* The type of the hint : USE/FORCE/IGNORE */
  enum index_hint_type type;
  /* Where the hit applies to. A bitmask of INDEX_HINT_MASK_<place> values */
  index_clause_map clause;
  /* 
    The index name. Empty (str=NULL) name represents an empty list 
    USE INDEX () clause 
  */ 
  LEX_CSTRING key_name;

  Index_hint (enum index_hint_type type_arg, index_clause_map clause_arg,
              const char *str, size_t length) :
    type(type_arg), clause(clause_arg)
  {
    key_name.str= str;
    key_name.length= length;
  }

  void print(THD *thd, String *str);
}; 

/* 
  The state of the lex parsing for selects 
   
   master and slaves are pointers to select_lex.
   master is pointer to upper level node.
   slave is pointer to lower level node
   select_lex is a SELECT without union
   unit is container of either
     - One SELECT
     - UNION of selects
   select_lex and unit are both inherited form st_select_lex_node
   neighbors are two select_lex or units on the same level

   All select describing structures linked with following pointers:
   - list of neighbors (next/prev) (prev of first element point to slave
     pointer of upper structure)
     - For select this is a list of UNION's (or one element list)
     - For units this is a list of sub queries for the upper level select

   - pointer to master (master), which is
     If this is a unit
       - pointer to outer select_lex
     If this is a select_lex
       - pointer to outer unit structure for select

   - pointer to slave (slave), which is either:
     If this is a unit:
       - first SELECT that belong to this unit
     If this is a select_lex
       - first unit that belong to this SELECT (subquries or derived tables)

   - list of all select_lex (link_next/link_prev)
     This is to be used for things like derived tables creation, where we
     go through this list and create the derived tables.

   If unit contain several selects (UNION now, INTERSECT etc later)
   then it have special select_lex called fake_select_lex. It used for
   storing global parameters (like ORDER BY, LIMIT) and executing union.
   Subqueries used in global ORDER BY clause will be attached to this
   fake_select_lex, which will allow them correctly resolve fields of
   'upper' UNION and outer selects.

   For example for following query:

   select *
     from table1
     where table1.field IN (select * from table1_1_1 union
                            select * from table1_1_2)
     union
   select *
     from table2
     where table2.field=(select (select f1 from table2_1_1_1_1
                                   where table2_1_1_1_1.f2=table2_1_1.f3)
                           from table2_1_1
                           where table2_1_1.f1=table2.f2)
     union
   select * from table3;

   we will have following structure:

   select1: (select * from table1 ...)
   select2: (select * from table2 ...)
   select3: (select * from table3)
   select1.1.1: (select * from table1_1_1)
   ...

     main unit
     fake0
     select1 select2 select3
     |^^     |^
    s|||     ||master
    l|||     |+---------------------------------+
    a|||     +---------------------------------+|
    v|||master                         slave   ||
    e||+-------------------------+             ||
     V|            neighbor      |             V|
     unit1.1<+==================>unit1.2       unit2.1
     fake1.1
     select1.1.1 select 1.1.2    select1.2.1   select2.1.1
                                               |^
                                               ||
                                               V|
                                               unit2.1.1.1
                                               select2.1.1.1.1


   relation in main unit will be following:
   (bigger picture for:
      main unit
      fake0
      select1 select2 select3
   in the above picture)

         main unit
         |^^^^|fake_select_lex
         |||||+--------------------------------------------+
         ||||+--------------------------------------------+|
         |||+------------------------------+              ||
         ||+--------------+                |              ||
    slave||master         |                |              ||
         V|      neighbor |       neighbor |        master|V
         select1<========>select2<========>select3        fake0

    list of all select_lex will be following (as it will be constructed by
    parser):

    select1->select2->select3->select2.1.1->select 2.1.2->select2.1.1.1.1-+
                                                                          |
    +---------------------------------------------------------------------+
    |
    +->select1.1.1->select1.1.2

*/

/* 
    Base class for st_select_lex (SELECT_LEX) & 
    st_select_lex_unit (SELECT_LEX_UNIT)
*/
struct LEX;
class st_select_lex;
class st_select_lex_unit;


class st_select_lex_node {
protected:
  st_select_lex_node *next, **prev,   /* neighbor list */
    *master, *slave,                  /* vertical links */
    *link_next, **link_prev;          /* list of whole SELECT_LEX */

  void init_query_common();
public:

  ulonglong options;

  /*
    result of this query can't be cached, bit field, can be :
      UNCACHEABLE_DEPENDENT_GENERATED
      UNCACHEABLE_DEPENDENT_INJECTED
      UNCACHEABLE_RAND
      UNCACHEABLE_SIDEEFFECT
      UNCACHEABLE_EXPLAIN
      UNCACHEABLE_PREPARE
  */
  uint8 uncacheable;
private:
  enum sub_select_type linkage;
public:
  bool is_linkage_set() const
  {
    return linkage == UNION_TYPE || linkage == INTERSECT_TYPE || linkage == EXCEPT_TYPE;
  }
  enum sub_select_type get_linkage() { return linkage; }
  bool distinct;
  bool no_table_names_allowed; /* used for global order by */

  static void *operator new(size_t size, MEM_ROOT *mem_root) throw ()
  { return (void*) alloc_root(mem_root, (uint) size); }
  static void operator delete(void *ptr,size_t size) { TRASH_FREE(ptr, size); }
  static void operator delete(void *ptr, MEM_ROOT *mem_root) {}

  // Ensures that at least all members used during cleanup() are initialized.
  st_select_lex_node()
    : next(NULL), prev(NULL),
      master(NULL), slave(NULL),
      link_next(NULL), link_prev(NULL),
      linkage(UNSPECIFIED_TYPE)
  {
  }

  inline st_select_lex_node* get_master() { return master; }
  inline st_select_lex_node* get_slave() { return slave; }
  void include_down(st_select_lex_node *upper);
  void add_slave(st_select_lex_node *slave_arg);
  void include_neighbour(st_select_lex_node *before);
  void link_chain_down(st_select_lex_node *first);
  void link_neighbour(st_select_lex_node *neighbour)
  {
    DBUG_ASSERT(next == NULL);
    DBUG_ASSERT(neighbour != NULL);
    next= neighbour;
    neighbour->prev= &next;
  }
  void cut_next() { next= NULL; }
  void include_standalone(st_select_lex_node *sel, st_select_lex_node **ref);
  void include_global(st_select_lex_node **plink);
  void exclude();
  void exclude_from_tree();
  void exclude_from_global()
  {
    if (!link_prev)
      return;
    if (((*link_prev)= link_next))
      link_next->link_prev= link_prev;
    link_next= NULL;
    link_prev= NULL;
  }
  void substitute_in_tree(st_select_lex_node *subst);

  void set_slave(st_select_lex_node *slave_arg) { slave= slave_arg; }
  void move_node(st_select_lex_node *where_to_move)
  {
    if (where_to_move == this)
      return;
    if (next)
      next->prev= prev;
    *prev= next;
    *where_to_move->prev= this;
    next= where_to_move;
  }
  st_select_lex_node *insert_chain_before(st_select_lex_node **ptr_pos_to_insert,
                                          st_select_lex_node *end_chain_node);
  void move_as_slave(st_select_lex_node *new_master);
  void set_linkage(enum sub_select_type l)
  {
    DBUG_ENTER("st_select_lex_node::set_linkage");
    DBUG_PRINT("info", ("node: %p  linkage: %d->%d", this, linkage, l));
    linkage= l;
    DBUG_VOID_RETURN;
  }
  /*
    This method created for reiniting LEX in mysql_admin_table() and can be
    used only if you are going remove all SELECT_LEX & units except belonger
    to LEX (LEX::unit & LEX::select, for other purposes there are
    SELECT_LEX_UNIT::exclude_level & SELECT_LEX_UNIT::exclude_tree.

    It is also used in parsing to detach builtin select.
  */
  void cut_subtree() { slave= 0; }
  friend class st_select_lex_unit;
  friend bool mysql_new_select(LEX *lex, bool move_down, SELECT_LEX *sel);
  friend bool mysql_make_view(THD *thd, TABLE_SHARE *share, TABLE_LIST *table,
                              bool open_view_no_parse);
  friend class st_select_lex;
private:
  void fast_exclude();
};
typedef class st_select_lex_node SELECT_LEX_NODE;

/* 
   SELECT_LEX_UNIT - unit of selects (UNION, INTERSECT, ...) group 
   SELECT_LEXs
*/
class THD;
class select_result;
class JOIN;
class select_unit;
class Procedure;
class Explain_query;

void delete_explain_query(LEX *lex);
void create_explain_query(LEX *lex, MEM_ROOT *mem_root);
void create_explain_query_if_not_exists(LEX *lex, MEM_ROOT *mem_root);
bool print_explain_for_slow_log(LEX *lex, THD *thd, String *str);


class st_select_lex_unit: public st_select_lex_node {
protected:
  TABLE_LIST result_table_list;
  select_unit *union_result;
  ulonglong found_rows_for_union;
  bool saved_error;

  bool prepare_join(THD *thd, SELECT_LEX *sl, select_result *result,
                    ulonglong additional_options,
                    bool is_union_select);
  bool join_union_type_handlers(THD *thd,
                                class Type_holder *holders, uint count);
  bool join_union_type_attributes(THD *thd,
                                  class Type_holder *holders, uint count);
public:
  bool join_union_item_types(THD *thd, List<Item> &types, uint count);
public:
  // Ensures that at least all members used during cleanup() are initialized.
  st_select_lex_unit()
    : union_result(NULL), table(NULL), result(NULL),
      cleaned(false), bag_set_op_optimized(false),
      have_except_all_or_intersect_all(false), fake_select_lex(NULL)
  {
  }

  TABLE *table; /* temporary table using for appending UNION results */
  select_result *result;
  st_select_lex *pre_last_parse;
  bool  prepared, // prepare phase already performed for UNION (unit)
    optimized, // optimize phase already performed for UNION (unit)
    optimized_2,
    executed, // already executed
    cleaned,
    bag_set_op_optimized;

  bool optimize_started;
  bool have_except_all_or_intersect_all;

  // list of fields which points to temporary table for union
  List<Item> item_list;
  /*
    list of types of items inside union (used for union & derived tables)
    
    Item_type_holders from which this list consist may have pointers to Field,
    pointers is valid only after preparing SELECTS of this unit and before
    any SELECT of this unit execution
  */
  List<Item> types;
  /**
     TRUE if the unit contained TVC at the top level that has been wrapped
     into SELECT:
     VALUES (v1) ... (vn) => SELECT * FROM (VALUES (v1) ... (vn)) as tvc
  */
  bool with_wrapped_tvc;
  /**
    Pointer to 'last' select, or pointer to select where we stored
    global parameters for union.

    If this is a union of multiple selects, the parser puts the global
    parameters in fake_select_lex. If the union doesn't use a
    temporary table, st_select_lex_unit::prepare() nulls out
    fake_select_lex, but saves a copy in saved_fake_select_lex in
    order to preserve the global parameters.

    If it is not a union, first_select() is the last select.

    @return select containing the global parameters
  */
  inline st_select_lex *global_parameters()
  {
    if (fake_select_lex != NULL)
      return fake_select_lex;
    else if (saved_fake_select_lex != NULL)
      return saved_fake_select_lex;
    return first_select();
  };
  //node on which we should return current_select pointer after parsing subquery
  st_select_lex *return_to;
  /* LIMIT clause runtime counters */
  Select_limit_counters lim;
  /* not NULL if unit used in subselect, point to subselect item */
  Item_subselect *item;
  /*
    TABLE_LIST representing this union in the embedding select. Used for
    derived tables/views handling.
  */
  TABLE_LIST *derived;
  bool is_view;
  /* With clause attached to this unit (if any) */
  With_clause *with_clause;
  /* With element where this unit is used as the specification (if any) */
  With_element *with_element;
  /* The unit used as a CTE specification from which this unit is cloned */
  st_select_lex_unit *cloned_from;
  /* thread handler */
  THD *thd;
  /*
    SELECT_LEX for hidden SELECT in union which process global
    ORDER BY and LIMIT
  */
  st_select_lex *fake_select_lex;
  /**
    SELECT_LEX that stores LIMIT and OFFSET for UNION ALL when noq
    fake_select_lex is used.
  */
  st_select_lex *saved_fake_select_lex;
  
  /* pointer to the last node before last subsequence of UNION ALL */
  st_select_lex *union_distinct;
  bool describe; /* union exec() called for EXPLAIN */
  Procedure *last_procedure;     /* Pointer to procedure, if such exists */

  bool columns_are_renamed;

  void init_query();
  st_select_lex* outer_select();
  const st_select_lex* first_select() const
  {
    return reinterpret_cast<const st_select_lex*>(slave);
  }
  st_select_lex* first_select()
  {
    return reinterpret_cast<st_select_lex*>(slave);
  }
  void set_with_clause(With_clause *with_cl);
  st_select_lex_unit* next_unit()
  {
    return reinterpret_cast<st_select_lex_unit*>(next);
  }
  st_select_lex* return_after_parsing() { return return_to; }
  void exclude_level();
  // void exclude_tree(); // it is not used for long time
  bool is_excluded() { return prev == NULL; }

  /* UNION methods */
  bool prepare(TABLE_LIST *derived_arg, select_result *sel_result,
               ulonglong additional_options);
  bool optimize();
  void optimize_bag_operation(bool is_outer_distinct);
  bool exec();
  bool exec_recursive();
  bool cleanup();
  inline void unclean() { cleaned= 0; }
  void reinit_exec_mechanism();

  void print(String *str, enum_query_type query_type);

  bool add_fake_select_lex(THD *thd);
  void init_prepare_fake_select_lex(THD *thd, bool first_execution);
  inline bool is_prepared() { return prepared; }
  bool change_result(select_result_interceptor *result,
                     select_result_interceptor *old_result);
  void set_limit(st_select_lex *values);
  void set_thd(THD *thd_arg) { thd= thd_arg; }
  inline bool is_unit_op ();
  bool union_needs_tmp_table();

  void set_unique_exclude();
  bool check_distinct_in_union();

  friend struct LEX;
  friend int subselect_union_engine::exec();

  List<Item> *get_column_types(bool for_cursor);

  select_unit *get_union_result() { return union_result; }
  int save_union_explain(Explain_query *output);
  int save_union_explain_part2(Explain_query *output);
  unit_common_op common_op();

  bool explainable() const;

  void reset_distinct();
  void fix_distinct();

  void register_select_chain(SELECT_LEX *first_sel);

  bool set_nest_level(int new_nest_level);
  bool check_parameters(SELECT_LEX *main_select);

  bool set_lock_to_the_last_select(Lex_select_lock l);

  friend class st_select_lex;
};

typedef class st_select_lex_unit SELECT_LEX_UNIT;
typedef Bounds_checked_array<Item*> Ref_ptr_array;


/**
  Structure which consists of the field and the item that
  corresponds to this field.
*/

class Field_pair :public Sql_alloc
{
public:
  Field *field;
  Item *corresponding_item;
  Field_pair(Field *fld, Item *item)
    :field(fld), corresponding_item(item) {}
};

Field_pair *get_corresponding_field_pair(Item *item,
                                         List<Field_pair> pair_list);
Field_pair *find_matching_field_pair(Item *item, List<Field_pair> pair_list);


#define TOUCHED_SEL_COND 1/* WHERE/HAVING/ON should be reinited before use */
#define TOUCHED_SEL_DERIVED (1<<1)/* derived should be reinited before use */

#define UNIT_NEST_FL        1
/*
  SELECT_LEX - store information of parsed SELECT statment
*/
class st_select_lex: public st_select_lex_node
{
public:
  /*
    Currently the field first_nested is used only by parser.
    It containa either a reference to the first select
    of the nest of selects to which 'this' belongs to, or
    in the case of priority jump it contains a reference to
    the select to which the priority nest has to be attached to.
    If there is no priority jump then the first select of the
    nest contains the reference to itself in first_nested.
    Example:
      select1 union select2 intersect select
    Here we have a priority jump at select2.
    So select2->first_nested points to select1,
    while select3->first_nested points to select2 and
    select1->first_nested points to select1.
  */
  st_select_lex *first_nested;
  uint8 nest_flags; 
  Name_resolution_context context;
  LEX_CSTRING db;
  Item *where, *having;                         /* WHERE & HAVING clauses */
  Item *prep_where; /* saved WHERE clause for prepared statement processing */
  Item *prep_having;/* saved HAVING clause for prepared statement processing */
  Item *cond_pushed_into_where;  /* condition pushed into the select's WHERE  */
  Item *cond_pushed_into_having; /* condition pushed into the select's HAVING */
  List<Item> attach_to_conds;
  /* Saved values of the WHERE and HAVING clauses*/
  Item::cond_result cond_value, having_value;
  /*
    Point to the LEX in which it was created, used in view subquery detection.

    TODO: make also st_select_lex::parent_stmt_lex (see LEX::stmt_lex)
    and use st_select_lex::parent_lex & st_select_lex::parent_stmt_lex
    instead of global (from THD) references where it is possible.
  */
  LEX *parent_lex;
  enum olap_type olap;
  /* FROM clause - points to the beginning of the TABLE_LIST::next_local list */
  SQL_I_List<TABLE_LIST>  table_list;

  /*
    GROUP BY clause.
    This list may be mutated during optimization (by remove_const()),
    so for prepared statements, we keep a copy of the ORDER.next pointers in
    group_list_ptrs, and re-establish the original list before each execution.
  */
  SQL_I_List<ORDER>       group_list;
  Group_list_ptrs        *group_list_ptrs;

  List<Item>          item_list;  /* list of fields & expressions */
  List<Item>          pre_fix; /* above list before fix_fields */
  bool                is_item_list_lookup;
  /* 
    Usually it is pointer to ftfunc_list_alloc, but in union used to create
    fake select_lex for calling mysql_select under results of union
  */
  List<Item_func_match> *ftfunc_list;
  List<Item_func_match> ftfunc_list_alloc;
  /*
    The list of items to which MIN/MAX optimizations of opt_sum_query()
    have been applied. Used to rollback those optimizations if it's needed.
  */
  List<Item_sum> min_max_opt_list;
  JOIN *join; /* after JOIN::prepare it is pointer to corresponding JOIN */
  List<TABLE_LIST> top_join_list; /* join list of the top level          */
  List<TABLE_LIST> *join_list;    /* list for the currently parsed join  */
  TABLE_LIST *embedding;          /* table embedding to the above list   */
  List<TABLE_LIST> sj_nests;      /* Semi-join nests within this join */
  /*
    Beginning of the list of leaves in a FROM clause, where the leaves
    inlcude all base tables including view tables. The tables are connected
    by TABLE_LIST::next_leaf, so leaf_tables points to the left-most leaf.

    List of all base tables local to a subquery including all view
    tables. Unlike 'next_local', this in this list views are *not*
    leaves. Created in setup_tables() -> make_leaves_list().
  */
  /* 
    Subqueries that will need to be converted to semi-join nests, including
    those converted to jtbm nests. The list is emptied when conversion is done.
  */
  List<Item_in_subselect> sj_subselects;
  /*
    List of IN-predicates in this st_select_lex that
    can be transformed into IN-subselect defined with TVC.
  */
  List<Item_func_in> in_funcs;
  /*
    Number of current derived table made with TVC during the
    transformation of IN-predicate into IN-subquery for this
    st_select_lex.
  */
  uint curr_tvc_name;
  
  /*
    Needed to correctly generate 'PRIMARY' or 'SIMPLE' for select_type column
    of EXPLAIN
  */
  bool have_merged_subqueries;

  List<TABLE_LIST> leaf_tables;
  List<TABLE_LIST> leaf_tables_exec;
  List<TABLE_LIST> leaf_tables_prep;
  enum leaf_list_state {UNINIT, READY, SAVED};
  enum leaf_list_state prep_leaf_list_state;
  uint insert_tables;
  st_select_lex *merged_into; /* select which this select is merged into */
                              /* (not 0 only for views/derived tables)   */

  const char *type;               /* type of select for EXPLAIN          */

  SQL_I_List<ORDER> order_list;   /* ORDER clause */
  SQL_I_List<ORDER> gorder_list;
  Item *select_limit, *offset_limit;  /* LIMIT clause parameters */
  bool is_set_query_expr_tail;

  /// Array of pointers to top elements of all_fields list
  Ref_ptr_array ref_pointer_array;

  /*
    number of items in select_list and HAVING clause used to get number
    bigger then can be number of entries that will be added to all item
    list during split_sum_func
  */
  uint select_n_having_items;
  uint cond_count;    /* number of sargable Items in where/having/on          */
  uint between_count; /* number of between predicates in where/having/on      */
  uint max_equal_elems; /* maximal number of elements in multiple equalities  */   
  /*
    Number of fields used in select list or where clause of current select
    and all inner subselects.
  */
  uint select_n_where_fields;
  /* reserved for exists 2 in */
  uint select_n_reserved;
  /*
   it counts the number of bit fields in the SELECT list. These are used when DISTINCT is
   converted to a GROUP BY involving BIT fields.
  */
  uint hidden_bit_fields;
  /*
    Number of fields used in the definition of all the windows functions.
    This includes:
      1) Fields in the arguments
      2) Fields in the PARTITION BY clause
      3) Fields in the ORDER BY clause
  */
  uint fields_in_window_functions;
  enum_parsing_place parsing_place; /* where we are parsing expression */
  enum_parsing_place save_parsing_place;
  enum_parsing_place context_analysis_place; /* where we are in prepare */
  bool with_sum_func;   /* sum function indicator */

  ulong table_join_options;
  uint in_sum_expr;
  uint select_number; /* number of select (used for EXPLAIN) */

  /*
    nest_levels are local to the query or VIEW,
    and that view merge procedure does not re-calculate them.
    So we also have to remember unit against which we count levels.
  */
  SELECT_LEX_UNIT *nest_level_base;
  int nest_level;     /* nesting level of select */
  Item_sum *inner_sum_func_list; /* list of sum func in nested selects */ 
  uint with_wild; /* item list contain '*' */
  bool braces;    /* SELECT ... UNION (SELECT ... ) <- this braces */
  bool automatic_brackets; /* dummy select for INTERSECT precedence */
  /* TRUE when having fix field called in processing of this SELECT */
  bool having_fix_field;
  /*
    TRUE when fix field is called for a new condition pushed into the
    HAVING clause of this SELECT
  */
  bool having_fix_field_for_pushed_cond;
  /* List of references to fields referenced from inner selects */
  List<Item_outer_ref> inner_refs_list;
  /* Number of Item_sum-derived objects in this SELECT */
  uint n_sum_items;
  /* Number of Item_sum-derived objects in children and descendant SELECTs */
  uint n_child_sum_items;

  /* explicit LIMIT clause was used */
  bool explicit_limit;
  /*
    This array is used to note  whether we have any candidates for
    expression caching in the corresponding clauses
  */
  bool expr_cache_may_be_used[PARSING_PLACE_SIZE];
  /*
    there are subquery in HAVING clause => we can't close tables before
    query processing end even if we use temporary table
  */
  bool subquery_in_having;
  /* TRUE <=> this SELECT is correlated w.r.t. some ancestor select */
  bool with_all_modifier;  /* used for selects in union */
  bool is_correlated;
  /*
    This variable is required to ensure proper work of subqueries and
    stored procedures. Generally, one should use the states of
    Query_arena to determine if it's a statement prepare or first
    execution of a stored procedure. However, in case when there was an
    error during the first execution of a stored procedure, the SP body
    is not expelled from the SP cache. Therefore, a deeply nested
    subquery might be left unoptimized. So we need this per-subquery
    variable to inidicate the optimization/execution state of every
    subquery. Prepared statements work OK in that regard, as in
    case of an error during prepare the PS is not created.
  */
  uint8 changed_elements; // see TOUCHED_SEL_*
  /* TODO: add foloowing first_* to bitmap above */
  bool first_natural_join_processing;
  bool first_cond_optimization;
  /* do not wrap view fields with Item_ref */
  bool no_wrap_view_item;
  /* exclude this select from check of unique_table() */
  bool exclude_from_table_unique_test;
  /* the select is "service-select" and can not have tables*/
  bool is_service_select;
  /* index in the select list of the expression currently being fixed */
  int cur_pos_in_select_list;

  List<udf_func>     udf_list;                  /* udf function calls stack */

  /* 
    This is a copy of the original JOIN USING list that comes from
    the parser. The parser :
      1. Sets the natural_join of the second TABLE_LIST in the join
         and the st_select_lex::prev_join_using.
      2. Makes a parent TABLE_LIST and sets its is_natural_join/
       join_using_fields members.
      3. Uses the wrapper TABLE_LIST as a table in the upper level.
    We cannot assign directly to join_using_fields in the parser because
    at stage (1.) the parent TABLE_LIST is not constructed yet and
    the assignment will override the JOIN USING fields of the lower level
    joins on the right.
  */
  List<String> *prev_join_using;

  /**
    The set of those tables whose fields are referenced in the select list of
    this select level.
  */
  table_map select_list_tables;

  /* namp of nesting SELECT visibility (for aggregate functions check) */
  nesting_map name_visibility_map;
  
  table_map with_dep;
  /* the structure to store fields that are used in the GROUP BY of this select */
  List<Field_pair> grouping_tmp_fields;

  /* it is for correct printing SELECT options */
  thr_lock_type lock_type;
  
  List<List_item> save_many_values;
  List<Item> *save_insert_list;
  table_value_constr *tvc;
  bool in_tvc;

  /* The object used to organize execution of the query by a foreign engine */
  select_handler *pushdown_select;

  /** System Versioning */
public:
  uint versioned_tables;
  int vers_setup_conds(THD *thd, TABLE_LIST *tables);
  /* push new Item_field into item_list */
  bool vers_push_field(THD *thd, TABLE_LIST *table, const LEX_CSTRING field_name);

  int period_setup_conds(THD *thd, TABLE_LIST *table);
  void init_query();
  void init_select();
  st_select_lex_unit* master_unit() { return (st_select_lex_unit*) master; }
  inline void set_master_unit(st_select_lex_unit *master_unit)
  {
    master= (st_select_lex_node *)master_unit;
  }
  void set_master(st_select_lex *master_arg)
  {
    master= master_arg;
  }
  st_select_lex_unit* first_inner_unit() 
  { 
    return (st_select_lex_unit*) slave; 
  }
  st_select_lex* outer_select();
  st_select_lex* next_select() { return (st_select_lex*) next; }
  st_select_lex* next_select_in_list() 
  {
    return (st_select_lex*) link_next;
  }
  st_select_lex_node** next_select_in_list_addr()
  {
    return &link_next;
  }
  st_select_lex* return_after_parsing()
  {
    return master_unit()->return_after_parsing();
  }
  inline bool is_subquery_function() { return master_unit()->item != 0; }

  bool mark_as_dependent(THD *thd, st_select_lex *last,
                         Item_ident *dependency);

  void set_braces(bool value)
  {
    braces= value;
  }
  bool inc_in_sum_expr();
  uint get_in_sum_expr();

  bool add_item_to_list(THD *thd, Item *item);
  bool add_group_to_list(THD *thd, Item *item, bool asc);
  bool add_ftfunc_to_list(THD *thd, Item_func_match *func);
  bool add_order_to_list(THD *thd, Item *item, bool asc);
  bool add_gorder_to_list(THD *thd, Item *item, bool asc);
  TABLE_LIST* add_table_to_list(THD *thd, Table_ident *table,
                                LEX_CSTRING *alias,
                                ulong table_options,
                                thr_lock_type flags= TL_UNLOCK,
                                enum_mdl_type mdl_type= MDL_SHARED_READ,
                                List<Index_hint> *hints= 0,
                                List<String> *partition_names= 0,
                                LEX_STRING *option= 0);
  TABLE_LIST* get_table_list();
  bool init_nested_join(THD *thd);
  TABLE_LIST *end_nested_join(THD *thd);
  TABLE_LIST *nest_last_join(THD *thd);
  void add_joined_table(TABLE_LIST *table);
  bool add_cross_joined_table(TABLE_LIST *left_op, TABLE_LIST *right_op,
                              bool straight_fl);
  TABLE_LIST *convert_right_join();
  List<Item>* get_item_list();
  ulong get_table_join_options();
  void set_lock_for_tables(thr_lock_type lock_type, bool for_update);
  /*
    This method created for reiniting LEX in mysql_admin_table() and can be
    used only if you are going remove all SELECT_LEX & units except belonger
    to LEX (LEX::unit & LEX::select, for other purposes there are
    SELECT_LEX_UNIT::exclude_level & SELECT_LEX_UNIT::exclude_tree
  */
  void cut_subtree() { slave= 0; }
  bool test_limit();
  /**
    Get offset for LIMIT.

    Evaluate offset item if necessary.

    @return Number of rows to skip.
  */
  ha_rows get_offset();
  /**
   Get limit.

   Evaluate limit item if necessary.

   @return Limit of rows in result.
  */
  ha_rows get_limit();

  friend struct LEX;
  st_select_lex() : group_list_ptrs(NULL), braces(0), automatic_brackets(0),
  n_sum_items(0), n_child_sum_items(0)
  {}
  void make_empty_select()
  {
    init_query();
    init_select();
  }
  bool setup_ref_array(THD *thd, uint order_group_num);
  void print(THD *thd, String *str, enum_query_type query_type);
  static void print_order(String *str,
                          ORDER *order,
                          enum_query_type query_type);
  void print_limit(THD *thd, String *str, enum_query_type query_type);
  void fix_prepare_information(THD *thd, Item **conds, Item **having_conds);
  /*
    Destroy the used execution plan (JOIN) of this subtree (this
    SELECT_LEX and all nested SELECT_LEXes and SELECT_LEX_UNITs).
  */
  bool cleanup();
  /*
    Recursively cleanup the join of this select lex and of all nested
    select lexes.
  */
  void cleanup_all_joins(bool full);

  void set_index_hint_type(enum index_hint_type type, index_clause_map clause);

  /* 
   Add a index hint to the tagged list of hints. The type and clause of the
   hint will be the current ones (set by set_index_hint()) 
  */
  bool add_index_hint (THD *thd, const char *str, size_t length);

  /* make a list to hold index hints */
  void alloc_index_hints (THD *thd);
  /* read and clear the index hints */
  List<Index_hint>* pop_index_hints(void) 
  {
    List<Index_hint> *hints= index_hints;
    index_hints= NULL;
    return hints;
  }

  void clear_index_hints(void) { index_hints= NULL; }
  bool is_part_of_union() { return master_unit()->is_unit_op(); }
  bool is_top_level_node() 
  { 
    return (select_number == 1) && !is_part_of_union();
  }
  bool optimize_unflattened_subqueries(bool const_only);
  /* Set the EXPLAIN type for this subquery. */
  void set_explain_type(bool on_the_fly);
  bool handle_derived(LEX *lex, uint phases);
  void append_table_to_list(TABLE_LIST *TABLE_LIST::*link, TABLE_LIST *table);
  bool get_free_table_map(table_map *map, uint *tablenr);
  void replace_leaf_table(TABLE_LIST *table, List<TABLE_LIST> &tbl_list);
  void remap_tables(TABLE_LIST *derived, table_map map,
                    uint tablenr, st_select_lex *parent_lex);
  bool merge_subquery(THD *thd, TABLE_LIST *derived, st_select_lex *subq_lex,
                      uint tablenr, table_map map);
  inline bool is_mergeable()
  {
    return (next_select() == 0 && group_list.elements == 0 &&
            having == 0 && with_sum_func == 0 &&
            table_list.elements >= 1 && !(options & SELECT_DISTINCT) &&
            select_limit == 0);
  }
  void mark_as_belong_to_derived(TABLE_LIST *derived);
  void increase_derived_records(ha_rows records);
  void update_used_tables();
  void update_correlated_cache();
  void mark_const_derived(bool empty);

  bool save_leaf_tables(THD *thd);
  bool save_prep_leaf_tables(THD *thd);

  void set_unique_exclude();

  bool is_merged_child_of(st_select_lex *ancestor);

  /*
    For MODE_ONLY_FULL_GROUP_BY we need to maintain two flags:
     - Non-aggregated fields are used in this select.
     - Aggregate functions are used in this select.
    In MODE_ONLY_FULL_GROUP_BY only one of these may be true.
  */
  bool non_agg_field_used() const { return m_non_agg_field_used; }
  bool agg_func_used()      const { return m_agg_func_used; }
  bool custom_agg_func_used() const { return m_custom_agg_func_used; }

  void set_non_agg_field_used(bool val) { m_non_agg_field_used= val; }
  void set_agg_func_used(bool val)      { m_agg_func_used= val; }
  void set_custom_agg_func_used(bool val) { m_custom_agg_func_used= val; }
  inline void set_with_clause(With_clause *with_clause);
  With_clause *get_with_clause()
  {
    return master_unit()->with_clause;
  }
  With_element *get_with_element()
  {
    return master_unit()->cloned_from ?
           master_unit()->cloned_from->with_element :
           master_unit()->with_element;
  }
  With_element *find_table_def_in_with_clauses(TABLE_LIST *table);
  bool check_unrestricted_recursive(bool only_standard_compliant);
  bool check_subqueries_with_recursive_references();
  void collect_grouping_fields_for_derived(THD *thd, ORDER *grouping_list);
  bool collect_grouping_fields(THD *thd);
  bool collect_fields_equal_to_grouping(THD *thd);
  void check_cond_extraction_for_grouping_fields(THD *thd, Item *cond);
  Item *build_cond_for_grouping_fields(THD *thd, Item *cond,
                                       bool no_to_clones);
  
  List<Window_spec> window_specs;
  void prepare_add_window_spec(THD *thd);
  bool add_window_def(THD *thd, LEX_CSTRING *win_name, LEX_CSTRING *win_ref,
                      SQL_I_List<ORDER> win_partition_list,
                      SQL_I_List<ORDER> win_order_list,
                      Window_frame *win_frame);
  bool add_window_spec(THD *thd, LEX_CSTRING *win_ref,
                       SQL_I_List<ORDER> win_partition_list,
                       SQL_I_List<ORDER> win_order_list,
                       Window_frame *win_frame);
  List<Item_window_func> window_funcs;
  bool add_window_func(Item_window_func *win_func);

  bool have_window_funcs() const { return (window_funcs.elements !=0); }
  ORDER *find_common_window_func_partition_fields(THD *thd);

  bool cond_pushdown_is_allowed() const
  { return !olap && !explicit_limit && !tvc; }
  
  bool build_pushable_cond_for_having_pushdown(THD *thd, Item *cond);
  void pushdown_cond_into_where_clause(THD *thd, Item *extracted_cond,
                                       Item **remaining_cond,
                                       Item_transformer transformer,
                                       uchar *arg);
  Item *pushdown_from_having_into_where(THD *thd, Item *having);

  select_handler *find_select_handler(THD *thd);

  bool is_set_op()
  {
    return linkage == UNION_TYPE || 
           linkage == EXCEPT_TYPE || 
           linkage == INTERSECT_TYPE;
  }

private:
  bool m_non_agg_field_used;
  bool m_agg_func_used;
  bool m_custom_agg_func_used;

  /* current index hint kind. used in filling up index_hints */
  enum index_hint_type current_index_hint_type;
  index_clause_map current_index_hint_clause;
  /* a list of USE/FORCE/IGNORE INDEX */
  List<Index_hint> *index_hints;

public:
  inline void add_where_field(st_select_lex *sel)
  {
    DBUG_ASSERT(this != sel);
    select_n_where_fields+= sel->select_n_where_fields;
  }
  inline void set_linkage_and_distinct(enum sub_select_type l, bool d)
  {
    DBUG_ENTER("SELECT_LEX::set_linkage_and_distinct");
    DBUG_PRINT("info", ("select: %p  distinct %d", this, d));
    set_linkage(l);
    DBUG_ASSERT(l == UNION_TYPE ||
                l == INTERSECT_TYPE ||
                l == EXCEPT_TYPE);
    if (d && master_unit() && master_unit()->union_distinct != this)
      master_unit()->union_distinct= this;
    distinct= d;
    with_all_modifier= !distinct;
    DBUG_VOID_RETURN;
  }
  bool set_nest_level(int new_nest_level);
  bool check_parameters(SELECT_LEX *main_select);
  void mark_select()
  {
    DBUG_ENTER("st_select_lex::mark_select()");
    DBUG_PRINT("info", ("Select #%d", select_number));
    DBUG_VOID_RETURN;
  }
  void register_unit(SELECT_LEX_UNIT *unit,
                     Name_resolution_context *outer_context);
  SELECT_LEX_UNIT *attach_selects_chain(SELECT_LEX *sel,
                                        Name_resolution_context *context);
  void add_statistics(SELECT_LEX_UNIT *unit);
  bool make_unique_derived_name(THD *thd, LEX_CSTRING *alias);
  void lex_start(LEX *plex);
  bool is_unit_nest() { return (nest_flags & UNIT_NEST_FL); }
  void mark_as_unit_nest() { nest_flags= UNIT_NEST_FL; }
};
typedef class st_select_lex SELECT_LEX;

inline bool st_select_lex_unit::is_unit_op ()
{
  if (!first_select()->next_select())
  {
    if (first_select()->tvc)
      return 1;
    else
      return 0;
  }

  enum sub_select_type linkage= first_select()->next_select()->linkage;
  return linkage == UNION_TYPE || linkage == INTERSECT_TYPE ||
    linkage == EXCEPT_TYPE;
}


struct st_sp_chistics
{
  LEX_CSTRING comment;
  enum enum_sp_suid_behaviour suid;
  bool detistic;
  enum enum_sp_data_access daccess;
  enum enum_sp_aggregate_type agg_type;
  void init() { bzero(this, sizeof(*this)); }
  void set(const st_sp_chistics &other) { *this= other; }
  bool read_from_mysql_proc_row(THD *thd, TABLE *table);
};


class Sp_chistics: public st_sp_chistics
{
public:
  Sp_chistics() { init(); }
};


struct st_trg_chistics: public st_trg_execution_order
{
  enum trg_action_time_type action_time;
  enum trg_event_type event;

  const char *ordering_clause_begin;
  const char *ordering_clause_end;

};

enum xa_option_words {XA_NONE, XA_JOIN, XA_RESUME, XA_ONE_PHASE,
                      XA_SUSPEND, XA_FOR_MIGRATE};

class Sroutine_hash_entry;

/*
  Class representing list of all tables used by statement and other
  information which is necessary for opening and locking its tables,
  like SQL command for this statement.

  Also contains information about stored functions used by statement
  since during its execution we may have to add all tables used by its
  stored functions/triggers to this list in order to pre-open and lock
  them.

  Also used by LEX::reset_n_backup/restore_backup_query_tables_list()
  methods to save and restore this information.
*/

class Query_tables_list
{
public:
  /**
    SQL command for this statement. Part of this class since the
    process of opening and locking tables for the statement needs
    this information to determine correct type of lock for some of
    the tables.
  */
  enum_sql_command sql_command;
  /* Global list of all tables used by this statement */
  TABLE_LIST *query_tables;
  /* Pointer to next_global member of last element in the previous list. */
  TABLE_LIST **query_tables_last;
  /*
    If non-0 then indicates that query requires prelocking and points to
    next_global member of last own element in query table list (i.e. last
    table which was not added to it as part of preparation to prelocking).
    0 - indicates that this query does not need prelocking.
  */
  TABLE_LIST **query_tables_own_last;
  /*
    Set of stored routines called by statement.
    (Note that we use lazy-initialization for this hash).
  */
  enum { START_SROUTINES_HASH_SIZE= 16 };
  HASH sroutines;
  /*
    List linking elements of 'sroutines' set. Allows you to add new elements
    to this set as you iterate through the list of existing elements.
    'sroutines_list_own_last' is pointer to ::next member of last element of
    this list which represents routine which is explicitly used by query.
    'sroutines_list_own_elements' number of explicitly used routines.
    We use these two members for restoring of 'sroutines_list' to the state
    in which it was right after query parsing.
  */
  SQL_I_List<Sroutine_hash_entry> sroutines_list;
  Sroutine_hash_entry **sroutines_list_own_last;
  uint sroutines_list_own_elements;

  /**
    Number of tables which were open by open_tables() and to be locked
    by lock_tables().
    Note that we set this member only in some cases, when this value
    needs to be passed from open_tables() to lock_tables() which are
    separated by some amount of code.
  */
  uint table_count;

   /*
    These constructor and destructor serve for creation/destruction
    of Query_tables_list instances which are used as backup storage.
  */
  Query_tables_list() {}
  ~Query_tables_list() {}

  /* Initializes (or resets) Query_tables_list object for "real" use. */
  void reset_query_tables_list(bool init);
  void destroy_query_tables_list();
  void set_query_tables_list(Query_tables_list *state)
  {
    *this= *state;
  }

  /*
    Direct addition to the list of query tables.
    If you are using this function, you must ensure that the table
    object, in particular table->db member, is initialized.
  */
  void add_to_query_tables(TABLE_LIST *table)
  {
    *(table->prev_global= query_tables_last)= table;
    query_tables_last= &table->next_global;
  }
  bool requires_prelocking()
  {
    return MY_TEST(query_tables_own_last);
  }
  void mark_as_requiring_prelocking(TABLE_LIST **tables_own_last)
  {
    query_tables_own_last= tables_own_last;
  }
  /* Return pointer to first not-own table in query-tables or 0 */
  TABLE_LIST* first_not_own_table()
  {
    return ( query_tables_own_last ? *query_tables_own_last : 0);
  }
  void chop_off_not_own_tables()
  {
    if (query_tables_own_last)
    {
      *query_tables_own_last= 0;
      query_tables_last= query_tables_own_last;
      query_tables_own_last= 0;
    }
  }

  /** Return a pointer to the last element in query table list. */
  TABLE_LIST *last_table()
  {
    /* Don't use offsetof() macro in order to avoid warnings. */
    return query_tables ?
           (TABLE_LIST*) ((char*) query_tables_last -
                          ((char*) &(query_tables->next_global) -
                           (char*) query_tables)) :
           0;
  }

  /**
    Enumeration listing of all types of unsafe statement.

    @note The order of elements of this enumeration type must
    correspond to the order of the elements of the @c explanations
    array defined in the body of @c THD::issue_unsafe_warnings.
  */
  enum enum_binlog_stmt_unsafe {
    /**
      SELECT..LIMIT is unsafe because the set of rows returned cannot
      be predicted.
    */
    BINLOG_STMT_UNSAFE_LIMIT= 0,
    /**
      INSERT DELAYED is unsafe because the time when rows are inserted
      cannot be predicted.
    */
    BINLOG_STMT_UNSAFE_INSERT_DELAYED,
    /**
      Access to log tables is unsafe because slave and master probably
      log different things.
    */
    BINLOG_STMT_UNSAFE_SYSTEM_TABLE,
    /**
      Inserting into an autoincrement column in a stored routine is unsafe.
      Even with just one autoincrement column, if the routine is invoked more than 
      once slave is not guaranteed to execute the statement graph same way as 
      the master.
      And since it's impossible to estimate how many times a routine can be invoked at 
      the query pre-execution phase (see lock_tables), the statement is marked
      pessimistically unsafe. 
    */
    BINLOG_STMT_UNSAFE_AUTOINC_COLUMNS,
    /**
      Using a UDF (user-defined function) is unsafe.
    */
    BINLOG_STMT_UNSAFE_UDF,
    /**
      Using most system variables is unsafe, because slave may run
      with different options than master.
    */
    BINLOG_STMT_UNSAFE_SYSTEM_VARIABLE,
    /**
      Using some functions is unsafe (e.g., UUID).
    */
    BINLOG_STMT_UNSAFE_SYSTEM_FUNCTION,

    /**
      Mixing transactional and non-transactional statements are unsafe if
      non-transactional reads or writes are occur after transactional
      reads or writes inside a transaction.
    */
    BINLOG_STMT_UNSAFE_NONTRANS_AFTER_TRANS,

    /**
      Mixing self-logging and non-self-logging engines in a statement
      is unsafe.
    */
    BINLOG_STMT_UNSAFE_MULTIPLE_ENGINES_AND_SELF_LOGGING_ENGINE,

    /**
      Statements that read from both transactional and non-transactional
      tables and write to any of them are unsafe.
    */
    BINLOG_STMT_UNSAFE_MIXED_STATEMENT,

    /**
      INSERT...IGNORE SELECT is unsafe because which rows are ignored depends
      on the order that rows are retrieved by SELECT. This order cannot be
      predicted and may differ on master and the slave.
    */
    BINLOG_STMT_UNSAFE_INSERT_IGNORE_SELECT,

    /**
      INSERT...SELECT...UPDATE is unsafe because which rows are updated depends
      on the order that rows are retrieved by SELECT. This order cannot be
      predicted and may differ on master and the slave.
    */
    BINLOG_STMT_UNSAFE_INSERT_SELECT_UPDATE,

    /**
     Query that writes to a table with auto_inc column after selecting from 
     other tables are unsafe as the order in which the rows are retrieved by
     select may differ on master and slave.
    */
    BINLOG_STMT_UNSAFE_WRITE_AUTOINC_SELECT,

    /**
      INSERT...REPLACE SELECT is unsafe because which rows are replaced depends
      on the order that rows are retrieved by SELECT. This order cannot be
      predicted and may differ on master and the slave.
    */
    BINLOG_STMT_UNSAFE_REPLACE_SELECT,

    /**
      CREATE TABLE... IGNORE... SELECT is unsafe because which rows are ignored
      depends on the order that rows are retrieved by SELECT. This order cannot
      be predicted and may differ on master and the slave.
    */
    BINLOG_STMT_UNSAFE_CREATE_IGNORE_SELECT,

    /**
      CREATE TABLE...REPLACE... SELECT is unsafe because which rows are replaced
      depends on the order that rows are retrieved from SELECT. This order
      cannot be predicted and may differ on master and the slave
    */
    BINLOG_STMT_UNSAFE_CREATE_REPLACE_SELECT,

    /**
      CREATE TABLE...SELECT on a table with auto-increment column is unsafe
      because which rows are replaced depends on the order that rows are
      retrieved from SELECT. This order cannot be predicted and may differ on
      master and the slave
    */
    BINLOG_STMT_UNSAFE_CREATE_SELECT_AUTOINC,

    /**
      UPDATE...IGNORE is unsafe because which rows are ignored depends on the
      order that rows are updated. This order cannot be predicted and may differ
      on master and the slave.
    */
    BINLOG_STMT_UNSAFE_UPDATE_IGNORE,

    /**
      INSERT... ON DUPLICATE KEY UPDATE on a table with more than one
      UNIQUE KEYS  is unsafe.
    */
    BINLOG_STMT_UNSAFE_INSERT_TWO_KEYS,

    /**
       INSERT into auto-inc field which is not the first part of composed
       primary key.
    */
    BINLOG_STMT_UNSAFE_AUTOINC_NOT_FIRST,

    /**
       Autoincrement lock mode is incompatible with STATEMENT binlog format.
    */
    BINLOG_STMT_UNSAFE_AUTOINC_LOCK_MODE,

    /* The last element of this enumeration type. */
    BINLOG_STMT_UNSAFE_COUNT
  };
  /**
    This has all flags from 0 (inclusive) to BINLOG_STMT_FLAG_COUNT
    (exclusive) set.
  */
  static const uint32 BINLOG_STMT_UNSAFE_ALL_FLAGS=
    ((1U << BINLOG_STMT_UNSAFE_COUNT) - 1);

  /**
    Maps elements of enum_binlog_stmt_unsafe to error codes.
  */
  static const int binlog_stmt_unsafe_errcode[BINLOG_STMT_UNSAFE_COUNT];

  /**
    Determine if this statement is marked as unsafe.

    @retval 0 if the statement is not marked as unsafe.
    @retval nonzero if the statement is marked as unsafe.
  */
  inline bool is_stmt_unsafe() const {
    return get_stmt_unsafe_flags() != 0;
  }

  inline bool is_stmt_unsafe(enum_binlog_stmt_unsafe unsafe)
  {
    return binlog_stmt_flags & (1 << unsafe);
  }

  /**
    Flag the current (top-level) statement as unsafe.
    The flag will be reset after the statement has finished.

    @param unsafe_type The type of unsafety: one of the @c
    BINLOG_STMT_FLAG_UNSAFE_* flags in @c enum_binlog_stmt_flag.
  */
  inline void set_stmt_unsafe(enum_binlog_stmt_unsafe unsafe_type) {
    DBUG_ENTER("set_stmt_unsafe");
    DBUG_ASSERT(unsafe_type >= 0 && unsafe_type < BINLOG_STMT_UNSAFE_COUNT);
    binlog_stmt_flags|= (1U << unsafe_type);
    DBUG_VOID_RETURN;
  }

  /**
    Set the bits of binlog_stmt_flags determining the type of
    unsafeness of the current statement.  No existing bits will be
    cleared, but new bits may be set.

    @param flags A binary combination of zero or more bits, (1<<flag)
    where flag is a member of enum_binlog_stmt_unsafe.
  */
  inline void set_stmt_unsafe_flags(uint32 flags) {
    DBUG_ENTER("set_stmt_unsafe_flags");
    DBUG_ASSERT((flags & ~BINLOG_STMT_UNSAFE_ALL_FLAGS) == 0);
    binlog_stmt_flags|= flags;
    DBUG_VOID_RETURN;
  }

  /**
    Return a binary combination of all unsafe warnings for the
    statement.  If the statement has been marked as unsafe by the
    'flag' member of enum_binlog_stmt_unsafe, then the return value
    from this function has bit (1<<flag) set to 1.
  */
  inline uint32 get_stmt_unsafe_flags() const {
    DBUG_ENTER("get_stmt_unsafe_flags");
    DBUG_RETURN(binlog_stmt_flags & BINLOG_STMT_UNSAFE_ALL_FLAGS);
  }

  /**
    Mark the current statement as safe; i.e., clear all bits in
    binlog_stmt_flags that correspond to elements of
    enum_binlog_stmt_unsafe.
  */
  inline void clear_stmt_unsafe() {
    DBUG_ENTER("clear_stmt_unsafe");
    binlog_stmt_flags&= ~BINLOG_STMT_UNSAFE_ALL_FLAGS;
    DBUG_VOID_RETURN;
  }

  /**
    Determine if this statement is a row injection.

    @retval 0 if the statement is not a row injection
    @retval nonzero if the statement is a row injection
  */
  inline bool is_stmt_row_injection() const {
    return binlog_stmt_flags &
      (1U << (BINLOG_STMT_UNSAFE_COUNT + BINLOG_STMT_TYPE_ROW_INJECTION));
  }

  /**
    Flag the statement as a row injection.  A row injection is either
    a BINLOG statement, or a row event in the relay log executed by
    the slave SQL thread.
  */
  inline void set_stmt_row_injection() {
    DBUG_ENTER("set_stmt_row_injection");
    binlog_stmt_flags|=
      (1U << (BINLOG_STMT_UNSAFE_COUNT + BINLOG_STMT_TYPE_ROW_INJECTION));
    DBUG_VOID_RETURN;
  }

  enum enum_stmt_accessed_table
  {
    /*
       If a transactional table is about to be read. Note that
       a write implies a read.
    */
    STMT_READS_TRANS_TABLE= 0,
    /*
       If a non-transactional table is about to be read. Note that
       a write implies a read.
    */
    STMT_READS_NON_TRANS_TABLE,
    /*
       If a temporary transactional table is about to be read. Note
       that a write implies a read.
    */
    STMT_READS_TEMP_TRANS_TABLE,
    /*
       If a temporary non-transactional table is about to be read. Note
      that a write implies a read.
    */
    STMT_READS_TEMP_NON_TRANS_TABLE,
    /*
       If a transactional table is about to be updated.
    */
    STMT_WRITES_TRANS_TABLE,
    /*
       If a non-transactional table is about to be updated.
    */
    STMT_WRITES_NON_TRANS_TABLE,
    /*
       If a temporary transactional table is about to be updated.
    */
    STMT_WRITES_TEMP_TRANS_TABLE,
    /*
       If a temporary non-transactional table is about to be updated.
    */
    STMT_WRITES_TEMP_NON_TRANS_TABLE,
    /*
      The last element of the enumeration. Please, if necessary add
      anything before this.
    */
    STMT_ACCESS_TABLE_COUNT
  };

#ifndef DBUG_OFF
  static inline const char *stmt_accessed_table_string(enum_stmt_accessed_table accessed_table)
  {
    switch (accessed_table)
    {
      case STMT_READS_TRANS_TABLE:
         return "STMT_READS_TRANS_TABLE";
      break;
      case STMT_READS_NON_TRANS_TABLE:
        return "STMT_READS_NON_TRANS_TABLE";
      break;
      case STMT_READS_TEMP_TRANS_TABLE:
        return "STMT_READS_TEMP_TRANS_TABLE";
      break;
      case STMT_READS_TEMP_NON_TRANS_TABLE:
        return "STMT_READS_TEMP_NON_TRANS_TABLE";
      break;  
      case STMT_WRITES_TRANS_TABLE:
        return "STMT_WRITES_TRANS_TABLE";
      break;
      case STMT_WRITES_NON_TRANS_TABLE:
        return "STMT_WRITES_NON_TRANS_TABLE";
      break;
      case STMT_WRITES_TEMP_TRANS_TABLE:
        return "STMT_WRITES_TEMP_TRANS_TABLE";
      break;
      case STMT_WRITES_TEMP_NON_TRANS_TABLE:
        return "STMT_WRITES_TEMP_NON_TRANS_TABLE";
      break;
      case STMT_ACCESS_TABLE_COUNT:
      default:
        DBUG_ASSERT(0);
      break;
    }
    MY_ASSERT_UNREACHABLE();
    return "";
  }
#endif  /* DBUG */
               
  #define BINLOG_DIRECT_ON 0xF0    /* unsafe when
                                      --binlog-direct-non-trans-updates
                                      is ON */

  #define BINLOG_DIRECT_OFF 0xF    /* unsafe when
                                      --binlog-direct-non-trans-updates
                                      is OFF */

  #define TRX_CACHE_EMPTY 0x33     /* unsafe when trx-cache is empty */

  #define TRX_CACHE_NOT_EMPTY 0xCC /* unsafe when trx-cache is not empty */

  #define IL_LT_REPEATABLE 0xAA    /* unsafe when < ISO_REPEATABLE_READ */

  #define IL_GTE_REPEATABLE 0x55   /* unsafe when >= ISO_REPEATABLE_READ */
  
  /**
    Sets the type of table that is about to be accessed while executing a
    statement.

    @param accessed_table Enumeration type that defines the type of table,
                           e.g. temporary, transactional, non-transactional.
  */
  inline void set_stmt_accessed_table(enum_stmt_accessed_table accessed_table)
  {
    DBUG_ENTER("LEX::set_stmt_accessed_table");

    DBUG_ASSERT(accessed_table >= 0 && accessed_table < STMT_ACCESS_TABLE_COUNT);
    stmt_accessed_table_flag |= (1U << accessed_table);

    DBUG_VOID_RETURN;
  }

  /**
    Checks if a type of table is about to be accessed while executing a
    statement.

    @param accessed_table Enumeration type that defines the type of table,
           e.g. temporary, transactional, non-transactional.

    @return
      @retval TRUE  if the type of the table is about to be accessed
      @retval FALSE otherwise
  */
  inline bool stmt_accessed_table(enum_stmt_accessed_table accessed_table)
  {
    DBUG_ENTER("LEX::stmt_accessed_table");

    DBUG_ASSERT(accessed_table >= 0 && accessed_table < STMT_ACCESS_TABLE_COUNT);

    DBUG_RETURN((stmt_accessed_table_flag & (1U << accessed_table)) != 0);
  }

  /**
    Checks either a trans/non trans temporary table is being accessed while
    executing a statement.

    @return
      @retval TRUE  if a temporary table is being accessed
      @retval FALSE otherwise
  */
  inline bool stmt_accessed_temp_table()
  {
    DBUG_ENTER("THD::stmt_accessed_temp_table");
    DBUG_RETURN(stmt_accessed_non_trans_temp_table() ||
                stmt_accessed_trans_temp_table());
  }

  /**
    Checks if a temporary transactional table is being accessed while executing
    a statement.

    @return
      @retval TRUE  if a temporary transactional table is being accessed
      @retval FALSE otherwise
  */
  inline bool stmt_accessed_trans_temp_table()
  {
    DBUG_ENTER("THD::stmt_accessed_trans_temp_table");

    DBUG_RETURN((stmt_accessed_table_flag &
                ((1U << STMT_READS_TEMP_TRANS_TABLE) |
                 (1U << STMT_WRITES_TEMP_TRANS_TABLE))) != 0);
  }
  inline bool stmt_writes_to_non_temp_table()
  {
    DBUG_ENTER("THD::stmt_writes_to_non_temp_table");

    DBUG_RETURN((stmt_accessed_table_flag &
                ((1U << STMT_WRITES_TRANS_TABLE) |
                 (1U << STMT_WRITES_NON_TRANS_TABLE))));
  }

  /**
    Checks if a temporary non-transactional table is about to be accessed
    while executing a statement.

    @return
      @retval TRUE  if a temporary non-transactional table is about to be
                    accessed
      @retval FALSE otherwise
  */
  inline bool stmt_accessed_non_trans_temp_table()
  {
    DBUG_ENTER("THD::stmt_accessed_non_trans_temp_table");

    DBUG_RETURN((stmt_accessed_table_flag &
                ((1U << STMT_READS_TEMP_NON_TRANS_TABLE) |
                 (1U << STMT_WRITES_TEMP_NON_TRANS_TABLE))) != 0);
  }

  /*
    Checks if a mixed statement is unsafe.

    
    @param in_multi_stmt_transaction_mode defines if there is an on-going
           multi-transactional statement.
    @param binlog_direct defines if --binlog-direct-non-trans-updates is
           active.
    @param trx_cache_is_not_empty defines if the trx-cache is empty or not.
    @param trx_isolation defines the isolation level.
 
    @return
      @retval TRUE if the mixed statement is unsafe
      @retval FALSE otherwise
  */
  inline bool is_mixed_stmt_unsafe(bool in_multi_stmt_transaction_mode,
                                   bool binlog_direct,
                                   bool trx_cache_is_not_empty,
                                   uint tx_isolation)
  {
    bool unsafe= FALSE;

    if (in_multi_stmt_transaction_mode)
    {
       uint condition=
         (binlog_direct ? BINLOG_DIRECT_ON : BINLOG_DIRECT_OFF) &
         (trx_cache_is_not_empty ? TRX_CACHE_NOT_EMPTY : TRX_CACHE_EMPTY) &
         (tx_isolation >= ISO_REPEATABLE_READ ? IL_GTE_REPEATABLE : IL_LT_REPEATABLE);

      unsafe= (binlog_unsafe_map[stmt_accessed_table_flag] & condition);

#if !defined(DBUG_OFF)
      DBUG_PRINT("LEX::is_mixed_stmt_unsafe", ("RESULT %02X %02X %02X", condition,
              binlog_unsafe_map[stmt_accessed_table_flag],
              (binlog_unsafe_map[stmt_accessed_table_flag] & condition)));
 
      int type_in= 0;
      for (; type_in < STMT_ACCESS_TABLE_COUNT; type_in++)
      {
        if (stmt_accessed_table((enum_stmt_accessed_table) type_in))
          DBUG_PRINT("LEX::is_mixed_stmt_unsafe", ("ACCESSED %s ",
                  stmt_accessed_table_string((enum_stmt_accessed_table) type_in)));
      }
#endif
    }

    if (stmt_accessed_table(STMT_WRITES_NON_TRANS_TABLE) &&
      stmt_accessed_table(STMT_READS_TRANS_TABLE) &&
      tx_isolation < ISO_REPEATABLE_READ)
      unsafe= TRUE;
    else if (stmt_accessed_table(STMT_WRITES_TEMP_NON_TRANS_TABLE) &&
      stmt_accessed_table(STMT_READS_TRANS_TABLE) &&
      tx_isolation < ISO_REPEATABLE_READ)
      unsafe= TRUE;

    return(unsafe);
  }

  /**
    true if the parsed tree contains references to stored procedures
    or functions, false otherwise
  */
  bool uses_stored_routines() const
  { return sroutines_list.elements != 0; }

private:

  /**
    Enumeration listing special types of statements.

    Currently, the only possible type is ROW_INJECTION.
  */
  enum enum_binlog_stmt_type {
    /**
      The statement is a row injection (i.e., either a BINLOG
      statement or a row event executed by the slave SQL thread).
    */
    BINLOG_STMT_TYPE_ROW_INJECTION = 0,

    /** The last element of this enumeration type. */
    BINLOG_STMT_TYPE_COUNT
  };

  /**
    Bit field indicating the type of statement.

    There are two groups of bits:

    - The low BINLOG_STMT_UNSAFE_COUNT bits indicate the types of
      unsafeness that the current statement has.

    - The next BINLOG_STMT_TYPE_COUNT bits indicate if the statement
      is of some special type.

    This must be a member of LEX, not of THD: each stored procedure
    needs to remember its unsafeness state between calls and each
    stored procedure has its own LEX object (but no own THD object).
  */
  uint32 binlog_stmt_flags;

  /**
    Bit field that determines the type of tables that are about to be
    be accessed while executing a statement.
  */
  uint32 stmt_accessed_table_flag;
};


/*
  st_parsing_options contains the flags for constructions that are
  allowed in the current statement.
*/

struct st_parsing_options
{
  bool allows_variable;
  bool lookup_keywords_after_qualifier;

  st_parsing_options() { reset(); }
  void reset();
};


/**
  The state of the lexical parser, when parsing comments.
*/
enum enum_comment_state
{
  /**
    Not parsing comments.
  */
  NO_COMMENT,
  /**
    Parsing comments that need to be preserved.
    Typically, these are user comments '/' '*' ... '*' '/'.
  */
  PRESERVE_COMMENT,
  /**
    Parsing comments that need to be discarded.
    Typically, these are special comments '/' '*' '!' ... '*' '/',
    or '/' '*' '!' 'M' 'M' 'm' 'm' 'm' ... '*' '/', where the comment
    markers should not be expanded.
  */
  DISCARD_COMMENT
};


/**
  @brief This class represents the character input stream consumed during
  lexical analysis.

  In addition to consuming the input stream, this class performs some
  comment pre processing, by filtering out out of bound special text
  from the query input stream.
  Two buffers, with pointers inside each buffers, are maintained in
  parallel. The 'raw' buffer is the original query text, which may
  contain out-of-bound comments. The 'cpp' (for comments pre processor)
  is the pre-processed buffer that contains only the query text that
  should be seen once out-of-bound data is removed.
*/

class Lex_input_stream
{
  size_t unescape(CHARSET_INFO *cs, char *to,
                  const char *str, const char *end, int sep);
  my_charset_conv_wc_mb get_escape_func(THD *thd, my_wc_t sep) const;
public:
  Lex_input_stream()
  {
  }

  ~Lex_input_stream()
  {
  }

  /**
     Object initializer. Must be called before usage.

     @retval FALSE OK
     @retval TRUE  Error
  */
  bool init(THD *thd, char *buff, size_t length);

  void reset(char *buff, size_t length);

  /**
    The main method to scan the next token, with token contraction processing
    for LALR(2) resolution, e.g. translate "WITH" followed by "ROLLUP"
    to a single token WITH_ROLLUP_SYM.
  */
  int lex_token(union YYSTYPE *yylval, THD *thd);

  void reduce_digest_token(uint token_left, uint token_right);

private:
  /**
    Set the echo mode.

    When echo is true, characters parsed from the raw input stream are
    preserved. When false, characters parsed are silently ignored.
    @param echo the echo mode.
  */
  void set_echo(bool echo)
  {
    m_echo= echo;
  }

  void save_in_comment_state()
  {
    m_echo_saved= m_echo;
    in_comment_saved= in_comment;
  }

  void restore_in_comment_state()
  {
    m_echo= m_echo_saved;
    in_comment= in_comment_saved;
  }

  /**
    Skip binary from the input stream.
    @param n number of bytes to accept.
  */
  void skip_binary(int n)
  {
    if (m_echo)
    {
      memcpy(m_cpp_ptr, m_ptr, n);
      m_cpp_ptr += n;
    }
    m_ptr += n;
  }

  /**
    Get a character, and advance in the stream.
    @return the next character to parse.
  */
  unsigned char yyGet()
  {
    char c= *m_ptr++;
    if (m_echo)
      *m_cpp_ptr++ = c;
    return c;
  }

  /**
    Get the last character accepted.
    @return the last character accepted.
  */
  unsigned char yyGetLast()
  {
    return m_ptr[-1];
  }

  /**
    Look at the next character to parse, but do not accept it.
  */
  unsigned char yyPeek()
  {
    return m_ptr[0];
  }

  /**
    Look ahead at some character to parse.
    @param n offset of the character to look up
  */
  unsigned char yyPeekn(int n)
  {
    return m_ptr[n];
  }

  /**
    Cancel the effect of the last yyGet() or yySkip().
    Note that the echo mode should not change between calls to yyGet / yySkip
    and yyUnget. The caller is responsible for ensuring that.
  */
  void yyUnget()
  {
    m_ptr--;
    if (m_echo)
      m_cpp_ptr--;
  }

  /**
    Accept a character, by advancing the input stream.
  */
  void yySkip()
  {
    if (m_echo)
      *m_cpp_ptr++ = *m_ptr++;
    else
      m_ptr++;
  }

  /**
    Accept multiple characters at once.
    @param n the number of characters to accept.
  */
  void yySkipn(int n)
  {
    if (m_echo)
    {
      memcpy(m_cpp_ptr, m_ptr, n);
      m_cpp_ptr += n;
    }
    m_ptr += n;
  }

  /**
    Puts a character back into the stream, canceling
    the effect of the last yyGet() or yySkip().
    Note that the echo mode should not change between calls
    to unput, get, or skip from the stream.
  */
  char *yyUnput(char ch)
  {
    *--m_ptr= ch;
    if (m_echo)
      m_cpp_ptr--;
    return m_ptr;
  }

  /**
    End of file indicator for the query text to parse.
    @param n number of characters expected
    @return true if there are less than n characters to parse
  */
  bool eof(int n)
  {
    return ((m_ptr + n) >= m_end_of_query);
  }

  /** Mark the stream position as the start of a new token. */
  void start_token()
  {
    m_tok_start_prev= m_tok_start;
    m_tok_start= m_ptr;
    m_tok_end= m_ptr;

    m_cpp_tok_start_prev= m_cpp_tok_start;
    m_cpp_tok_start= m_cpp_ptr;
    m_cpp_tok_end= m_cpp_ptr;
  }

  /**
    Adjust the starting position of the current token.
    This is used to compensate for starting whitespace.
  */
  void restart_token()
  {
    m_tok_start= m_ptr;
    m_cpp_tok_start= m_cpp_ptr;
  }

  /**
    Get the maximum length of the utf8-body buffer.
    The utf8 body can grow because of the character set conversion and escaping.
  */
  size_t get_body_utf8_maximum_length(THD *thd);

  /** Get the length of the current token, in the raw buffer. */
  uint yyLength()
  {
    /*
      The assumption is that the lexical analyser is always 1 character ahead,
      which the -1 account for.
    */
    DBUG_ASSERT(m_ptr > m_tok_start);
    return (uint) ((m_ptr - m_tok_start) - 1);
  }

  /**
    Test if a lookahead token was already scanned by lex_token(),
    for LALR(2) resolution.
  */
  bool has_lookahead() const
  {
    return lookahead_token >= 0;
  }

public:

  /**
    End of file indicator for the query text to parse.
    @return true if there are no more characters to parse
  */
  bool eof()
  {
    return (m_ptr >= m_end_of_query);
  }

  /** Get the raw query buffer. */
  const char *get_buf()
  {
    return m_buf;
  }

  /** Get the pre-processed query buffer. */
  const char *get_cpp_buf()
  {
    return m_cpp_buf;
  }

  /** Get the end of the raw query buffer. */
  const char *get_end_of_query()
  {
    return m_end_of_query;
  }

  /** Get the token start position, in the raw buffer. */
  const char *get_tok_start()
  {
    return has_lookahead() ? m_tok_start_prev : m_tok_start;
  }

  void set_cpp_tok_start(const char *pos)
  {
    m_cpp_tok_start= pos;
  }

  /** Get the token end position, in the raw buffer. */
  const char *get_tok_end()
  {
    return m_tok_end;
  }

  /** Get the current stream pointer, in the raw buffer. */
  const char *get_ptr()
  {
    return m_ptr;
  }

  /** Get the token start position, in the pre-processed buffer. */
  const char *get_cpp_tok_start()
  {
    return has_lookahead() ? m_cpp_tok_start_prev : m_cpp_tok_start;
  }

  /** Get the token end position, in the pre-processed buffer. */
  const char *get_cpp_tok_end()
  {
    return m_cpp_tok_end;
  }

  /**
    Get the token end position in the pre-processed buffer,
    with trailing spaces removed.
  */
  const char *get_cpp_tok_end_rtrim()
  {
    const char *p;
    for (p= m_cpp_tok_end;
         p > m_cpp_buf && my_isspace(system_charset_info, p[-1]);
         p--)
    { }
    return p;
  }

  /** Get the current stream pointer, in the pre-processed buffer. */
  const char *get_cpp_ptr()
  {
    return m_cpp_ptr;
  }

  /**
    Get the current stream pointer, in the pre-processed buffer,
    with traling spaces removed.
  */
  const char *get_cpp_ptr_rtrim()
  {
    const char *p;
    for (p= m_cpp_ptr;
         p > m_cpp_buf && my_isspace(system_charset_info, p[-1]);
         p--)
    { }
    return p;
  }
  /** Get the utf8-body string. */
  const char *get_body_utf8_str()
  {
    return m_body_utf8;
  }

  /** Get the utf8-body length. */
  size_t get_body_utf8_length()
  {
    return (size_t) (m_body_utf8_ptr - m_body_utf8);
  }

  void body_utf8_start(THD *thd, const char *begin_ptr);
  void body_utf8_append(const char *ptr);
  void body_utf8_append(const char *ptr, const char *end_ptr);
  void body_utf8_append_ident(THD *thd,
                              const Lex_string_with_metadata_st *txt,
                              const char *end_ptr);
  void body_utf8_append_escape(THD *thd,
                               const LEX_CSTRING *txt,
                               CHARSET_INFO *txt_cs,
                               const char *end_ptr,
                               my_wc_t sep);

private:
  /**
    LALR(2) resolution, look ahead token.
    Value of the next token to return, if any,
    or -1, if no token was parsed in advance.
    Note: 0 is a legal token, and represents YYEOF.
  */
  int lookahead_token;

  /** LALR(2) resolution, value of the look ahead token.*/
  LEX_YYSTYPE lookahead_yylval;

  bool get_text(Lex_string_with_metadata_st *to,
                uint sep, int pre_skip, int post_skip);

  void add_digest_token(uint token, LEX_YYSTYPE yylval);

  bool consume_comment(int remaining_recursions_permitted);
  int lex_one_token(union YYSTYPE *yylval, THD *thd);
  int find_keyword(Lex_ident_cli_st *str, uint len, bool function);
  LEX_CSTRING get_token(uint skip, uint length);
  int scan_ident_sysvar(THD *thd, Lex_ident_cli_st *str);
  int scan_ident_start(THD *thd, Lex_ident_cli_st *str);
  int scan_ident_middle(THD *thd, Lex_ident_cli_st *str,
                        CHARSET_INFO **cs, my_lex_states *);
  int scan_ident_delimited(THD *thd, Lex_ident_cli_st *str, uchar quote_char);
  bool get_7bit_or_8bit_ident(THD *thd, uchar *last_char);

  /** Current thread. */
  THD *m_thd;

  /** Pointer to the current position in the raw input stream. */
  char *m_ptr;

  /** Starting position of the last token parsed, in the raw buffer. */
  const char *m_tok_start;

  /** Ending position of the previous token parsed, in the raw buffer. */
  const char *m_tok_end;

  /** End of the query text in the input stream, in the raw buffer. */
  const char *m_end_of_query;

  /** Starting position of the previous token parsed, in the raw buffer. */
  const char *m_tok_start_prev;

  /** Begining of the query text in the input stream, in the raw buffer. */
  const char *m_buf;

  /** Length of the raw buffer. */
  size_t m_buf_length;

  /** Echo the parsed stream to the pre-processed buffer. */
  bool m_echo;
  bool m_echo_saved;

  /** Pre-processed buffer. */
  char *m_cpp_buf;

  /** Pointer to the current position in the pre-processed input stream. */
  char *m_cpp_ptr;

  /**
    Starting position of the last token parsed,
    in the pre-processed buffer.
  */
  const char *m_cpp_tok_start;

  /**
    Starting position of the previous token parsed,
    in the pre-procedded buffer.
  */
  const char *m_cpp_tok_start_prev;

  /**
    Ending position of the previous token parsed,
    in the pre-processed buffer.
  */
  const char *m_cpp_tok_end;

  /** UTF8-body buffer created during parsing. */
  char *m_body_utf8;

  /** Pointer to the current position in the UTF8-body buffer. */
  char *m_body_utf8_ptr;

  /**
    Position in the pre-processed buffer. The query from m_cpp_buf to
    m_cpp_utf_processed_ptr is converted to UTF8-body.
  */
  const char *m_cpp_utf8_processed_ptr;

public:

  /** Current state of the lexical analyser. */
  enum my_lex_states next_state;

  /**
    Position of ';' in the stream, to delimit multiple queries.
    This delimiter is in the raw buffer.
  */
  const char *found_semicolon;

  /** SQL_MODE = IGNORE_SPACE. */
  bool ignore_space;

  /**
    TRUE if we're parsing a prepared statement: in this mode
    we should allow placeholders.
  */
  bool stmt_prepare_mode;
  /**
    TRUE if we should allow multi-statements.
  */
  bool multi_statements;

  /** Current line number. */
  uint yylineno;

  /**
    Current statement digest instrumentation.
  */
  sql_digest_state* m_digest;

private:
  /** State of the lexical analyser for comments. */
  enum_comment_state in_comment;
  enum_comment_state in_comment_saved;

  /**
    Starting position of the TEXT_STRING or IDENT in the pre-processed
    buffer.

    NOTE: this member must be used within MYSQLlex() function only.
  */
  const char *m_cpp_text_start;

  /**
    Ending position of the TEXT_STRING or IDENT in the pre-processed
    buffer.

    NOTE: this member must be used within MYSQLlex() function only.
    */
  const char *m_cpp_text_end;

  /**
    Character set specified by the character-set-introducer.

    NOTE: this member must be used within MYSQLlex() function only.
  */
  CHARSET_INFO *m_underscore_cs;
};


/**
  Abstract representation of a statement.
  This class is an interface between the parser and the runtime.
  The parser builds the appropriate sub classes of Sql_statement
  to represent a SQL statement in the parsed tree.
  The execute() method in the sub classes contain the runtime implementation.
  Note that this interface is used for SQL statement recently implemented,
  the code for older statements tend to load the LEX structure with more
  attributes instead.
  The recommended way to implement new statements is to sub-class
  Sql_statement, as this improves code modularity (see the 'big switch' in
  dispatch_command()), and decrease the total size of the LEX structure
  (therefore saving memory in stored programs).
*/
class Sql_statement : public Sql_alloc
{
public:
  /**
    Execute this SQL statement.
    @param thd the current thread.
    @return 0 on success.
  */
  virtual bool execute(THD *thd) = 0;

protected:
  /**
    Constructor.
    @param lex the LEX structure that represents parts of this statement.
  */
  Sql_statement(LEX *lex)
    : m_lex(lex)
  {}

  /** Destructor. */
  virtual ~Sql_statement()
  {
    /*
      Sql_statement objects are allocated in thd->mem_root.
      In MySQL, the C++ destructor is never called, the underlying MEM_ROOT is
      simply destroyed instead.
      Do not rely on the destructor for any cleanup.
    */
    DBUG_ASSERT(FALSE);
  }

protected:
  /**
    The legacy LEX structure for this statement.
    The LEX structure contains the existing properties of the parsed tree.
    TODO: with time, attributes from LEX should move to sub classes of
    Sql_statement, so that the parser only builds Sql_statement objects
    with the minimum set of attributes, instead of a LEX structure that
    contains the collection of every possible attribute.
  */
  LEX *m_lex;
};


class Delete_plan;
class SQL_SELECT;

class Explain_query;
class Explain_update;
class Explain_delete;

/* 
  Query plan of a single-table UPDATE.
  (This is actually a plan for single-table DELETE also)
*/

class Update_plan
{
protected:
  bool impossible_where;
  bool no_partitions;
public:
  /* Allocate things there */
  MEM_ROOT *mem_root;

  TABLE *table;
  SQL_SELECT *select;
  uint index;
  ha_rows scanned_rows;
  /*
    Top-level select_lex. Most of its fields are not used, we need it only to
    get to the subqueries.
  */
  SELECT_LEX *select_lex;
  
  key_map possible_keys;
  bool using_filesort;
  bool using_io_buffer;
  
  /* Set this plan to be a plan to do nothing because of impossible WHERE */
  void set_impossible_where() { impossible_where= true; }
  void set_no_partitions() { no_partitions= true; }

  Explain_update* save_explain_update_data(MEM_ROOT *mem_root, THD *thd);
protected:
  bool save_explain_data_intern(MEM_ROOT *mem_root, Explain_update *eu, bool is_analyze);
public:
  virtual ~Update_plan() {}

  Update_plan(MEM_ROOT *mem_root_arg) : 
    impossible_where(false), no_partitions(false), 
    mem_root(mem_root_arg), 
    using_filesort(false), using_io_buffer(false)
  {}
};


/* Query plan of a single-table DELETE */
class Delete_plan : public Update_plan
{
  bool deleting_all_rows;
public:

  /* Construction functions */
  Delete_plan(MEM_ROOT *mem_root_arg) : 
    Update_plan(mem_root_arg), 
    deleting_all_rows(false)
  {}

  /* Set this query plan to be a plan to make a call to h->delete_all_rows() */
  void set_delete_all_rows(ha_rows rows_arg) 
  { 
    deleting_all_rows= true;
    scanned_rows= rows_arg;
  }
  void cancel_delete_all_rows()
  {
    deleting_all_rows= false;
  }

  Explain_delete* save_explain_delete_data(MEM_ROOT *mem_root, THD *thd);
};

enum account_lock_type
{
  ACCOUNTLOCK_UNSPECIFIED= 0,
  ACCOUNTLOCK_LOCKED,
  ACCOUNTLOCK_UNLOCKED
};

enum password_exp_type
{
  PASSWORD_EXPIRE_UNSPECIFIED= 0,
  PASSWORD_EXPIRE_NOW,
  PASSWORD_EXPIRE_NEVER,
  PASSWORD_EXPIRE_DEFAULT,
  PASSWORD_EXPIRE_INTERVAL
};

struct Account_options: public USER_RESOURCES
{
  Account_options() { }

  void reset()
  {
    bzero(this, sizeof(*this));
    ssl_type= SSL_TYPE_NOT_SPECIFIED;
  }

  enum SSL_type ssl_type;                       // defined in violite.h
  LEX_CSTRING x509_subject, x509_issuer, ssl_cipher;
  account_lock_type account_locked;
  password_exp_type password_expire;
  longlong num_expiration_days;
};

class Query_arena_memroot;
/* The state of the lex parsing. This is saved in the THD struct */


class Lex_prepared_stmt
{
  Lex_ident_sys m_name; // Statement name (in all queries)
  Item *m_code;         // PREPARE or EXECUTE IMMEDIATE source expression
  List<Item> m_params;  // List of parameters for EXECUTE [IMMEDIATE]
public:

  Lex_prepared_stmt()
   :m_code(NULL)
  { }
  const Lex_ident_sys &name() const
  {
    return m_name;
  }
  uint param_count() const
  {
    return m_params.elements;
  }
  List<Item> &params()
  {
    return m_params;
  }
  void set(const Lex_ident_sys_st &ident, Item *code, List<Item> *params)
  {
    DBUG_ASSERT(m_params.elements == 0);
    m_name= ident;
    m_code= code;
    if (params)
      m_params= *params;
  }
  bool params_fix_fields(THD *thd)
  {
    // Fix Items in the EXECUTE..USING list
    List_iterator_fast<Item> param_it(m_params);
    while (Item *param= param_it++)
    {
      if (param->fix_fields_if_needed_for_scalar(thd, 0))
        return true;
    }
    return false;
  }
  bool get_dynamic_sql_string(THD *thd, LEX_CSTRING *dst, String *buffer);
  void lex_start()
  {
    m_params.empty();
  }
};


class Lex_grant_object_name: public Grant_object_name, public Sql_alloc
{
public:
  Lex_grant_object_name(Table_ident *table_ident)
   :Grant_object_name(table_ident)
  { }
  Lex_grant_object_name(const LEX_CSTRING &db, Type type)
   :Grant_object_name(db, type)
  { }
};


class Lex_grant_privilege: public Grant_privilege, public Sql_alloc
{
public:
  Lex_grant_privilege() {}
  Lex_grant_privilege(privilege_t grant, bool all_privileges= false)
   :Grant_privilege(grant, all_privileges)
  { }
};


struct LEX: public Query_tables_list
{
  SELECT_LEX_UNIT unit;                         /* most upper unit */
  SELECT_LEX *first_select_lex() { return unit.first_select(); }
  const SELECT_LEX *first_select_lex() const { return unit.first_select(); }

private:
  SELECT_LEX builtin_select;

public:
  /* current SELECT_LEX in parsing */
  SELECT_LEX *current_select;
  /* list of all SELECT_LEX */
  SELECT_LEX *all_selects_list;
  /* current with clause in parsing if any, otherwise 0*/
  With_clause *curr_with_clause;
  /* pointer to the first with clause in the current statement */
  With_clause *with_clauses_list;
  /*
    (*with_clauses_list_last_next) contains a pointer to the last
     with clause in the current statement
  */
  With_clause **with_clauses_list_last_next;
  /*
    When a copy of a with element is parsed this is set to the offset of
    the with element in the input string, otherwise it's set to 0
  */
  my_ptrdiff_t clone_spec_offset;

  Create_view_info *create_view;

  /* Query Plan Footprint of a currently running select  */
  Explain_query *explain;

  // type information
  CHARSET_INFO *charset;
  /*
    LEX which represents current statement (conventional, SP or PS)

    For example during view parsing THD::lex will point to the views LEX and
    lex::stmt_lex will point to LEX of the statement where the view will be
    included

    Currently it is used to have always correct select numbering inside
    statement (LEX::current_select_number) without storing and restoring a
    global counter which was THD::select_number.

    TODO: make some unified statement representation (now SP has different)
    to store such data like LEX::current_select_number.
  */
  LEX *stmt_lex;

  LEX_CSTRING name;
  const char *help_arg;
  const char *backup_dir;                       /* For RESTORE/BACKUP */
  const char* to_log;                           /* For PURGE MASTER LOGS TO */
  String *wild; /* Wildcard in SHOW {something} LIKE 'wild'*/ 
  sql_exchange *exchange;
  select_result *result;
  /**
    @c the two may also hold BINLOG arguments: either comment holds a
    base64-char string or both represent the BINLOG fragment user variables.
  */
  LEX_CSTRING comment, ident;
  LEX_USER *grant_user;
  XID *xid;
  THD *thd;

  /* maintain a list of used plugins for this LEX */
  DYNAMIC_ARRAY plugins;
  plugin_ref plugins_static_buffer[INITIAL_LEX_PLUGIN_LIST_SIZE];

  /** SELECT of CREATE VIEW statement */
  LEX_STRING create_view_select;

  uint current_select_number; // valid for statment LEX (not view)

  /** Start of 'ON table', in trigger statements.  */
  const char* raw_trg_on_table_name_begin;
  /** End of 'ON table', in trigger statements. */
  const char* raw_trg_on_table_name_end;

  /* Partition info structure filled in by PARTITION BY parse part */
  partition_info *part_info;

  /*
    The definer of the object being created (view, trigger, stored routine).
    I.e. the value of DEFINER clause.
  */
  LEX_USER *definer;

  /* Used in ALTER/CREATE user to store account locking options */
  Account_options account_options;

  Table_type table_type;                        /* Used for SHOW CREATE */
  List<Key_part_spec> ref_list;
  List<LEX_USER>      users_list;
  List<Item>          *insert_list,field_list,value_list,update_list;
  List<List_item>     many_values;
  List<set_var_base>  var_list;
  List<set_var_base>  stmt_var_list; //SET_STATEMENT values
  List<set_var_base>  old_var_list; // SET STATEMENT old values
private:
  Query_arena_memroot *arena_for_set_stmt;
  MEM_ROOT *mem_root_for_set_stmt;
  bool sp_block_finalize(THD *thd, const Lex_spblock_st spblock,
                                   class sp_label **splabel);
  bool sp_change_context(THD *thd, const sp_pcontext *ctx, bool exclusive);
  bool sp_exit_block(THD *thd, sp_label *lab);
  bool sp_exit_block(THD *thd, sp_label *lab, Item *when);

  bool sp_continue_loop(THD *thd, sp_label *lab);

  bool sp_for_loop_condition(THD *thd, const Lex_for_loop_st &loop);
  bool sp_for_loop_increment(THD *thd, const Lex_for_loop_st &loop);

  /*
    Check if Item_field and Item_ref are allowed in the current statement.
    @retval false OK (fields are allowed)
    @retval true  ERROR (fields are not allowed). Error is raised.
  */
  bool check_expr_allows_fields_or_error(THD *thd, const char *name) const;

protected:
  bool sp_continue_loop(THD *thd, sp_label *lab, Item *when);

public:
  void parse_error(uint err_number= ER_SYNTAX_ERROR);
  inline bool is_arena_for_set_stmt() {return arena_for_set_stmt != 0;}
  bool set_arena_for_set_stmt(Query_arena *backup);
  void reset_arena_for_set_stmt(Query_arena *backup);
  void free_arena_for_set_stmt();

  void print(String *str, enum_query_type qtype);
  List<Item_func_set_user_var> set_var_list; // in-query assignment list
  List<Item_param>    param_list;
  List<LEX_CSTRING>   view_list; // view list (list of field names in view)
  List<LEX_STRING>   *column_list; // list of column names (in ANALYZE)
  List<LEX_STRING>   *index_list;  // list of index names (in ANALYZE)
  /*
    A stack of name resolution contexts for the query. This stack is used
    at parse time to set local name resolution contexts for various parts
    of a query. For example, in a JOIN ... ON (some_condition) clause the
    Items in 'some_condition' must be resolved only against the operands
    of the the join, and not against the whole clause. Similarly, Items in
    subqueries should be resolved against the subqueries (and outer queries).
    The stack is used in the following way: when the parser detects that
    all Items in some clause need a local context, it creates a new context
    and pushes it on the stack. All newly created Items always store the
    top-most context in the stack. Once the parser leaves the clause that
    required a local context, the parser pops the top-most context.
  */
  List<Name_resolution_context> context_stack;
  SELECT_LEX *select_stack[MAX_SELECT_NESTING + 1];
  uint select_stack_top;

  SQL_I_List<ORDER> proc_list;
  SQL_I_List<TABLE_LIST> auxiliary_table_list, save_list;
  Column_definition *last_field;
  Item_sum *in_sum_func;
  udf_func udf;
  HA_CHECK_OPT   check_opt;                        // check/repair options
  Table_specification_st create_info;
  Key *last_key;
  LEX_MASTER_INFO mi;                              // used by CHANGE MASTER
  LEX_SERVER_OPTIONS server_options;
  LEX_CSTRING relay_log_connection_name;
  LEX_RESET_SLAVE reset_slave_info;
  ulonglong type;
  ulong next_binlog_file_number;
  /* The following is used by KILL */
  killed_state kill_signal;
  killed_type  kill_type;
  bool is_shutdown_wait_for_slaves;
  /*
    This variable is used in post-parse stage to declare that sum-functions,
    or functions which have sense only if GROUP BY is present, are allowed.
    For example in a query
    SELECT ... FROM ...WHERE MIN(i) == 1 GROUP BY ... HAVING MIN(i) > 2
    MIN(i) in the WHERE clause is not allowed in the opposite to MIN(i)
    in the HAVING clause. Due to possible nesting of select construct
    the variable can contain 0 or 1 for each nest level.
  */
  nesting_map allow_sum_func;

  Sql_cmd *m_sql_cmd;

  /*
    Usually `expr` rule of yacc is quite reused but some commands better
    not support subqueries which comes standard with this rule, like
    KILL, HA_READ, CREATE/ALTER EVENT etc. Set this to a non-NULL
    clause name to get an error.
  */
  const char *clause_that_disallows_subselect;
  bool selects_allow_into;
  bool selects_allow_procedure;
  /*
    A special command "PARSE_VCOL_EXPR" is defined for the parser 
    to translate a defining expression of a virtual column into an 
    Item object.
    The following flag is used to prevent other applications to use 
    this command.
  */
  bool parse_vcol_expr;

  enum enum_duplicates duplicates;
  enum enum_tx_isolation tx_isolation;
  enum enum_ha_read_modes ha_read_mode;
  union {
    enum ha_rkey_function ha_rkey_mode;
    enum xa_option_words xa_opt;
    bool with_admin_option;                     // GRANT role
    bool with_persistent_for_clause; // uses PERSISTENT FOR clause (in ANALYZE)
  };
  enum enum_var_type option_type;
  enum enum_drop_mode drop_mode;

  uint profile_query_id;
  uint profile_options;
  enum backup_stages backup_stage;
  enum Foreign_key::fk_match_opt fk_match_option;
  enum_fk_option fk_update_opt;
  enum_fk_option fk_delete_opt;
  uint slave_thd_opt, start_transaction_opt;
  int nest_level;
  /*
    In LEX representing update which were transformed to multi-update
    stores total number of tables. For LEX representing multi-delete
    holds number of tables from which we will delete records.
  */
  uint table_count;
  uint8 describe;
  bool  analyze_stmt; /* TRUE<=> this is "ANALYZE $stmt" */
  bool  explain_json;
  /*
    A flag that indicates what kinds of derived tables are present in the
    query (0 if no derived tables, otherwise a combination of flags
    DERIVED_SUBQUERY and DERIVED_VIEW).
  */
  uint8 derived_tables;
  uint8 context_analysis_only;
  /*
    true <=> The parsed fragment requires resolution of references to CTE
    at the end of parsing. This name resolution process involves searching
    for possible dependencies between CTE defined in the parsed fragment and
    detecting possible recursive references.
    The flag is set to true if the fragment contains CTE definitions.
  */
  bool with_cte_resolution;
  /*
    true <=> only resolution of references to CTE are required in the parsed
    fragment, no checking of dependencies between CTE is required.
    This flag is used only when parsing clones of CTE specifications.
  */
  bool only_cte_resolution;
  bool local_file;
  bool check_exists;
  bool autocommit;
  bool verbose, no_write_to_binlog;

  enum enum_yes_no_unknown tx_chain, tx_release;
  bool safe_to_cache_query;
  bool ignore;
  bool next_is_main; // use "main" SELECT_LEX for nrxt allocation;
  bool next_is_down; // use "main" SELECT_LEX for nrxt allocation;
  st_parsing_options parsing_options;
  uint8 lex_options; // see OPTION_LEX_*
  /*
    In sql_cache we store SQL_CACHE flag as specified by user to be
    able to restore SELECT statement from internal structures.
  */
  enum e_sql_cache { SQL_CACHE_UNSPECIFIED, SQL_NO_CACHE, SQL_CACHE };
  e_sql_cache sql_cache;

  Alter_info alter_info;
  /*
    For CREATE TABLE statement last element of table list which is not
    part of SELECT or LIKE part (i.e. either element for table we are
    creating or last of tables referenced by foreign keys).
  */
  TABLE_LIST *create_last_non_select_table;
  Lex_prepared_stmt prepared_stmt;
  sp_head *sphead;
  sp_name *spname;
  bool sp_lex_in_use;   // Keep track on lex usage in SPs for error handling

  sp_pcontext *spcont;

  st_sp_chistics sp_chistics;

  Event_parse_data *event_parse_data;

  /*
    field_list was created for view and should be removed before PS/SP
    rexecuton
  */
  bool empty_field_list_on_rset;
  /* Characterstics of trigger being created */
  st_trg_chistics trg_chistics;
  /*
    List of all items (Item_trigger_field objects) representing fields in
    old/new version of row in trigger. We use this list for checking whenever
    all such fields are valid at trigger creation time and for binding these
    fields to TABLE object at table open (altough for latter pointer to table
    being opened is probably enough).
  */
  SQL_I_List<Item_trigger_field> trg_table_fields;

  /*
    stmt_definition_begin is intended to point to the next word after
    DEFINER-clause in the following statements:
      - CREATE TRIGGER (points to "TRIGGER");
      - CREATE PROCEDURE (points to "PROCEDURE");
      - CREATE FUNCTION (points to "FUNCTION" or "AGGREGATE");
      - CREATE EVENT (points to "EVENT")

    This pointer is required to add possibly omitted DEFINER-clause to the
    DDL-statement before dumping it to the binlog.

    keyword_delayed_begin_offset is the offset to the beginning of the DELAYED
    keyword in INSERT DELAYED statement. keyword_delayed_end_offset is the
    offset to the character right after the DELAYED keyword.
  */
  union {
    const char *stmt_definition_begin;
    uint keyword_delayed_begin_offset;
  };

  union {
    const char *stmt_definition_end;
    uint keyword_delayed_end_offset;
  };

  /**
    Collects create options for KEY
  */
  engine_option_value *option_list;

  /**
    Helper pointer to the end of the list when parsing options for
      LEX::create_info.option_list (for table)
      LEX::last_field->option_list (for fields)
      LEX::option_list             (for indexes)
  */
  engine_option_value *option_list_last;

  /**
    During name resolution search only in the table list given by 
    Name_resolution_context::first_name_resolution_table and
    Name_resolution_context::last_name_resolution_table
    (see Item_field::fix_fields()). 
  */
  bool use_only_table_context;

  /*
    Reference to a struct that contains information in various commands
    to add/create/drop/change table spaces.
  */
  st_alter_tablespace *alter_tablespace_info;
  
  bool escape_used;
  bool default_used;    /* using default() function */
  bool is_lex_started; /* If lex_start() did run. For debugging. */

  /*
    The set of those tables whose fields are referenced in all subqueries
    of the query.
    TODO: possibly this it is incorrect to have used tables in LEX because
    with subquery, it is not clear what does the field mean. To fix this
    we should aggregate used tables information for selected expressions
    into the select_lex.
  */
  table_map  used_tables;
  /**
    Maximum number of rows and/or keys examined by the query, both read,
    changed or written. This is the argument of LIMIT ROWS EXAMINED.
    The limit is represented by two variables - the Item is needed because
    in case of parameters we have to delay its evaluation until execution.
    Once evaluated, its value is stored in examined_rows_limit_cnt.
  */
  Item *limit_rows_examined;
  ulonglong limit_rows_examined_cnt;
  /**
    Holds a set of domain_ids for deletion at FLUSH..DELETE_DOMAIN_ID
  */
  DYNAMIC_ARRAY delete_gtid_domain;
  static const ulong initial_gtid_domain_buffer_size= 16;
  uint32 gtid_domain_static_buffer[initial_gtid_domain_buffer_size];

  inline void set_limit_rows_examined()
  {
    if (limit_rows_examined)
      limit_rows_examined_cnt= limit_rows_examined->val_uint();
    else
      limit_rows_examined_cnt= ULONGLONG_MAX;
  }


  SQL_I_List<ORDER> save_group_list;
  SQL_I_List<ORDER> save_order_list;
  LEX_CSTRING *win_ref;
  Window_frame *win_frame;
  Window_frame_bound *frame_top_bound;
  Window_frame_bound *frame_bottom_bound;
  Window_spec *win_spec;

  /* System Versioning */
  vers_select_conds_t vers_conditions;
  vers_select_conds_t period_conditions;

  inline void free_set_stmt_mem_root()
  {
    DBUG_ASSERT(!is_arena_for_set_stmt());
    if (mem_root_for_set_stmt)
    {
      free_root(mem_root_for_set_stmt, MYF(0));
      delete mem_root_for_set_stmt;
      mem_root_for_set_stmt= 0;
    }
  }

  LEX();

  virtual ~LEX()
  {
    free_set_stmt_mem_root();
    destroy_query_tables_list();
    plugin_unlock_list(NULL, (plugin_ref *)plugins.buffer, plugins.elements);
    delete_dynamic(&plugins);
  }

  virtual class Query_arena *query_arena()
  {
    DBUG_ASSERT(0);
    return NULL;
  }

  void start(THD *thd);

  inline bool is_ps_or_view_context_analysis()
  {
    return (context_analysis_only &
            (CONTEXT_ANALYSIS_ONLY_PREPARE |
             CONTEXT_ANALYSIS_ONLY_VCOL_EXPR |
             CONTEXT_ANALYSIS_ONLY_VIEW));
  }

  inline bool is_view_context_analysis()
  {
    return (context_analysis_only & CONTEXT_ANALYSIS_ONLY_VIEW);
  }

  inline void uncacheable(uint8 cause)
  {
    safe_to_cache_query= 0;

    if (current_select) // initialisation SP variables has no SELECT
    {
      /*
        There are no sense to mark select_lex and union fields of LEX,
        but we should merk all subselects as uncacheable from current till
        most upper
      */
      SELECT_LEX *sl;
      SELECT_LEX_UNIT *un;
      for (sl= current_select, un= sl->master_unit();
           un && un != &unit;
           sl= sl->outer_select(), un= (sl ? sl->master_unit() : NULL))
      {
       sl->uncacheable|= cause;
       un->uncacheable|= cause;
      }
      if (sl)
        sl->uncacheable|= cause;
    }
    if (first_select_lex())
      first_select_lex()->uncacheable|= cause;
  }
  void set_trg_event_type_for_tables();

  TABLE_LIST *unlink_first_table(bool *link_to_local);
  void link_first_table_back(TABLE_LIST *first, bool link_to_local);
  void first_lists_tables_same();
  void fix_first_select_number();

  bool can_be_merged();
  bool can_use_merged();
  bool can_not_use_merged();
  bool only_view_structure();
  bool need_correct_ident();
  uint8 get_effective_with_check(TABLE_LIST *view);
  /*
    Is this update command where 'WHITH CHECK OPTION' clause is important

    SYNOPSIS
      LEX::which_check_option_applicable()

    RETURN
      TRUE   have to take 'WHITH CHECK OPTION' clause into account
      FALSE  'WHITH CHECK OPTION' clause do not need
  */
  inline bool which_check_option_applicable()
  {
    switch (sql_command) {
    case SQLCOM_UPDATE:
    case SQLCOM_UPDATE_MULTI:
    case SQLCOM_DELETE:
    case SQLCOM_DELETE_MULTI:
    case SQLCOM_INSERT:
    case SQLCOM_INSERT_SELECT:
    case SQLCOM_REPLACE:
    case SQLCOM_REPLACE_SELECT:
    case SQLCOM_LOAD:
      return TRUE;
    default:
      return FALSE;
    }
  }

  void cleanup_after_one_table_open();

  bool push_context(Name_resolution_context *context);

  Name_resolution_context *pop_context();

  SELECT_LEX *select_stack_head()
  {
    if (likely(select_stack_top))
      return select_stack[select_stack_top - 1];
    return NULL;
  }

  bool push_select(SELECT_LEX *select_lex)
  {
    DBUG_ENTER("LEX::push_select");
    DBUG_PRINT("info", ("Top Select was %p (%d)  depth: %u  pushed: %p (%d)",
                        select_stack_head(),
                        select_stack_top,
                        (select_stack_top ?
                         select_stack_head()->select_number :
                         0),
                        select_lex, select_lex->select_number));
    if (unlikely(select_stack_top > MAX_SELECT_NESTING))
    {
      my_error(ER_TOO_HIGH_LEVEL_OF_NESTING_FOR_SELECT, MYF(0));
      DBUG_RETURN(TRUE);
    }
    if (push_context(&select_lex->context))
      DBUG_RETURN(TRUE);
    select_stack[select_stack_top++]= select_lex;
    current_select= select_lex;
    DBUG_RETURN(FALSE);
  }

  SELECT_LEX *pop_select()
  {
    DBUG_ENTER("LEX::pop_select");
    SELECT_LEX *select_lex;
    if (likely(select_stack_top))
      select_lex= select_stack[--select_stack_top];
    else
      select_lex= 0;
    DBUG_PRINT("info", ("Top Select is %p (%d)  depth: %u  poped: %p (%d)",
                        select_stack_head(),
                        select_stack_top,
                        (select_stack_top ?
                         select_stack_head()->select_number :
                         0),
                        select_lex,
                        (select_lex ? select_lex->select_number : 0)));
    DBUG_ASSERT(select_lex);

    pop_context();

    if (unlikely(!select_stack_top))
    {
      current_select= &builtin_select;
      DBUG_PRINT("info", ("Top Select is empty -> sel builtin: %p  service: %u",
                          current_select, builtin_select.is_service_select));
      builtin_select.is_service_select= false;
    }
    else
      current_select= select_stack[select_stack_top - 1];

    DBUG_RETURN(select_lex);
  }

  SELECT_LEX *current_select_or_default()
  {
    return current_select ? current_select : &builtin_select;
  }

  bool copy_db_to(LEX_CSTRING *to);

  Name_resolution_context *current_context()
  {
    return context_stack.head();
  }

  /*
    Restore the LEX and THD in case of a parse error.
  */
  static void cleanup_lex_after_parse_error(THD *thd);

  void reset_n_backup_query_tables_list(Query_tables_list *backup);
  void restore_backup_query_tables_list(Query_tables_list *backup);

  bool table_or_sp_used();

  bool is_partition_management() const;
  bool part_values_current(THD *thd);
  bool part_values_history(THD *thd);

  /**
    @brief check if the statement is a single-level join
    @return result of the check
      @retval TRUE  The statement doesn't contain subqueries, unions and 
                    stored procedure calls.
      @retval FALSE There are subqueries, UNIONs or stored procedure calls.
  */
  bool is_single_level_stmt() 
  { 
    /* 
      This check exploits the fact that the last added to all_select_list is
      on its top. So select_lex (as the first added) will be at the tail 
      of the list.
    */ 
    if (first_select_lex() == all_selects_list && !sroutines.records)
    {
      return TRUE;
    }
    return FALSE;
  }

  bool save_prep_leaf_tables();

  int print_explain(select_result_sink *output, uint8 explain_flags,
                    bool is_analyze, bool *printed_anything);
  bool restore_set_statement_var();

  void init_last_field(Column_definition *field, const LEX_CSTRING *name,
                       const CHARSET_INFO *cs);
  bool last_field_generated_always_as_row_start_or_end(Lex_ident *p,
                                                       const char *type,
                                                       uint flags);
  bool last_field_generated_always_as_row_start();
  bool last_field_generated_always_as_row_end();
  bool set_bincmp(CHARSET_INFO *cs, bool bin);

  bool new_sp_instr_stmt(THD *, const LEX_CSTRING &prefix,
                         const LEX_CSTRING &suffix);
  bool sp_proc_stmt_statement_finalize_buf(THD *, const LEX_CSTRING &qbuf);
  bool sp_proc_stmt_statement_finalize(THD *, bool no_lookahead);

  sp_variable *sp_param_init(LEX_CSTRING *name);
  bool sp_param_fill_definition(sp_variable *spvar,
                                const Lex_field_type_st &def);
  bool sf_return_fill_definition(const Lex_field_type_st &def);

  int case_stmt_action_then();
  bool setup_select_in_parentheses();
  bool set_trigger_new_row(const LEX_CSTRING *name, Item *val);
  bool set_trigger_field(const LEX_CSTRING *name1, const LEX_CSTRING *name2,
                         Item *val);
  bool set_system_variable(enum_var_type var_type, sys_var *var,
                           const Lex_ident_sys_st *base_name, Item *val);
  bool set_system_variable(enum_var_type var_type,
                           const Lex_ident_sys_st *name, Item *val);
  bool set_system_variable(THD *thd, enum_var_type var_type,
                           const Lex_ident_sys_st *name1,
                           const Lex_ident_sys_st *name2,
                           Item *val);
  bool set_default_system_variable(enum_var_type var_type,
                                   const Lex_ident_sys_st *name,
                                   Item *val);
  bool set_user_variable(THD *thd, const LEX_CSTRING *name, Item *val);
  void set_stmt_init();
  sp_name *make_sp_name(THD *thd, const LEX_CSTRING *name);
  sp_name *make_sp_name(THD *thd, const LEX_CSTRING *name1,
                                  const LEX_CSTRING *name2);
  sp_name *make_sp_name_package_routine(THD *thd, const LEX_CSTRING *name);
  sp_head *make_sp_head(THD *thd, const sp_name *name, const Sp_handler *sph,
                        enum_sp_aggregate_type agg_type);
  sp_head *make_sp_head_no_recursive(THD *thd, const sp_name *name,
                                     const Sp_handler *sph,
                                     enum_sp_aggregate_type agg_type);
  bool sp_body_finalize_routine(THD *);
  bool sp_body_finalize_trigger(THD *);
  bool sp_body_finalize_event(THD *);
  bool sp_body_finalize_function(THD *);
  bool sp_body_finalize_procedure(THD *);
  bool sp_body_finalize_procedure_standalone(THD *, const sp_name *end_name);
  sp_package *create_package_start(THD *thd,
                                   enum_sql_command command,
                                   const Sp_handler *sph,
                                   const sp_name *name,
                                   DDL_options_st options);
  bool create_package_finalize(THD *thd,
                               const sp_name *name,
                               const sp_name *name2,
                               const char *body_start,
                               const char *body_end);
  bool call_statement_start(THD *thd, sp_name *name);
<<<<<<< HEAD
  bool call_statement_start(THD *thd, const Lex_ident_sys_st *name);
  bool call_statement_start(THD *thd, const Lex_ident_sys_st *name1,
                                      const Lex_ident_sys_st *name2);
=======
  bool call_statement_start(THD *thd, const LEX_CSTRING *name);
  bool call_statement_start(THD *thd, const LEX_CSTRING *name1,
                                      const LEX_CSTRING *name2);
  bool call_statement_start(THD *thd, const LEX_CSTRING &name1,
                                      const LEX_CSTRING &name2,
                                      const LEX_CSTRING &name3);
>>>>>>> 088b37b5
  sp_variable *find_variable(const LEX_CSTRING *name,
                             sp_pcontext **ctx,
                             const Sp_rcontext_handler **rh) const;
  sp_variable *find_variable(const LEX_CSTRING *name,
                             const Sp_rcontext_handler **rh) const
  {
    sp_pcontext *not_used_ctx;
    return find_variable(name, &not_used_ctx, rh);
  }
  bool set_variable(const Lex_ident_sys_st *name, Item *item);
  bool set_variable(const Lex_ident_sys_st *name1,
                    const Lex_ident_sys_st *name2, Item *item);
  void sp_variable_declarations_init(THD *thd, int nvars);
  bool sp_variable_declarations_finalize(THD *thd, int nvars,
                                         const Column_definition *cdef,
                                         Item *def);
  bool sp_variable_declarations_set_default(THD *thd, int nvars, Item *def);
  bool sp_variable_declarations_row_finalize(THD *thd, int nvars,
                                             Row_definition_list *row,
                                             Item *def);
  bool sp_variable_declarations_with_ref_finalize(THD *thd, int nvars,
                                                  Qualified_column_ident *col,
                                                  Item *def);
  bool sp_variable_declarations_rowtype_finalize(THD *thd, int nvars,
                                                 Qualified_column_ident *,
                                                 Item *def);
  bool sp_variable_declarations_cursor_rowtype_finalize(THD *thd, int nvars,
                                                        uint offset,
                                                        Item *def);
  bool sp_variable_declarations_table_rowtype_finalize(THD *thd, int nvars,
                                                       const LEX_CSTRING &db,
                                                       const LEX_CSTRING &table,
                                                       Item *def);
  bool sp_variable_declarations_column_type_finalize(THD *thd, int nvars,
                                                     Qualified_column_ident *ref,
                                                     Item *def);
  bool sp_variable_declarations_vartype_finalize(THD *thd, int nvars,
                                                 const LEX_CSTRING &name,
                                                 Item *def);
  bool sp_variable_declarations_copy_type_finalize(THD *thd, int nvars,
                                                   const Column_definition &ref,
                                                   Row_definition_list *fields,
                                                   Item *def);

  LEX_USER *current_user_for_set_password(THD *thd);
  bool sp_create_set_password_instr(THD *thd,
                                    LEX_USER *user,
                                    USER_AUTH *auth,
                                    bool no_lookahead);
  bool sp_create_set_password_instr(THD *thd,
                                    USER_AUTH *auth,
                                    bool no_lookahead)
  {
    LEX_USER *user;
    return !(user= current_user_for_set_password(thd)) ||
           sp_create_set_password_instr(thd, user, auth, no_lookahead);
  }

  bool sp_handler_declaration_init(THD *thd, int type);
  bool sp_handler_declaration_finalize(THD *thd, int type);

  bool sp_declare_cursor(THD *thd, const LEX_CSTRING *name,
                         class sp_lex_cursor *cursor_stmt,
                         sp_pcontext *param_ctx, bool add_cpush_instr);

  bool sp_open_cursor(THD *thd, const LEX_CSTRING *name,
                      List<sp_assignment_lex> *parameters);
  Item_splocal *create_item_for_sp_var(const Lex_ident_cli_st *name,
                                       sp_variable *spvar);

  Item *create_item_qualified_asterisk(THD *thd, const Lex_ident_sys_st *name);
  Item *create_item_qualified_asterisk(THD *thd,
                                       const Lex_ident_sys_st *a,
                                       const Lex_ident_sys_st *b);
  Item *create_item_qualified_asterisk(THD *thd, const Lex_ident_cli_st *cname)
  {
    Lex_ident_sys name(thd, cname);
    if (name.is_null())
      return NULL; // EOM
    return create_item_qualified_asterisk(thd, &name);
  }
  Item *create_item_qualified_asterisk(THD *thd,
                                       const Lex_ident_cli_st *ca,
                                       const Lex_ident_cli_st *cb)
  {
    Lex_ident_sys a(thd, ca), b(thd, cb);
    if (a.is_null() || b.is_null())
      return NULL; // EOM
    return create_item_qualified_asterisk(thd, &a, &b);
  }

  Item *create_item_ident_field(THD *thd,
                                const Lex_ident_sys_st &db,
                                const Lex_ident_sys_st &table,
                                const Lex_ident_sys_st &name);
  Item *create_item_ident_nosp(THD *thd, Lex_ident_sys_st *name)
  {
    return create_item_ident_field(thd, Lex_ident_sys(), Lex_ident_sys(), *name);
  }
  Item *create_item_ident_sp(THD *thd, Lex_ident_sys_st *name,
                             const char *start, const char *end);
  Item *create_item_ident(THD *thd, Lex_ident_cli_st *cname)
  {
    Lex_ident_sys name(thd, cname);
    if (name.is_null())
      return NULL; // EOM
    return sphead ?
           create_item_ident_sp(thd, &name, cname->pos(), cname->end()) :
           create_item_ident_nosp(thd, &name);
  }
  /*
    Create an Item corresponding to a qualified name: a.b
    when the parser is out of an SP context.
      @param THD        - THD, for mem_root
      @param a          - the first name
      @param b          - the second name
      @retval           - a pointer to a created item, or NULL on error.

    Possible Item types that can be created:
    - Item_trigger_field
    - Item_field
    - Item_ref
  */
  Item *create_item_ident_nospvar(THD *thd,
                                  const Lex_ident_sys_st *a,
                                  const Lex_ident_sys_st *b);
  /*
    Create an Item corresponding to a ROW field valiable:  var.field
      @param THD        - THD, for mem_root
      @param rh [OUT]   - the rcontext handler (local vs package variables)
      @param var        - the ROW variable name
      @param field      - the ROW variable field name
      @param spvar      - the variable that was previously found by name
                          using "var_name".
      @param start      - position in the query (for binary log)
      @param end        - end in the query (for binary log)
  */
  Item_splocal *create_item_spvar_row_field(THD *thd,
                                            const Sp_rcontext_handler *rh,
                                            const Lex_ident_sys *var,
                                            const Lex_ident_sys *field,
                                            sp_variable *spvar,
                                            const char *start,
                                            const char *end);
  /*
    Create an item from its qualified name.
    Depending on context, it can be either a ROW variable field,
    or trigger, table field, table field reference.
    See comments to create_item_spvar_row_field() and
    create_item_ident_nospvar().
      @param thd         - THD, for mem_root
      @param a           - the first name
      @param b           - the second name
      @retval            - NULL on error, or a pointer to a new Item.
  */
  Item *create_item_ident(THD *thd,
                          const Lex_ident_cli_st *a,
                          const Lex_ident_cli_st *b);
  /*
    Create an item from its qualified name.
    Depending on context, it can be a table field, a table field reference,
    or a sequence NEXTVAL and CURRVAL.
      @param thd         - THD, for mem_root
      @param a           - the first name
      @param b           - the second name
      @param c           - the third name
      @retval            - NULL on error, or a pointer to a new Item.
  */
  Item *create_item_ident(THD *thd,
                          const Lex_ident_sys_st *a,
                          const Lex_ident_sys_st *b,
                          const Lex_ident_sys_st *c);

  Item *create_item_ident(THD *thd,
                          const Lex_ident_cli_st *ca,
                          const Lex_ident_cli_st *cb,
                          const Lex_ident_cli_st *cc)
  {
    Lex_ident_sys b(thd, cb), c(thd, cc);
    if (b.is_null() || c.is_null())
      return NULL;
    if (ca->pos() == cb->pos())  // SELECT .t1.col1
    {
      DBUG_ASSERT(ca->length == 0);
      Lex_ident_sys none;
      return create_item_ident(thd, &none, &b, &c);
    }
    Lex_ident_sys a(thd, ca);
    return a.is_null() ? NULL : create_item_ident(thd, &a, &b, &c);
  }

  /*
    Create an item for "NEXT VALUE FOR sequence_name"
  */
  Item *create_item_func_nextval(THD *thd, Table_ident *ident);
  Item *create_item_func_nextval(THD *thd, const LEX_CSTRING *db,
                                           const LEX_CSTRING *name);
  /*
    Create an item for "PREVIOUS VALUE FOR sequence_name"
  */
  Item *create_item_func_lastval(THD *thd, Table_ident *ident);
  Item *create_item_func_lastval(THD *thd, const LEX_CSTRING *db,
                                           const LEX_CSTRING *name);
  
  /*
    Create an item for "SETVAL(sequence_name, value [, is_used [, round]])
  */
  Item *create_item_func_setval(THD *thd, Table_ident *ident, longlong value,
                                ulonglong round, bool is_used);

  /*
    Create an item for a name in LIMIT clause: LIMIT var
      @param THD         - THD, for mem_root
      @param var_name    - the variable name
      @retval            - a new Item corresponding to the SP variable,
                           or NULL on error
                           (non in SP, unknown variable, wrong data type).
  */
  Item *create_item_limit(THD *thd, const Lex_ident_cli_st *var_name);

  /*
    Create an item for a qualified name in LIMIT clause: LIMIT var.field
      @param THD         - THD, for mem_root
      @param var_name    - the variable name
      @param field_name  - the variable field name
      @param start       - start in the query (for binary log)
      @param end         - end in the query (for binary log)
      @retval            - a new Item corresponding to the SP variable,
                           or NULL on error
                           (non in SP, unknown variable, unknown ROW field,
                            wrong data type).
  */
  Item *create_item_limit(THD *thd,
                          const Lex_ident_cli_st *var_name,
                          const Lex_ident_cli_st *field_name);

  Item *create_item_query_expression(THD *thd, st_select_lex_unit *unit);

  Item *make_item_func_replace(THD *thd, Item *org, Item *find, Item *replace);
  Item *make_item_func_substr(THD *thd, Item *a, Item *b, Item *c);
  Item *make_item_func_substr(THD *thd, Item *a, Item *b);
  Item *make_item_func_call_generic(THD *thd, Lex_ident_cli_st *db,
                                    Lex_ident_cli_st *name, List<Item> *args);
<<<<<<< HEAD
  Item *make_item_func_call_native_or_parse_error(THD *thd,
                                                  Lex_ident_cli_st &name,
                                                  List<Item> *args);
=======
  Item *make_item_func_call_generic(THD *thd,
                                    Lex_ident_cli_st *db,
                                    Lex_ident_cli_st *pkg,
                                    Lex_ident_cli_st *name,
                                    List<Item> *args);
>>>>>>> 088b37b5
  my_var *create_outvar(THD *thd, const LEX_CSTRING *name);

  /*
    Create a my_var instance for a ROW field variable that was used
    as an OUT SP parameter: CALL p1(var.field);
      @param THD        - THD, for mem_root
      @param var_name   - the variable name
      @param field_name - the variable field name
  */
  my_var *create_outvar(THD *thd,
                        const LEX_CSTRING *var_name,
                        const LEX_CSTRING *field_name);

  bool is_trigger_new_or_old_reference(const LEX_CSTRING *name) const;

  Item *create_and_link_Item_trigger_field(THD *thd, const LEX_CSTRING *name,
                                           bool new_row);
  // For syntax with colon, e.g. :NEW.a  or :OLD.a
  Item *make_item_colon_ident_ident(THD *thd,
                                    const Lex_ident_cli_st *a,
                                    const Lex_ident_cli_st *b);
  // PLSQL: cursor%ISOPEN etc
  Item *make_item_plsql_cursor_attr(THD *thd, const LEX_CSTRING *name,
                                    plsql_cursor_attr_t attr);

  // For "SELECT @@var", "SELECT @@var.field"
  Item *make_item_sysvar(THD *thd,
                         enum_var_type type,
                         const LEX_CSTRING *name)
  {
    return make_item_sysvar(thd, type, name, &null_clex_str);
  }
  Item *make_item_sysvar(THD *thd,
                         enum_var_type type,
                         const LEX_CSTRING *name,
                         const LEX_CSTRING *component);
  void sp_block_init(THD *thd, const LEX_CSTRING *label);
  void sp_block_init(THD *thd)
  {
    // Unlabeled blocks get an empty label
    sp_block_init(thd, &empty_clex_str);
  }
  bool sp_block_finalize(THD *thd, const Lex_spblock_st spblock)
  {
    class sp_label *tmp;
    return sp_block_finalize(thd, spblock, &tmp);
  }
  bool sp_block_finalize(THD *thd)
  {
    return sp_block_finalize(thd, Lex_spblock());
  }
  bool sp_block_finalize(THD *thd, const Lex_spblock_st spblock,
                                   const LEX_CSTRING *end_label);
  bool sp_block_finalize(THD *thd, const LEX_CSTRING *end_label)
  {
    return sp_block_finalize(thd, Lex_spblock(), end_label);
  }
  bool sp_declarations_join(Lex_spblock_st *res,
                            const Lex_spblock_st b1,
                            const Lex_spblock_st b2) const
  {
    if ((b2.vars || b2.conds) && (b1.curs || b1.hndlrs))
    {
      my_error(ER_SP_VARCOND_AFTER_CURSHNDLR, MYF(0));
      return true;
    }
    if (b2.curs && b1.hndlrs)
    {
      my_error(ER_SP_CURSOR_AFTER_HANDLER, MYF(0));
      return true;
    }
    res->join(b1, b2);
    return false;
  }
  bool sp_block_with_exceptions_finalize_declarations(THD *thd);
  bool sp_block_with_exceptions_finalize_executable_section(THD *thd,
                                                  uint executable_section_ip);
  bool sp_block_with_exceptions_finalize_exceptions(THD *thd,
                                                  uint executable_section_ip,
                                                  uint exception_count);
  bool sp_block_with_exceptions_add_empty(THD *thd);
  bool sp_exit_statement(THD *thd, Item *when);
  bool sp_exit_statement(THD *thd, const LEX_CSTRING *label_name, Item *item);
  bool sp_leave_statement(THD *thd, const LEX_CSTRING *label_name);
  bool sp_goto_statement(THD *thd, const LEX_CSTRING *label_name);

  bool sp_continue_statement(THD *thd);
  bool sp_continue_statement(THD *thd, const LEX_CSTRING *label_name);
  bool sp_iterate_statement(THD *thd, const LEX_CSTRING *label_name);

  bool maybe_start_compound_statement(THD *thd);
  bool sp_push_loop_label(THD *thd, const LEX_CSTRING *label_name);
  bool sp_push_loop_empty_label(THD *thd);
  bool sp_pop_loop_label(THD *thd, const LEX_CSTRING *label_name);
  void sp_pop_loop_empty_label(THD *thd);
  bool sp_while_loop_expression(THD *thd, Item *expr);
  bool sp_while_loop_finalize(THD *thd);
  bool sp_if_after_statements(THD *thd);
  bool sp_push_goto_label(THD *thd, const LEX_CSTRING *label_name);

  Item_param *add_placeholder(THD *thd, const LEX_CSTRING *name,
                              const char *start, const char *end);

  /* Integer range FOR LOOP methods */
  sp_variable *sp_add_for_loop_variable(THD *thd, const LEX_CSTRING *name,
                                        Item *value);
  sp_variable *sp_add_for_loop_target_bound(THD *thd, Item *value)
  {
    LEX_CSTRING name= { STRING_WITH_LEN("[target_bound]") };
    return sp_add_for_loop_variable(thd, &name, value);
  }
  bool sp_for_loop_intrange_declarations(THD *thd, Lex_for_loop_st *loop,
                                        const LEX_CSTRING *index,
                                        const Lex_for_loop_bounds_st &bounds);
  bool sp_for_loop_intrange_condition_test(THD *thd, const Lex_for_loop_st &loop);
  bool sp_for_loop_intrange_finalize(THD *thd, const Lex_for_loop_st &loop);

  /* Cursor FOR LOOP methods */
  bool sp_for_loop_cursor_declarations(THD *thd, Lex_for_loop_st *loop,
                                       const LEX_CSTRING *index,
                                       const Lex_for_loop_bounds_st &bounds);
  sp_variable *sp_add_for_loop_cursor_variable(THD *thd,
                                               const LEX_CSTRING *name,
                                               const class sp_pcursor *cur,
                                               uint coffset,
                                               sp_assignment_lex *param_lex,
                                               Item_args *parameters);
  bool sp_for_loop_implicit_cursor_statement(THD *thd,
                                             Lex_for_loop_bounds_st *bounds,
                                             sp_lex_cursor *cur);
  bool sp_for_loop_cursor_condition_test(THD *thd, const Lex_for_loop_st &loop);
  bool sp_for_loop_cursor_finalize(THD *thd, const Lex_for_loop_st &);

  /* Generic FOR LOOP methods*/

  /*
    Generate FOR loop declarations and
    initialize "loop" from "index" and "bounds".

    @param [IN]  thd    - current THD, for mem_root and error reporting
    @param [OUT] loop   - the loop generated SP variables are stored here,
                          together with additional loop characteristics.
    @param [IN]  index  - the loop index variable name
    @param [IN]  bounds - the loop bounds (in sp_assignment_lex format)
                          and additional loop characteristics,
                          as created by the sp_for_loop_bounds rule.
    @retval true        - on error
    @retval false       - on success

    This methods adds declarations:
    - An explicit integer or cursor%ROWTYPE "index" variable
    - An implicit integer upper bound variable, in case of integer range loops
    - A CURSOR, in case of an implicit CURSOR loops
    The generated variables are stored into "loop".
    Additional loop characteristics are copied from "bounds" to "loop".
  */
  bool sp_for_loop_declarations(THD *thd, Lex_for_loop_st *loop,
                                const LEX_CSTRING *index,
                                const Lex_for_loop_bounds_st &bounds)
  {
    return bounds.is_for_loop_cursor() ?
           sp_for_loop_cursor_declarations(thd, loop, index, bounds) :
           sp_for_loop_intrange_declarations(thd, loop, index, bounds);
  }

  /*
    Generate a conditional jump instruction to leave the loop,
    using a proper condition depending on the loop type:
    - Item_func_le            -- integer range loops
    - Item_func_ge            -- integer range reverse loops
    - Item_func_cursor_found  -- cursor loops
  */
  bool sp_for_loop_condition_test(THD *thd, const Lex_for_loop_st &loop)
  {
    return loop.is_for_loop_cursor() ?
           sp_for_loop_cursor_condition_test(thd, loop) :
           sp_for_loop_intrange_condition_test(thd, loop);
  }

  /*
    Generate "increment" instructions followed by a jump to the
    condition test in the beginnig of the loop.
    "Increment" depends on the loop type and can be:
    - index:= index + 1;       -- integer range loops
    - index:= index - 1;       -- integer range reverse loops
    - FETCH cursor INTO index; -- cursor loops
  */
  bool sp_for_loop_finalize(THD *thd, const Lex_for_loop_st &loop)
  {
    return loop.is_for_loop_cursor() ?
           sp_for_loop_cursor_finalize(thd, loop) :
           sp_for_loop_intrange_finalize(thd, loop);
  }
  bool sp_for_loop_outer_block_finalize(THD *thd, const Lex_for_loop_st &loop);

  /*
    Make an Item when an identifier is found in the FOR loop bounds:
      FOR rec IN cursor
      FOR rec IN var1 .. var2
      FOR rec IN row1.field1 .. xxx
  */
  Item *create_item_for_loop_bound(THD *thd,
                                   const LEX_CSTRING *a,
                                   const LEX_CSTRING *b,
                                   const LEX_CSTRING *c);
  /* End of FOR LOOP methods */

  bool add_signal_statement(THD *thd, const class sp_condition_value *value);
  bool add_resignal_statement(THD *thd, const class sp_condition_value *value);

  // Check if "KEY IF NOT EXISTS name" used outside of ALTER context
  bool check_add_key(DDL_options_st ddl)
  {
    if (ddl.if_not_exists() && sql_command != SQLCOM_ALTER_TABLE)
    {
      parse_error();
      return true;
    }
    return false;
  }
  // Add a key as a part of CREATE TABLE or ALTER TABLE
  bool add_key(Key::Keytype key_type, const LEX_CSTRING *key_name,
               ha_key_alg algorithm, DDL_options_st ddl)
  {
    if (check_add_key(ddl) ||
        !(last_key= new Key(key_type, key_name, algorithm, false, ddl)))
      return true;
    alter_info.key_list.push_back(last_key);
    return false;
  }
  // Add a key for a CREATE INDEX statement
  bool add_create_index(Key::Keytype key_type, const LEX_CSTRING *key_name,
                        ha_key_alg algorithm, DDL_options_st ddl)
  {
    if (check_create_options(ddl) ||
       !(last_key= new Key(key_type, key_name, algorithm, false, ddl)))
      return true;
    alter_info.key_list.push_back(last_key);
    return false;
  }
  bool add_create_index_prepare(Table_ident *table)
  {
    sql_command= SQLCOM_CREATE_INDEX;
    if (!current_select->add_table_to_list(thd, table, NULL,
                                           TL_OPTION_UPDATING,
                                           TL_READ_NO_INSERT,
                                           MDL_SHARED_UPGRADABLE))
      return true;
    alter_info.reset();
    alter_info.flags= ALTER_ADD_INDEX;
    option_list= NULL;
    return false;
  }
  /*
    Add an UNIQUE or PRIMARY key which is a part of a column definition:
      CREATE TABLE t1 (a INT PRIMARY KEY);
  */
  void add_key_to_list(LEX_CSTRING *field_name,
                       enum Key::Keytype type, bool check_exists);
  // Add a constraint as a part of CREATE TABLE or ALTER TABLE
  bool add_constraint(const LEX_CSTRING &name, Virtual_column_info *constr,
                      bool if_not_exists)
  {
    constr->name= name;
    constr->flags= if_not_exists ? VCOL_CHECK_CONSTRAINT_IF_NOT_EXISTS : 0;
    alter_info.check_constraint_list.push_back(constr);
    return false;
  }
  bool add_alter_list(LEX_CSTRING par_name, Virtual_column_info *expr,
                      bool par_exists);
  bool add_alter_list(LEX_CSTRING name, LEX_CSTRING new_name, bool exists);
  void set_command(enum_sql_command command,
                   DDL_options_st options)
  {
    sql_command= command;
    create_info.set(options);
  }
  void set_command(enum_sql_command command,
                   uint scope,
                   DDL_options_st options)
  {
    set_command(command, options);
    create_info.options|= scope; // HA_LEX_CREATE_TMP_TABLE or 0
  }
  bool check_create_options(DDL_options_st options)
  {
    if (options.or_replace() && options.if_not_exists())
    {
      my_error(ER_WRONG_USAGE, MYF(0), "OR REPLACE", "IF NOT EXISTS");
      return true;
    }
    return false;
  }
  bool set_create_options_with_check(DDL_options_st options)
  {
    create_info.set(options);
    return check_create_options(create_info);
  }
  bool add_create_options_with_check(DDL_options_st options)
  {
    create_info.add(options);
    return check_create_options(create_info);
  }
  bool sp_add_cfetch(THD *thd, const LEX_CSTRING *name);
  bool sp_add_agg_cfetch();

  bool set_command_with_check(enum_sql_command command,
                              uint scope,
                              DDL_options_st options)
  {
    set_command(command, scope, options);
    return check_create_options(options);
  }
  bool set_command_with_check(enum_sql_command command, DDL_options_st options)
  {
    set_command(command, options);
    return check_create_options(options);
  }
  /*
    DROP shares lex->create_info to store TEMPORARY and IF EXISTS options
    to save on extra initialization in lex_start().
    Add some wrappers, to avoid direct use of lex->create_info in the
    caller code processing DROP statements (which might look confusing).
  */
  bool tmp_table() const { return create_info.tmp_table(); }
  bool if_exists() const { return create_info.if_exists(); }

  /*
    Run specified phases for derived tables/views in the given list

    @param table_list - list of derived tables/view to handle
    @param phase      - phases to process tables/views through

    @details
    This method runs phases specified by the 'phases' on derived
    tables/views found in the 'table_list' with help of the
    TABLE_LIST::handle_derived function.
    'this' is passed as an argument to the TABLE_LIST::handle_derived.

    @return false -  ok
    @return true  -  error
  */
  bool handle_list_of_derived(TABLE_LIST *table_list, uint phases)
  {
    for (TABLE_LIST *tl= table_list; tl; tl= tl->next_local)
    {
      if (tl->is_view_or_derived() && tl->handle_derived(this, phases))
        return true;
    }
    return false;
  }

  bool create_like() const
  {
    DBUG_ASSERT(!create_info.like() ||
                !first_select_lex()->item_list.elements);
    return create_info.like();
  }

  bool create_select() const
  {
    DBUG_ASSERT(!create_info.like() ||
                !first_select_lex()->item_list.elements);
    return first_select_lex()->item_list.elements;
  }

  bool create_simple() const
  {
    return !create_like() && !create_select();
  }

  SELECT_LEX *exclude_last_select();
  SELECT_LEX *exclude_not_first_select(SELECT_LEX *exclude);
  void check_automatic_up(enum sub_select_type type);
  bool create_or_alter_view_finalize(THD *thd, Table_ident *table_ident);
  bool add_alter_view(THD *thd, uint16 algorithm, enum_view_suid suid,
                      Table_ident *table_ident);
  bool add_create_view(THD *thd, DDL_options_st ddl,
                       uint16 algorithm, enum_view_suid suid,
                       Table_ident *table_ident);
  bool add_grant_command(THD *thd, const List<LEX_COLUMN> &columns);

  bool stmt_grant_table(THD *thd,
                        Grant_privilege *grant,
                        const Lex_grant_object_name &ident,
                        privilege_t grant_option);

  bool stmt_revoke_table(THD *thd,
                         Grant_privilege *grant,
                         const Lex_grant_object_name &ident);

  bool stmt_grant_sp(THD *thd,
                     Grant_privilege *grant,
                     const Lex_grant_object_name &ident,
                     const Sp_handler &sph,
                     privilege_t grant_option);

  bool stmt_revoke_sp(THD *thd,
                      Grant_privilege *grant,
                      const Lex_grant_object_name &ident,
                      const Sp_handler &sph);

  bool stmt_grant_proxy(THD *thd, LEX_USER *user, privilege_t grant_option);
  bool stmt_revoke_proxy(THD *thd, LEX_USER *user);

  Vers_parse_info &vers_get_info()
  {
    return create_info.vers_info;
  }

  int add_period(Lex_ident name, Lex_ident_sys_st start, Lex_ident_sys_st end)
  {
    if (lex_string_cmp(system_charset_info, &start, &end) == 0)
    {
      my_error(ER_FIELD_SPECIFIED_TWICE, MYF(0), start.str);
      return 1;
    }

    Table_period_info &info= create_info.period_info;

    if (check_exists && info.name.streq(name))
      return 0;

    if (info.is_set())
    {
       my_error(ER_MORE_THAN_ONE_PERIOD, MYF(0));
       return 1;
    }
    info.set_period(start, end);
    info.name= name;

    info.constr= new Virtual_column_info();
    info.constr->expr= lt_creator.create(thd,
                                         create_item_ident_nosp(thd, &start),
                                         create_item_ident_nosp(thd, &end));
    add_constraint(null_clex_str, info.constr, false);
    return 0;
  }

  sp_package *get_sp_package() const;

  /**
    Check if the select is a simple select (not an union).
    @retval
      0 ok
    @retval
      1 error   ; In this case the error messege is sent to the client
  */
  bool check_simple_select(const LEX_CSTRING *option)
  {
    if (current_select != &builtin_select)
    {
      char command[80];
      strmake(command, option->str, MY_MIN(option->length, sizeof(command)-1));
      my_error(ER_CANT_USE_OPTION_HERE, MYF(0), command);
      return true;
    }
    return false;
  }

  SELECT_LEX_UNIT *alloc_unit();
  SELECT_LEX *alloc_select(bool is_select);
  SELECT_LEX_UNIT *create_unit(SELECT_LEX*);
  SELECT_LEX *wrap_unit_into_derived(SELECT_LEX_UNIT *unit);
  SELECT_LEX *wrap_select_chain_into_derived(SELECT_LEX *sel);
  void init_select()
  {
    current_select->init_select();
    wild= 0;
    exchange= 0;
  }
  bool main_select_push(bool service= false);
  bool insert_select_hack(SELECT_LEX *sel);
  SELECT_LEX *create_priority_nest(SELECT_LEX *first_in_nest);

  bool set_main_unit(st_select_lex_unit *u)
  {
    unit.options= u->options;
    unit.uncacheable= u->uncacheable;
    unit.register_select_chain(u->first_select());
    unit.first_select()->options|= builtin_select.options;
    unit.fake_select_lex= u->fake_select_lex;
    unit.union_distinct= u->union_distinct;
    unit.set_with_clause(u->with_clause);
    builtin_select.exclude_from_global();
    return false;
  }
  bool check_main_unit_semantics();

  SELECT_LEX_UNIT *parsed_select_expr_start(SELECT_LEX *s1, SELECT_LEX *s2,
                                            enum sub_select_type unit_type,
                                            bool distinct);
  SELECT_LEX_UNIT *parsed_select_expr_cont(SELECT_LEX_UNIT *unit,
                                           SELECT_LEX *s2,
                                           enum sub_select_type unit_type,
                                           bool distinct, bool oracle);
  bool parsed_multi_operand_query_expression_body(SELECT_LEX_UNIT *unit);
  SELECT_LEX_UNIT *add_tail_to_query_expression_body(SELECT_LEX_UNIT *unit,
						     Lex_order_limit_lock *l);
  SELECT_LEX_UNIT *
  add_tail_to_query_expression_body_ext_parens(SELECT_LEX_UNIT *unit,
					       Lex_order_limit_lock *l);
  SELECT_LEX_UNIT *parsed_body_ext_parens_primary(SELECT_LEX_UNIT *unit,
                                                  SELECT_LEX *primary,
                                              enum sub_select_type unit_type,
                                              bool distinct);
  SELECT_LEX_UNIT *
  add_primary_to_query_expression_body(SELECT_LEX_UNIT *unit,
                                       SELECT_LEX *sel,
                                       enum sub_select_type unit_type,
                                       bool distinct,
                                       bool oracle);
  SELECT_LEX_UNIT *
  add_primary_to_query_expression_body(SELECT_LEX_UNIT *unit,
                                       SELECT_LEX *sel,
                                       enum sub_select_type unit_type,
                                       bool distinct);
  SELECT_LEX_UNIT *
  add_primary_to_query_expression_body_ext_parens(
                                       SELECT_LEX_UNIT *unit,
                                       SELECT_LEX *sel,
                                       enum sub_select_type unit_type,
                                       bool distinct);
  SELECT_LEX *parsed_subselect(SELECT_LEX_UNIT *unit);
  bool parsed_insert_select(SELECT_LEX *firs_select);
  void save_values_list_state();
  void restore_values_list_state();
  bool parsed_TVC_start();
  SELECT_LEX *parsed_TVC_end();
  TABLE_LIST *parsed_derived_table(SELECT_LEX_UNIT *unit,
                                   int for_system_time,
                                   LEX_CSTRING *alias);
  bool parsed_create_view(SELECT_LEX_UNIT *unit, int check);
  bool select_finalize(st_select_lex_unit *expr);
  bool select_finalize(st_select_lex_unit *expr, Lex_select_lock l);
  void relink_hack(st_select_lex *select_lex);

  bool stmt_install_plugin(const DDL_options_st &opt,
                           const Lex_ident_sys_st &name,
                           const LEX_CSTRING &soname);
  void stmt_install_plugin(const LEX_CSTRING &soname);

  bool stmt_uninstall_plugin_by_name(const DDL_options_st &opt,
                                     const Lex_ident_sys_st &name);
  bool stmt_uninstall_plugin_by_soname(const DDL_options_st &opt,
                                       const LEX_CSTRING &soname);
  bool stmt_prepare_validate(const char *stmt_type);
  bool stmt_prepare(const Lex_ident_sys_st &ident, Item *code);
  bool stmt_execute(const Lex_ident_sys_st &ident, List<Item> *params);
  bool stmt_execute_immediate(Item *code, List<Item> *params);
  void stmt_deallocate_prepare(const Lex_ident_sys_st &ident);

  bool stmt_alter_table_exchange_partition(Table_ident *table);

  void stmt_purge_to(const LEX_CSTRING &to);
  bool stmt_purge_before(Item *item);

  SELECT_LEX *returning()
  { return &builtin_select; }
  bool has_returning()
  { return !builtin_select.item_list.is_empty(); }

private:
  bool stmt_create_routine_start(const DDL_options_st &options)
  {
    create_info.set(options);
    return main_select_push() || check_create_options(options);
  }
public:
  bool stmt_create_function_start(const DDL_options_st &options)
  {
    sql_command= SQLCOM_CREATE_SPFUNCTION;
    return stmt_create_routine_start(options);
  }
  bool stmt_create_procedure_start(const DDL_options_st &options)
  {
    sql_command= SQLCOM_CREATE_PROCEDURE;
    return stmt_create_routine_start(options);
  }
  void stmt_create_routine_finalize()
  {
    pop_select(); // main select
  }

  bool stmt_create_stored_function_start(const DDL_options_st &options,
                                         enum_sp_aggregate_type,
                                         const sp_name *name);
  bool stmt_create_stored_function_finalize_standalone(const sp_name *end_name);

  bool stmt_create_udf_function(const DDL_options_st &options,
                                enum_sp_aggregate_type agg_type,
                                const Lex_ident_sys_st &name,
                                Item_result return_type,
                                const LEX_CSTRING &soname);

  bool stmt_drop_function(const DDL_options_st &options,
                          const Lex_ident_sys_st &db,
                          const Lex_ident_sys_st &name);

  bool stmt_drop_function(const DDL_options_st &options,
                          const Lex_ident_sys_st &name);

  bool stmt_drop_procedure(const DDL_options_st &options,
                           sp_name *name);

  bool stmt_alter_function_start(sp_name *name);
  bool stmt_alter_procedure_start(sp_name *name);

  sp_condition_value *stmt_signal_value(const Lex_ident_sys_st &ident);

  Spvar_definition *row_field_name(THD *thd, const Lex_ident_sys_st &name);

  bool set_field_type_udt(Lex_field_type_st *type,
                          const LEX_CSTRING &name,
                          const Lex_length_and_dec_st &attr);
  bool set_cast_type_udt(Lex_cast_type_st *type,
                         const LEX_CSTRING &name);

  bool map_data_type(const Lex_ident_sys_st &schema,
                     Lex_field_type_st *type) const;

  void mark_first_table_as_inserting();

  bool fields_are_impossible()
  {
    // no select or it is last select with no tables (service select)
    return !select_stack_head() ||
           (select_stack_top == 1 &&
            select_stack[0]->is_service_select);
  }

  bool add_table_foreign_key(const LEX_CSTRING *name,
                             const LEX_CSTRING *constraint_name,
                             Table_ident *table_name,
                             DDL_options ddl_options);
  bool add_column_foreign_key(const LEX_CSTRING *name,
                              const LEX_CSTRING *constraint_name,
                              Table_ident *ref_table_name,
                              DDL_options ddl_options);
  bool check_dependencies_in_with_clauses();
  bool resolve_references_to_cte_in_hanging_cte();
  bool check_cte_dependencies_and_resolve_references();
  bool resolve_references_to_cte(TABLE_LIST *tables,
                                 TABLE_LIST **tables_last);

};


/**
  Set_signal_information is a container used in the parsed tree to represent
  the collection of assignments to condition items in the SIGNAL and RESIGNAL
  statements.
*/
class Set_signal_information
{
public:
  /** Empty default constructor, use clear() */
 Set_signal_information() {} 

  /** Copy constructor. */
  Set_signal_information(const Set_signal_information& set);

  /** Destructor. */
  ~Set_signal_information()
  {}

  /** Clear all items. */
  void clear();

  /**
    For each condition item assignment, m_item[] contains the parsed tree
    that represents the expression assigned, if any.
    m_item[] is an array indexed by Diag_condition_item_name.
  */
  Item *m_item[LAST_DIAG_SET_PROPERTY+1];
};


/**
  The internal state of the syntax parser.
  This object is only available during parsing,
  and is private to the syntax parser implementation (sql_yacc.yy).
*/
class Yacc_state
{
public:
  Yacc_state() : yacc_yyss(NULL), yacc_yyvs(NULL) { reset(); }

  void reset()
  {
    if (yacc_yyss != NULL) {
      my_free(yacc_yyss);
      yacc_yyss = NULL;
    }
    if (yacc_yyvs != NULL) {
      my_free(yacc_yyvs);
      yacc_yyvs = NULL;
    }
    m_set_signal_info.clear();
    m_lock_type= TL_READ_DEFAULT;
    m_mdl_type= MDL_SHARED_READ;
  }

  ~Yacc_state();

  /**
    Reset part of the state which needs resetting before parsing
    substatement.
  */
  void reset_before_substatement()
  {
    m_lock_type= TL_READ_DEFAULT;
    m_mdl_type= MDL_SHARED_READ;
  }

  /**
    Bison internal state stack, yyss, when dynamically allocated using
    my_yyoverflow().
  */
  uchar *yacc_yyss;

  /**
    Bison internal semantic value stack, yyvs, when dynamically allocated using
    my_yyoverflow().
  */
  uchar *yacc_yyvs;

  /**
    Fragments of parsed tree,
    used during the parsing of SIGNAL and RESIGNAL.
  */
  Set_signal_information m_set_signal_info;

  /**
    Type of lock to be used for tables being added to the statement's
    table list in table_factor, table_alias_ref, single_multi and
    table_wild_one rules.
    Statements which use these rules but require lock type different
    from one specified by this member have to override it by using
    st_select_lex::set_lock_for_tables() method.

    The default value of this member is TL_READ_DEFAULT. The only two
    cases in which we change it are:
    - When parsing SELECT HIGH_PRIORITY.
    - Rule for DELETE. In which we use this member to pass information
      about type of lock from delete to single_multi part of rule.

    We should try to avoid introducing new use cases as we would like
    to get rid of this member eventually.
  */
  thr_lock_type m_lock_type;

  /**
    The type of requested metadata lock for tables added to
    the statement table list.
  */
  enum_mdl_type m_mdl_type;

  /*
    TODO: move more attributes from the LEX structure here.
  */
};

/**
  Internal state of the parser.
  The complete state consist of:
  - state data used during lexical parsing,
  - state data used during syntactic parsing.
*/
class Parser_state
{
public:
  Parser_state()
    : m_yacc()
  {}

  /**
     Object initializer. Must be called before usage.

     @retval FALSE OK
     @retval TRUE  Error
  */
  bool init(THD *thd, char *buff, size_t length)
  {
    return m_lip.init(thd, buff, length);
  }

  ~Parser_state()
  {}

  Lex_input_stream m_lip;
  Yacc_state m_yacc;

  /**
    Current performance digest instrumentation. 
  */
  PSI_digest_locker* m_digest_psi;

  void reset(char *found_semicolon, unsigned int length)
  {
    m_lip.reset(found_semicolon, length);
    m_yacc.reset();
  }
};


extern sql_digest_state *
digest_add_token(sql_digest_state *state, uint token, LEX_YYSTYPE yylval);

extern sql_digest_state *
digest_reduce_token(sql_digest_state *state, uint token_left, uint token_right);

struct st_lex_local: public LEX, public Sql_alloc
{
};


/**
  An st_lex_local extension with automatic initialization for SP purposes.
  Used to parse sub-expressions and SP sub-statements.

  This class is reused for:
  1. sp_head::reset_lex() based constructs
    - SP variable assignments (e.g. SET x=10;)
    - FOR loop conditions and index variable increments
    - Cursor statements
    - SP statements
    - SP function RETURN statements
    - CASE statements
    - REPEAT..UNTIL expressions
    - WHILE expressions
    - EXIT..WHEN and CONTINUE..WHEN statements
  2. sp_assignment_lex based constructs:
    - CURSOR parameter assignments
*/
class sp_lex_local: public st_lex_local
{
public:
  sp_lex_local(THD *thd, const LEX *oldlex)
  {
    /* Reset most stuff. */
    start(thd);
    /* Keep the parent SP stuff */
    sphead= oldlex->sphead;
    spcont= oldlex->spcont;
    /* Keep the parent trigger stuff too */
    trg_chistics= oldlex->trg_chistics;
    trg_table_fields.empty();
    sp_lex_in_use= false;
  }
};


class sp_lex_set_var: public sp_lex_local
{
public:
  sp_lex_set_var(THD *thd, const LEX *oldlex)
   :sp_lex_local(thd, oldlex)
  {
    // Set new LEX as if we at start of set rule
    init_select();
    sql_command= SQLCOM_SET_OPTION;
    var_list.empty();
    autocommit= 0;
    option_type= oldlex->option_type; // Inherit from the outer lex
  }
};


class sp_expr_lex: public sp_lex_local
{
  Item *m_item;       // The expression
public:
  sp_expr_lex(THD *thd, LEX *oldlex)
   :sp_lex_local(thd, oldlex),
    m_item(NULL)
  { }
  void set_item(Item *item)
  {
    m_item= item;
  }
  Item *get_item() const
  {
    return m_item;
  }
  bool sp_continue_when_statement(THD *thd);
  bool sp_continue_when_statement(THD *thd, const LEX_CSTRING *label_name);
  int case_stmt_action_expr();
  int case_stmt_action_when(bool simple);
  bool sp_while_loop_expression(THD *thd)
  {
    return LEX::sp_while_loop_expression(thd, get_item());
  }
  bool sp_repeat_loop_finalize(THD *thd);
  bool sp_if_expr(THD *thd);
};


/**
  An assignment specific LEX, which additionally has an Item (an expression)
  and an associated with the Item free_list, which is usually freed
  after the expression is calculated.

  Note, consider changing some of sp_lex_local to sp_assignment_lex,
  as the latter allows to use a simpler grammar in sql_yacc.yy (IMO).

  If the expression is simple (e.g. does not have function calls),
  then m_item and m_free_list point to the same Item.

  If the expressions is complex (e.g. have function calls),
  then m_item points to the leftmost Item, while m_free_list points
  to the rightmost item.
  For example:
      f1(COALESCE(f2(10), f2(20)))
  - m_item points to Item_func_sp for f1 (the leftmost Item)
  - m_free_list points to Item_int for 20 (the rightmost Item)

  Note, we could avoid storing m_item at all, as we can always reach
  the leftmost item from the rightmost item by iterating through m_free_list.
  But with a separate m_item the code should be faster.
*/
class sp_assignment_lex: public sp_lex_local
{
  Item *m_item;       // The expression
  Item *m_free_list;  // The associated free_list (sub-expressions)
public:
  sp_assignment_lex(THD *thd, LEX *oldlex)
   :sp_lex_local(thd, oldlex),
    m_item(NULL),
    m_free_list(NULL)
  { }
  void set_item_and_free_list(Item *item, Item *free_list)
  {
    m_item= item;
    m_free_list= free_list;
  }
  Item *get_item() const
  {
    return m_item;
  }
  Item *get_free_list() const
  {
    return m_free_list;
  }
};


extern void lex_init(void);
extern void lex_free(void);
extern void lex_start(THD *thd);
extern void lex_end(LEX *lex);
extern void lex_end_nops(LEX *lex);
extern void lex_unlock_plugins(LEX *lex);
void end_lex_with_single_table(THD *thd, TABLE *table, LEX *old_lex);
int init_lex_with_single_table(THD *thd, TABLE *table, LEX *lex);
extern int MYSQLlex(union YYSTYPE *yylval, THD *thd);
extern int ORAlex(union YYSTYPE *yylval, THD *thd);

extern void trim_whitespace(CHARSET_INFO *cs, LEX_CSTRING *str, size_t * prefix_length = 0);

extern bool is_lex_native_function(const LEX_CSTRING *name); 
extern bool is_native_function(THD *thd, const LEX_CSTRING *name);
extern bool is_native_function_with_warn(THD *thd, const LEX_CSTRING *name);

/**
  @} (End of group Semantic_Analysis)
*/

void my_missing_function_error(const LEX_CSTRING &token, const char *name);
bool is_keyword(const char *name, uint len);
int set_statement_var_if_exists(THD *thd, const char *var_name,
                                size_t var_name_length, ulonglong value);

Virtual_column_info *add_virtual_expression(THD *thd, Item *expr);
Item* handle_sql2003_note184_exception(THD *thd, Item* left, bool equal,
                                       Item *expr);

bool sp_create_assignment_lex(THD *thd, const char *pos);
bool sp_create_assignment_instr(THD *thd, bool no_lookahead,
                                bool need_set_keyword= true);

void mark_or_conds_to_avoid_pushdown(Item *cond);

#endif /* MYSQL_SERVER */
#endif /* SQL_LEX_INCLUDED */<|MERGE_RESOLUTION|>--- conflicted
+++ resolved
@@ -1,5 +1,5 @@
 /* Copyright (c) 2000, 2019, Oracle and/or its affiliates.
-   Copyright (c) 2010, 2021, MariaDB Corporation
+   Copyright (c) 2010, 2022, MariaDB Corporation.
 
    This program is free software; you can redistribute it and/or modify
    it under the terms of the GNU General Public License as published by
@@ -3847,18 +3847,13 @@
                                const char *body_start,
                                const char *body_end);
   bool call_statement_start(THD *thd, sp_name *name);
-<<<<<<< HEAD
   bool call_statement_start(THD *thd, const Lex_ident_sys_st *name);
   bool call_statement_start(THD *thd, const Lex_ident_sys_st *name1,
                                       const Lex_ident_sys_st *name2);
-=======
-  bool call_statement_start(THD *thd, const LEX_CSTRING *name);
-  bool call_statement_start(THD *thd, const LEX_CSTRING *name1,
-                                      const LEX_CSTRING *name2);
-  bool call_statement_start(THD *thd, const LEX_CSTRING &name1,
-                                      const LEX_CSTRING &name2,
-                                      const LEX_CSTRING &name3);
->>>>>>> 088b37b5
+  bool call_statement_start(THD *thd,
+                            const Lex_ident_sys_st *db,
+                            const Lex_ident_sys_st *pkg,
+                            const Lex_ident_sys_st *proc);
   sp_variable *find_variable(const LEX_CSTRING *name,
                              sp_pcontext **ctx,
                              const Sp_rcontext_handler **rh) const;
@@ -4102,17 +4097,14 @@
   Item *make_item_func_substr(THD *thd, Item *a, Item *b);
   Item *make_item_func_call_generic(THD *thd, Lex_ident_cli_st *db,
                                     Lex_ident_cli_st *name, List<Item> *args);
-<<<<<<< HEAD
-  Item *make_item_func_call_native_or_parse_error(THD *thd,
-                                                  Lex_ident_cli_st &name,
-                                                  List<Item> *args);
-=======
   Item *make_item_func_call_generic(THD *thd,
                                     Lex_ident_cli_st *db,
                                     Lex_ident_cli_st *pkg,
                                     Lex_ident_cli_st *name,
                                     List<Item> *args);
->>>>>>> 088b37b5
+  Item *make_item_func_call_native_or_parse_error(THD *thd,
+                                                  Lex_ident_cli_st &name,
+                                                  List<Item> *args);
   my_var *create_outvar(THD *thd, const LEX_CSTRING *name);
 
   /*
