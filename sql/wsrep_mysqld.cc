/* Copyright 2008-2013 Codership Oy <http://www.codership.com>

   This program is free software; you can redistribute it and/or modify
   it under the terms of the GNU General Public License as published by
   the Free Software Foundation; version 2 of the License.

   This program is distributed in the hope that it will be useful,
   but WITHOUT ANY WARRANTY; without even the implied warranty of
   MERCHANTABILITY or FITNESS FOR A PARTICULAR PURPOSE.  See the
   GNU General Public License for more details.

   You should have received a copy of the GNU General Public License
   along with this program; if not, write to the Free Software
   Foundation, Inc., 59 Temple Place, Suite 330, Boston, MA  02111-1307  USA */

#include <mysqld.h>
#include <sql_class.h>
#include <sql_parse.h>
#include "wsrep_priv.h"
#include "wsrep_thd.h"
#include "wsrep_sst.h"
#include "wsrep_utils.h"
#include "wsrep_var.h"
#include "wsrep_binlog.h"
#include "wsrep_applier.h"
#include <cstdio>
#include <cstdlib>
#include "log_event.h"
#include <slave.h>

wsrep_t *wsrep                  = NULL;
my_bool wsrep_emulate_bin_log   = FALSE; // activating parts of binlog interface
#ifdef GTID_SUPPORT
/* Sidno in global_sid_map corresponding to group uuid */
rpl_sidno wsrep_sidno= -1;
#endif /* GTID_SUPPORT */
my_bool wsrep_preordered_opt= FALSE;

/*
 * Begin configuration options and their default values
 */

const char* wsrep_data_home_dir = NULL;
const char* wsrep_dbug_option   = "";

long    wsrep_slave_threads            = 1; // # of slave action appliers wanted
int     wsrep_slave_count_change       = 0; // # of appliers to stop or start
my_bool wsrep_debug                    = 0; // enable debug level logging
my_bool wsrep_convert_LOCK_to_trx      = 1; // convert locking sessions to trx
ulong   wsrep_retry_autocommit         = 5; // retry aborted autocommit trx
my_bool wsrep_auto_increment_control   = 1; // control auto increment variables
my_bool wsrep_drupal_282555_workaround = 1; // retry autoinc insert after dupkey
my_bool wsrep_incremental_data_collection = 0; // incremental data collection
ulong   wsrep_max_ws_size              = 1073741824UL;//max ws (RBR buffer) size
ulong   wsrep_max_ws_rows              = 65536; // max number of rows in ws
int     wsrep_to_isolation             = 0; // # of active TO isolation threads
my_bool wsrep_certify_nonPK            = 1; // certify, even when no primary key
long    wsrep_max_protocol_version     = 3; // maximum protocol version to use
ulong   wsrep_forced_binlog_format     = BINLOG_FORMAT_UNSPEC;
my_bool wsrep_recovery                 = 0; // recovery
my_bool wsrep_replicate_myisam         = 0; // enable myisam replication
my_bool wsrep_log_conflicts            = 0;
ulong   wsrep_mysql_replication_bundle = 0;
my_bool wsrep_desync                   = 0; // desynchronize the node from the
                                            // cluster
my_bool wsrep_load_data_splitting      = 1; // commit load data every 10K intervals
my_bool wsrep_restart_slave            = 0; // should mysql slave thread be
                                            // restarted, if node joins back
my_bool wsrep_restart_slave_activated  = 0; // node has dropped, and slave
                                            // restart will be needed
my_bool wsrep_slave_UK_checks          = 0; // slave thread does UK checks
my_bool wsrep_slave_FK_checks          = 0; // slave thread does FK checks
/*
 * End configuration options
 */

/*
 * Other wsrep global variables.
 */
my_bool wsrep_inited                   = 0; // initialized ?

static const wsrep_uuid_t cluster_uuid = WSREP_UUID_UNDEFINED;
static char         cluster_uuid_str[40]= { 0, };
static const char*  cluster_status_str[WSREP_VIEW_MAX] =
{
    "Primary",
    "non-Primary",
    "Disconnected"
};

static char provider_name[256]= { 0, };
static char provider_version[256]= { 0, };
static char provider_vendor[256]= { 0, };

/*
 * wsrep status variables
 */
my_bool     wsrep_connected          = FALSE;
my_bool     wsrep_ready              = FALSE; // node can accept queries
const char* wsrep_cluster_state_uuid = cluster_uuid_str;
long long   wsrep_cluster_conf_id    = WSREP_SEQNO_UNDEFINED;
const char* wsrep_cluster_status = cluster_status_str[WSREP_VIEW_DISCONNECTED];
long        wsrep_cluster_size       = 0;
long        wsrep_local_index        = -1;
long long   wsrep_local_bf_aborts    = 0;
const char* wsrep_provider_name      = provider_name;
const char* wsrep_provider_version   = provider_version;
const char* wsrep_provider_vendor    = provider_vendor;
/* End wsrep status variables */

wsrep_uuid_t     local_uuid   = WSREP_UUID_UNDEFINED;
wsrep_seqno_t    local_seqno  = WSREP_SEQNO_UNDEFINED;
wsp::node_status local_status;
long             wsrep_protocol_version = 3;

// Boolean denoting if server is in initial startup phase. This is needed
// to make sure that main thread waiting in wsrep_sst_wait() is signaled
// if there was no state gap on receiving first view event.
static my_bool   wsrep_startup = TRUE;


static void wsrep_log_cb(wsrep_log_level_t level, const char *msg) {
  switch (level) {
  case WSREP_LOG_INFO:
    sql_print_information("WSREP: %s", msg);
    break;
  case WSREP_LOG_WARN:
    sql_print_warning("WSREP: %s", msg);
    break;
  case WSREP_LOG_ERROR:
  case WSREP_LOG_FATAL:
    sql_print_error("WSREP: %s", msg);
    break;
  case WSREP_LOG_DEBUG:
    if (wsrep_debug) sql_print_information ("[Debug] WSREP: %s", msg);
  default:
    break;
  }
}

static void wsrep_log_states (wsrep_log_level_t   const level,
                              const wsrep_uuid_t* const group_uuid,
                              wsrep_seqno_t       const group_seqno,
                              const wsrep_uuid_t* const node_uuid,
                              wsrep_seqno_t       const node_seqno)
{
  char uuid_str[37];
  char msg[256];

  wsrep_uuid_print (group_uuid, uuid_str, sizeof(uuid_str));
  snprintf (msg, 255, "WSREP: Group state: %s:%lld",
            uuid_str, (long long)group_seqno);
  wsrep_log_cb (level, msg);

  wsrep_uuid_print (node_uuid, uuid_str, sizeof(uuid_str));
  snprintf (msg, 255, "WSREP: Local state: %s:%lld",
            uuid_str, (long long)node_seqno);
  wsrep_log_cb (level, msg);
}

static my_bool set_SE_checkpoint(THD* unused, plugin_ref plugin, void* arg)
{
  XID* xid= reinterpret_cast<XID*>(arg);
  handlerton* hton= plugin_data(plugin, handlerton *);
  if (hton->db_type == DB_TYPE_INNODB)
  {
    const wsrep_uuid_t* uuid(wsrep_xid_uuid(xid));
    char uuid_str[40] = {0, };
    wsrep_uuid_print(uuid, uuid_str, sizeof(uuid_str));
    WSREP_DEBUG("Set WSREPXid for InnoDB:  %s:%lld",
                uuid_str, (long long)wsrep_xid_seqno(xid));
    hton->wsrep_set_checkpoint(hton, xid);
  }
  return FALSE;
}

void wsrep_set_SE_checkpoint(XID* xid)
{
  plugin_foreach(NULL, set_SE_checkpoint, MYSQL_STORAGE_ENGINE_PLUGIN, xid);
}

static my_bool get_SE_checkpoint(THD* unused, plugin_ref plugin, void* arg)
{
  XID* xid= reinterpret_cast<XID*>(arg);
  handlerton* hton= plugin_data(plugin, handlerton *);
  if (hton->db_type == DB_TYPE_INNODB)
  {
    hton->wsrep_get_checkpoint(hton, xid);
    const wsrep_uuid_t* uuid(wsrep_xid_uuid(xid));
    char uuid_str[40] = {0, };
    wsrep_uuid_print(uuid, uuid_str, sizeof(uuid_str));
    WSREP_DEBUG("Read WSREPXid from InnoDB:  %s:%lld",
                uuid_str, (long long)wsrep_xid_seqno(xid));

  }
  return FALSE;
}

void wsrep_get_SE_checkpoint(XID* xid)
{
  plugin_foreach(NULL, get_SE_checkpoint, MYSQL_STORAGE_ENGINE_PLUGIN, xid);
}

#ifdef GTID_SUPPORT
void wsrep_init_sidno(const wsrep_uuid_t& uuid)
{
  /* generate new Sid map entry from inverted uuid */
  rpl_sid sid;
  wsrep_uuid_t ltid_uuid;
  for (size_t i= 0; i < sizeof(ltid_uuid.data); ++i)
  {
      ltid_uuid.data[i] = ~local_uuid.data[i];
  }
  sid.copy_from(ltid_uuid.data);
  global_sid_lock->wrlock();
  wsrep_sidno= global_sid_map->add_sid(sid);
  WSREP_INFO("inited wsrep sidno %d", wsrep_sidno);
  global_sid_lock->unlock();
}
#endif /* GTID_SUPPORT */

static wsrep_cb_status_t
wsrep_view_handler_cb (void*                    app_ctx,
                       void*                    recv_ctx,
                       const wsrep_view_info_t* view,
                       const char*              state,
                       size_t                   state_len,
                       void**                   sst_req,
                       size_t*                  sst_req_len)
{
  *sst_req     = NULL;
  *sst_req_len = 0;

  wsrep_member_status_t new_status= local_status.get();

  if (memcmp(&cluster_uuid, &view->state_id.uuid, sizeof(wsrep_uuid_t)))
  {
    memcpy((wsrep_uuid_t*)&cluster_uuid, &view->state_id.uuid,
           sizeof(cluster_uuid));

    wsrep_uuid_print (&cluster_uuid, cluster_uuid_str,
                      sizeof(cluster_uuid_str));
  }

  wsrep_cluster_conf_id= view->view;
  wsrep_cluster_status= cluster_status_str[view->status];
  wsrep_cluster_size= view->memb_num;
  wsrep_local_index= view->my_idx;

  WSREP_INFO("New cluster view: global state: %s:%lld, view# %lld: %s, "
             "number of nodes: %ld, my index: %ld, protocol version %d",
             wsrep_cluster_state_uuid, (long long)view->state_id.seqno,
             (long long)wsrep_cluster_conf_id, wsrep_cluster_status,
             wsrep_cluster_size, wsrep_local_index, view->proto_ver);

  /* Proceed further only if view is PRIMARY */
  if (WSREP_VIEW_PRIMARY != view->status)
  {
#ifdef HAVE_QUERY_CACHE
    // query cache must be initialised by now
    query_cache.flush();
#endif /* HAVE_QUERY_CACHE */

    wsrep_ready_set(FALSE);
    new_status= WSREP_MEMBER_UNDEFINED;
    /* Always record local_uuid and local_seqno in non-prim since this
     * may lead to re-initializing provider and start position is
     * determined according to these variables */
    // WRONG! local_uuid should be the last primary configuration uuid we were
    // a member of. local_seqno should be updated in commit calls.
    // local_uuid= cluster_uuid;
    // local_seqno= view->first - 1;
    goto out;
  }

  switch (view->proto_ver)
  {
  case 0:
  case 1:
  case 2:
  case 3:
      // version change
      if (view->proto_ver != wsrep_protocol_version)
      {
          my_bool wsrep_ready_saved= wsrep_ready;
          wsrep_ready_set(FALSE);
          WSREP_INFO("closing client connections for "
                     "protocol change %ld -> %d",
                     wsrep_protocol_version, view->proto_ver);
          wsrep_close_client_connections(TRUE);
          wsrep_protocol_version= view->proto_ver;
          wsrep_ready_set(wsrep_ready_saved);
      }
      break;
  default:
      WSREP_ERROR("Unsupported application protocol version: %d",
                  view->proto_ver);
      unireg_abort(1);
  }

  if (view->state_gap)
  {
    WSREP_WARN("Gap in state sequence. Need state transfer.");

    /* After that wsrep will call wsrep_sst_prepare. */
    /* keep ready flag 0 until we receive the snapshot */
    wsrep_ready_set(FALSE);

    /* Close client connections to ensure that they don't interfere
     * with SST. Necessary only if storage engines are initialized
     * before SST.
     * TODO: Just killing all ongoing transactions should be enough
     * since wsrep_ready is OFF and no new transactions can start.
     */
    if (!wsrep_before_SE())
    {
        WSREP_DEBUG("[debug]: closing client connections for PRIM");
        wsrep_close_client_connections(TRUE);
    }

    ssize_t const req_len= wsrep_sst_prepare (sst_req);

    if (req_len < 0)
    {
      WSREP_ERROR("SST preparation failed: %zd (%s)", -req_len,
                  strerror(-req_len));
      new_status= WSREP_MEMBER_UNDEFINED;
    }
    else
    {
      assert(sst_req != NULL);
      *sst_req_len= req_len;
      new_status= WSREP_MEMBER_JOINER;
    }
  }
  else
  {
    /*
     *  NOTE: Initialize wsrep_group_uuid here only if it wasn't initialized
     *  before - OR - it was reinitilized on startup (lp:992840)
     */
    if (wsrep_startup)
    {
      if (wsrep_before_SE())
      {
        wsrep_SE_init_grab();
        // Signal mysqld init thread to continue
        wsrep_sst_complete (&cluster_uuid, view->state_id.seqno, false);
        // and wait for SE initialization
        wsrep_SE_init_wait();
      }
      else
      {
        local_uuid=  cluster_uuid;
        local_seqno= view->state_id.seqno;
      }
      /* Init storage engine XIDs from first view */
      XID xid;
      wsrep_xid_init(&xid, &local_uuid, local_seqno);
      wsrep_set_SE_checkpoint(&xid);
      new_status= WSREP_MEMBER_JOINED;
#ifdef GTID_SUPPORT
      wsrep_init_sidno(local_uuid);
#endif /* GTID_SUPPORT */
    }

    // just some sanity check
    if (memcmp (&local_uuid, &cluster_uuid, sizeof (wsrep_uuid_t)))
    {
      WSREP_ERROR("Undetected state gap. Can't continue.");
      wsrep_log_states(WSREP_LOG_FATAL, &cluster_uuid, view->state_id.seqno,
                       &local_uuid, -1);
      unireg_abort(1);
    }
  }

  if (wsrep_auto_increment_control)
  {
    global_system_variables.auto_increment_offset= view->my_idx + 1;
    global_system_variables.auto_increment_increment= view->memb_num;
  }

  { /* capabilities may be updated on new configuration */
    uint64_t const caps(wsrep->capabilities (wsrep));

    my_bool const idc((caps & WSREP_CAP_INCREMENTAL_WRITESET) != 0);
    if (TRUE == wsrep_incremental_data_collection && FALSE == idc)
    {
      WSREP_WARN("Unsupported protocol downgrade: "
                 "incremental data collection disabled. Expect abort.");
    }
    wsrep_incremental_data_collection = idc;
  }

out:
  if (view->status == WSREP_VIEW_PRIMARY) wsrep_startup= FALSE;
  local_status.set(new_status, view);

  return WSREP_CB_SUCCESS;
}

void wsrep_ready_set (my_bool x)
{
  WSREP_DEBUG("Setting wsrep_ready to %d", x);
  if (mysql_mutex_lock (&LOCK_wsrep_ready)) abort();
  if (wsrep_ready != x)
  {
    wsrep_ready= x;
    mysql_cond_signal (&COND_wsrep_ready);
  }
  mysql_mutex_unlock (&LOCK_wsrep_ready);
}

// Wait until wsrep has reached ready state
void wsrep_ready_wait ()
{
  if (mysql_mutex_lock (&LOCK_wsrep_ready)) abort();
  while (!wsrep_ready)
  {
    WSREP_INFO("Waiting to reach ready state");
    mysql_cond_wait (&COND_wsrep_ready, &LOCK_wsrep_ready);
  }
  WSREP_INFO("ready state reached");
  mysql_mutex_unlock (&LOCK_wsrep_ready);
}

static void wsrep_synced_cb(void* app_ctx)
{
  WSREP_INFO("Synchronized with group, ready for connections");
  bool signal_main= false;
  if (mysql_mutex_lock (&LOCK_wsrep_ready)) abort();
  if (!wsrep_ready)
  {
    wsrep_ready= TRUE;
    mysql_cond_signal (&COND_wsrep_ready);
    signal_main= true;

  }
  local_status.set(WSREP_MEMBER_SYNCED);
  mysql_mutex_unlock (&LOCK_wsrep_ready);

  if (signal_main)
  {
      wsrep_SE_init_grab();
      // Signal mysqld init thread to continue
      wsrep_sst_complete (&local_uuid, local_seqno, false);
      // and wait for SE initialization
      wsrep_SE_init_wait();
  }
  if (wsrep_restart_slave_activated)
  {
    int rcode;
    WSREP_INFO("MySQL slave restart");
    wsrep_restart_slave_activated= FALSE;

    mysql_mutex_lock(&LOCK_active_mi);
    if ((rcode = start_slave_threads(1 /* need mutex */,
                            0 /* no wait for start*/,
                            active_mi,
                            master_info_file,
                            relay_log_info_file,
                            SLAVE_SQL)))
    {
      WSREP_WARN("Failed to create slave threads: %d", rcode);
    }
    mysql_mutex_unlock(&LOCK_active_mi);

  }
}

static void wsrep_init_position()
{
  /* read XIDs from storage engines */
  XID xid;
  memset(&xid, 0, sizeof(xid));
  xid.formatID= -1;
  wsrep_get_SE_checkpoint(&xid);

  if (xid.formatID == -1)
  {
    WSREP_INFO("Read nil XID from storage engines, skipping position init");
    return;
  }
  else if (!wsrep_is_wsrep_xid(&xid))
  {
    WSREP_WARN("Read non-wsrep XID from storage engines, skipping position init");
    return;
  }

  const wsrep_uuid_t* uuid= wsrep_xid_uuid(&xid);
  const wsrep_seqno_t seqno= wsrep_xid_seqno(&xid);

  char uuid_str[40] = {0, };
  wsrep_uuid_print(uuid, uuid_str, sizeof(uuid_str));
  WSREP_INFO("Initial position: %s:%lld", uuid_str, (long long)seqno);


  if (!memcmp(&local_uuid, &WSREP_UUID_UNDEFINED, sizeof(local_uuid)) &&
      local_seqno == WSREP_SEQNO_UNDEFINED)
  {
    // Initial state
    local_uuid= *uuid;
    local_seqno= seqno;
  }
  else if (memcmp(&local_uuid, uuid, sizeof(local_uuid)) ||
           local_seqno != seqno)
  {
    WSREP_WARN("Initial position was provided by configuration or SST, "
               "avoiding override");
  }
}

extern char* my_bind_addr_str;

int wsrep_init()
{
  int rcode= -1;
  DBUG_ASSERT(wsrep_inited == 0);

  wsrep_ready_set(FALSE);
  assert(wsrep_provider);
<<<<<<< HEAD

=======
>>>>>>> d7445ea6
  wsrep_init_position();

  if ((rcode= wsrep_load(wsrep_provider, &wsrep, wsrep_log_cb)) != WSREP_OK)
  {
    if (strcasecmp(wsrep_provider, WSREP_NONE))
    {
      WSREP_ERROR("wsrep_load(%s) failed: %s (%d). Reverting to no provider.",
                  wsrep_provider, strerror(rcode), rcode);
      strcpy((char*)wsrep_provider, WSREP_NONE); // damn it's a dirty hack
      (void) wsrep_init();
      return rcode;
    }
    else /* this is for recursive call above */
    {
      WSREP_ERROR("Could not revert to no provider: %s (%d). Need to abort.",
                  strerror(rcode), rcode);
      unireg_abort(1);
    }
  }

  if (!WSREP_PROVIDER_EXISTS)
  {
    // enable normal operation in case no provider is specified
    wsrep_ready_set(TRUE);
    wsrep_inited= 1;
    global_system_variables.wsrep_on = 0;
    wsrep_init_args args;
    args.logger_cb = wsrep_log_cb;
    args.options = (wsrep_provider_options) ?
            wsrep_provider_options : "";
    rcode = wsrep->init(wsrep, &args);
    if (rcode)
    {
      DBUG_PRINT("wsrep",("wsrep::init() failed: %d", rcode));
      WSREP_ERROR("wsrep::init() failed: %d, must shutdown", rcode);
      wsrep->free(wsrep);
      free(wsrep);
      wsrep = NULL;
    }
    return rcode;
  }
  else
  {
    global_system_variables.wsrep_on = 1;
    strncpy(provider_name,
            wsrep->provider_name,    sizeof(provider_name) - 1);
    strncpy(provider_version,
            wsrep->provider_version, sizeof(provider_version) - 1);
    strncpy(provider_vendor,
            wsrep->provider_vendor,  sizeof(provider_vendor) - 1);
  }

  char node_addr[512]= { 0, };
  size_t const node_addr_max= sizeof(node_addr) - 1;
  if (!wsrep_node_address || !strcmp(wsrep_node_address, ""))
  {
    size_t const ret= wsrep_guess_ip(node_addr, node_addr_max);
    if (!(ret > 0 && ret < node_addr_max))
    {
      WSREP_WARN("Failed to guess base node address. Set it explicitly via "
                 "wsrep_node_address.");
      node_addr[0]= '\0';
    }
  }
  else
  {
    strncpy(node_addr, wsrep_node_address, node_addr_max);
  }

  char inc_addr[512]= { 0, };
  size_t const inc_addr_max= sizeof (inc_addr);
  if ((!wsrep_node_incoming_address ||
       !strcmp (wsrep_node_incoming_address, WSREP_NODE_INCOMING_AUTO)))
  {
    unsigned int my_bind_ip= INADDR_ANY; // default if not set
    if (my_bind_addr_str && strlen(my_bind_addr_str))
    {
      my_bind_ip= wsrep_check_ip(my_bind_addr_str);
    }

    if (INADDR_ANY != my_bind_ip)
    {
      if (INADDR_NONE != my_bind_ip && INADDR_LOOPBACK != my_bind_ip)
      {
        snprintf(inc_addr, inc_addr_max, "%s:%u",
                 my_bind_addr_str, (int)mysqld_port);
      } // else leave inc_addr an empty string - mysqld is not listening for
        // client connections on network interfaces.
    }
    else // mysqld binds to 0.0.0.0, take IP from wsrep_node_address if possible
    {
      size_t const node_addr_len= strlen(node_addr);
      if (node_addr_len > 0)
      {
        const char* const colon= strrchr(node_addr, ':');
        if (strchr(node_addr, ':') == colon) // 1 or 0 ':'
        {
          size_t const ip_len= colon ? colon - node_addr : node_addr_len;
          if (ip_len + 7 /* :55555\0 */ < inc_addr_max)
          {
            memcpy (inc_addr, node_addr, ip_len);
            snprintf(inc_addr + ip_len, inc_addr_max - ip_len, ":%u",
                     (int)mysqld_port);
          }
          else
          {
            WSREP_WARN("Guessing address for incoming client connections: "
                       "address too long.");
            inc_addr[0]= '\0';
          }
        }
        else
        {
          WSREP_WARN("Guessing address for incoming client connections: "
                     "too many colons :) .");
          inc_addr[0]= '\0';
        }
      }

      if (!strlen(inc_addr))
      {
          WSREP_WARN("Guessing address for incoming client connections failed. "
                     "Try setting wsrep_node_incoming_address explicitly.");
      }
    }
  }
  else if (!strchr(wsrep_node_incoming_address, ':')) // no port included
  {
    if ((int)inc_addr_max <=
        snprintf(inc_addr, inc_addr_max, "%s:%u",
                 wsrep_node_incoming_address,(int)mysqld_port))
    {
      WSREP_WARN("Guessing address for incoming client connections: "
                 "address too long.");
      inc_addr[0]= '\0';
    }
  }
  else
  {
    size_t const need = strlen (wsrep_node_incoming_address);
    if (need >= inc_addr_max) {
      WSREP_WARN("wsrep_node_incoming_address too long: %zu", need);
      inc_addr[0]= '\0';
    }
    else {
      memcpy (inc_addr, wsrep_node_incoming_address, need);
    }
  }

  struct wsrep_init_args wsrep_args;

  struct wsrep_gtid const state_id = { local_uuid, local_seqno };

  wsrep_args.data_dir        = wsrep_data_home_dir;
  wsrep_args.node_name       = (wsrep_node_name) ? wsrep_node_name : "";
  wsrep_args.node_address    = node_addr;
  wsrep_args.node_incoming   = inc_addr;
  wsrep_args.options         = (wsrep_provider_options) ?
                                wsrep_provider_options : "";
  wsrep_args.proto_ver       = wsrep_max_protocol_version;

  wsrep_args.state_id        = &state_id;

  wsrep_args.logger_cb       = wsrep_log_cb;
  wsrep_args.view_handler_cb = wsrep_view_handler_cb;
  wsrep_args.apply_cb        = wsrep_apply_cb;
  wsrep_args.commit_cb       = wsrep_commit_cb;
  wsrep_args.unordered_cb    = wsrep_unordered_cb;
  wsrep_args.sst_donate_cb   = wsrep_sst_donate_cb;
  wsrep_args.synced_cb       = wsrep_synced_cb;

  rcode = wsrep->init(wsrep, &wsrep_args);

  if (rcode)
  {
    DBUG_PRINT("wsrep",("wsrep::init() failed: %d", rcode));
    WSREP_ERROR("wsrep::init() failed: %d, must shutdown", rcode);
    wsrep->free(wsrep);
    free(wsrep);
    wsrep = NULL;
  } else {
    wsrep_inited= 1;
  }

  return rcode;
}

extern int wsrep_on(void *);

void wsrep_init_startup (bool first)
{
  if (wsrep_init()) unireg_abort(1);

  wsrep_thr_lock_init(wsrep_thd_is_BF, wsrep_abort_thd,
                      wsrep_debug, wsrep_convert_LOCK_to_trx, wsrep_on);

  /* Skip replication start if no cluster address */
  if (!wsrep_cluster_address || strlen(wsrep_cluster_address) == 0) return;

  if (first) wsrep_sst_grab(); // do it so we can wait for SST below

  if (!wsrep_start_replication()) unireg_abort(1);

  wsrep_create_rollbacker();
  wsrep_create_appliers(1);

  if (first && !wsrep_sst_wait()) unireg_abort(1);// wait until SST is completed
}


void wsrep_deinit(bool free_options)
{
  DBUG_ASSERT(wsrep_inited == 1);
  wsrep_unload(wsrep);
  wsrep= 0;
  provider_name[0]=    '\0';
  provider_version[0]= '\0';
  provider_vendor[0]=  '\0';
<<<<<<< HEAD
=======

>>>>>>> d7445ea6
  wsrep_inited= 0;

  if (free_options)
  {
    wsrep_sst_auth_free();
  }
}

void wsrep_recover()
{
  if (!memcmp(&local_uuid, &WSREP_UUID_UNDEFINED, sizeof(wsrep_uuid_t)) &&
      local_seqno == -2)
  {
    char uuid_str[40];
    wsrep_uuid_print(&local_uuid, uuid_str, sizeof(uuid_str));
    WSREP_INFO("Position %s:%lld given at startup, skipping position recovery",
               uuid_str, (long long)local_seqno);
    return;
  }
  XID xid;
  memset(&xid, 0, sizeof(xid));
  xid.formatID= -1;
  wsrep_get_SE_checkpoint(&xid);
  char uuid_str[40];
  wsrep_uuid_print(wsrep_xid_uuid(&xid), uuid_str, sizeof(uuid_str));
  WSREP_INFO("Recovered position: %s:%lld", uuid_str,
             (long long)wsrep_xid_seqno(&xid));
}


void wsrep_stop_replication(THD *thd)
{
  WSREP_INFO("Stop replication");
  if (!wsrep)
  {
    WSREP_INFO("Provider was not loaded, in stop replication");
    return;
  }

  /* disconnect from group first to get wsrep_ready == FALSE */
  WSREP_DEBUG("Provider disconnect");
  wsrep->disconnect(wsrep);

  wsrep_connected= FALSE;

  wsrep_close_client_connections(TRUE);

  /* wait until appliers have stopped */
  wsrep_wait_appliers_close(thd);

  return;
}


bool wsrep_start_replication()
{
  wsrep_status_t rcode;

  /*
    if provider is trivial, don't even try to connect,
    but resume local node operation
  */
  if (!WSREP_PROVIDER_EXISTS)
  {
    // enable normal operation in case no provider is specified
    wsrep_ready_set(TRUE);
    return true;
  }

  if (!wsrep_cluster_address || strlen(wsrep_cluster_address)== 0)
  {
    // if provider is non-trivial, but no address is specified, wait for address
    wsrep_ready_set(FALSE);
    return true;
  }

  bool const bootstrap= wsrep_new_cluster;

  WSREP_INFO("Start replication");

  if (wsrep_new_cluster)
  {
    WSREP_INFO("'wsrep-new-cluster' option used, bootstrapping the cluster");
    wsrep_new_cluster= false;
  }

  if ((rcode = wsrep->connect(wsrep,
                              wsrep_cluster_name,
                              wsrep_cluster_address,
                              wsrep_sst_donor,
                              bootstrap)))
  {
    if (-ESOCKTNOSUPPORT == rcode)
    {
      DBUG_PRINT("wsrep",("unrecognized cluster address: '%s', rcode: %d",
                          wsrep_cluster_address, rcode));
      WSREP_ERROR("unrecognized cluster address: '%s', rcode: %d",
                  wsrep_cluster_address, rcode);
    }
    else
    {
      DBUG_PRINT("wsrep",("wsrep->connect() failed: %d", rcode));
      WSREP_ERROR("wsrep::connect() failed: %d", rcode);
    }

    return false;
  }
  else
  {
    wsrep_connected= TRUE;

    char* opts= wsrep->options_get(wsrep);
    if (opts)
    {
      wsrep_provider_options_init(opts);
      free(opts);
    }
    else
    {
      WSREP_WARN("Failed to get wsrep options");
    }
  }

  return true;
}

bool wsrep_sync_wait (THD* thd, uint mask)
{
  if ((thd->variables.wsrep_sync_wait & mask) &&
      thd->variables.wsrep_on &&
      !thd->in_active_multi_stmt_transaction() &&
      thd->wsrep_conflict_state != REPLAYING)
  {
    WSREP_DEBUG("wsrep_sync_wait: thd->variables.wsrep_sync_wait = %u, mask = %u",
                thd->variables.wsrep_sync_wait, mask);
    // This allows autocommit SELECTs and a first SELECT after SET AUTOCOMMIT=0
    // TODO: modify to check if thd has locked any rows.
    wsrep_gtid_t  gtid;
    wsrep_status_t ret= wsrep->causal_read (wsrep, &gtid);

    if (unlikely(WSREP_OK != ret))
    {
      const char* msg;
      int err;

      // Possibly relevant error codes:
      // ER_CHECKREAD, ER_ERROR_ON_READ, ER_INVALID_DEFAULT, ER_EMPTY_QUERY,
      // ER_FUNCTION_NOT_DEFINED, ER_NOT_ALLOWED_COMMAND, ER_NOT_SUPPORTED_YET,
      // ER_FEATURE_DISABLED, ER_QUERY_INTERRUPTED

      switch (ret)
      {
      case WSREP_NOT_IMPLEMENTED:
        msg= "synchronous reads by wsrep backend. "
             "Please unset wsrep_causal_reads variable.";
        err= ER_NOT_SUPPORTED_YET;
        break;
      default:
        msg= "Synchronous wait failed.";
        err= ER_LOCK_WAIT_TIMEOUT; // NOTE: the above msg won't be displayed
                                   //       with ER_LOCK_WAIT_TIMEOUT
      }

      my_error(err, MYF(0), msg);

      return true;
    }
  }

  return false;
}

/*
 * Helpers to deal with TOI key arrays
 */
typedef struct wsrep_key_arr
{
    wsrep_key_t* keys;
    size_t       keys_len;
} wsrep_key_arr_t;


static void wsrep_keys_free(wsrep_key_arr_t* key_arr)
{
    for (size_t i= 0; i < key_arr->keys_len; ++i)
    {
        my_free((void*)key_arr->keys[i].key_parts);
    }
    my_free(key_arr->keys);
    key_arr->keys= 0;
    key_arr->keys_len= 0;
}


/*!
 * @param db      Database string
 * @param table   Table string
 * @param key     Array of wsrep_key_t
 * @param key_len In: number of elements in key array, Out: number of
 *                elements populated
 *
 * @return true if preparation was successful, otherwise false.
 */

static bool wsrep_prepare_key_for_isolation(const char* db,
                                            const char* table,
                                            wsrep_buf_t* key,
                                            size_t* key_len)
{
    if (*key_len < 2) return false;

    switch (wsrep_protocol_version)
    {
    case 0:
        *key_len= 0;
        break;
    case 1:
    case 2:
    case 3:
    {
        *key_len= 0;
        if (db)
        {
            // sql_print_information("%s.%s", db, table);
            if (db)
            {
                key[*key_len].ptr= db;
                key[*key_len].len= strlen(db);
                ++(*key_len);
                if (table)
                {
                    key[*key_len].ptr= table;
                    key[*key_len].len= strlen(table);
                    ++(*key_len);
                }
            }
        }
        break;
    }
    default:
        return false;
    }

    return true;
}

/* Prepare key list from db/table and table_list */
static bool wsrep_prepare_keys_for_isolation(THD*              thd,
                                             const char*       db,
                                             const char*       table,
                                             const TABLE_LIST* table_list,
                                             wsrep_key_arr_t*  ka)
{
    ka->keys= 0;
    ka->keys_len= 0;

    extern TABLE* find_temporary_table(THD*, const TABLE_LIST*);

    if (db || table)
    {
        TABLE_LIST tmp_table;
	MDL_request mdl_request;

        memset(&tmp_table, 0, sizeof(tmp_table));
        tmp_table.table_name= (char*)table;
        tmp_table.db= (char*)db;
	tmp_table.mdl_request.init(MDL_key::GLOBAL, (db) ? db :  "",
				   (table) ? table : "",
				   MDL_INTENTION_EXCLUSIVE, MDL_STATEMENT);

        if (!table || !find_temporary_table(thd, &tmp_table))
        {
            if (!(ka->keys= (wsrep_key_t*)my_malloc(sizeof(wsrep_key_t), MYF(0))))
            {
                WSREP_ERROR("Can't allocate memory for key_array");
                goto err;
            }
            ka->keys_len= 1;
            if (!(ka->keys[0].key_parts= (wsrep_buf_t*)
                  my_malloc(sizeof(wsrep_buf_t)*2, MYF(0))))
            {
                WSREP_ERROR("Can't allocate memory for key_parts");
                goto err;
            }
            ka->keys[0].key_parts_num= 2;
            if (!wsrep_prepare_key_for_isolation(
                    db, table,
                    (wsrep_buf_t*)ka->keys[0].key_parts,
                    &ka->keys[0].key_parts_num))
            {
                WSREP_ERROR("Preparing keys for isolation failed");
                goto err;
            }
        }
    }

    for (const TABLE_LIST* table= table_list; table; table= table->next_global)
    {
        if (!find_temporary_table(thd, table))
        {
            wsrep_key_t* tmp;
            tmp= (wsrep_key_t*)my_realloc(
                ka->keys, (ka->keys_len + 1) * sizeof(wsrep_key_t), 
                 MYF(MY_ALLOW_ZERO_PTR));

            if (!tmp)
            {
                WSREP_ERROR("Can't allocate memory for key_array");
                goto err;
            }
            ka->keys= tmp;
            if (!(ka->keys[ka->keys_len].key_parts= (wsrep_buf_t*)
                  my_malloc(sizeof(wsrep_buf_t)*2, MYF(0))))
            {
                WSREP_ERROR("Can't allocate memory for key_parts");
                goto err;
            }
            ka->keys[ka->keys_len].key_parts_num= 2;
            ++ka->keys_len;
            if (!wsrep_prepare_key_for_isolation(
                    table->db, table->table_name,
                    (wsrep_buf_t*)ka->keys[ka->keys_len - 1].key_parts,
                    &ka->keys[ka->keys_len - 1].key_parts_num))
            {
                WSREP_ERROR("Preparing keys for isolation failed");
                goto err;
            }
        }
    }
    return true;
err:
    wsrep_keys_free(ka);
    return false;
}


bool wsrep_prepare_key_for_innodb(const uchar* cache_key,
                                  size_t cache_key_len,
                                  const uchar* row_id,
                                  size_t row_id_len,
                                  wsrep_buf_t* key,
                                  size_t* key_len)
{
    if (*key_len < 3) return false;

    *key_len= 0;
    switch (wsrep_protocol_version)
    {
    case 0:
    {
        key[0].ptr = cache_key;
        key[0].len = cache_key_len;

        *key_len = 1;
        break;
    }
    case 1:
    case 2:
    case 3:
    {
        key[0].ptr = cache_key;
        key[0].len = strlen( (char*)cache_key );

        key[1].ptr = cache_key + strlen( (char*)cache_key ) + 1;
        key[1].len = strlen( (char*)(key[1].ptr) );

        *key_len = 2;
        break;
    }
    default:
        return false;
    }

    key[*key_len].ptr = row_id;
    key[*key_len].len = row_id_len;
    ++(*key_len);

    return true;
}


/*
 * Construct Query_log_Event from thd query and serialize it
 * into buffer.
 *
 * Return 0 in case of success, 1 in case of error.
 */
int wsrep_to_buf_helper(
    THD* thd, const char *query, uint query_len, uchar** buf, size_t* buf_len)
{
  IO_CACHE tmp_io_cache;
  if (open_cached_file(&tmp_io_cache, mysql_tmpdir, TEMP_PREFIX,
                       65536, MYF(MY_WME)))
    return 1;
  int ret(0);

<<<<<<< HEAD
#ifdef GTID_SUPPORT
  if (thd->variables.gtid_next.type == GTID_GROUP)
  {
      Gtid_log_event gtid_ev(thd, FALSE, &thd->variables.gtid_next);
      if (!gtid_ev.is_valid()) ret= 0;
      if (!ret && gtid_ev.write(&tmp_io_cache)) ret= 1;
  }
#endif /* GTID_SUPPORT */
=======
  Format_description_log_event *tmp_fd= new Format_description_log_event(4);
  tmp_fd->checksum_alg= binlog_checksum_options;
  tmp_fd->write(&tmp_io_cache);
  delete tmp_fd;
>>>>>>> d7445ea6

  /* if there is prepare query, add event for it */
  if (!ret && thd->wsrep_TOI_pre_query)
  {
    Query_log_event ev(thd, thd->wsrep_TOI_pre_query,
		       thd->wsrep_TOI_pre_query_len,
		       FALSE, FALSE, FALSE, 0);
    if (ev.write(&tmp_io_cache)) ret= 1;
  }

  /* continue to append the actual query */
  Query_log_event ev(thd, query, query_len, FALSE, FALSE, FALSE, 0);
  if (!ret && ev.write(&tmp_io_cache)) ret= 1;
  if (!ret && wsrep_write_cache_buf(&tmp_io_cache, buf, buf_len)) ret= 1;
  close_cached_file(&tmp_io_cache);
  return ret;
}

#include "sql_show.h"
static int
create_view_query(THD *thd, uchar** buf, size_t* buf_len)
{
    LEX *lex= thd->lex;
    SELECT_LEX *select_lex= &lex->select_lex;
    TABLE_LIST *first_table= select_lex->table_list.first;
    TABLE_LIST *views = first_table;

    String buff;
    const LEX_STRING command[3]=
      {{ C_STRING_WITH_LEN("CREATE ") },
       { C_STRING_WITH_LEN("ALTER ") },
       { C_STRING_WITH_LEN("CREATE OR REPLACE ") }};

    buff.append(command[thd->lex->create_view_mode].str,
                command[thd->lex->create_view_mode].length);

    if (!lex->definer)
    {
      /*
        DEFINER-clause is missing; we have to create default definer in
        persistent arena to be PS/SP friendly.
        If this is an ALTER VIEW then the current user should be set as
        the definer.
      */

      if (!(lex->definer= create_default_definer(thd, false)))
      {
        WSREP_WARN("view default definer issue");
      }
    }

    views->algorithm    = lex->create_view_algorithm;
    views->definer.user = lex->definer->user;
    views->definer.host = lex->definer->host;
    views->view_suid    = lex->create_view_suid;
    views->with_check   = lex->create_view_check;

    view_store_options(thd, views, &buff);
    buff.append(STRING_WITH_LEN("VIEW "));
    /* Test if user supplied a db (ie: we did not use thd->db) */
    if (views->db && views->db[0] &&
        (thd->db == NULL || strcmp(views->db, thd->db)))
    {
      append_identifier(thd, &buff, views->db,
                        views->db_length);
      buff.append('.');
    }
    append_identifier(thd, &buff, views->table_name,
                      views->table_name_length);
    if (lex->view_list.elements)
    {
      List_iterator_fast<LEX_STRING> names(lex->view_list);
      LEX_STRING *name;
      int i;

      for (i= 0; (name= names++); i++)
      {
        buff.append(i ? ", " : "(");
        append_identifier(thd, &buff, name->str, name->length);
      }
      buff.append(')');
    }
    buff.append(STRING_WITH_LEN(" AS "));
    //buff.append(views->source.str, views->source.length);
    buff.append(thd->lex->create_view_select.str,
                thd->lex->create_view_select.length);
    //int errcode= query_error_code(thd, TRUE);
    //if (thd->binlog_query(THD::STMT_QUERY_TYPE,
    //                      buff.ptr(), buff.length(), FALSE, FALSE, FALSE, errcod
    return wsrep_to_buf_helper(thd, buff.ptr(), buff.length(), buf, buf_len);
}

static int wsrep_TOI_begin(THD *thd, char *db_, char *table_,
                           const TABLE_LIST* table_list)
{
  wsrep_status_t ret(WSREP_WARNING);
  uchar* buf(0);
  size_t buf_len(0);
  int buf_err;

  WSREP_DEBUG("TO BEGIN: %lld, %d : %s", (long long)wsrep_thd_trx_seqno(thd),
              thd->wsrep_exec_mode, thd->query() );
  switch (thd->lex->sql_command)
  {
  case SQLCOM_CREATE_VIEW:
    buf_err= create_view_query(thd, &buf, &buf_len);
    break;
  case SQLCOM_CREATE_PROCEDURE:
  case SQLCOM_CREATE_SPFUNCTION:
    buf_err= wsrep_create_sp(thd, &buf, &buf_len);
    break;
  case SQLCOM_CREATE_TRIGGER:
    buf_err= wsrep_create_trigger_query(thd, &buf, &buf_len);
    break;
  case SQLCOM_CREATE_EVENT:
    buf_err= wsrep_create_event_query(thd, &buf, &buf_len);
    break;
  case SQLCOM_ALTER_EVENT:
    buf_err= wsrep_alter_event_query(thd, &buf, &buf_len);
    break;
  default:
    buf_err= wsrep_to_buf_helper(thd, thd->query(), thd->query_length(), &buf,
                                 &buf_len);
    break;
  }

  wsrep_key_arr_t key_arr= {0, 0};
  struct wsrep_buf buff = { buf, buf_len };
  if (!buf_err                                                    &&
      wsrep_prepare_keys_for_isolation(thd, db_, table_, table_list, &key_arr)&&
      WSREP_OK == (ret = wsrep->to_execute_start(wsrep, thd->thread_id,
                                                 key_arr.keys, key_arr.keys_len,
                                                 &buff, 1,
                                                 &thd->wsrep_trx_meta)))
  {
    thd->wsrep_exec_mode= TOTAL_ORDER;
    wsrep_to_isolation++;
    if (buf) my_free(buf);
    wsrep_keys_free(&key_arr);
    WSREP_DEBUG("TO BEGIN: %lld, %d",(long long)wsrep_thd_trx_seqno(thd),
                thd->wsrep_exec_mode);
  }
  else {
    /* jump to error handler in mysql_execute_command() */
    WSREP_WARN("TO isolation failed for: %d, sql: %s. Check wsrep "
               "connection state and retry the query.",
               ret, (thd->query()) ? thd->query() : "void");
    my_error(ER_LOCK_DEADLOCK, MYF(0), "WSREP replication failed. Check "
            "your wsrep connection state and retry the query.");
    if (buf) my_free(buf);
    wsrep_keys_free(&key_arr);
    return -1;
  }
  return 0;
}

static void wsrep_TOI_end(THD *thd) {
  wsrep_status_t ret;
  wsrep_to_isolation--;

  WSREP_DEBUG("TO END: %lld, %d : %s", (long long)wsrep_thd_trx_seqno(thd),
              thd->wsrep_exec_mode, (thd->query()) ? thd->query() : "void");
  
  XID xid;
  wsrep_xid_init(&xid, &thd->wsrep_trx_meta.gtid.uuid,
                 thd->wsrep_trx_meta.gtid.seqno);
  wsrep_set_SE_checkpoint(&xid);
  WSREP_DEBUG("TO END: %lld, update seqno",
              (long long)wsrep_thd_trx_seqno(thd));
  
  if (WSREP_OK == (ret = wsrep->to_execute_end(wsrep, thd->thread_id))) {
    WSREP_DEBUG("TO END: %lld", (long long)wsrep_thd_trx_seqno(thd));
  }
  else {
    WSREP_WARN("TO isolation end failed for: %d, sql: %s",
               ret, (thd->query()) ? thd->query() : "void");
  }
}

static int wsrep_RSU_begin(THD *thd, char *db_, char *table_)
{
  wsrep_status_t ret(WSREP_WARNING);
  WSREP_DEBUG("RSU BEGIN: %lld, %d : %s", (long long)wsrep_thd_trx_seqno(thd),
               thd->wsrep_exec_mode, thd->query() );

  ret = wsrep->desync(wsrep);
  if (ret != WSREP_OK)
  {
    WSREP_WARN("RSU desync failed %d for %s", ret, thd->query());
    my_error(ER_LOCK_DEADLOCK, MYF(0));
    return(ret);
  }
  mysql_mutex_lock(&LOCK_wsrep_replaying);
  wsrep_replaying++;
  mysql_mutex_unlock(&LOCK_wsrep_replaying);

  if (wsrep_wait_committing_connections_close(5000))
  {
    /* no can do, bail out from DDL */
    WSREP_WARN("RSU failed due to pending transactions, %s", thd->query());
    mysql_mutex_lock(&LOCK_wsrep_replaying);
    wsrep_replaying--;
    mysql_mutex_unlock(&LOCK_wsrep_replaying);

    ret = wsrep->resync(wsrep);
    if (ret != WSREP_OK)
    {
      WSREP_WARN("resync failed %d for %s", ret, thd->query());
    }
    my_error(ER_LOCK_DEADLOCK, MYF(0));
    return(1);
  }

  wsrep_seqno_t seqno = wsrep->pause(wsrep);
  if (seqno == WSREP_SEQNO_UNDEFINED)
  {
    WSREP_WARN("pause failed %lld for %s", (long long)seqno, thd->query());
    return(1);
  }
  WSREP_DEBUG("paused at %lld", (long long)seqno);
  thd->variables.wsrep_on = 0;
  return 0;
}

static void wsrep_RSU_end(THD *thd)
{
  wsrep_status_t ret(WSREP_WARNING);
  WSREP_DEBUG("RSU END: %lld, %d : %s", (long long)wsrep_thd_trx_seqno(thd),
               thd->wsrep_exec_mode, thd->query() );


  mysql_mutex_lock(&LOCK_wsrep_replaying);
  wsrep_replaying--;
  mysql_mutex_unlock(&LOCK_wsrep_replaying);

  ret = wsrep->resume(wsrep);
  if (ret != WSREP_OK)
  {
    WSREP_WARN("resume failed %d for %s", ret, thd->query());
  }
  ret = wsrep->resync(wsrep);
  if (ret != WSREP_OK)
  {
    WSREP_WARN("resync failed %d for %s", ret, thd->query());
    return;
  }
  thd->variables.wsrep_on = 1;
}

int wsrep_to_isolation_begin(THD *thd, char *db_, char *table_,
                             const TABLE_LIST* table_list)
{

  /*
    No isolation for applier or replaying threads.
   */
  if (thd->wsrep_exec_mode == REPL_RECV) return 0;

  int ret= 0;
  mysql_mutex_lock(&thd->LOCK_wsrep_thd);

  if (thd->wsrep_conflict_state == MUST_ABORT)
  {
    WSREP_INFO("thread: %lu, %s has been aborted due to multi-master conflict",
               thd->thread_id, thd->query());
    mysql_mutex_unlock(&thd->LOCK_wsrep_thd);
    return WSREP_TRX_FAIL;
  }
  mysql_mutex_unlock(&thd->LOCK_wsrep_thd);

  DBUG_ASSERT(thd->wsrep_exec_mode == LOCAL_STATE);
  DBUG_ASSERT(thd->wsrep_trx_meta.gtid.seqno == WSREP_SEQNO_UNDEFINED);

  if (thd->global_read_lock.can_acquire_protection())
  {
    WSREP_DEBUG("Aborting TOI: Global Read-Lock (FTWRL) in place: %s %lu",
                thd->query(), thd->thread_id);
    return -1;
  }

  if (wsrep_debug && thd->mdl_context.has_locks())
  {
    WSREP_DEBUG("thread holds MDL locks at TI begin: %s %lu",
                thd->query(), thd->thread_id);
  }

  /*
    It makes sense to set auto_increment_* to defaults in TOI operations.
    Must be done before wsrep_TOI_begin() since Query_log_event encapsulating
    TOI statement and auto inc variables for wsrep replication is constructed
    there. Variables are reset back in THD::reset_for_next_command() before
    processing of next command.
   */
  if (wsrep_auto_increment_control)
  {
    thd->variables.auto_increment_offset = 1;
    thd->variables.auto_increment_increment = 1;
  }

  if (thd->variables.wsrep_on && thd->wsrep_exec_mode==LOCAL_STATE)
  {
    switch (wsrep_OSU_method_options) {
    case WSREP_OSU_TOI: ret =  wsrep_TOI_begin(thd, db_, table_,
                                               table_list); break;
    case WSREP_OSU_RSU: ret =  wsrep_RSU_begin(thd, db_, table_); break;
    }
    if (!ret)
    {
      thd->wsrep_exec_mode= TOTAL_ORDER;
    }
  }
  return ret;
}

void wsrep_to_isolation_end(THD *thd)
{
  if (thd->wsrep_exec_mode == TOTAL_ORDER)
  {
    switch(wsrep_OSU_method_options)
    {
    case WSREP_OSU_TOI: wsrep_TOI_end(thd); break;
    case WSREP_OSU_RSU: wsrep_RSU_end(thd); break;
    }
    wsrep_cleanup_transaction(thd);
  }
}

#define WSREP_MDL_LOG(severity, msg, req, gra)	                               \
    WSREP_##severity(                                                          \
      "%s\n"                                                                   \
      "request: (%lu \tseqno %lld \twsrep (%d, %d, %d) cmd %d %d \t%s)\n"      \
      "granted: (%lu \tseqno %lld \twsrep (%d, %d, %d) cmd %d %d \t%s)",       \
      msg,                                                                     \
      req->thread_id, (long long)wsrep_thd_trx_seqno(req),                     \
      req->wsrep_exec_mode, req->wsrep_query_state, req->wsrep_conflict_state, \
      req->get_command(), req->lex->sql_command, req->query(),		       \
      gra->thread_id, (long long)wsrep_thd_trx_seqno(gra),                     \
      gra->wsrep_exec_mode, gra->wsrep_query_state, gra->wsrep_conflict_state, \
      gra->get_command(), gra->lex->sql_command, gra->query());

bool
wsrep_grant_mdl_exception(MDL_context *requestor_ctx,
                          MDL_ticket *ticket
) {
  if (!WSREP_ON) return FALSE;

  THD *request_thd  = requestor_ctx->wsrep_get_thd();
  THD *granted_thd  = ticket->get_ctx()->wsrep_get_thd();
  bool ret          = FALSE;

  mysql_mutex_lock(&request_thd->LOCK_wsrep_thd);
  if (request_thd->wsrep_exec_mode == TOTAL_ORDER ||
      request_thd->wsrep_exec_mode == REPL_RECV)
  {
    mysql_mutex_unlock(&request_thd->LOCK_wsrep_thd);
    WSREP_MDL_LOG(DEBUG, "MDL conflict ", request_thd, granted_thd);
    ticket->wsrep_report(wsrep_debug);

    mysql_mutex_lock(&granted_thd->LOCK_wsrep_thd);
    if (granted_thd->wsrep_exec_mode == TOTAL_ORDER ||
        granted_thd->wsrep_exec_mode == REPL_RECV)
    {
      WSREP_MDL_LOG(INFO, "MDL BF-BF conflict", request_thd, granted_thd);
      ticket->wsrep_report(true);
      mysql_mutex_unlock(&granted_thd->LOCK_wsrep_thd);
      ret = TRUE;
    }
    else if (granted_thd->lex->sql_command == SQLCOM_FLUSH)
    {
      WSREP_DEBUG("mdl granted over FLUSH BF");
      ticket->wsrep_report(wsrep_debug);
      mysql_mutex_unlock(&granted_thd->LOCK_wsrep_thd);
      ret = TRUE;
    }
    else if (request_thd->lex->sql_command == SQLCOM_DROP_TABLE)
    {
      WSREP_DEBUG("DROP caused BF abort");
      ticket->wsrep_report(wsrep_debug);
      mysql_mutex_unlock(&granted_thd->LOCK_wsrep_thd);
      wsrep_abort_thd((void*)request_thd, (void*)granted_thd, 1);
      ret = FALSE;
    }
    else if (granted_thd->wsrep_query_state == QUERY_COMMITTING)
    {
      WSREP_DEBUG("mdl granted, but commiting thd abort scheduled");
      ticket->wsrep_report(wsrep_debug);
      mysql_mutex_unlock(&granted_thd->LOCK_wsrep_thd);
      wsrep_abort_thd((void*)request_thd, (void*)granted_thd, 1);
      ret = FALSE;
    }
    else
    {
      WSREP_MDL_LOG(DEBUG, "MDL conflict-> BF abort", request_thd, granted_thd);
      ticket->wsrep_report(wsrep_debug);
      mysql_mutex_unlock(&granted_thd->LOCK_wsrep_thd);
      wsrep_abort_thd((void*)request_thd, (void*)granted_thd, 1);
      ret = FALSE;
    }
  }
  else
  {
    mysql_mutex_unlock(&request_thd->LOCK_wsrep_thd);
  }
  return ret;
}<|MERGE_RESOLUTION|>--- conflicted
+++ resolved
@@ -519,10 +519,7 @@
 
   wsrep_ready_set(FALSE);
   assert(wsrep_provider);
-<<<<<<< HEAD
-
-=======
->>>>>>> d7445ea6
+
   wsrep_init_position();
 
   if ((rcode= wsrep_load(wsrep_provider, &wsrep, wsrep_log_cb)) != WSREP_OK)
@@ -741,10 +738,7 @@
   provider_name[0]=    '\0';
   provider_version[0]= '\0';
   provider_vendor[0]=  '\0';
-<<<<<<< HEAD
-=======
-
->>>>>>> d7445ea6
+
   wsrep_inited= 0;
 
   if (free_options)
@@ -1141,21 +1135,19 @@
     return 1;
   int ret(0);
 
-<<<<<<< HEAD
-#ifdef GTID_SUPPORT
-  if (thd->variables.gtid_next.type == GTID_GROUP)
-  {
-      Gtid_log_event gtid_ev(thd, FALSE, &thd->variables.gtid_next);
-      if (!gtid_ev.is_valid()) ret= 0;
-      if (!ret && gtid_ev.write(&tmp_io_cache)) ret= 1;
-  }
-#endif /* GTID_SUPPORT */
-=======
   Format_description_log_event *tmp_fd= new Format_description_log_event(4);
   tmp_fd->checksum_alg= binlog_checksum_options;
   tmp_fd->write(&tmp_io_cache);
   delete tmp_fd;
->>>>>>> d7445ea6
+
+#ifdef GTID_SUPPORT
+  if (thd->variables.gtid_next.type == GTID_GROUP)
+  {
+      Gtid_log_event gtid_ev(thd, FALSE, &thd->variables.gtid_next);
+      if (!gtid_ev.is_valid()) ret= 0;
+      if (!ret && gtid_ev.write(&tmp_io_cache)) ret= 1;
+  }
+#endif /* GTID_SUPPORT */
 
   /* if there is prepare query, add event for it */
   if (!ret && thd->wsrep_TOI_pre_query)
