--- conflicted
+++ resolved
@@ -3776,15 +3776,9 @@
   {"log-error", OPT_ERROR_LOG_FILE, "Log error file.",
    (gptr*) &log_error_file_ptr, (gptr*) &log_error_file_ptr, 0, GET_STR,
    OPT_ARG, 0, 0, 0, 0, 0, 0},
-<<<<<<< HEAD
-  {"port", 'P', "Port number to use for connection.", (gptr*) &mysql_port,
-   (gptr*) &mysql_port, 0, GET_UINT, REQUIRED_ARG, 0, 0, 0, 0, 0, 0},
-  {"reckless-slave", OPT_RECKLESS_SLAVE, "Used for debugging.", 0, 0, 0, GET_NO_ARG,
-=======
   {"port", 'P', "Port number to use for connection.", (gptr*) &mysqld_port,
    (gptr*) &mysqld_port, 0, GET_UINT, REQUIRED_ARG, 0, 0, 0, 0, 0, 0},
-  {"reckless-slave", OPT_RECKLESS_SLAVE, "For debugging", 0, 0, 0, GET_NO_ARG,
->>>>>>> a1034db4
+  {"reckless-slave", OPT_RECKLESS_SLAVE, "Used for debugging.", 0, 0, 0, GET_NO_ARG,
    NO_ARG, 0, 0, 0, 0, 0, 0},
   {"replicate-do-db", OPT_REPLICATE_DO_DB,
    "Tells the slave thread to restrict replication to the specified database. To specify more than one database, use the directive multiple times, once for each database. Note that this will only work if you do not use cross-database queries such as UPDATE some_db.some_table SET foo='bar' while having selected a different or no database. If you need cross database updates to work, make sure you have 3.23.28 or later, and use replicate-wild-do-table=db_name.%.",
@@ -3920,13 +3914,8 @@
    "Tells the slave thread to continue replication when a query returns an error from the provided list.",
    0, 0, 0, GET_STR, REQUIRED_ARG, 0, 0, 0, 0, 0, 0},
 #endif
-<<<<<<< HEAD
   {"socket", OPT_SOCKET, "Socket file to use for connection.",
-   (gptr*) &mysql_unix_port, (gptr*) &mysql_unix_port, 0, GET_STR,
-=======
-  {"socket", OPT_SOCKET, "Socket file to use for connection",
    (gptr*) &mysqld_unix_port, (gptr*) &mysqld_unix_port, 0, GET_STR,
->>>>>>> a1034db4
    REQUIRED_ARG, 0, 0, 0, 0, 0, 0},
   {"sql-bin-update-same", OPT_SQL_BIN_UPDATE_SAME,
    "If set, setting SQL_LOG_BIN to a value will automatically set SQL_LOG_UPDATE to the same value and vice versa.",
