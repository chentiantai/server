--- conflicted
+++ resolved
@@ -4691,16 +4691,9 @@
    (gptr*) &opt_ndb_optimized_node_selection,
    0, GET_BOOL, OPT_ARG, 1, 0, 0, 0, 0, 0},
   { "ndb-cache-check-time", OPT_NDB_CACHE_CHECK_TIME,
-<<<<<<< HEAD
-    "A dedicated thread is created to update cached commit count value"
-    " at the given interval.",
-    (gptr*) &opt_ndb_cache_check_time, (gptr*) &opt_ndb_cache_check_time,
-    0, GET_ULONG, REQUIRED_ARG, 0, 0, LONG_TIMEOUT, 0, 1, 0},
-=======
     "A dedicated thread is created to, at the given millisecons interval, invalidate the query cache if another MySQL server in the cluster has changed the data in the database.",
     (gptr*) &opt_ndb_cache_check_time, (gptr*) &opt_ndb_cache_check_time, 0, GET_ULONG, REQUIRED_ARG,
     0, 0, LONG_TIMEOUT, 0, 1, 0},
->>>>>>> 2b1f0bf1
 #endif
   {"new", 'n', "Use very new possible 'unsafe' functions.",
    (gptr*) &global_system_variables.new_mode,
