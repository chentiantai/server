--- conflicted
+++ resolved
@@ -422,13 +422,8 @@
   String	buffer(buff, sizeof(buff), system_charset_info);
   int           error, keyno= -1;
   uint          num_rows;
-<<<<<<< HEAD
-  uchar		*key;
-  uint		key_len;
-=======
-  byte          *UNINIT_VAR(key);
-  uint          UNINIT_VAR(key_len);
->>>>>>> e5888b16
+  uchar		*UNINIT_VAR(key);
+  uint		UNINIT_VAR(key_len);
   bool          need_reopen;
   DBUG_ENTER("mysql_ha_read");
   DBUG_PRINT("enter",("'%s'.'%s' as '%s'",
