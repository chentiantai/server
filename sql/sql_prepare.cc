--- conflicted
+++ resolved
@@ -1434,13 +1434,8 @@
   THD *thd= stmt->thd;
   set_var_base *var;
 
-<<<<<<< HEAD
-  if (tables && check_table_access(thd, SELECT_ACL, tables, UINT_MAX, FALSE) ||
-      open_normal_and_derived_tables(thd, tables, 0))
-=======
-  if ((tables && check_table_access(thd, SELECT_ACL, tables, 0)) ||
-      open_and_lock_tables(thd, tables))
->>>>>>> a1035097
+  if ((tables && check_table_access(thd, SELECT_ACL, tables, UINT_MAX, FALSE)) 
+      || open_normal_and_derived_tables(thd, tables, 0))
     goto error;
 
   while ((var= it++))
@@ -1475,13 +1470,13 @@
   THD *thd= stmt->thd;
   Item *item;
 
-  if (tables && check_table_access(thd, SELECT_ACL, tables, UINT_MAX, FALSE) ||
+  if ((tables && check_table_access(thd, SELECT_ACL, tables, UINT_MAX, FALSE)) ||
       open_normal_and_derived_tables(thd, tables, 0))
     goto err;
 
   while ((item= it++))
   {
-    if (!item->fixed && item->fix_fields(thd, it.ref()) ||
+    if ((!item->fixed && item->fix_fields(thd, it.ref())) ||
         item->check_cols(1))
       goto err;
   }
@@ -2232,9 +2227,8 @@
   LEX_STRING *name= &lex->prepared_stmt_name;
   Prepared_statement *stmt;
   const char *query;
-  uint query_len;
+  uint query_len= 0;
   DBUG_ENTER("mysql_sql_stmt_prepare");
-  LINT_INIT(query_len);
   DBUG_ASSERT(thd->protocol == &thd->protocol_text);
 
   if ((stmt= (Prepared_statement*) thd->stmt_map.find_by_name(name)))
@@ -2840,7 +2834,6 @@
 
 void Prepared_statement::setup_set_params()
 {
-<<<<<<< HEAD
   /*
     Note: BUG#25843 applies here too (query cache lookup uses thd->db, not
     db from "prepare" time).
@@ -2852,14 +2845,9 @@
     Decide if we have to expand the query (because we must write it to logs or
     because we want to look it up in the query cache) or not.
   */
-  if (mysql_bin_log.is_open() && is_update_query(lex->sql_command) ||
+  if ((mysql_bin_log.is_open() && is_update_query(lex->sql_command)) ||
       opt_log || opt_slow_log ||
       query_cache_is_cacheable_query(lex))
-=======
-  /* Setup binary logging */
-  if ((mysql_bin_log.is_open() && is_update_query(lex->sql_command)) ||
-      mysql_log.is_open() || mysql_slow_log.is_open())
->>>>>>> a1035097
   {
     set_params_from_vars= insert_params_from_vars_with_log;
 #ifndef EMBEDDED_LIBRARY
@@ -3308,7 +3296,7 @@
                           &cur_db_changed))
     return TRUE;
 
-  error= (name.str && copy.set_name(&name) ||
+  error= ((name.str && copy.set_name(&name)) ||
           copy.prepare(query, query_length) ||
           validate_metadata(&copy));
 
