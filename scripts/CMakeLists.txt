# Copyright (c) 2006, 2017, Oracle and/or its affiliates.
# Copyright (c) 2011, 2017, MariaDB Corporation
# 
# This program is free software; you can redistribute it and/or modify
# it under the terms of the GNU General Public License as published by
# the Free Software Foundation; version 2 of the License.
# 
# This program is distributed in the hope that it will be useful,
# but WITHOUT ANY WARRANTY; without even the implied warranty of
# MERCHANTABILITY or FITNESS FOR A PARTICULAR PURPOSE.  See the
# GNU General Public License for more details.
# 
# You should have received a copy of the GNU General Public License
# along with this program; if not, write to the Free Software
# Foundation, Inc., 51 Franklin St, Fifth Floor, Boston, MA  02110-1335 USA

# Build comp_sql - used for embedding SQL in C or C++ programs
IF(NOT CMAKE_CROSSCOMPILING)
 INCLUDE_DIRECTORIES(${CMAKE_SOURCE_DIR}/include)
 ADD_EXECUTABLE(comp_sql comp_sql.c)
 TARGET_LINK_LIBRARIES(comp_sql)
ENDIF()


# Build mysql_fix_privilege_tables.sql (concatenate 3 sql scripts)
IF(NOT WIN32 OR CMAKE_CROSSCOMPILING)
  FIND_PROGRAM(CAT_EXECUTABLE cat DOC "path to the executable")
  MARK_AS_ADVANCED(CAT_EXECUTABLE)
ENDIF()

IF(CAT_EXECUTABLE)
  SET(CAT_COMMAND COMMAND 
    ${CMAKE_COMMAND} -E chdir  ${CMAKE_CURRENT_SOURCE_DIR}
    ${CAT_EXECUTABLE} mysql_system_tables_fix.sql mysql_system_tables.sql mysql_performance_tables.sql >
    ${CMAKE_CURRENT_BINARY_DIR}/mysql_fix_privilege_tables.sql
  )
ELSEIF(WIN32)
  FILE(TO_NATIVE_PATH ${CMAKE_CURRENT_BINARY_DIR}/mysql_fix_privilege_tables.sql
   native_outfile )
  SET(CAT_COMMAND
   COMMAND ${CMAKE_COMMAND} -E chdir ${CMAKE_CURRENT_SOURCE_DIR}
   cmd /c copy /b mysql_system_tables_fix.sql + mysql_system_tables.sql +  mysql_performance_tables.sql
   ${native_outfile} )
ELSE()
  MESSAGE(FATAL_ERROR "Cannot concatenate files")
ENDIF()

# Build mysql_fix_privilege_tables.c
ADD_CUSTOM_COMMAND(
  OUTPUT ${CMAKE_CURRENT_BINARY_DIR}/mysql_fix_privilege_tables_sql.c
  ${CAT_COMMAND}
  COMMAND comp_sql
  mysql_fix_privilege_tables
  mysql_fix_privilege_tables.sql
  mysql_fix_privilege_tables_sql.c
  WORKING_DIRECTORY ${CMAKE_CURRENT_BINARY_DIR}
  DEPENDS comp_sql
  ${CMAKE_CURRENT_SOURCE_DIR}/mysql_system_tables.sql
  ${CMAKE_CURRENT_SOURCE_DIR}/mysql_system_tables_fix.sql
  ${CMAKE_CURRENT_SOURCE_DIR}/mysql_performance_tables.sql
)

# Add target for the above to be built
ADD_CUSTOM_TARGET(GenFixPrivs
  ALL
  DEPENDS ${CMAKE_CURRENT_BINARY_DIR}/mysql_fix_privilege_tables_sql.c
)

IF(UNIX)
 FILE(WRITE ${CMAKE_CURRENT_BINARY_DIR}/make_binary_distribution 
   "cd ${CMAKE_BINARY_DIR} && '${CMAKE_CPACK_COMMAND}' -G TGZ --config CPackConfig.cmake\n" )
 EXECUTE_PROCESS(
  COMMAND chmod +x ${CMAKE_CURRENT_BINARY_DIR}/make_binary_distribution
)
ENDIF()

# Configure two scripts from one 'in' file.
# The maria_add_gis_sp.sql - to be sent to 'mysql' tool
# and the maria_add_gis_sp_bootstrap.sql, that can be sent to
# the server as a bootstrap command.

SET(ADD_GIS_SP_SET_DELIMITER "delimiter |")
SET(ADD_GIS_SP_RESET_DELIMITER "delimiter ;")
SET(ADD_GIS_SP_EOL "|")
CONFIGURE_FILE(${CMAKE_CURRENT_SOURCE_DIR}/maria_add_gis_sp.sql.in
  ${CMAKE_CURRENT_BINARY_DIR}/maria_add_gis_sp.sql ESCAPE_QUOTES @ONLY)

SET(ADD_GIS_SP_SET_DELIMITER "")
SET(ADD_GIS_SP_RESET_DELIMITER "")
SET(ADD_GIS_SP_EOL ";")
CONFIGURE_FILE(${CMAKE_CURRENT_SOURCE_DIR}/maria_add_gis_sp.sql.in
  ${CMAKE_CURRENT_BINARY_DIR}/maria_add_gis_sp_bootstrap.sql ESCAPE_QUOTES @ONLY)

IF (NOT WITHOUT_SERVER)
INSTALL(FILES 
  ${CMAKE_CURRENT_SOURCE_DIR}/mysql_system_tables.sql 
  ${CMAKE_CURRENT_SOURCE_DIR}/mysql_system_tables_data.sql
  ${CMAKE_CURRENT_SOURCE_DIR}/mysql_performance_tables.sql
  ${CMAKE_CURRENT_SOURCE_DIR}/mysql_test_db.sql
  ${CMAKE_CURRENT_SOURCE_DIR}/fill_help_tables.sql
  ${CMAKE_CURRENT_SOURCE_DIR}/mysql_test_data_timezone.sql
  ${CMAKE_CURRENT_SOURCE_DIR}/mysql_to_mariadb.sql
  ${CMAKE_CURRENT_BINARY_DIR}/maria_add_gis_sp.sql
  ${CMAKE_CURRENT_BINARY_DIR}/maria_add_gis_sp_bootstrap.sql
  ${FIX_PRIVILEGES_SQL}
  DESTINATION ${INSTALL_MYSQLSHAREDIR} COMPONENT Server
)
ENDIF()

# TCMalloc hacks
IF(MALLOC_LIB)
  MESSAGE("Using tcmalloc '${MALLOC_LIB}'")
  INSTALL(FILES ${MALLOC_LIB} DESTINATION ${INSTALL_LIBDIR} OPTIONAL)
ENDIF()

IF(CMAKE_GENERATOR MATCHES "Makefiles|Ninja")
  FOREACH(ARCH ${CMAKE_OSX_ARCHITECTURES})
    SET(CFLAGS   "${CFLAGS} -arch ${ARCH}")
    SET(CXXFLAGS "${CXXFLAGS} -arch ${ARCH}")
  ENDFOREACH()
ENDIF()


IF(CMAKE_SYSTEM_NAME MATCHES "FreeBSD")
  SET (PERL_PATH "/usr/local/bin/perl")
ELSE()
  SET (PERL_PATH "/usr/bin/perl")
ENDIF()

IF(UNIX)
  # FIND_PROC and CHECK_PID are used by mysqld_safe
IF(CMAKE_SYSTEM_NAME MATCHES "Linux")
  SET (FIND_PROC 
    "ps wwwp $PID | grep -v mysqld_safe | grep -- $MYSQLD > /dev/null")
ENDIF()
IF(NOT FIND_PROC AND CMAKE_SYSTEM_NAME MATCHES "SunOS")
  SET (FIND_PROC 
    "ps -p $PID | grep -v mysqld_safe | grep -- $MYSQLD > /dev/null")
ENDIF()

IF(NOT FIND_PROC)
  # BSD style
  EXECUTE_PROCESS(COMMAND ps -uaxww OUTPUT_QUIET ERROR_QUIET RESULT_VARIABLE result)
  IF(result MATCHES 0) 
     SET( FIND_PROC
       "ps -uaxww | grep -v mysqld_safe | grep -- $MYSQLD | grep $PID > /dev/null")
  ENDIF()
ENDIF()

IF(NOT FIND_PROC)
  # SysV style
  EXECUTE_PROCESS(COMMAND ps -ef OUTPUT_QUIET ERROR_QUIET RESULT_VARIABLE result)
  IF(result MATCHES 0)
    SET( FIND_PROC "ps -ef | grep -v mysqld_safe | grep -- $MYSQLD | grep $PID > /dev/null")
  ENDIF()
ENDIF()
  
EXECUTE_PROCESS(COMMAND sh -c "kill -0 $$" OUTPUT_QUIET ERROR_QUIET RESULT_VARIABLE result)
IF(result MATCHES 0)
  SET(CHECK_PID "kill -0 $PID > /dev/null 2> /dev/null")
ELSE()
  SET(CHECK_PID "kill -s SIGCONT $PID  > /dev/null 2> /dev/null")
ENDIF()

SET(HOSTNAME "hostname")
SET(MYSQLD_USER "mysql")
ENDIF(UNIX)

# Really ugly, one script, "mysql_install_db", needs prefix set to ".",
# i.e. makes access relative the current directory. This matches
# the documentation, so better not change this.

IF(INSTALL_LAYOUT MATCHES "STANDALONE")
  SET(prefix ".")
  SET(bindir ${prefix}/${INSTALL_BINDIR})
  SET(sbindir ${prefix}/${INSTALL_SBINDIR})
  SET(scriptdir ${prefix}/${INSTALL_BINDIR})
  SET(libexecdir ${prefix}/${INSTALL_SBINDIR})
  SET(pkgdatadir ${prefix}/${INSTALL_MYSQLSHAREDIR})
  SET(pkgplugindir ${prefix}/${INSTALL_PLUGINDIR})
  SET(localstatedir ${prefix}/data)
ELSE()
  SET(prefix "${CMAKE_INSTALL_PREFIX}")
  SET(bindir ${INSTALL_BINDIRABS})
  SET(sbindir ${INSTALL_SBINDIRABS})
  SET(scriptdir ${INSTALL_BINDIRABS})
  SET(libexecdir ${INSTALL_SBINDIRABS})
  SET(pkgdatadir ${INSTALL_MYSQLSHAREDIRABS})
  SET(pkgplugindir ${INSTALL_PLUGINDIRABS})
  SET(localstatedir ${MYSQL_DATADIR})
ENDIF()

SET(resolveip_locations "$basedir/${INSTALL_BINDIR} $basedir/bin")
SET(mysqld_locations "$basedir/${INSTALL_SBINDIR} $basedir/libexec $basedir/sbin $basedir/bin")
SET(errmsg_locations "$basedir/${INSTALL_MYSQLSHAREDIR}/english $basedir/share/english $basedir/share/mysql/english")
SET(pkgdata_locations "$basedir/${INSTALL_MYSQLSHAREDIR} $basedir/share $basedir/share/mysql")

IF(UNIX)
CONFIGURE_FILE(${CMAKE_CURRENT_SOURCE_DIR}/mysql_install_db.sh
  ${CMAKE_CURRENT_BINARY_DIR}/mysql_install_db ESCAPE_QUOTES @ONLY)
  EXECUTE_PROCESS(
  COMMAND chmod +x ${CMAKE_CURRENT_BINARY_DIR}/mysql_install_db
  )

INSTALL_SCRIPT(
 "${CMAKE_CURRENT_BINARY_DIR}/mysql_install_db"
  DESTINATION ${INSTALL_SCRIPTDIR}
  COMPONENT Server
  )
ENDIF()

SET(prefix "${CMAKE_INSTALL_PREFIX}")
IF(INSTALL_SYSCONFDIR)
  SET(sysconfdir ${DEFAULT_SYSCONFDIR})
ELSE()
  SET(sysconfdir "/etc")
ENDIF()
SET(bindir ${INSTALL_BINDIRABS})
SET(libexecdir ${INSTALL_SBINDIRABS})
SET(scriptdir ${INSTALL_BINDIRABS})
SET(datadir ${INSTALL_MYSQLSHAREDIRABS})
SET(pkgdatadir ${INSTALL_MYSQLSHAREDIRABS})
SET(libsubdir  ${INSTALL_LIBDIR})
SET(pkgincludedir ${INSTALL_INCLUDEDIRABS})
SET(pkglibdir ${INSTALL_LIBDIRABS})
SET(pkgplugindir ${INSTALL_PLUGINDIRABS})
SET(localstatedir ${MYSQL_DATADIR})

SET(RPATH_OPTION "")
IF(CMAKE_SYSTEM_NAME STREQUAL "SunOS")
  SET(RPATH_OPTION "-R$pkglibdir")
ENDIF()

# some scripts use  @TARGET_LINUX@
IF(CMAKE_SYSTEM_NAME MATCHES "Linux")
  SET(TARGET_LINUX "true")
ELSE()
  SET(TARGET_LINUX "false")
ENDIF()

SET(mysql_config_COMPONENT COMPONENT Development)
SET(msql2mysql_COMPONENT COMPONENT Client)
SET(mysqlaccess_COMPONENT COMPONENT Client)
SET(mysql_find_rows_COMPONENT COMPONENT Client)
SET(mytop_COMPONENT Mytop)

IF(WIN32)
  # On Windows, some .sh and some .pl.in files are configured 
  # The resulting files will have .pl extension (those are perl scripts)

  # Input files with pl.in extension
  SET(PLIN_FILES mysql_config)
  # Input files with .sh extension

  SET(SH_FILES mysql_convert_table_format mysqld_multi mysqldumpslow
    mysqlhotcopy)

  FOREACH(file ${PLIN_FILES})
    IF(NOT ${file}_COMPONENT)
      SET(${file}_COMPONENT Server_Scripts)
    ENDIF()
    CONFIGURE_FILE(${CMAKE_CURRENT_SOURCE_DIR}/${file}.pl.in
      ${CMAKE_CURRENT_BINARY_DIR}/${file}.pl ESCAPE_QUOTES @ONLY)
    INSTALL_SCRIPT(${CMAKE_CURRENT_BINARY_DIR}/${file}.pl COMPONENT ${${file}_COMPONENT})
  ENDFOREACH()

  FOREACH(file ${SH_FILES})
    CONFIGURE_FILE(${CMAKE_CURRENT_SOURCE_DIR}/${file}.sh
       ${CMAKE_CURRENT_BINARY_DIR}/${file}.pl ESCAPE_QUOTES @ONLY)
    INSTALL_SCRIPT(${CMAKE_CURRENT_BINARY_DIR}/${file}.pl COMPONENT Server_Scripts)
  ENDFOREACH()
ELSE()
  IF(WITH_WSREP)
    SET(WSREP_SCRIPTS
      wsrep_sst_mysqldump
      wsrep_sst_rsync
      wsrep_sst_mariabackup
    )
    # The following script is sourced from other SST scripts, so it should
    # not be made executable.
    SET(WSREP_SOURCE
      wsrep_sst_common
    )

    SET (wsrep_sst_rsync_wan ${CMAKE_CURRENT_BINARY_DIR}/wsrep_sst_rsync_wan)
    ADD_CUSTOM_COMMAND(
      OUTPUT ${wsrep_sst_rsync_wan}
      COMMAND ${CMAKE_COMMAND} ARGS -E create_symlink
        wsrep_sst_rsync
        wsrep_sst_rsync_wan
    )
    ADD_CUSTOM_TARGET(symlink_wsrep_sst_rsync
        ALL
        DEPENDS ${wsrep_sst_rsync_wan}
    )
    INSTALL(
      FILES  ${wsrep_sst_rsync_wan}
      DESTINATION ${INSTALL_BINDIR}
      COMPONENT Server
    )

    FOREACH(file ${WSREP_SOURCE})
      CONFIGURE_FILE(${CMAKE_CURRENT_SOURCE_DIR}/${file}.sh
        ${CMAKE_CURRENT_BINARY_DIR}/${file} ESCAPE_QUOTES @ONLY)
      IF(NOT ${file}_COMPONENT)
        SET(${file}_COMPONENT Server)
      ENDIF()
      INSTALL(FILES
        ${CMAKE_CURRENT_BINARY_DIR}/${file}
        DESTINATION ${INSTALL_BINDIR}
        COMPONENT ${${file}_COMPONENT}
       )
    ENDFOREACH()
  ENDIF()
  IF (NOT WITHOUT_SERVER)
    SET(SERVER_SCRIPTS
      mysql_fix_extensions
      mysqld_multi
      mysqld_safe
      mysqldumpslow
    )
  ENDIF()
  # Configure this one, for testing, but do not install it.
  CONFIGURE_FILE(${CMAKE_CURRENT_SOURCE_DIR}/mysql_config.pl.in
    ${CMAKE_CURRENT_BINARY_DIR}/mysql_config.pl ESCAPE_QUOTES @ONLY)
  # On Unix, most of the files end up in the bin directory
  SET(BIN_SCRIPTS
    msql2mysql
    mysql_config
    mysql_setpermission
    mysql_secure_installation
    mysqlaccess
    mysql_convert_table_format
    mysql_find_rows
    mytop
    mysqlhotcopy
    ${SERVER_SCRIPTS}
    ${WSREP_SCRIPTS}
    ${SYSTEMD_SCRIPTS}
  )
  FOREACH(file ${BIN_SCRIPTS})
    IF(EXISTS ${CMAKE_CURRENT_SOURCE_DIR}/${file}.sh)
      CONFIGURE_FILE(${CMAKE_CURRENT_SOURCE_DIR}/${file}.sh
        ${CMAKE_CURRENT_BINARY_DIR}/${file} ESCAPE_QUOTES @ONLY)
    ELSEIF(EXISTS ${CMAKE_CURRENT_SOURCE_DIR}/${file})
      CONFIGURE_FILE(${CMAKE_CURRENT_SOURCE_DIR}/${file}
         ${CMAKE_CURRENT_BINARY_DIR}/${file} COPYONLY)
    ELSE()
      MESSAGE(FATAL_ERROR "Can not find ${file}.sh or ${file} in "
        "${CMAKE_CURRENT_SOURCE_DIR}" )
    ENDIF()
    # TODO: The following EXECUTE could be redundant as INSTALL_SCRIPT
    # macro does an INSTALL(PROGRAMS ..) that automatically sets +x on
    # the executable.
    EXECUTE_PROCESS(COMMAND chmod +x ${CMAKE_CURRENT_BINARY_DIR}/${file})
    IF(NOT ${file}_COMPONENT)
      SET(${file}_COMPONENT Server)
    ENDIF()
    INSTALL_SCRIPT(
      ${CMAKE_CURRENT_BINARY_DIR}/${file} 
      DESTINATION ${INSTALL_BINDIR}
      COMPONENT ${${file}_COMPONENT}
     )
  ENDFOREACH()
<<<<<<< HEAD

  SET (wsrep_sst_rsync_wan ${CMAKE_CURRENT_BINARY_DIR}/wsrep_sst_rsync_wan)
  ADD_CUSTOM_COMMAND(
    OUTPUT ${wsrep_sst_rsync_wan}
    COMMAND ${CMAKE_COMMAND} ARGS -E create_symlink
      wsrep_sst_rsync
      wsrep_sst_rsync_wan
  )
  ADD_CUSTOM_TARGET(symlink_wsrep_sst_rsync
      ALL
      DEPENDS ${wsrep_sst_rsync_wan}
  )
  INSTALL(
    FILES  ${wsrep_sst_rsync_wan}
    DESTINATION ${INSTALL_BINDIR}
    COMPONENT Server
  )

  FOREACH(file ${WSREP_SOURCE})
    CONFIGURE_FILE(${CMAKE_CURRENT_SOURCE_DIR}/${file}.sh
      ${CMAKE_CURRENT_BINARY_DIR}/${file} ESCAPE_QUOTES @ONLY)
    IF(NOT ${file}_COMPONENT)
      SET(${file}_COMPONENT Server)
    ENDIF()
    INSTALL(FILES
      ${CMAKE_CURRENT_BINARY_DIR}/${file}
      DESTINATION ${INSTALL_BINDIR}
      COMPONENT ${${file}_COMPONENT}
     )
  ENDFOREACH()
=======
>>>>>>> 8a094408
ENDIF()

# Install libgcc as  mylibgcc.a
IF(CMAKE_COMPILER_IS_GNUCXX AND CMAKE_CXX_FLAGS MATCHES "-static")
  EXECUTE_PROCESS (
   COMMAND ${CMAKE_CXX_COMPILER} ${CMAKE_CXX_COMPILER_ARG1}
     ${CMAKE_CXX_FLAGS} --print-libgcc
     OUTPUT_VARIABLE  LIBGCC_LOCATION
     RESULT_VARIABLE RESULT
     OUTPUT_STRIP_TRAILING_WHITESPACE
     ERROR_QUIET
  )
  IF(${RESULT} EQUAL 0 AND EXISTS ${LIBGCC_LOCATION})
    INSTALL(FILES "${LIBGCC_LOCATION}" DESTINATION ${INSTALL_LIBDIR}
    COMPONENT Development)
  ENDIF()
ENDIF()<|MERGE_RESOLUTION|>--- conflicted
+++ resolved
@@ -1,5 +1,5 @@
 # Copyright (c) 2006, 2017, Oracle and/or its affiliates.
-# Copyright (c) 2011, 2017, MariaDB Corporation
+# Copyright (c) 2011, 2020, MariaDB Corporation
 # 
 # This program is free software; you can redistribute it and/or modify
 # it under the terms of the GNU General Public License as published by
@@ -362,39 +362,6 @@
       COMPONENT ${${file}_COMPONENT}
      )
   ENDFOREACH()
-<<<<<<< HEAD
-
-  SET (wsrep_sst_rsync_wan ${CMAKE_CURRENT_BINARY_DIR}/wsrep_sst_rsync_wan)
-  ADD_CUSTOM_COMMAND(
-    OUTPUT ${wsrep_sst_rsync_wan}
-    COMMAND ${CMAKE_COMMAND} ARGS -E create_symlink
-      wsrep_sst_rsync
-      wsrep_sst_rsync_wan
-  )
-  ADD_CUSTOM_TARGET(symlink_wsrep_sst_rsync
-      ALL
-      DEPENDS ${wsrep_sst_rsync_wan}
-  )
-  INSTALL(
-    FILES  ${wsrep_sst_rsync_wan}
-    DESTINATION ${INSTALL_BINDIR}
-    COMPONENT Server
-  )
-
-  FOREACH(file ${WSREP_SOURCE})
-    CONFIGURE_FILE(${CMAKE_CURRENT_SOURCE_DIR}/${file}.sh
-      ${CMAKE_CURRENT_BINARY_DIR}/${file} ESCAPE_QUOTES @ONLY)
-    IF(NOT ${file}_COMPONENT)
-      SET(${file}_COMPONENT Server)
-    ENDIF()
-    INSTALL(FILES
-      ${CMAKE_CURRENT_BINARY_DIR}/${file}
-      DESTINATION ${INSTALL_BINDIR}
-      COMPONENT ${${file}_COMPONENT}
-     )
-  ENDFOREACH()
-=======
->>>>>>> 8a094408
 ENDIF()
 
 # Install libgcc as  mylibgcc.a
