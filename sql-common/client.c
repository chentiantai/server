/* Copyright (c) 2003, 2016, Oracle and/or its affiliates.
   Copyright (c) 2009, 2017, MariaDB

   This program is free software; you can redistribute it and/or modify
   it under the terms of the GNU General Public License as published by
   the Free Software Foundation; version 2 of the License.

   This program is distributed in the hope that it will be useful,
   but WITHOUT ANY WARRANTY; without even the implied warranty of
   MERCHANTABILITY or FITNESS FOR A PARTICULAR PURPOSE.  See the
   GNU General Public License for more details.

   You should have received a copy of the GNU General Public License
   along with this program; if not, write to the Free Software
   Foundation, Inc., 51 Franklin Street, Fifth Floor, Boston, MA  02110-1335  USA */

/*
  This file is included by both libmysql.c (the MySQL client C API)
  and the mysqld server to connect to another MYSQL server.

  The differences for the two cases are:

  - Things that only works for the client:
  - Trying to automaticly determinate user name if not supplied to
    mysql_real_connect()
  - Support for reading local file with LOAD DATA LOCAL
  - SHARED memory handling
  - Prepared statements
  
  - Things that only works for the server
  - Alarm handling on connect
  
  In all other cases, the code should be idential for the client and
  server.
*/ 

#include <my_global.h>
#include <my_default.h>
#include "mysql.h"
#include "hash.h"

/* Remove client convenience wrappers */
#undef max_allowed_packet
#undef net_buffer_length

#ifdef EMBEDDED_LIBRARY

#undef MYSQL_SERVER

#ifndef MYSQL_CLIENT
#define MYSQL_CLIENT
#endif

#define CLI_MYSQL_REAL_CONNECT STDCALL cli_mysql_real_connect

#undef net_flush
my_bool	net_flush(NET *net);

#else  /*EMBEDDED_LIBRARY*/
#define CLI_MYSQL_REAL_CONNECT STDCALL mysql_real_connect
#endif /*EMBEDDED_LIBRARY*/

#include <my_sys.h>
#include <mysys_err.h>
#include <m_string.h>
#include <m_ctype.h>
#include "mysql_version.h"
#include "mysqld_error.h"
#include "errmsg.h"
#include <violite.h>

#if !defined(__WIN__)
#include <my_pthread.h>				/* because of signal()	*/
#endif /* !defined(__WIN__) */

#include <sys/stat.h>
#include <signal.h>
#include <time.h>

#ifdef	 HAVE_PWD_H
#include <pwd.h>
#endif

#if !defined(__WIN__)
#ifdef HAVE_SELECT_H
#  include <select.h>
#endif
#ifdef HAVE_SYS_SELECT_H
#include <sys/select.h>
#endif
#endif /* !defined(__WIN__) */
#ifdef HAVE_SYS_UN_H
#  include <sys/un.h>
#endif

#ifndef _WIN32
#include <errno.h>
#define SOCKET_ERROR -1
#endif

#ifdef __WIN__
#define CONNECT_TIMEOUT 20
#else
#define CONNECT_TIMEOUT 0
#endif

#include "client_settings.h"
#include <ssl_compat.h>
#include <sql_common.h>
#include <mysql/client_plugin.h>
#include <my_context.h>
#include <mysql_async.h>

typedef enum {
  ALWAYS_ACCEPT,       /* heuristics is disabled, use CLIENT_LOCAL_FILES */
  WAIT_FOR_QUERY,      /* heuristics is enabled, not sending files */
  ACCEPT_FILE_REQUEST  /* heuristics is enabled, ready to send a file */
} auto_local_infile_state;

#define native_password_plugin_name "mysql_native_password"
#define old_password_plugin_name    "mysql_old_password"

uint            mariadb_deinitialize_ssl= 1;
uint		mysql_port=0;
char		*mysql_unix_port= 0;
const char	*unknown_sqlstate= "HY000";
const char	*not_error_sqlstate= "00000";
const char	*cant_connect_sqlstate= "08001";
#ifdef HAVE_SMEM
char		 *shared_memory_base_name= 0;
const char 	*def_shared_memory_base_name= default_shared_memory_base_name;
#endif

static void mysql_close_free_options(MYSQL *mysql);
static void mysql_close_free(MYSQL *mysql);
static void mysql_prune_stmt_list(MYSQL *mysql);
static int cli_report_progress(MYSQL *mysql, char *packet, uint length);

CHARSET_INFO *default_client_charset_info = &my_charset_latin1;

/* Server error code and message */
unsigned int mysql_server_last_errno;
char mysql_server_last_error[MYSQL_ERRMSG_SIZE];

/**
  Convert the connect timeout option to a timeout value for VIO
  functions (vio_socket_connect() and vio_io_wait()).

  @param mysql  Connection handle (client side).

  @return The timeout value in milliseconds, or -1 if no timeout.
*/

static int get_vio_connect_timeout(MYSQL *mysql)
{
  int timeout_ms;
  uint timeout_sec;

  /*
    A timeout of 0 means no timeout. Also, the connect_timeout
    option value is in seconds, while VIO timeouts are measured
    in milliseconds. Hence, check for a possible overflow. In
    case of overflow, set to no timeout.
  */
  timeout_sec= mysql->options.connect_timeout;

  if (!timeout_sec || (timeout_sec > INT_MAX/1000))
    timeout_ms= -1;
  else
    timeout_ms= (int) (timeout_sec * 1000);

  return timeout_ms;
}


/**
  Set the internal error message to mysql handler

  @param mysql    connection handle (client side)
  @param errcode  CR_ error code, passed to ER macro to get
                  error text
  @parma sqlstate SQL standard sqlstate
*/

void set_mysql_error(MYSQL *mysql, int errcode, const char *sqlstate)
{
  NET *net;
  DBUG_ENTER("set_mysql_error");
  DBUG_PRINT("enter", ("error :%d '%s'", errcode, ER(errcode)));
  DBUG_ASSERT(mysql != 0);

  if (mysql)
  {
    net= &mysql->net;
    net->last_errno= errcode;
    strmov(net->last_error, ER(errcode));
    strmov(net->sqlstate, sqlstate);
  }
  else
  {
    mysql_server_last_errno= errcode;
    strmov(mysql_server_last_error, ER(errcode));
  }
  DBUG_VOID_RETURN;
}

/**
  Clear possible error state of struct NET

  @param net  clear the state of the argument
*/

void net_clear_error(NET *net)
{
  net->last_errno= 0;
  net->last_error[0]= '\0';
  strmov(net->sqlstate, not_error_sqlstate);
}

/**
  Set an error message on the client.

  @param mysql     connection handle
  @param errcode   CR_* errcode, for client errors
  @param sqlstate  SQL standard sql state, unknown_sqlstate for the
                   majority of client errors.
  @param format    error message template, in sprintf format
  @param ...       variable number of arguments
*/

void set_mysql_extended_error(MYSQL *mysql, int errcode,
                                     const char *sqlstate,
                                     const char *format, ...)
{
  NET *net;
  va_list args;
  DBUG_ENTER("set_mysql_extended_error");
  DBUG_PRINT("enter", ("error :%d '%s'", errcode, format));
  DBUG_ASSERT(mysql != 0);

  net= &mysql->net;
  net->last_errno= errcode;
  va_start(args, format);
  my_vsnprintf(net->last_error, sizeof(net->last_error)-1,
               format, args);
  va_end(args);
  strmov(net->sqlstate, sqlstate);

  DBUG_VOID_RETURN;
}



/*
  Create a named pipe connection
*/

#ifdef __WIN__

HANDLE create_named_pipe(MYSQL *mysql, uint connect_timeout, char **arg_host,
			 char **arg_unix_socket)
{
  HANDLE hPipe=INVALID_HANDLE_VALUE;
  char pipe_name[1024];
  DWORD dwMode;
  int i;
  my_bool testing_named_pipes=0;
  char *host= *arg_host, *unix_socket= *arg_unix_socket;

  if ( ! unix_socket || (unix_socket)[0] == 0x00)
    unix_socket = mysql_unix_port;
  if (!host || !strcmp(host,LOCAL_HOST))
    host=LOCAL_HOST_NAMEDPIPE;

  
  pipe_name[sizeof(pipe_name)-1]= 0;		/* Safety if too long string */
  strxnmov(pipe_name, sizeof(pipe_name)-1, "\\\\", host, "\\pipe\\",
	   unix_socket, NullS);
  DBUG_PRINT("info",("Server name: '%s'.  Named Pipe: %s", host, unix_socket));

  for (i=0 ; i < 100 ; i++)			/* Don't retry forever */
  {
    if ((hPipe = CreateFile(pipe_name,
			    GENERIC_READ | GENERIC_WRITE,
			    0,
			    NULL,
			    OPEN_EXISTING,
			    FILE_FLAG_OVERLAPPED,
			    NULL )) != INVALID_HANDLE_VALUE)
      break;
    if (GetLastError() != ERROR_PIPE_BUSY)
    {
      set_mysql_extended_error(mysql, CR_NAMEDPIPEOPEN_ERROR,
                               unknown_sqlstate, ER(CR_NAMEDPIPEOPEN_ERROR),
                               host, unix_socket, (ulong) GetLastError());
      return INVALID_HANDLE_VALUE;
    }
    /* wait for for an other instance */
    if (! WaitNamedPipe(pipe_name, connect_timeout*1000) )
    {
      set_mysql_extended_error(mysql, CR_NAMEDPIPEWAIT_ERROR, unknown_sqlstate,
                               ER(CR_NAMEDPIPEWAIT_ERROR),
                               host, unix_socket, (ulong) GetLastError());
      return INVALID_HANDLE_VALUE;
    }
  }
  if (hPipe == INVALID_HANDLE_VALUE)
  {
    set_mysql_extended_error(mysql, CR_NAMEDPIPEOPEN_ERROR, unknown_sqlstate,
                             ER(CR_NAMEDPIPEOPEN_ERROR), host, unix_socket,
                             (ulong) GetLastError());
    return INVALID_HANDLE_VALUE;
  }
  dwMode = PIPE_READMODE_BYTE | PIPE_WAIT;
  if ( !SetNamedPipeHandleState(hPipe, &dwMode, NULL, NULL) )
  {
    CloseHandle( hPipe );
    set_mysql_extended_error(mysql, CR_NAMEDPIPESETSTATE_ERROR,
                             unknown_sqlstate, ER(CR_NAMEDPIPESETSTATE_ERROR),
                             host, unix_socket, (ulong) GetLastError());
    return INVALID_HANDLE_VALUE;
  }
  *arg_host=host ; *arg_unix_socket=unix_socket;	/* connect arg */
  return (hPipe);
}
#endif


/*
  Create new shared memory connection, return handler of connection

  SYNOPSIS
    create_shared_memory()
    mysql		Pointer of mysql structure
    net			Pointer of net structure
    connect_timeout	Timeout of connection
*/

#ifdef HAVE_SMEM
HANDLE create_shared_memory(MYSQL *mysql,NET *net, uint connect_timeout)
{
  ulong smem_buffer_length = shared_memory_buffer_length + 4;
  /*
    event_connect_request is event object for start connection actions
    event_connect_answer is event object for confirm, that server put data
    handle_connect_file_map is file-mapping object, use for create shared
    memory
    handle_connect_map is pointer on shared memory
    handle_map is pointer on shared memory for client
    event_server_wrote,
    event_server_read,
    event_client_wrote,
    event_client_read are events for transfer data between server and client
    handle_file_map is file-mapping object, use for create shared memory
  */
  HANDLE event_connect_request = NULL;
  HANDLE event_connect_answer = NULL;
  HANDLE handle_connect_file_map = NULL;
  char *handle_connect_map = NULL;

  char *handle_map = NULL;
  HANDLE event_server_wrote = NULL;
  HANDLE event_server_read = NULL;
  HANDLE event_client_wrote = NULL;
  HANDLE event_client_read = NULL;
  HANDLE event_conn_closed = NULL;
  HANDLE handle_file_map = NULL;
  ulong connect_number;
  char connect_number_char[22], *p;
  char *tmp= NULL;
  char *suffix_pos;
  DWORD error_allow = 0;
  DWORD error_code = 0;
  DWORD event_access_rights= SYNCHRONIZE | EVENT_MODIFY_STATE;
  char *shared_memory_base_name = mysql->options.shared_memory_base_name;
  static const char *name_prefixes[] = {"","Global\\"};
  const char *prefix;
  int i;

  /*
    If this is NULL, somebody freed the MYSQL* options.  mysql_close()
    is a good candidate.  We don't just silently (re)set it to
    def_shared_memory_base_name as that would create really confusing/buggy
    behavior if the user passed in a different name on the command-line or
    in a my.cnf.
  */
  DBUG_ASSERT(shared_memory_base_name != NULL);

  /*
     get enough space base-name + '_' + longest suffix we might ever send
   */
  if (!(tmp= (char *)my_malloc(strlen(shared_memory_base_name) + 32L, MYF(MY_FAE))))
    goto err;

  /*
    The name of event and file-mapping events create agree next rule:
    shared_memory_base_name+unique_part
    Where:
    shared_memory_base_name is unique value for each server
    unique_part is uniquel value for each object (events and file-mapping)
  */
  for (i = 0; i< array_elements(name_prefixes); i++)
  {
    prefix= name_prefixes[i];
    suffix_pos = strxmov(tmp, prefix , shared_memory_base_name, "_", NullS);
    strmov(suffix_pos, "CONNECT_REQUEST");
    event_connect_request= OpenEvent(event_access_rights, FALSE, tmp);
    if (event_connect_request)
    {
      break;
    }
  }
  if (!event_connect_request)
  {
    error_allow = CR_SHARED_MEMORY_CONNECT_REQUEST_ERROR;
    goto err;
  }
  strmov(suffix_pos, "CONNECT_ANSWER");
  if (!(event_connect_answer= OpenEvent(event_access_rights,FALSE,tmp)))
  {
    error_allow = CR_SHARED_MEMORY_CONNECT_ANSWER_ERROR;
    goto err;
  }
  strmov(suffix_pos, "CONNECT_DATA");
  if (!(handle_connect_file_map= OpenFileMapping(FILE_MAP_WRITE,FALSE,tmp)))
  {
    error_allow = CR_SHARED_MEMORY_CONNECT_FILE_MAP_ERROR;
    goto err;
  }
  if (!(handle_connect_map= MapViewOfFile(handle_connect_file_map,
					  FILE_MAP_WRITE,0,0,sizeof(DWORD))))
  {
    error_allow = CR_SHARED_MEMORY_CONNECT_MAP_ERROR;
    goto err;
  }

  /* Send to server request of connection */
  if (!SetEvent(event_connect_request))
  {
    error_allow = CR_SHARED_MEMORY_CONNECT_SET_ERROR;
    goto err;
  }

  /* Wait of answer from server */
  if (WaitForSingleObject(event_connect_answer,connect_timeout*1000) !=
      WAIT_OBJECT_0)
  {
    error_allow = CR_SHARED_MEMORY_CONNECT_ABANDONED_ERROR;
    goto err;
  }

  /* Get number of connection */
  connect_number = uint4korr(handle_connect_map);/*WAX2*/
  p= int10_to_str(connect_number, connect_number_char, 10);

  /*
    The name of event and file-mapping events create agree next rule:
    shared_memory_base_name+unique_part+number_of_connection

    Where:
    shared_memory_base_name is uniquel value for each server
    unique_part is uniquel value for each object (events and file-mapping)
    number_of_connection is number of connection between server and client
  */
  suffix_pos = strxmov(tmp, prefix , shared_memory_base_name, "_", connect_number_char,
		       "_", NullS);
  strmov(suffix_pos, "DATA");
  if ((handle_file_map = OpenFileMapping(FILE_MAP_WRITE,FALSE,tmp)) == NULL)
  {
    error_allow = CR_SHARED_MEMORY_FILE_MAP_ERROR;
    goto err2;
  }
  if ((handle_map = MapViewOfFile(handle_file_map,FILE_MAP_WRITE,0,0,
				  smem_buffer_length)) == NULL)
  {
    error_allow = CR_SHARED_MEMORY_MAP_ERROR;
    goto err2;
  }

  strmov(suffix_pos, "SERVER_WROTE");
  if ((event_server_wrote = OpenEvent(event_access_rights,FALSE,tmp)) == NULL)
  {
    error_allow = CR_SHARED_MEMORY_EVENT_ERROR;
    goto err2;
  }

  strmov(suffix_pos, "SERVER_READ");
  if ((event_server_read = OpenEvent(event_access_rights,FALSE,tmp)) == NULL)
  {
    error_allow = CR_SHARED_MEMORY_EVENT_ERROR;
    goto err2;
  }

  strmov(suffix_pos, "CLIENT_WROTE");
  if ((event_client_wrote = OpenEvent(event_access_rights,FALSE,tmp)) == NULL)
  {
    error_allow = CR_SHARED_MEMORY_EVENT_ERROR;
    goto err2;
  }

  strmov(suffix_pos, "CLIENT_READ");
  if ((event_client_read = OpenEvent(event_access_rights,FALSE,tmp)) == NULL)
  {
    error_allow = CR_SHARED_MEMORY_EVENT_ERROR;
    goto err2;
  }

  strmov(suffix_pos, "CONNECTION_CLOSED");
  if ((event_conn_closed = OpenEvent(event_access_rights,FALSE,tmp)) == NULL)
  {
    error_allow = CR_SHARED_MEMORY_EVENT_ERROR;
    goto err2;
  }
  /*
    Set event that server should send data
  */
  SetEvent(event_server_read);

err2:
  if (error_allow == 0)
  {
    net->vio= vio_new_win32shared_memory(handle_file_map,handle_map,
                                         event_server_wrote,
                                         event_server_read,event_client_wrote,
                                         event_client_read,event_conn_closed);
  }
  else
  {
    error_code = GetLastError();
    if (event_server_read)
      CloseHandle(event_server_read);
    if (event_server_wrote)
      CloseHandle(event_server_wrote);
    if (event_client_read)
      CloseHandle(event_client_read);
    if (event_client_wrote)
      CloseHandle(event_client_wrote);
    if (event_conn_closed)
      CloseHandle(event_conn_closed);
    if (handle_map)
      UnmapViewOfFile(handle_map);
    if (handle_file_map)
      CloseHandle(handle_file_map);
  }
err:
  my_free(tmp);
  if (error_allow)
    error_code = GetLastError();
  if (event_connect_request)
    CloseHandle(event_connect_request);
  if (event_connect_answer)
    CloseHandle(event_connect_answer);
  if (handle_connect_map)
    UnmapViewOfFile(handle_connect_map);
  if (handle_connect_file_map)
    CloseHandle(handle_connect_file_map);
  if (error_allow)
  {
    if (error_allow == CR_SHARED_MEMORY_EVENT_ERROR)
      set_mysql_extended_error(mysql, error_allow, unknown_sqlstate,
                               ER(error_allow), suffix_pos, error_code);
    else
      set_mysql_extended_error(mysql, error_allow, unknown_sqlstate,
                               ER(error_allow), error_code);
    return(INVALID_HANDLE_VALUE);
  }
  return(handle_map);
}
#endif

/**
  Read a packet from server. Give error message if socket was down
  or packet is an error message

  @retval  packet_error    An error occurred during reading.
                           Error message is set.
  @retval  
*/
ulong
cli_safe_read(MYSQL *mysql)
{
  ulong reallen = 0;
  return cli_safe_read_reallen(mysql, &reallen);
}

ulong
cli_safe_read_reallen(MYSQL *mysql, ulong* reallen)
{
  NET *net= &mysql->net;
  ulong len=0;

restart:
  if (net->vio != 0)
    len= my_net_read_packet_reallen(net, 0, reallen);

  if (len == packet_error || len == 0)
  {
    DBUG_PRINT("error",("Wrong connection or packet. fd: %s  len: %lu",
			net->vio ? vio_description(net->vio) : NULL, len));
#ifdef MYSQL_SERVER
    if (net->vio && (net->last_errno == ER_NET_READ_INTERRUPTED))
      return (packet_error);
#endif /*MYSQL_SERVER*/
    end_server(mysql);
    set_mysql_error(mysql, net->last_errno == ER_NET_PACKET_TOO_LARGE ?
                    CR_NET_PACKET_TOO_LARGE: CR_SERVER_LOST, unknown_sqlstate);
    return (packet_error);
  }
  if (net->read_pos[0] == 255)
  {
    if (len > 3)
    {
      char *pos= (char*) net->read_pos+1;
      uint last_errno=uint2korr(pos);

      if (last_errno == 65535 &&
          (mysql->server_capabilities & CLIENT_PROGRESS_OBSOLETE))
      {
        if (cli_report_progress(mysql, pos+2, (uint) (len-3)))
        {
          /* Wrong packet */
          set_mysql_error(mysql,  CR_MALFORMED_PACKET, unknown_sqlstate);
          return (packet_error);
        }
        goto restart;
      }
      net->last_errno= last_errno;
      
      pos+=2;
      len-=2;
      if (protocol_41(mysql) && pos[0] == '#')
      {
	strmake_buf(net->sqlstate, pos+1);
	pos+= SQLSTATE_LENGTH+1;
      }
      else
      {
        /*
          The SQL state hasn't been received -- it should be reset to HY000
          (unknown error sql state).
        */

        strmov(net->sqlstate, unknown_sqlstate);
      }

      (void) strmake(net->last_error,(char*) pos,
		     MY_MIN((uint) len,(uint) sizeof(net->last_error)-1));
    }
    else
      set_mysql_error(mysql, CR_UNKNOWN_ERROR, unknown_sqlstate);
    /*
      Cover a protocol design error: error packet does not
      contain the server status. Therefore, the client has no way
      to find out whether there are more result sets of
      a multiple-result-set statement pending. Luckily, in 5.0 an
      error always aborts execution of a statement, wherever it is
      a multi-statement or a stored procedure, so it should be
      safe to unconditionally turn off the flag here.
    */
    mysql->server_status&= ~SERVER_MORE_RESULTS_EXISTS;

    DBUG_PRINT("error",("Got error: %d/%s (%s)",
                        net->last_errno,
                        net->sqlstate,
                        net->last_error));
    return(packet_error);
  }
  return len;
}

void free_rows(MYSQL_DATA *cur)
{
  if (cur)
  {
    free_root(&cur->alloc,MYF(0));
    my_free(cur);
  }
}

my_bool
cli_advanced_command(MYSQL *mysql, enum enum_server_command command,
		     const uchar *header, ulong header_length,
		     const uchar *arg, ulong arg_length, my_bool skip_check,
                     MYSQL_STMT *stmt)
{
  NET *net= &mysql->net;
  my_bool result= 1;
  my_bool stmt_skip= stmt ? stmt->state != MYSQL_STMT_INIT_DONE : FALSE;
  DBUG_ENTER("cli_advanced_command");

  if (mysql->net.vio == 0)
  {						/* Do reconnect if possible */
    if (mysql_reconnect(mysql) || stmt_skip)
      DBUG_RETURN(1);
  }
  if (mysql->status != MYSQL_STATUS_READY ||
      mysql->server_status & SERVER_MORE_RESULTS_EXISTS)
  {
    DBUG_PRINT("error",("state: %d", mysql->status));
    set_mysql_error(mysql, CR_COMMANDS_OUT_OF_SYNC, unknown_sqlstate);
    DBUG_RETURN(1);
  }

  net_clear_error(net);
  mysql->info=0;
  mysql->affected_rows= ~(my_ulonglong) 0;
  /*
    We don't want to clear the protocol buffer on COM_QUIT, because if
    the previous command was a shutdown command, we may have the
    response for the COM_QUIT already in the communication buffer
  */
  net_clear(&mysql->net, (command != COM_QUIT));

  if (net_write_command(net,(uchar) command, header, header_length,
			arg, arg_length))
  {
    DBUG_PRINT("error",("Can't send command to server. Error: %d",
			socket_errno));
    if (net->last_errno == ER_NET_PACKET_TOO_LARGE)
    {
      set_mysql_error(mysql, CR_NET_PACKET_TOO_LARGE, unknown_sqlstate);
      goto end;
    }
    end_server(mysql);
    if (mysql_reconnect(mysql) || stmt_skip)
      goto end;
    if (net_write_command(net,(uchar) command, header, header_length,
			  arg, arg_length))
    {
      set_mysql_error(mysql, CR_SERVER_GONE_ERROR, unknown_sqlstate);
      goto end;
    }
  }
  result=0;
  if (!skip_check)
    result= ((mysql->packet_length=cli_safe_read(mysql)) == packet_error ?
	     1 : 0);
end:
  DBUG_PRINT("exit",("result: %d", result));
  DBUG_RETURN(result);
}

void free_old_query(MYSQL *mysql)
{
  DBUG_ENTER("free_old_query");
  if (mysql->fields)
    free_root(&mysql->field_alloc,MYF(0));
 /* Assume rowlength < 8192 */
  init_alloc_root(&mysql->field_alloc, 8192, 0,
                  MYF(mysql->options.use_thread_specific_memory ?
                      MY_THREAD_SPECIFIC : 0));
  mysql->fields= 0;
  mysql->field_count= 0;			/* For API */
  mysql->warning_count= 0;
  mysql->info= 0;
  DBUG_VOID_RETURN;
}


/**
  Finish reading of a partial result set from the server.
  Get the EOF packet, and update mysql->status
  and mysql->warning_count.

  @return  TRUE if a communication or protocol error, an error
           is set in this case, FALSE otherwise.
*/

my_bool flush_one_result(MYSQL *mysql)
{
  ulong packet_length;

  DBUG_ASSERT(mysql->status != MYSQL_STATUS_READY);

  do
  {
    packet_length= cli_safe_read(mysql);
    /*
      There is an error reading from the connection,
      or (sic!) there were no error and no
      data in the stream, i.e. no more data from the server.
      Since we know our position in the stream (somewhere in
      the middle of a result set), this latter case is an error too
      -- each result set must end with a EOF packet.
      cli_safe_read() has set an error for us, just return.
    */
    if (packet_length == packet_error)
      return TRUE;
  }
  while (packet_length > 8 || mysql->net.read_pos[0] != 254);

  /* Analyze EOF packet of the result set. */

  if (protocol_41(mysql))
  {
    char *pos= (char*) mysql->net.read_pos + 1;
    mysql->warning_count=uint2korr(pos);
    pos+=2;
    mysql->server_status=uint2korr(pos);
    pos+=2;
  }
  return FALSE;
}


/**
  Read a packet from network. If it's an OK packet, flush it.

  @return  TRUE if error, FALSE otherwise. In case of 
           success, is_ok_packet is set to TRUE or FALSE,
           based on what we got from network.
*/

my_bool opt_flush_ok_packet(MYSQL *mysql, my_bool *is_ok_packet)
{
  ulong packet_length= cli_safe_read(mysql);

  if (packet_length == packet_error)
    return TRUE;

  /* cli_safe_read always reads a non-empty packet. */
  DBUG_ASSERT(packet_length);

  *is_ok_packet= mysql->net.read_pos[0] == 0;
  if (*is_ok_packet)
  {
    uchar *pos= mysql->net.read_pos + 1;

    net_field_length_ll(&pos); /* affected rows */
    net_field_length_ll(&pos); /* insert id */

    mysql->server_status=uint2korr(pos);
    pos+=2;

    if (protocol_41(mysql))
    {
      mysql->warning_count=uint2korr(pos);
      pos+=2;
    }
  }
  return FALSE;
}


/*
  Flush result set sent from server
*/

static void cli_flush_use_result(MYSQL *mysql, my_bool flush_all_results)
{
  /* Clear the current execution status */
  DBUG_ENTER("cli_flush_use_result");
  DBUG_PRINT("warning",("Not all packets read, clearing them"));

  if (flush_one_result(mysql))
    DBUG_VOID_RETURN;                           /* An error occurred */

  if (! flush_all_results)
    DBUG_VOID_RETURN;

  while (mysql->server_status & SERVER_MORE_RESULTS_EXISTS)
  {
    my_bool is_ok_packet;
    if (opt_flush_ok_packet(mysql, &is_ok_packet))
      DBUG_VOID_RETURN;                         /* An error occurred. */
    if (is_ok_packet)
    {
      /*
        Indeed what we got from network was an OK packet, and we
        know that OK is the last one in a multi-result-set, so
        just return.
      */
      DBUG_VOID_RETURN;
    }
    /*
      It's a result set, not an OK packet. A result set contains
      of two result set subsequences: field metadata, terminated
      with EOF packet, and result set data, again terminated with
      EOF packet. Read and flush them.
    */
    if (flush_one_result(mysql) || flush_one_result(mysql))
      DBUG_VOID_RETURN;                         /* An error occurred. */
  }

  DBUG_VOID_RETURN;
}


/*
  Report progress to the client

  RETURN VALUES
    0  ok
    1  error
*/

static int cli_report_progress(MYSQL *mysql, char *pkt, uint length)
{
  uint stage, max_stage, proc_length;
  double progress;
  uchar *packet= (uchar*)pkt;
  uchar *start= packet;

  if (length < 5)
    return 1;                         /* Wrong packet */

  if (!(mysql->options.extension && mysql->options.extension->report_progress))
    return 0;                         /* No callback, ignore packet */

  packet++;                           /* Ignore number of strings */
  stage= (uint) *packet++;
  max_stage= (uint) *packet++;
  progress= uint3korr(packet)/1000.0;
  packet+= 3;
  proc_length= net_field_length(&packet);
  if (packet + proc_length > start + length)
    return 1;                         /* Wrong packet */
  (*mysql->options.extension->report_progress)(mysql, stage, max_stage,
                                               progress, (char*) packet,
                                               proc_length);
  return 0;
}

#ifdef __WIN__
static my_bool is_NT(void)
{
  char *os=getenv("OS");
  return (os && !strcmp(os, "Windows_NT")) ? 1 : 0;
}
#endif

/**************************************************************************
  Shut down connection
**************************************************************************/

void end_server(MYSQL *mysql)
{
  int save_errno= errno;
  DBUG_ENTER("end_server");
  if (mysql->net.vio != 0)
  {
    DBUG_PRINT("info",("Net: %s", vio_description(mysql->net.vio)));
#ifdef MYSQL_SERVER
    slave_io_thread_detach_vio();
#endif
    vio_delete(mysql->net.vio);
    mysql->net.vio= 0;          /* Marker */
    mysql_prune_stmt_list(mysql);
  }
  net_end(&mysql->net);
  free_old_query(mysql);
  errno= save_errno;
  DBUG_VOID_RETURN;
}


void STDCALL
mysql_free_result(MYSQL_RES *result)
{
  DBUG_ENTER("mysql_free_result");
  DBUG_PRINT("enter",("mysql_res: %p", result));
  if (result)
  {
    MYSQL *mysql= result->handle;
    if (mysql)
    {
      if (mysql->unbuffered_fetch_owner == &result->unbuffered_fetch_cancelled)
        mysql->unbuffered_fetch_owner= 0;
      if (mysql->status == MYSQL_STATUS_USE_RESULT)
      {
        (*mysql->methods->flush_use_result)(mysql, FALSE);
        mysql->status=MYSQL_STATUS_READY;
        if (mysql->unbuffered_fetch_owner)
          *mysql->unbuffered_fetch_owner= TRUE;
      }
    }
    free_rows(result->data);
    if (result->fields)
      free_root(&result->field_alloc,MYF(0));
    my_free(result->row);
    my_free(result);
  }
  DBUG_VOID_RETURN;
}

/****************************************************************************
  Get options from my.cnf
****************************************************************************/

static const char *default_options[]=
{
  "port","socket","compress","password","pipe", "timeout", "user",
  "init-command", "host", "database", "debug", "return-found-rows",
  "ssl-key" ,"ssl-cert" ,"ssl-ca" ,"ssl-capath",
  "character-sets-dir", "default-character-set", "interactive-timeout",
  "connect-timeout", "local-infile", "disable-local-infile",
  "ssl-cipher", "max-allowed-packet", "protocol", "shared-memory-base-name",
  "multi-results", "multi-statements", "multi-queries", "secure-auth",
  "report-data-truncation", "plugin-dir", "default-auth",
  "bind-address", "ssl-crl", "ssl-crlpath",
  "enable-cleartext-plugin",
  NullS
};
enum option_id {
  OPT_port=1, OPT_socket, OPT_compress, OPT_password, OPT_pipe, OPT_timeout, OPT_user, 
  OPT_init_command, OPT_host, OPT_database, OPT_debug, OPT_return_found_rows, 
  OPT_ssl_key, OPT_ssl_cert, OPT_ssl_ca, OPT_ssl_capath, 
  OPT_character_sets_dir, OPT_default_character_set, OPT_interactive_timeout, 
  OPT_connect_timeout, OPT_local_infile, OPT_disable_local_infile, 
  OPT_ssl_cipher, OPT_max_allowed_packet, OPT_protocol, OPT_shared_memory_base_name, 
  OPT_multi_results, OPT_multi_statements, OPT_multi_queries, OPT_secure_auth, 
  OPT_report_data_truncation, OPT_plugin_dir, OPT_default_auth, 
  OPT_bind_address, OPT_ssl_crl, OPT_ssl_crlpath,
  OPT_enable_cleartext_plugin,
  OPT_keep_this_one_last
};

static TYPELIB option_types={array_elements(default_options)-1,
			     "options",default_options, NULL};

static int add_init_command(struct st_mysql_options *options, const char *cmd)
{
  char *tmp;

  if (!options->init_commands)
  {
    options->init_commands= (DYNAMIC_ARRAY*)my_malloc(sizeof(DYNAMIC_ARRAY),
						      MYF(MY_WME));
    my_init_dynamic_array(options->init_commands,sizeof(char*),5, 5, MYF(0));
  }

  if (!(tmp= my_strdup(cmd,MYF(MY_WME))) ||
      insert_dynamic(options->init_commands, &tmp))
  {
    my_free(tmp);
    return 1;
  }

  return 0;
}


#define ALLOCATE_EXTENSIONS(OPTS)                                \
      (OPTS)->extension= (struct st_mysql_options_extention *)   \
        my_malloc(sizeof(struct st_mysql_options_extention),     \
                  MYF(MY_WME | MY_ZEROFILL))                     \


#define ENSURE_EXTENSIONS_PRESENT(OPTS)                          \
    do {                                                         \
      if (!(OPTS)->extension)                                    \
        ALLOCATE_EXTENSIONS(OPTS);                               \
    } while (0)


#define EXTENSION_SET_STRING_X(OPTS, X, STR, dup)                \
    do {                                                         \
      if ((OPTS)->extension)                                     \
        my_free((OPTS)->extension->X);                           \
      else                                                       \
        ALLOCATE_EXTENSIONS(OPTS);                               \
      (OPTS)->extension->X= ((STR) != NULL) ?                    \
        dup((STR), MYF(MY_WME)) : NULL;                          \
    } while (0)

#define EXTENSION_SET_STRING(OPTS, X, STR)      \
  EXTENSION_SET_STRING_X(OPTS, X, STR, my_strdup)


#if defined(HAVE_OPENSSL) && !defined(EMBEDDED_LIBRARY)
#define SET_SSL_OPTION_X(OPTS, opt_var, arg, dup)                \
  my_free((OPTS)->opt_var);                                      \
  (OPTS)->opt_var= arg ? dup(arg, MYF(MY_WME)) : NULL;
#define EXTENSION_SET_SSL_STRING_X(OPTS, X, STR, dup)            \
  EXTENSION_SET_STRING_X((OPTS), X, (STR), dup);

static char *set_ssl_option_unpack_path(const char *arg, myf flags)
{
  char buff[FN_REFLEN + 1];
  unpack_filename(buff, (char *)arg);
  return my_strdup(buff, flags);
}

#else
#define SET_SSL_OPTION_X(OPTS, opt_var,arg, dup) do { } while(0)
#define EXTENSION_SET_SSL_STRING_X(OPTS, X, STR, dup) do { } while(0)
#endif /* defined(HAVE_OPENSSL) && !defined(EMBEDDED_LIBRARY) */

#define SET_SSL_OPTION(OPTS, opt_var,arg) SET_SSL_OPTION_X(OPTS, opt_var, arg, my_strdup)
#define EXTENSION_SET_SSL_STRING(OPTS, X, STR) EXTENSION_SET_SSL_STRING_X(OPTS, X, STR, my_strdup)
#define SET_SSL_PATH_OPTION(OPTS, opt_var,arg) SET_SSL_OPTION_X(OPTS, opt_var, arg, set_ssl_option_unpack_path)
#define EXTENSION_SET_SSL_PATH_STRING(OPTS, X, STR) EXTENSION_SET_SSL_STRING_X(OPTS, X, STR, set_ssl_option_unpack_path)

void mysql_read_default_options(struct st_mysql_options *options,
				const char *filename,const char *group)
{
  int argc;
  char *argv_buff[1],**argv;
  const char *groups[5];
  DBUG_ENTER("mysql_read_default_options");
  DBUG_PRINT("enter",("file: %s  group: %s",filename,group ? group :"NULL"));

  compile_time_assert(OPT_keep_this_one_last ==
                      array_elements(default_options));

  argc=1; argv=argv_buff; argv_buff[0]= (char*) "client";
  groups[0]= (char*) "client";
  groups[1]= (char*) "client-server";
  groups[2]= (char*) "client-mariadb";
  groups[3]= (char*) group;
  groups[4]=0;

  my_load_defaults(filename, groups, &argc, &argv, NULL);
  if (argc != 1)				/* If some default option */
  {
    char **option=argv;
    while (*++option)
    {
      if (my_getopt_is_args_separator(option[0]))          /* skip arguments separator */
        continue;
      /* DBUG_PRINT("info",("option: %s",option[0])); */
      if (option[0][0] == '-' && option[0][1] == '-')
      {
	char *end=strcend(*option,'=');
	char *opt_arg=0;
	if (*end)
	{
	  opt_arg=end+1;
	  *end=0;				/* Remove '=' */
	}
	/* Change all '_' in variable name to '-' */
	for (end= *option ; *(end= strcend(end,'_')) ; )
	  *end= '-';
	switch (find_type(*option + 2, &option_types, FIND_TYPE_BASIC)) {
	case OPT_port:
	  if (opt_arg)
	    options->port=atoi(opt_arg);
	  break;
	case OPT_socket:
	  if (opt_arg)
	  {
	    my_free(options->unix_socket);
	    options->unix_socket=my_strdup(opt_arg,MYF(MY_WME));
	  }
	  break;
	case OPT_compress:
	  options->compress=1;
	  options->client_flag|= CLIENT_COMPRESS;
	  break;
        case OPT_password:
	  if (opt_arg)
	  {
	    my_free(options->password);
	    options->password=my_strdup(opt_arg,MYF(MY_WME));
	  }
	  break;
        case OPT_pipe:
          options->protocol = MYSQL_PROTOCOL_PIPE;
          break;
        case OPT_connect_timeout: 
	case OPT_timeout:
	  if (opt_arg)
	    options->connect_timeout=atoi(opt_arg);
	  break;
	case OPT_user:
	  if (opt_arg)
	  {
	    my_free(options->user);
	    options->user=my_strdup(opt_arg,MYF(MY_WME));
	  }
	  break;
	case OPT_init_command:
	  add_init_command(options,opt_arg);
	  break;
	case OPT_host:
	  if (opt_arg)
	  {
	    my_free(options->host);
	    options->host=my_strdup(opt_arg,MYF(MY_WME));
	  }
	  break;
        case OPT_database:
	  if (opt_arg)
	  {
	    my_free(options->db);
	    options->db=my_strdup(opt_arg,MYF(MY_WME));
	  }
	  break;
	case OPT_debug:
#ifdef MYSQL_CLIENT
	  mysql_debug(opt_arg ? opt_arg : "d:t:o,/tmp/client.trace");
	  break;
#endif
	case OPT_return_found_rows:
	  options->client_flag|=CLIENT_FOUND_ROWS;
	  break;
	case OPT_ssl_key:
          SET_SSL_OPTION(options, ssl_key, opt_arg);
          break;
	case OPT_ssl_cert:
          SET_SSL_OPTION(options, ssl_cert, opt_arg);
          break;
	case OPT_ssl_ca:
          SET_SSL_OPTION(options, ssl_ca, opt_arg);
          break;
	case OPT_ssl_capath:
          SET_SSL_OPTION(options, ssl_capath, opt_arg);
          break;
        case OPT_ssl_cipher:
          SET_SSL_OPTION(options, ssl_cipher, opt_arg);
          break;
	case OPT_ssl_crl:
          EXTENSION_SET_SSL_STRING(options, ssl_crl, opt_arg);
          break;
	case OPT_ssl_crlpath:
          EXTENSION_SET_SSL_STRING(options, ssl_crlpath, opt_arg);
          break;
	case OPT_character_sets_dir:
	  my_free(options->charset_dir);
          options->charset_dir = my_strdup(opt_arg, MYF(MY_WME));
	  break;
	case OPT_default_character_set:
	  my_free(options->charset_name);
          options->charset_name = my_strdup(opt_arg, MYF(MY_WME));
	  break;
        case OPT_interactive_timeout:
	  options->client_flag|= CLIENT_INTERACTIVE;
	  break;
        case OPT_local_infile:
	  if (!opt_arg || atoi(opt_arg) != 0)
	    options->client_flag|= CLIENT_LOCAL_FILES;
	  else
	    options->client_flag&= ~CLIENT_LOCAL_FILES;
	  break;
        case OPT_disable_local_infile:
	  options->client_flag&= ~CLIENT_LOCAL_FILES;
          break;
	case OPT_max_allowed_packet:
          if (opt_arg)
	    options->max_allowed_packet= atoi(opt_arg);
	  break;
        case OPT_protocol:
          if (options->protocol != UINT_MAX32 &&
              (options->protocol= find_type(opt_arg, &sql_protocol_typelib,
                                            FIND_TYPE_BASIC)) <= 0)
          {
            fprintf(stderr, "Unknown option to protocol: %s\n", opt_arg);
            options->protocol= UINT_MAX32;
          }
          break;
        case OPT_shared_memory_base_name:
#ifdef HAVE_SMEM
          if (options->shared_memory_base_name != def_shared_memory_base_name)
            my_free(options->shared_memory_base_name);
          options->shared_memory_base_name=my_strdup(opt_arg,MYF(MY_WME));
#endif
          break;
        case OPT_multi_results:
	  options->client_flag|= CLIENT_MULTI_RESULTS;
	  break;
        case OPT_multi_statements:
        case OPT_multi_queries:
	  options->client_flag|= CLIENT_MULTI_STATEMENTS | CLIENT_MULTI_RESULTS;
	  break;
        case OPT_secure_auth:
          options->secure_auth= TRUE;
          break;
        case OPT_report_data_truncation:
          options->report_data_truncation= opt_arg ? MY_TEST(atoi(opt_arg)) : 1;
          break;
        case OPT_plugin_dir:
          {
            char buff[FN_REFLEN], buff2[FN_REFLEN], *buff2_ptr= buff2;
            if (strlen(opt_arg) >= FN_REFLEN)
              opt_arg[FN_REFLEN]= '\0';
            if (my_realpath(buff, opt_arg, 0))
            {
              DBUG_PRINT("warning",("failed to normalize the plugin path: %s",
                                    opt_arg));
              break;
            }
            convert_dirname(buff2, buff, NULL);
            EXTENSION_SET_STRING(options, plugin_dir, buff2_ptr);
          }
          break;
        case OPT_default_auth:
          EXTENSION_SET_STRING(options, default_auth, opt_arg);
          break;
        case OPT_enable_cleartext_plugin:
          break;
	default:
	  DBUG_PRINT("warning",("unknown option: %s",option[0]));
	}
      }
    }
  }
  free_defaults(argv);
  DBUG_VOID_RETURN;
}


/**************************************************************************
  Get column lengths of the current row
  If one uses mysql_use_result, res->lengths contains the length information,
  else the lengths are calculated from the offset between pointers.
**************************************************************************/

static void cli_fetch_lengths(ulong *to, MYSQL_ROW column,
			      unsigned int field_count)
{ 
  ulong *prev_length;
  char *start=0;
  MYSQL_ROW end;

  prev_length=0;				/* Keep gcc happy */
  for (end=column + field_count + 1 ; column != end ; column++, to++)
  {
    if (!*column)
    {
      *to= 0;					/* Null */
      continue;
    }
    if (start)					/* Found end of prev string */
      *prev_length= (ulong) (*column-start-1);
    start= *column;
    prev_length= to;
  }
}

/***************************************************************************
  Change field rows to field structs
***************************************************************************/

MYSQL_FIELD *
unpack_fields(MYSQL *mysql, MYSQL_DATA *data,MEM_ROOT *alloc,uint fields,
	      my_bool default_value, uint server_capabilities)
{
  MYSQL_ROWS	*row;
  MYSQL_FIELD	*field,*result;
  ulong lengths[9];				/* Max of fields */
  DBUG_ENTER("unpack_fields");

  field= result= (MYSQL_FIELD*) alloc_root(alloc,
					   (uint) sizeof(*field)*fields);
  if (!result)
  {
    free_rows(data);				/* Free old data */
    set_mysql_error(mysql, CR_OUT_OF_MEMORY, unknown_sqlstate);
    DBUG_RETURN(0);
  }
  bzero((char*) field, (uint) sizeof(MYSQL_FIELD)*fields);
  if (server_capabilities & CLIENT_PROTOCOL_41)
  {
    /* server is 4.1, and returns the new field result format */
    for (row=data->data; row ; row = row->next,field++)
    {
      uchar *pos;
      /* fields count may be wrong */
      if (field >= result + fields)
        goto err;

      cli_fetch_lengths(&lengths[0], row->data, default_value ? 8 : 7);
      field->catalog=   strmake_root(alloc,(char*) row->data[0], lengths[0]);
      field->db=        strmake_root(alloc,(char*) row->data[1], lengths[1]);
      field->table=     strmake_root(alloc,(char*) row->data[2], lengths[2]);
      field->org_table= strmake_root(alloc,(char*) row->data[3], lengths[3]);
      field->name=      strmake_root(alloc,(char*) row->data[4], lengths[4]);
      field->org_name=  strmake_root(alloc,(char*) row->data[5], lengths[5]);

      field->catalog_length=	lengths[0];
      field->db_length=		lengths[1];
      field->table_length=	lengths[2];
      field->org_table_length=	lengths[3];
      field->name_length=	lengths[4];
      field->org_name_length=	lengths[5];

      /* Unpack fixed length parts */
      if (lengths[6] != 12)
        goto err;

      pos= (uchar*) row->data[6];
      field->charsetnr= uint2korr(pos);
      field->length=	(uint) uint4korr(pos+2);
      field->type=	(enum enum_field_types) pos[6];
      field->flags=	uint2korr(pos+7);
      field->decimals=  (uint) pos[9];

      if (IS_NUM(field->type))
        field->flags|= NUM_FLAG;
      if (default_value && row->data[7])
      {
        field->def=strmake_root(alloc,(char*) row->data[7], lengths[7]);
	field->def_length= lengths[7];
      }
      else
        field->def=0;
      field->max_length= 0;
    }
  }
#ifndef DELETE_SUPPORT_OF_4_0_PROTOCOL
  else
  {
    /* old protocol, for backward compatibility */
    for (row=data->data; row ; row = row->next,field++)
    {
      if (field >= result + fields)
        goto err;
      cli_fetch_lengths(&lengths[0], row->data, default_value ? 6 : 5);
      field->org_table= field->table=  strdup_root(alloc,(char*) row->data[0]);
      field->name=   strdup_root(alloc,(char*) row->data[1]);
      field->length= (uint) uint3korr(row->data[2]);
      field->type=   (enum enum_field_types) (uchar) row->data[3][0];

      field->catalog=(char*)  "";
      field->db=     (char*)  "";
      field->catalog_length= 0;
      field->db_length= 0;
      field->org_table_length=	field->table_length=	lengths[0];
      field->name_length=	lengths[1];

      if (server_capabilities & CLIENT_LONG_FLAG)
      {
        field->flags=   uint2korr(row->data[4]);
        field->decimals=(uint) (uchar) row->data[4][2];
      }
      else
      {
        field->flags=   (uint) (uchar) row->data[4][0];
        field->decimals=(uint) (uchar) row->data[4][1];
      }
      if (IS_NUM(field->type))
        field->flags|= NUM_FLAG;
      if (default_value && row->data[5])
      {
        field->def=strdup_root(alloc,(char*) row->data[5]);
	field->def_length= lengths[5];
      }
      else
        field->def=0;
      field->max_length= 0;
    }
  }
#endif /* DELETE_SUPPORT_OF_4_0_PROTOCOL */
  if (field < result + fields)
    goto err;
  free_rows(data);				/* Free old data */
  DBUG_RETURN(result);

err:
  /* malformed packet. signal an error. */
  free_rows(data);
  free_root(alloc, MYF(0));
  set_mysql_error(mysql, CR_MALFORMED_PACKET, unknown_sqlstate);
  DBUG_RETURN(0);
}

/* Read all rows (fields or data) from server */

MYSQL_DATA *cli_read_rows(MYSQL *mysql,MYSQL_FIELD *mysql_fields,
			  unsigned int fields)
{
  uint	field;
  ulong pkt_len;
  ulong len;
  uchar *cp;
  char	*to, *end_to;
  MYSQL_DATA *result;
  MYSQL_ROWS **prev_ptr,*cur;
  NET *net = &mysql->net;
  DBUG_ENTER("cli_read_rows");

  if ((pkt_len= cli_safe_read(mysql)) == packet_error)
    DBUG_RETURN(0);
  if (pkt_len == 0) DBUG_RETURN(0);
  if (!(result=(MYSQL_DATA*) my_malloc(sizeof(MYSQL_DATA),
				       MYF(MY_WME | MY_ZEROFILL))))
  {
    set_mysql_error(mysql, CR_OUT_OF_MEMORY, unknown_sqlstate);
    DBUG_RETURN(0);
  }
  /* Assume rowlength < 8192 */
  init_alloc_root(&result->alloc, 8192, 0,
                  MYF(mysql->options.use_thread_specific_memory ?
                      MY_THREAD_SPECIFIC : 0));
  result->alloc.min_malloc=sizeof(MYSQL_ROWS);
  prev_ptr= &result->data;
  result->rows=0;
  result->fields=fields;

  /*
    The last EOF packet is either a single 254 character or (in MySQL 4.1)
    254 followed by 1-7 status bytes.

    This doesn't conflict with normal usage of 254 which stands for a
    string where the length of the string is 8 bytes. (see net_field_length())
  */

  while (*(cp=net->read_pos) != 254 || pkt_len >= 8)
  {
    result->rows++;
    if (!(cur= (MYSQL_ROWS*) alloc_root(&result->alloc,
					sizeof(MYSQL_ROWS))) ||
	!(cur->data= ((MYSQL_ROW)
		      alloc_root(&result->alloc,
				 (fields+1)*sizeof(char *)+pkt_len))))
    {
      free_rows(result);
      set_mysql_error(mysql, CR_OUT_OF_MEMORY, unknown_sqlstate);
      DBUG_RETURN(0);
    }
    *prev_ptr=cur;
    prev_ptr= &cur->next;
    to= (char*) (cur->data+fields+1);
    end_to=to+pkt_len-1;
    for (field=0 ; field < fields ; field++)
    {
      if ((len=(ulong) net_field_length(&cp)) == NULL_LENGTH)
      {						/* null field */
	cur->data[field] = 0;
      }
      else
      {
	cur->data[field] = to;
        if (unlikely(len > (ulong)(end_to-to) || to > end_to))
        {
          free_rows(result);
          set_mysql_error(mysql, CR_MALFORMED_PACKET, unknown_sqlstate);
          DBUG_RETURN(0);
        }
	memcpy(to,(char*) cp,len); to[len]=0;
	to+=len+1;
	cp+=len;
	if (mysql_fields)
	{
	  if (mysql_fields[field].max_length < len)
	    mysql_fields[field].max_length=len;
	}
      }
    }
    cur->data[field]=to;			/* End of last field */
    if ((pkt_len=cli_safe_read(mysql)) == packet_error)
    {
      free_rows(result);
      DBUG_RETURN(0);
    }
  }
  *prev_ptr=0;					/* last pointer is null */
  if (pkt_len > 1)				/* MySQL 4.1 protocol */
  {
    mysql->warning_count= uint2korr(cp+1);
    mysql->server_status= uint2korr(cp+3);
    DBUG_PRINT("info",("status: %u  warning_count:  %u",
		       mysql->server_status, mysql->warning_count));
  }
  DBUG_PRINT("exit", ("Got %lu rows", (ulong) result->rows));
  DBUG_RETURN(result);
}

/*
  Read one row. Uses packet buffer as storage for fields.
  When next packet is read, the previous field values are destroyed
*/


static int
read_one_row(MYSQL *mysql,uint fields,MYSQL_ROW row, ulong *lengths)
{
  uint field;
  ulong pkt_len,len;
  uchar *pos, *prev_pos, *end_pos;
  NET *net= &mysql->net;

  if ((pkt_len=cli_safe_read(mysql)) == packet_error)
    return -1;
  if (pkt_len <= 8 && net->read_pos[0] == 254)
  {
    if (pkt_len > 1)				/* MySQL 4.1 protocol */
    {
      mysql->warning_count= uint2korr(net->read_pos+1);
      mysql->server_status= uint2korr(net->read_pos+3);
    }
    return 1;				/* End of data */
  }
  prev_pos= 0;				/* allowed to write at packet[-1] */
  pos=net->read_pos;
  end_pos=pos+pkt_len;
  for (field=0 ; field < fields ; field++)
  {
    if ((len=(ulong) net_field_length(&pos)) == NULL_LENGTH)
    {						/* null field */
      row[field] = 0;
      *lengths++=0;
    }
    else
    {
      if (unlikely(len > (ulong)(end_pos - pos) || pos > end_pos))
      {
        set_mysql_error(mysql, CR_UNKNOWN_ERROR, unknown_sqlstate);
        return -1;
      }
      row[field] = (char*) pos;
      pos+=len;
      *lengths++=len;
    }
    if (prev_pos)
      *prev_pos=0;				/* Terminate prev field */
    prev_pos=pos;
  }
  row[field]=(char*) prev_pos+1;		/* End of last field */
  *prev_pos=0;					/* Terminate last field */
  return 0;
}


/****************************************************************************
  Init MySQL structure or allocate one
****************************************************************************/

MYSQL * STDCALL
mysql_init(MYSQL *mysql)
{
  if (mysql_server_init(0, NULL, NULL))
    return 0;
  if (!mysql)
  {
    if (!(mysql=(MYSQL*) my_malloc(sizeof(*mysql),MYF(MY_WME | MY_ZEROFILL))))
    {
      set_mysql_error(NULL, CR_OUT_OF_MEMORY, unknown_sqlstate);
      return 0;
    }
    mysql->free_me=1;
  }
  else
    bzero((char*) (mysql), sizeof(*(mysql)));
  mysql->options.connect_timeout= CONNECT_TIMEOUT;
  mysql->charset=default_client_charset_info;
  strmov(mysql->net.sqlstate, not_error_sqlstate);

  /*
    Only enable LOAD DATA INFILE by default if configured with
    --enable-local-infile
  */

#if ENABLED_LOCAL_INFILE && !defined(MYSQL_SERVER)
  mysql->options.client_flag|= CLIENT_LOCAL_FILES;
  mysql->auto_local_infile= ENABLED_LOCAL_INFILE == LOCAL_INFILE_MODE_AUTO
                            ? WAIT_FOR_QUERY : ALWAYS_ACCEPT;
#endif

#ifdef HAVE_SMEM
  mysql->options.shared_memory_base_name= (char*) def_shared_memory_base_name;
#endif

  mysql->options.methods_to_use= MYSQL_OPT_GUESS_CONNECTION;
  mysql->options.report_data_truncation= TRUE;  /* default */

  /*
    By default we don't reconnect because it could silently corrupt data (after
    reconnection you potentially lose table locks, user variables, session
    variables (transactions but they are specifically dealt with in
    mysql_reconnect()).
    This is a change: < 5.0.3 mysql->reconnect was set to 1 by default.
    How this change impacts existing apps:
    - existing apps which relyed on the default will see a behaviour change;
    they will have to set reconnect=1 after mysql_real_connect().
    - existing apps which explicitly asked for reconnection (the only way they
    could do it was by setting mysql.reconnect to 1 after mysql_real_connect())
    will not see a behaviour change.
    - existing apps which explicitly asked for no reconnection
    (mysql.reconnect=0) will not see a behaviour change.
  */
  mysql->reconnect= 0;

  DBUG_PRINT("mysql",("mysql: %p", mysql));
  return mysql;
}


/*
  Fill in SSL part of MYSQL structure.
  NB! Errors are not reported until you do mysql_real_connect.
  use_ssl is set in send_client_reply_packet if any ssl option is set.
*/

my_bool STDCALL
mysql_ssl_set(MYSQL *mysql __attribute__((unused)) ,
	      const char *key __attribute__((unused)),
	      const char *cert __attribute__((unused)),
	      const char *ca __attribute__((unused)),
	      const char *capath __attribute__((unused)),
	      const char *cipher __attribute__((unused)))
{
  my_bool result= 0;
  DBUG_ENTER("mysql_ssl_set");
#if defined(HAVE_OPENSSL) && !defined(EMBEDDED_LIBRARY)
  result= (mysql_options(mysql, MYSQL_OPT_SSL_KEY, key) |
           mysql_options(mysql, MYSQL_OPT_SSL_CERT,   cert) |
           mysql_options(mysql, MYSQL_OPT_SSL_CA,     ca) |
           mysql_options(mysql, MYSQL_OPT_SSL_CAPATH, capath) |
           mysql_options(mysql, MYSQL_OPT_SSL_CIPHER, cipher) ?
           1 : 0);
#endif /* HAVE_OPENSSL && !EMBEDDED_LIBRARY */
  mysql->options.use_ssl= TRUE;
  DBUG_RETURN(result);
}


/*
  Free strings in the SSL structure and clear 'use_ssl' flag.
  NB! Errors are not reported until you do mysql_real_connect.
*/

#if defined(HAVE_OPENSSL) && !defined(EMBEDDED_LIBRARY)

static void
mysql_ssl_free(MYSQL *mysql __attribute__((unused)))
{
  struct st_VioSSLFd *ssl_fd= (struct st_VioSSLFd*) mysql->connector_fd;
  DBUG_ENTER("mysql_ssl_free");

  my_free(mysql->options.ssl_key);
  my_free(mysql->options.ssl_cert);
  my_free(mysql->options.ssl_ca);
  my_free(mysql->options.ssl_capath);
  my_free(mysql->options.ssl_cipher);
  if (mysql->options.extension)
  {
    my_free(mysql->options.extension->ssl_crl);
    my_free(mysql->options.extension->ssl_crlpath);
  }
  if (ssl_fd)
    SSL_CTX_free(ssl_fd->ssl_context);
  my_free(mysql->connector_fd);
  mysql->options.ssl_key = 0;
  mysql->options.ssl_cert = 0;
  mysql->options.ssl_ca = 0;
  mysql->options.ssl_capath = 0;
  mysql->options.ssl_cipher= 0;
  if (mysql->options.extension)
  {
    mysql->options.extension->ssl_crl = 0;
    mysql->options.extension->ssl_crlpath = 0;
  }
  mysql->options.use_ssl = FALSE;
  mysql->connector_fd = 0;
  DBUG_VOID_RETURN;
}

#endif /* HAVE_OPENSSL && !EMBEDDED_LIBRARY */

/*
  Return the SSL cipher (if any) used for current
  connection to the server.

  SYNOPSYS
    mysql_get_ssl_cipher()
      mysql pointer to the mysql connection

*/

const char * STDCALL
mysql_get_ssl_cipher(MYSQL *mysql __attribute__((unused)))
{
  DBUG_ENTER("mysql_get_ssl_cipher");
#if defined(HAVE_OPENSSL) && !defined(EMBEDDED_LIBRARY)
  if (mysql->net.vio && mysql->net.vio->ssl_arg)
    DBUG_RETURN(SSL_get_cipher_name((SSL*)mysql->net.vio->ssl_arg));
#endif /* HAVE_OPENSSL && !EMBEDDED_LIBRARY */
  DBUG_RETURN(NULL);
}


/*
  Check the server's (subject) Common Name against the
  hostname we connected to

  SYNOPSIS
  ssl_verify_server_cert()
    vio              pointer to a SSL connected vio
    server_hostname  name of the server that we connected to
    errptr           if we fail, we'll return (a pointer to a string
                     describing) the reason here

  RETURN VALUES
   0 Success
   1 Failed to validate server

 */

#if defined(HAVE_OPENSSL)

#ifdef HAVE_X509_check_host
#include <openssl/x509v3.h>
#endif

static int ssl_verify_server_cert(Vio *vio, const char* server_hostname, const char **errptr)
{
  SSL *ssl;
  X509 *server_cert= NULL;
#ifndef HAVE_X509_check_host
  char *cn= NULL;
  int cn_loc= -1;
  ASN1_STRING *cn_asn1= NULL;
  X509_NAME_ENTRY *cn_entry= NULL;
  X509_NAME *subject= NULL;
#endif
  int ret_validation= 1;

  DBUG_ENTER("ssl_verify_server_cert");
  DBUG_PRINT("enter", ("server_hostname: %s", server_hostname));

  if (!(ssl= (SSL*)vio->ssl_arg))
  {
    *errptr= "No SSL pointer found";
    goto error;
  }

  if (!server_hostname)
  {
    *errptr= "No server hostname supplied";
    goto error;
  }

  if (!(server_cert= SSL_get_peer_certificate(ssl)))
  {
    *errptr= "Could not get server certificate";
    goto error;
  }

  if (X509_V_OK != SSL_get_verify_result(ssl))
  {
    *errptr= "Failed to verify the server certificate";
    goto error;
  }
  /*
    We already know that the certificate exchanged was valid; the SSL library
    handled that. Now we need to verify that the contents of the certificate
    are what we expect.
  */

#ifdef HAVE_X509_check_host
  ret_validation=
   (X509_check_host(server_cert, server_hostname,
       strlen(server_hostname), 0, 0) != 1) &&
   (X509_check_ip_asc(server_cert, server_hostname, 0) != 1);
#else
  subject= X509_get_subject_name(server_cert);
  cn_loc= X509_NAME_get_index_by_NID(subject, NID_commonName, -1);
  if (cn_loc < 0)
  {
    *errptr= "Failed to get CN location in the certificate subject";
    goto error;
  }
  cn_entry= X509_NAME_get_entry(subject, cn_loc);
  if (cn_entry == NULL)
  {
    *errptr= "Failed to get CN entry using CN location";
    goto error;
  }

  cn_asn1 = X509_NAME_ENTRY_get_data(cn_entry);
  if (cn_asn1 == NULL)
  {
    *errptr= "Failed to get CN from CN entry";
    goto error;
  }

  cn= (char *) ASN1_STRING_get0_data(cn_asn1);

  if ((size_t)ASN1_STRING_length(cn_asn1) != strlen(cn))
  {
    *errptr= "NULL embedded in the certificate CN";
    goto error;
  }

  DBUG_PRINT("info", ("Server hostname in cert: %s", cn));
  if (!strcmp(cn, server_hostname))
  {
    /* Success */
    ret_validation= 0;
  }
#endif
  *errptr= "SSL certificate validation failure";

error:
  if (server_cert != NULL)
    X509_free (server_cert);
  DBUG_RETURN(ret_validation);
}

#endif /* HAVE_OPENSSL */


/*
  Note that the mysql argument must be initialized with mysql_init()
  before calling mysql_real_connect !
*/

static my_bool cli_read_query_result(MYSQL *mysql);
static MYSQL_RES *cli_use_result(MYSQL *mysql);

int cli_read_change_user_result(MYSQL *mysql)
{
  return cli_safe_read(mysql);
}

static MYSQL_METHODS client_methods=
{
  cli_read_query_result,                       /* read_query_result */
  cli_advanced_command,                        /* advanced_command */
  cli_read_rows,                               /* read_rows */
  cli_use_result,                              /* use_result */
  cli_fetch_lengths,                           /* fetch_lengths */
  cli_flush_use_result,                        /* flush_use_result */
  cli_read_change_user_result                  /* read_change_user_result */
#ifndef MYSQL_SERVER
  ,cli_list_fields,                            /* list_fields */
  cli_read_prepare_result,                     /* read_prepare_result */
  cli_stmt_execute,                            /* stmt_execute */
  cli_read_binary_rows,                        /* read_binary_rows */
  cli_unbuffered_fetch,                        /* unbuffered_fetch */
  NULL,                                        /* free_embedded_thd */
  cli_read_statistics,                         /* read_statistics */
  cli_read_query_result,                       /* next_result */
  cli_read_binary_rows                         /* read_rows_from_cursor */
#endif
};


#include <my_sys.h>
static int
mysql_autodetect_character_set(MYSQL *mysql)
{
  if (mysql->options.charset_name)
    my_free(mysql->options.charset_name);
  if (!(mysql->options.charset_name= my_strdup(my_default_csname(),MYF(MY_WME))))
    return 1;
  return 0;
}


static void
mysql_set_character_set_with_default_collation(MYSQL *mysql)
{
  const char *save= charsets_dir;
  if (mysql->options.charset_dir)
    charsets_dir=mysql->options.charset_dir;

  if ((mysql->charset= get_charset_by_csname(mysql->options.charset_name,
                                             MY_CS_PRIMARY, MYF(MY_WME))))
  {
    /* Try to set compiled default collation when it's possible. */
    CHARSET_INFO *collation;
    if ((collation= 
         get_charset_by_name(MYSQL_DEFAULT_COLLATION_NAME, MYF(MY_WME))) &&
                             my_charset_same(mysql->charset, collation))
    {
      mysql->charset= collation;
    }
    else
    {
      /*
        Default compiled collation not found, or is not applicable
        to the requested character set.
        Continue with the default collation of the character set.
      */
    }
  }
  charsets_dir= save;
}


C_MODE_START
int mysql_init_character_set(MYSQL *mysql)
{
  /* Set character set */
  if (!mysql->options.charset_name ||
      !strcmp(mysql->options.charset_name,
              MYSQL_AUTODETECT_CHARSET_NAME))
  {
    if (mysql_autodetect_character_set(mysql))
      return 1;
  }

  mysql_set_character_set_with_default_collation(mysql);

  if (!mysql->charset)
  {
    if (mysql->options.charset_dir)
      set_mysql_extended_error(mysql, CR_CANT_READ_CHARSET, unknown_sqlstate,
                               ER(CR_CANT_READ_CHARSET),
                               mysql->options.charset_name,
                               mysql->options.charset_dir);
    else
    {
      char cs_dir_name[FN_REFLEN];
      get_charsets_dir(cs_dir_name);
      set_mysql_extended_error(mysql, CR_CANT_READ_CHARSET, unknown_sqlstate,
                               ER(CR_CANT_READ_CHARSET),
                               mysql->options.charset_name,
                               cs_dir_name);
    }
    return 1;
  }
  return 0;
}
C_MODE_END

/*********** client side authentication support **************************/

typedef struct st_mysql_client_plugin_AUTHENTICATION auth_plugin_t;
static int client_mpvio_write_packet(struct st_plugin_vio*, const uchar*, int);
static int native_password_auth_client(MYSQL_PLUGIN_VIO *vio, MYSQL *mysql);
static int old_password_auth_client(MYSQL_PLUGIN_VIO *vio, MYSQL *mysql);

static auth_plugin_t native_password_client_plugin=
{
  MYSQL_CLIENT_AUTHENTICATION_PLUGIN,
  MYSQL_CLIENT_AUTHENTICATION_PLUGIN_INTERFACE_VERSION,
  native_password_plugin_name,
  "R.J.Silk, Sergei Golubchik",
  "Native MySQL authentication",
  {1, 0, 0},
  "GPL",
  NULL,
  NULL,
  NULL,
  NULL,
  native_password_auth_client
};

static auth_plugin_t old_password_client_plugin=
{
  MYSQL_CLIENT_AUTHENTICATION_PLUGIN,
  MYSQL_CLIENT_AUTHENTICATION_PLUGIN_INTERFACE_VERSION,
  old_password_plugin_name,
  "R.J.Silk, Sergei Golubchik",
  "Old MySQL-3.23 authentication",
  {1, 0, 0},
  "GPL",
  NULL,
  NULL,
  NULL,
  NULL,
  old_password_auth_client
};


struct st_mysql_client_plugin *mysql_client_builtins[]=
{
  (struct st_mysql_client_plugin *)&native_password_client_plugin,
  (struct st_mysql_client_plugin *)&old_password_client_plugin,
  0
};


static uchar *
write_length_encoded_string3(uchar *buf, char *string, size_t length)
{
  buf= net_store_length(buf, length);
  memcpy(buf, string, length);
  buf+= length;
  return buf;
}


uchar *
send_client_connect_attrs(MYSQL *mysql, uchar *buf)
{
  /* check if the server supports connection attributes */
  if (mysql->server_capabilities & CLIENT_CONNECT_ATTRS)
  {

    /* Always store the length if the client supports it */
    buf= net_store_length(buf,
                          mysql->options.extension ?
                          mysql->options.extension->connection_attributes_length :
                          0);

    /* check if we have connection attributes */
    if (mysql->options.extension &&
        my_hash_inited(&mysql->options.extension->connection_attributes))
    {
      HASH *attrs= &mysql->options.extension->connection_attributes;
      ulong idx;

      /* loop over and dump the connection attributes */
      for (idx= 0; idx < attrs->records; idx++)
      {
        LEX_STRING *attr= (LEX_STRING *) my_hash_element(attrs, idx);
        LEX_STRING *key= attr, *value= attr + 1;

        /* we can't have zero length keys */
        DBUG_ASSERT(key->length);

        buf= write_length_encoded_string3(buf, key->str, key->length);
        buf= write_length_encoded_string3(buf, value->str, value->length);
      }
    }
  }
  return buf;
}


static size_t get_length_store_length(size_t length)
{
  /* as defined in net_store_length */
  #define MAX_VARIABLE_STRING_LENGTH 9
  uchar length_buffer[MAX_VARIABLE_STRING_LENGTH], *ptr;

  ptr= net_store_length(length_buffer, length);

  return ptr - &length_buffer[0];
}


/* this is a "superset" of MYSQL_PLUGIN_VIO, in C++ I use inheritance */
typedef struct {
  int (*read_packet)(struct st_plugin_vio *vio, uchar **buf);
  int (*write_packet)(struct st_plugin_vio *vio, const uchar *pkt, int pkt_len);
  void (*info)(struct st_plugin_vio *vio, struct st_plugin_vio_info *info);
  /* -= end of MYSQL_PLUGIN_VIO =- */
  MYSQL *mysql;
  auth_plugin_t *plugin;            /**< what plugin we're under */
  const char *db;
  struct {
    uchar *pkt;                     /**< pointer into NET::buff */
    uint pkt_len;
  } cached_server_reply;
  int packets_read, packets_written; /**< counters for send/received packets */
  int mysql_change_user;            /**< if it's mysql_change_user() */
  int last_read_packet_len;         /**< the length of the last *read* packet */
} MCPVIO_EXT;


/*
  Write 1-8 bytes of string length header infromation to dest depending on
  value of src_len, then copy src_len bytes from src to dest.
 
 @param dest Destination buffer of size src_len+8
 @param dest_end One byte past the end of the dest buffer
 @param src Source buff of size src_len
 @param src_end One byte past the end of the src buffer
 
 @return pointer dest+src_len+header size or NULL if 
*/

static uchar *write_length_encoded_string4(uchar *dst, size_t dst_len,
                                           const uchar *src, size_t src_len)
{
  uchar *to= safe_net_store_length(dst, dst_len, src_len);
  if (to == NULL)
    return NULL;
  memcpy(to, src, src_len);
  return to + src_len;
}

/**
  sends a COM_CHANGE_USER command with a caller provided payload

  Packet format:
   
    Bytes       Content
    -----       ----
    n           user name - \0-terminated string
    n           password
                  3.23 scramble - \0-terminated string (9 bytes)
                  otherwise - length (1 byte) coded
    n           database name - \0-terminated string
    2           character set number (if the server >= 4.1.x)
    n           client auth plugin name - \0-terminated string,
                  (if the server supports plugin auth)

  @retval 0 ok
  @retval 1 error
*/
static int send_change_user_packet(MCPVIO_EXT *mpvio,
                                   const uchar *data, int data_len)
{
  MYSQL *mysql= mpvio->mysql;
  char *buff, *end;
  int res= 1;
  size_t connect_attrs_len=
    (mysql->server_capabilities & CLIENT_CONNECT_ATTRS &&
     mysql->options.extension) ?
    mysql->options.extension->connection_attributes_length : 0;

  buff= my_alloca(USERNAME_LENGTH + data_len + 1 + NAME_LEN + 2 + NAME_LEN +
                  connect_attrs_len + 9 /* for the length of the attrs */);

  end= strmake(buff, mysql->user, USERNAME_LENGTH) + 1;

  if (!data_len)
    *end++= 0;
  else
  {
    if (mysql->client_flag & CLIENT_SECURE_CONNECTION)
    {
      DBUG_ASSERT(data_len <= 255);
      if (data_len > 255)
      {
        set_mysql_error(mysql, CR_MALFORMED_PACKET, unknown_sqlstate);
        goto error;
      }
      *end++= data_len;
    }
    else
    {
      DBUG_ASSERT(data_len == SCRAMBLE_LENGTH_323 + 1);
      DBUG_ASSERT(data[SCRAMBLE_LENGTH_323] == 0);
    }
    memcpy(end, data, data_len);
    end+= data_len;
  }
  end= strmake(end, mpvio->db ? mpvio->db : "", NAME_LEN) + 1;

  if (mysql->server_capabilities & CLIENT_PROTOCOL_41)
  {
    int2store(end, (ushort) mysql->charset->number);
    end+= 2;
  }

  if (mysql->server_capabilities & CLIENT_PLUGIN_AUTH)
    end= strmake(end, mpvio->plugin->name, NAME_LEN) + 1;

  end= (char *) send_client_connect_attrs(mysql, (uchar *) end);

  res= simple_command(mysql, COM_CHANGE_USER,
                      (uchar*)buff, (ulong)(end-buff), 1);

error:
  my_afree(buff);
  return res;
}

#define MAX_CONNECTION_ATTR_STORAGE_LENGTH 65536

/**
  sends a client authentication packet (second packet in the 3-way handshake)

  Packet format (when the server is 4.0 or earlier):
   
    Bytes       Content
    -----       ----
    2           client capabilities
    3           max packet size
    n           user name, \0-terminated
    9           scramble_323, \0-terminated

  Packet format (when the server is 4.1 or newer):
   
    Bytes       Content
    -----       ----
    4           client capabilities
    4           max packet size
    1           charset number
    23          reserved (always 0)
    n           user name, \0-terminated
    n           plugin auth data (e.g. scramble), length encoded
    n           database name, \0-terminated
                (if CLIENT_CONNECT_WITH_DB is set in the capabilities)
    n           client auth plugin name - \0-terminated string,
                (if CLIENT_PLUGIN_AUTH is set in the capabilities)

  @retval 0 ok
  @retval 1 error
*/
static int send_client_reply_packet(MCPVIO_EXT *mpvio,
                                    const uchar *data, int data_len)
{
  MYSQL *mysql= mpvio->mysql;
  NET *net= &mysql->net;
  char *buff, *end;
  size_t buff_size;
  size_t connect_attrs_len=
    (mysql->server_capabilities & CLIENT_CONNECT_ATTRS &&
     mysql->options.extension) ?
    mysql->options.extension->connection_attributes_length : 0;

  DBUG_ASSERT(connect_attrs_len < MAX_CONNECTION_ATTR_STORAGE_LENGTH);

  /*
    see end= buff+32 below, fixed size of the packet is 32 bytes.
     +9 because data is a length encoded binary where meta data size is max 9.
  */
  buff_size= 33 + USERNAME_LENGTH + data_len + 9 + NAME_LEN + NAME_LEN + connect_attrs_len + 9;
  buff= my_alloca(buff_size);

  mysql->client_flag|= mysql->options.client_flag;
  mysql->client_flag|= CLIENT_CAPABILITIES;

  if (mysql->client_flag & CLIENT_MULTI_STATEMENTS)
    mysql->client_flag|= CLIENT_MULTI_RESULTS;

#ifdef HAVE_OPENSSL
  if (mysql->options.ssl_key || mysql->options.ssl_cert ||
      mysql->options.ssl_ca || mysql->options.ssl_capath ||
      mysql->options.ssl_cipher)
    mysql->options.use_ssl = 1;
  if (mysql->options.use_ssl)
    mysql->client_flag|= CLIENT_SSL;
#endif /* HAVE_OPENSSL */

  if (mpvio->db)
    mysql->client_flag|= CLIENT_CONNECT_WITH_DB;

  /* Remove options that server doesn't support */
  mysql->client_flag= mysql->client_flag &
                       (~(CLIENT_COMPRESS | CLIENT_SSL | CLIENT_PROTOCOL_41) 
                       | mysql->server_capabilities);

#ifndef HAVE_COMPRESS
  mysql->client_flag&= ~CLIENT_COMPRESS;
#endif

  if (mysql->client_flag & CLIENT_PROTOCOL_41)
  {
    /* 4.1 server and 4.1 client has a 32 byte option flag */
    int4store(buff,mysql->client_flag);
    int4store(buff+4, net->max_packet_size);
    buff[8]= (char) mysql->charset->number;
    bzero(buff+9, 32-9);
    end= buff+32;
  }
  else
  {
    int2store(buff, mysql->client_flag);
    int3store(buff+2, net->max_packet_size);
    end= buff+5;
  }

  /*
     If client uses ssl and client also has to verify the server
     certificate, a ssl connection is required.
     If the server does not support ssl, we abort the connection.
  */
  if (mysql->options.use_ssl &&
      (mysql->client_flag & CLIENT_SSL_VERIFY_SERVER_CERT) &&
      !(mysql->server_capabilities & CLIENT_SSL))
  {
    set_mysql_extended_error(mysql, CR_SSL_CONNECTION_ERROR, unknown_sqlstate,
                             ER(CR_SSL_CONNECTION_ERROR),
                             "SSL is required, but the server does not "
                             "support it");
    goto error;
  }

#ifdef HAVE_OPENSSL
  if (mysql->client_flag & CLIENT_SSL)
  {
    /* Do the SSL layering. */
    struct st_mysql_options *options= &mysql->options;
    struct st_VioSSLFd *ssl_fd;
    enum enum_ssl_init_error ssl_init_error;
    const char *cert_error;
    unsigned long ssl_error;
#ifdef EMBEDDED_LIBRARY
    DBUG_ASSERT(0); // embedded should not do SSL connect
#endif

    /*
      Send mysql->client_flag, max_packet_size - unencrypted otherwise
      the server does not know we want to do SSL
    */
    if (my_net_write(net, (uchar*)buff, (size_t) (end-buff)) || net_flush(net))
    {
      set_mysql_extended_error(mysql, CR_SERVER_LOST, unknown_sqlstate,
                               ER(CR_SERVER_LOST_EXTENDED),
                               "sending connection information to server",
                               errno);
      goto error;
    }

    /* Create the VioSSLConnectorFd - init SSL and load certs */
    if (!(ssl_fd= new_VioSSLConnectorFd(options->ssl_key,
                                        options->ssl_cert,
                                        options->ssl_ca,
                                        options->ssl_capath,
                                        options->ssl_cipher,
                                        &ssl_init_error,
                                        options->extension ? 
                                        options->extension->ssl_crl : NULL,
                                        options->extension ? 
                                        options->extension->ssl_crlpath : NULL)))
    {
      set_mysql_extended_error(mysql, CR_SSL_CONNECTION_ERROR, unknown_sqlstate,
                               ER(CR_SSL_CONNECTION_ERROR), sslGetErrString(ssl_init_error));
      goto error;
    }
    mysql->connector_fd= (unsigned char *) ssl_fd;

    /* Connect to the server */
    DBUG_PRINT("info", ("IO layer change in progress..."));
    if (sslconnect(ssl_fd, net->vio,
                   (long) (mysql->options.connect_timeout), &ssl_error))
    {    
      char buf[512];
      ERR_error_string_n(ssl_error, buf, 512);
      buf[511]= 0;
      set_mysql_extended_error(mysql, CR_SSL_CONNECTION_ERROR, unknown_sqlstate,
                               ER(CR_SSL_CONNECTION_ERROR),
                               buf);
      goto error;
    }
    DBUG_PRINT("info", ("IO layer change done!"));

    /* Verify server cert */
    if ((mysql->client_flag & CLIENT_SSL_VERIFY_SERVER_CERT) &&
        ssl_verify_server_cert(net->vio, mysql->host, &cert_error))
    {
      set_mysql_extended_error(mysql, CR_SSL_CONNECTION_ERROR, unknown_sqlstate,
                               ER(CR_SSL_CONNECTION_ERROR), cert_error);
      goto error;
    }
  }
#endif /* HAVE_OPENSSL */

  DBUG_PRINT("info",("Server version = '%s'  capabilites: %lu  status: %u  client_flag: %lu",
		     mysql->server_version, mysql->server_capabilities,
		     mysql->server_status, mysql->client_flag));

  /* This needs to be changed as it's not useful with big packets */
  if (mysql->user[0])
    strmake(end, mysql->user, USERNAME_LENGTH);
  else
    read_user_name(end);

  /* We have to handle different version of handshake here */
  DBUG_PRINT("info",("user: %s",end));
  end= strend(end) + 1;
  if (data_len)
  {
    if (mysql->server_capabilities & CLIENT_SECURE_CONNECTION)
    {
      if (mysql->server_capabilities & CLIENT_PLUGIN_AUTH_LENENC_CLIENT_DATA)
        end= (char*)write_length_encoded_string4((uchar*)end,
                                                 buff_size, data, data_len);
      else
      {
        if (data_len > 255)
          goto error;
        *end++= data_len;
        memcpy(end, data, data_len);
        end+= data_len;
      }
      if (end == NULL)
        goto error;
    }
    else
    {
      DBUG_ASSERT(data_len == SCRAMBLE_LENGTH_323 + 1); /* incl. \0 at the end */
      memcpy(end, data, data_len);
      end+= data_len;
    }
  }
  else
    *end++= 0;

  /* Add database if needed */
  if (mpvio->db && (mysql->server_capabilities & CLIENT_CONNECT_WITH_DB))
  {
    end= strmake(end, mpvio->db, NAME_LEN) + 1;
    mysql->db= my_strdup(mpvio->db, MYF(MY_WME));
  }

  if (mysql->server_capabilities & CLIENT_PLUGIN_AUTH)
    end= strmake(end, mpvio->plugin->name, NAME_LEN) + 1;

  end= (char *) send_client_connect_attrs(mysql, (uchar *) end);

  /* Write authentication package */
  if (my_net_write(net, (uchar*) buff, (size_t) (end-buff)) || net_flush(net))
  {
    set_mysql_extended_error(mysql, CR_SERVER_LOST, unknown_sqlstate,
                             ER(CR_SERVER_LOST_EXTENDED),
                             "sending authentication information",
                             errno);
    goto error;
  }
  my_afree(buff);
  return 0;
  
error:
  my_afree(buff);
  return 1;
}


/**
  vio->read_packet() callback method for client authentication plugins

  This function is called by a client authentication plugin, when it wants
  to read data from the server.
*/
static int client_mpvio_read_packet(struct st_plugin_vio *mpv, uchar **buf)
{
  MCPVIO_EXT *mpvio= (MCPVIO_EXT*)mpv;
  MYSQL *mysql= mpvio->mysql;
  ulong  pkt_len;

  /* there are cached data left, feed it to a plugin */
  if (mpvio->cached_server_reply.pkt)
  {
    *buf= mpvio->cached_server_reply.pkt;
    mpvio->cached_server_reply.pkt= 0;
    mpvio->packets_read++;
    return mpvio->cached_server_reply.pkt_len;
  }

  if (mpvio->packets_read == 0)
  {
    /*
      the server handshake packet came from the wrong plugin,
      or it's mysql_change_user(). Either way, there is no data
      for a plugin to read. send a dummy packet to the server
      to initiate a dialog.
    */
    if (client_mpvio_write_packet(mpv, 0, 0))
      return (int)packet_error;
  }

  /* otherwise read the data */
  pkt_len= (*mysql->methods->read_change_user_result)(mysql);
  mpvio->last_read_packet_len= pkt_len;
  *buf= mysql->net.read_pos;

  /* was it a request to change plugins ? */
  if (pkt_len == packet_error || **buf == 254)
    return (int)packet_error; /* if yes, this plugin shan't continue */

  /*
    the server sends \1\255 or \1\254 instead of just \255 or \254 -
    for us to not confuse it with an error or "change plugin" packets.
    We remove this escaping \1 here.

    See also server_mpvio_write_packet() where the escaping is done.
  */
  if (pkt_len && **buf == 1)
  {
    (*buf)++;
    pkt_len--;
  }
  mpvio->packets_read++;
  return pkt_len;
}


/**
  vio->write_packet() callback method for client authentication plugins

  This function is called by a client authentication plugin, when it wants
  to send data to the server.

  It transparently wraps the data into a change user or authentication
  handshake packet, if neccessary.
*/
static int client_mpvio_write_packet(struct st_plugin_vio *mpv,
                                     const uchar *pkt, int pkt_len)
{
  int res;
  MCPVIO_EXT *mpvio= (MCPVIO_EXT*)mpv;

  if (mpvio->packets_written == 0)
  {
    if (mpvio->mysql_change_user)
      res= send_change_user_packet(mpvio, pkt, pkt_len);
    else
      res= send_client_reply_packet(mpvio, pkt, pkt_len);
  }
  else
  {
    NET *net= &mpvio->mysql->net;
    if (mpvio->mysql->thd)
      res= 1; /* no chit-chat in embedded */
    else
      res= my_net_write(net, pkt, pkt_len) || net_flush(net);
    if (res)
      set_mysql_extended_error(mpvio->mysql, CR_SERVER_LOST, unknown_sqlstate,
                               ER(CR_SERVER_LOST_EXTENDED),
                               "sending authentication information",
                               errno);
  }
  mpvio->packets_written++;
  return res;
}


/**
  fills MYSQL_PLUGIN_VIO_INFO structure with the information about the
  connection
*/
void mpvio_info(Vio *vio, MYSQL_PLUGIN_VIO_INFO *info)
{
  bzero(info, sizeof(*info));
  switch (vio->type) {
  case VIO_TYPE_TCPIP:
    info->protocol= MYSQL_VIO_TCP;
    info->socket= (int)vio_fd(vio);
    return;
  case VIO_TYPE_SOCKET:
    info->protocol= MYSQL_VIO_SOCKET;
    info->socket= (int)vio_fd(vio);
    return;
  case VIO_TYPE_SSL:
    {
      struct sockaddr addr;
      SOCKET_SIZE_TYPE addrlen= sizeof(addr);
      if (getsockname(vio_fd(vio), &addr, &addrlen))
        return;
      info->protocol= addr.sa_family == AF_UNIX ?
        MYSQL_VIO_SOCKET : MYSQL_VIO_TCP;
      info->socket= (int)vio_fd(vio);
      return;
    }
#ifdef _WIN32
  case VIO_TYPE_NAMEDPIPE:
    info->protocol= MYSQL_VIO_PIPE;
    info->handle= vio->hPipe;
    return;
  case VIO_TYPE_SHARED_MEMORY:
    info->protocol= MYSQL_VIO_MEMORY;
#ifdef HAVE_SMEM
    info->handle= vio->handle_file_map; /* or what ? */
#endif
    return;
#endif
  default: DBUG_ASSERT(0);
  }
}


static void client_mpvio_info(MYSQL_PLUGIN_VIO *vio,
                              MYSQL_PLUGIN_VIO_INFO *info)
{
  MCPVIO_EXT *mpvio= (MCPVIO_EXT*)vio;
  mpvio_info(mpvio->mysql->net.vio, info);
}


/**
  Client side of the plugin driver authentication.

  @note this is used by both the mysql_real_connect and mysql_change_user

  @param mysql       mysql
  @param data        pointer to the plugin auth data (scramble) in the
                     handshake packet
  @param data_len    the length of the data
  @param data_plugin a plugin that data were prepared for
                     or 0 if it's mysql_change_user()
  @param db          initial db to use, can be 0

  @retval 0 ok
  @retval 1 error
*/
int run_plugin_auth(MYSQL *mysql, char *data, uint data_len,
                    const char *data_plugin, const char *db)
{
  const char    *auth_plugin_name;
  auth_plugin_t *auth_plugin;
  MCPVIO_EXT    mpvio;
  ulong		pkt_length;
  int           res;

  DBUG_ENTER ("run_plugin_auth");
  /* determine the default/initial plugin to use */
  if (mysql->options.extension && mysql->options.extension->default_auth &&
      mysql->server_capabilities & CLIENT_PLUGIN_AUTH)
  {
    auth_plugin_name= mysql->options.extension->default_auth;
    if (!(auth_plugin= (auth_plugin_t*) mysql_client_find_plugin(mysql,
                       auth_plugin_name, MYSQL_CLIENT_AUTHENTICATION_PLUGIN)))
      DBUG_RETURN (1); /* oops, not found */
  }
  else
  {
    auth_plugin= mysql->server_capabilities & CLIENT_PROTOCOL_41 ?
      &native_password_client_plugin : &old_password_client_plugin;
    auth_plugin_name= auth_plugin->name;
  }

  DBUG_PRINT ("info", ("using plugin %s", auth_plugin_name));

  mysql->net.last_errno= 0; /* just in case */

  if (data_plugin && strcmp(data_plugin, auth_plugin_name))
  {
    /* data was prepared for a different plugin, don't show it to this one */
    data= 0;
    data_len= 0;
  }

  mpvio.mysql_change_user= data_plugin == 0;
  mpvio.cached_server_reply.pkt= (uchar*)data;
  mpvio.cached_server_reply.pkt_len= data_len;
  mpvio.read_packet= client_mpvio_read_packet;
  mpvio.write_packet= client_mpvio_write_packet;
  mpvio.info= client_mpvio_info;
  mpvio.mysql= mysql;
  mpvio.packets_read= mpvio.packets_written= 0;
  mpvio.db= db;
  mpvio.plugin= auth_plugin;

  res= auth_plugin->authenticate_user((struct st_plugin_vio *)&mpvio, mysql);
  DBUG_PRINT ("info", ("authenticate_user returned %s", 
                       res == CR_OK ? "CR_OK" : 
                       res == CR_ERROR ? "CR_ERROR" :
                       res == CR_OK_HANDSHAKE_COMPLETE ? 
                         "CR_OK_HANDSHAKE_COMPLETE" : "error"));

  compile_time_assert(CR_OK == -1);
  compile_time_assert(CR_ERROR == 0);
  if (res > CR_OK && (mysql->net.last_errno || mysql->net.read_pos[0] != 254))
  {
    /*
      the plugin returned an error. write it down in mysql,
      unless the error code is CR_ERROR and mysql->net.last_errno
      is already set (the plugin has done it)
    */
    DBUG_PRINT ("info", ("res=%d", res));
    if (res > CR_ERROR)
      set_mysql_error(mysql, res, unknown_sqlstate);
    else
      if (!mysql->net.last_errno)
        set_mysql_error(mysql, CR_UNKNOWN_ERROR, unknown_sqlstate);
    DBUG_RETURN (1);
  }

  /* read the OK packet (or use the cached value in mysql->net.read_pos */
  if (res == CR_OK)
    pkt_length= (*mysql->methods->read_change_user_result)(mysql);
  else /* res == CR_OK_HANDSHAKE_COMPLETE */
    pkt_length= mpvio.last_read_packet_len;

  DBUG_PRINT ("info", ("OK packet length=%lu", pkt_length));
  if (pkt_length == packet_error)
  {
    if (mysql->net.last_errno == CR_SERVER_LOST)
      set_mysql_extended_error(mysql, CR_SERVER_LOST, unknown_sqlstate,
                               ER(CR_SERVER_LOST_EXTENDED),
                               "reading authorization packet",
                               errno);
    DBUG_RETURN (1);
  }

  if (mysql->net.read_pos[0] == 254)
  {
    /* The server asked to use a different authentication plugin */
    if (pkt_length == 1)
    {
      /* old "use short scramble" packet */
      DBUG_PRINT ("info", ("old use short scramble packet from server"));
      auth_plugin_name= old_password_plugin_name;
      mpvio.cached_server_reply.pkt= (uchar*)mysql->scramble;
      mpvio.cached_server_reply.pkt_len= SCRAMBLE_LENGTH + 1;
    }
    else
    {
      /* new "use different plugin" packet */
      uint len;
      auth_plugin_name= (char*)mysql->net.read_pos + 1;
      len= strlen(auth_plugin_name); /* safe as my_net_read always appends \0 */
      mpvio.cached_server_reply.pkt_len= pkt_length - len - 2;
      mpvio.cached_server_reply.pkt= mysql->net.read_pos + len + 2;
      DBUG_PRINT ("info", ("change plugin packet from server for plugin %s",
                           auth_plugin_name));
    }

    if (!(auth_plugin= (auth_plugin_t *) mysql_client_find_plugin(mysql,
                         auth_plugin_name, MYSQL_CLIENT_AUTHENTICATION_PLUGIN)))
      DBUG_RETURN (1);

    mpvio.plugin= auth_plugin;
    res= auth_plugin->authenticate_user((struct st_plugin_vio *)&mpvio, mysql);

    DBUG_PRINT ("info", ("second authenticate_user returned %s", 
                         res == CR_OK ? "CR_OK" : 
                         res == CR_ERROR ? "CR_ERROR" :
                         res == CR_OK_HANDSHAKE_COMPLETE ? 
                         "CR_OK_HANDSHAKE_COMPLETE" : "error"));
    if (res > CR_OK)
    {
      if (res > CR_ERROR)
        set_mysql_error(mysql, res, unknown_sqlstate);
      else
        if (!mysql->net.last_errno)
          set_mysql_error(mysql, CR_UNKNOWN_ERROR, unknown_sqlstate);
      DBUG_RETURN (1);
    }

    if (res != CR_OK_HANDSHAKE_COMPLETE)
    {
      /* Read what server thinks about out new auth message report */
      if (cli_safe_read(mysql) == packet_error)
      {
        if (mysql->net.last_errno == CR_SERVER_LOST)
          set_mysql_extended_error(mysql, CR_SERVER_LOST, unknown_sqlstate,
                                   ER(CR_SERVER_LOST_EXTENDED),
                                   "reading final connect information",
                                   errno);
        DBUG_RETURN (1);
      }
    }
  }
  /*
    net->read_pos[0] should always be 0 here if the server implements
    the protocol correctly
  */
  DBUG_RETURN (mysql->net.read_pos[0] != 0);
}


static int
connect_sync_or_async(MYSQL *mysql, NET *net, my_socket fd,
                      struct sockaddr *name, uint namelen)
{
  int vio_timeout = get_vio_connect_timeout(mysql);

  if (mysql->options.extension && mysql->options.extension->async_context &&
      mysql->options.extension->async_context->active)
  {
    my_bool old_mode;
    vio_blocking(net->vio, FALSE, &old_mode);
    return my_connect_async(mysql->options.extension->async_context, fd,
                            name, namelen, vio_timeout);
  }

  return vio_socket_connect(net->vio, name, namelen, vio_timeout);
}


/** set some default attributes */
static int
set_connect_attributes(MYSQL *mysql, char *buff, size_t buf_len)
{
  int rc= 0;

  /*
    Clean up any values set by the client code. We want these options as
    consistent as possible
  */
  rc+= mysql_options(mysql, MYSQL_OPT_CONNECT_ATTR_DELETE, "_client_name");
  rc+= mysql_options(mysql, MYSQL_OPT_CONNECT_ATTR_DELETE, "_os");
  rc+= mysql_options(mysql, MYSQL_OPT_CONNECT_ATTR_DELETE, "_platform");
  rc+= mysql_options(mysql, MYSQL_OPT_CONNECT_ATTR_DELETE, "_pid");
  rc+= mysql_options(mysql, MYSQL_OPT_CONNECT_ATTR_DELETE, "_thread");
  rc+= mysql_options(mysql, MYSQL_OPT_CONNECT_ATTR_DELETE, "_client_version");

  /*
   Now let's set up some values
  */
  rc+= mysql_options4(mysql, MYSQL_OPT_CONNECT_ATTR_ADD,
                     "_client_name", "libmysql");
  rc+= mysql_options4(mysql, MYSQL_OPT_CONNECT_ATTR_ADD,
                      "_client_version", PACKAGE_VERSION);
  rc+= mysql_options4(mysql, MYSQL_OPT_CONNECT_ATTR_ADD,
                      "_os", SYSTEM_TYPE);
  rc+= mysql_options4(mysql, MYSQL_OPT_CONNECT_ATTR_ADD,
                      "_platform", MACHINE_TYPE);
#ifdef __WIN__
  snprintf(buff, buf_len, "%lu", (ulong) GetCurrentProcessId());
#else
  snprintf(buff, buf_len, "%lu", (ulong) getpid());
#endif
  rc+= mysql_options4(mysql, MYSQL_OPT_CONNECT_ATTR_ADD, "_pid", buff);

#ifdef __WIN__
  snprintf(buff, buf_len, "%lu", (ulong) GetCurrentThreadId());
  rc+= mysql_options4(mysql, MYSQL_OPT_CONNECT_ATTR_ADD, "_thread", buff);
#endif

  return rc > 0 ? 1 : 0;
}


MYSQL * STDCALL 
CLI_MYSQL_REAL_CONNECT(MYSQL *mysql,const char *host, const char *user,
		       const char *passwd, const char *db,
		       uint port, const char *unix_socket,ulong client_flag)
{
  char		buff[NAME_LEN+USERNAME_LENGTH+100];
  int           scramble_data_len, UNINIT_VAR(pkt_scramble_len);
  char          *end,*host_info= 0, *server_version_end, *pkt_end;
  char          *scramble_data;
  const char    *scramble_plugin;
  ulong		pkt_length;
  NET		*net= &mysql->net;
#ifdef __WIN__
  HANDLE	hPipe=INVALID_HANDLE_VALUE;
#endif
#ifdef HAVE_SYS_UN_H
  struct	sockaddr_un UNIXaddr;
#endif
  DBUG_ENTER("mysql_real_connect");

  DBUG_PRINT("enter",("host: %s  db: %s  user: %s (client)",
		      host ? host : "(Null)",
		      db ? db : "(Null)",
		      user ? user : "(Null)"));

  /* Test whether we're already connected */
  if (net->vio)
  {
    set_mysql_error(mysql, CR_ALREADY_CONNECTED, unknown_sqlstate);
    DBUG_RETURN(0);
  }

  if (set_connect_attributes(mysql, buff, sizeof(buff)))
    DBUG_RETURN(0);

  mysql->methods= &client_methods;
  mysql->client_flag=0;			/* For handshake */

  /* use default options */
  if (mysql->options.my_cnf_file || mysql->options.my_cnf_group)
  {
    mysql_read_default_options(&mysql->options,
			       (mysql->options.my_cnf_file ?
				mysql->options.my_cnf_file : "my"),
			       mysql->options.my_cnf_group);
    my_free(mysql->options.my_cnf_file);
    my_free(mysql->options.my_cnf_group);
    mysql->options.my_cnf_file=mysql->options.my_cnf_group=0;
    if (mysql->options.protocol == UINT_MAX32)
      goto error;
  }

  /* Some empty-string-tests are done because of ODBC */
  if (!host || !host[0])
    host=mysql->options.host;
  if (!user || !user[0])
  {
    user=mysql->options.user;
    if (!user)
      user= "";
  }
  if (!passwd)
  {
    passwd=mysql->options.password;
#if !defined(DONT_USE_MYSQL_PWD) && !defined(MYSQL_SERVER)
    if (!passwd)
      passwd=getenv("MYSQL_PWD");		/* get it from environment */
#endif
    if (!passwd)
      passwd= "";
  }
  if (!db || !db[0])
    db=mysql->options.db;
  if (!port)
    port=mysql->options.port;
  if (!unix_socket)
    unix_socket=mysql->options.unix_socket;

  mysql->server_status=SERVER_STATUS_AUTOCOMMIT;
  DBUG_PRINT("info", ("Connecting"));

  /*
    Part 0: Grab a socket and connect it to the server
  */
#if defined(HAVE_SMEM)
  if ((!mysql->options.protocol ||
       mysql->options.protocol == MYSQL_PROTOCOL_MEMORY) &&
      (!host || !strcmp(host,LOCAL_HOST)) &&
      mysql->options.shared_memory_base_name)
  {
    DBUG_PRINT("info", ("Using shared memory"));
    if ((create_shared_memory(mysql,net, mysql->options.connect_timeout)) ==
	INVALID_HANDLE_VALUE)
    {
      DBUG_PRINT("error",
		 ("host: '%s'  socket: '%s'  shared memory: %s  have_tcpip: %d",
		  host ? host : "<null>",
		  unix_socket ? unix_socket : "<null>",
		  mysql->options.shared_memory_base_name,
		  (int) have_tcpip));
      if (mysql->options.protocol == MYSQL_PROTOCOL_MEMORY)
	goto error;

      /*
        Try also with PIPE or TCP/IP. Clear the error from
        create_shared_memory().
      */

      net_clear_error(net);
    }
    else
    {
      mysql->options.protocol=MYSQL_PROTOCOL_MEMORY;
      unix_socket = 0;
      host=mysql->options.shared_memory_base_name;
      my_snprintf(host_info=buff, sizeof(buff)-1,
                  ER(CR_SHARED_MEMORY_CONNECTION), host);
    }
  }
#endif /* HAVE_SMEM */
#if defined(HAVE_SYS_UN_H)
  if (!net->vio &&
      (!mysql->options.protocol ||
       mysql->options.protocol == MYSQL_PROTOCOL_SOCKET) &&
      (unix_socket || mysql_unix_port) &&
      (!host || !strcmp(host,LOCAL_HOST)))
  {
    my_socket sock= socket(AF_UNIX, SOCK_STREAM, 0);
    DBUG_PRINT("info", ("Using socket"));
    if (sock == SOCKET_ERROR)
    {
      set_mysql_extended_error(mysql, CR_SOCKET_CREATE_ERROR,
                               unknown_sqlstate,
                               ER(CR_SOCKET_CREATE_ERROR),
                               socket_errno);
      goto error;
    }

    net->vio= vio_new(sock, VIO_TYPE_SOCKET,
                      VIO_LOCALHOST | VIO_BUFFERED_READ);
    if (!net->vio)
    {
      DBUG_PRINT("error",("Unknow protocol %d ", mysql->options.protocol));
      set_mysql_error(mysql, CR_CONN_UNKNOW_PROTOCOL, unknown_sqlstate);
      closesocket(sock);
      goto error;
    }

    host= LOCAL_HOST;
    if (!unix_socket)
      unix_socket= mysql_unix_port;
    host_info= (char*) ER(CR_LOCALHOST_CONNECTION);
    DBUG_PRINT("info", ("Using UNIX sock '%s'", unix_socket));

    bzero((char*) &UNIXaddr, sizeof(UNIXaddr));
    UNIXaddr.sun_family= AF_UNIX;
    strmake_buf(UNIXaddr.sun_path, unix_socket);
    if (connect_sync_or_async(mysql, net, sock,
                              (struct sockaddr *) &UNIXaddr, sizeof(UNIXaddr)))
    {
      DBUG_PRINT("error",("Got error %d on connect to local server",
			  socket_errno));
      set_mysql_extended_error(mysql, CR_CONNECTION_ERROR,
                               unknown_sqlstate,
                               ER(CR_CONNECTION_ERROR),
                               unix_socket, socket_errno);
      vio_delete(net->vio);
      net->vio= 0;
      goto error;
    }
    mysql->options.protocol=MYSQL_PROTOCOL_SOCKET;
  }
#elif defined(__WIN__)
  if (!net->vio &&
      (mysql->options.protocol == MYSQL_PROTOCOL_PIPE ||
       (host && !strcmp(host,LOCAL_HOST_NAMEDPIPE)) ||
       (! have_tcpip && (unix_socket || !host && is_NT()))))
  {
    if ((hPipe= create_named_pipe(mysql, mysql->options.connect_timeout,
                                  (char**) &host, (char**) &unix_socket)) ==
	INVALID_HANDLE_VALUE)
    {
      DBUG_PRINT("error",
		 ("host: '%s'  socket: '%s'  have_tcpip: %d",
		  host ? host : "<null>",
		  unix_socket ? unix_socket : "<null>",
		  (int) have_tcpip));
      if (mysql->options.protocol == MYSQL_PROTOCOL_PIPE ||
	  (host && !strcmp(host,LOCAL_HOST_NAMEDPIPE)) ||
	  (unix_socket && !strcmp(unix_socket,MYSQL_NAMEDPIPE)))
	goto error;
      /* Try also with TCP/IP */
    }
    else
    {
      net->vio= vio_new_win32pipe(hPipe);
      my_snprintf(host_info=buff, sizeof(buff)-1,
                  ER(CR_NAMEDPIPE_CONNECTION), unix_socket);
    }
  }
#endif
  DBUG_PRINT("info", ("net->vio: %p  protocol: %d",
                      net->vio, mysql->options.protocol));
  if (!net->vio &&
      (!mysql->options.protocol ||
       mysql->options.protocol == MYSQL_PROTOCOL_TCP))
  {
    struct addrinfo *res_lst, hints, *t_res;
    int gai_errno;
    char port_buf[NI_MAXSERV];
    my_socket sock= SOCKET_ERROR;
    int saved_error= 0, status= -1;

    unix_socket=0;				/* This is not used */

    if (!port)
      port= mysql_port;

    if (!host)
      host= LOCAL_HOST;

    my_snprintf(host_info=buff, sizeof(buff)-1, ER(CR_TCP_CONNECTION), host);
    DBUG_PRINT("info",("Server name: '%s'.  TCP sock: %d", host, port));
    DBUG_PRINT("info",("IP '%s'", "client"));

    memset(&hints, 0, sizeof(hints));
    hints.ai_socktype= SOCK_STREAM;
    hints.ai_protocol= IPPROTO_TCP;
    hints.ai_family= AF_UNSPEC;

    DBUG_PRINT("info",("IPV6 getaddrinfo %s", host));
    my_snprintf(port_buf, NI_MAXSERV, "%d", port);
    gai_errno= getaddrinfo(host, port_buf, &hints, &res_lst);

    if (gai_errno != 0) 
    { 
      /* 
        For DBUG we are keeping the right message but for client we default to
        historical error message.
      */
      DBUG_PRINT("info",("IPV6 getaddrinfo error %d", gai_errno));
      set_mysql_extended_error(mysql, CR_UNKNOWN_HOST, unknown_sqlstate,
                               ER(CR_UNKNOWN_HOST), host, gai_errno);

      goto error;
    }

    /*
      A hostname might map to multiple IP addresses (IPv4/IPv6). Go over the
      list of IP addresses until a successful connection can be established.
    */
    DBUG_PRINT("info", ("Try connect on all addresses for host."));
    for (t_res= res_lst; t_res; t_res= t_res->ai_next)
    {
      DBUG_PRINT("info", ("Create socket, family: %d  type: %d  proto: %d",
                          t_res->ai_family, t_res->ai_socktype,
                          t_res->ai_protocol));
      sock= socket(t_res->ai_family, t_res->ai_socktype, t_res->ai_protocol);
      if (sock == SOCKET_ERROR)
      {
        saved_error= socket_errno;
        continue;
      }

      net->vio= vio_new(sock, VIO_TYPE_TCPIP, VIO_BUFFERED_READ);
      if (!net->vio)
      {
        set_mysql_error(mysql, CR_OUT_OF_MEMORY, unknown_sqlstate);
        closesocket(sock);
        freeaddrinfo(res_lst);
        goto error;
      }

      DBUG_PRINT("info", ("Connect socket"));
      status= connect_sync_or_async(mysql, net, sock,
                                    t_res->ai_addr, t_res->ai_addrlen);
      /*
        Here we rely on my_connect() to return success only if the
        connect attempt was really successful. Otherwise we would stop
        trying another address, believing we were successful.
      */
      if (!status)
        break;

      /*
        Save value as socket errno might be overwritten due to
        calling a socket function below.
      */
      saved_error= socket_errno;

      DBUG_PRINT("info", ("No success, close socket, try next address."));
      vio_delete(mysql->net.vio);
      mysql->net.vio= 0;
    }
    DBUG_PRINT("info",
               ("End of connect attempts, sock: %d  status: %d  error: %d",
                (int)sock, status, saved_error));

    freeaddrinfo(res_lst);

    if (sock == SOCKET_ERROR)
    {
      set_mysql_extended_error(mysql, CR_IPSOCK_ERROR, unknown_sqlstate,
                                ER(CR_IPSOCK_ERROR), saved_error);
      goto error;
    }

    if (status)
    {
      DBUG_PRINT("error",("Got error %d on connect to '%s'", saved_error, host));
      set_mysql_extended_error(mysql, CR_CONN_HOST_ERROR, unknown_sqlstate,
                                ER(CR_CONN_HOST_ERROR), host, saved_error);
      goto error;
    }
  }

  DBUG_PRINT("info", ("net->vio: %p", net->vio));
  if (!net->vio)
  {
    DBUG_PRINT("error",("Unknow protocol %d ",mysql->options.protocol));
    set_mysql_error(mysql, CR_CONN_UNKNOW_PROTOCOL, unknown_sqlstate);
    goto error;
  }

  if (mysql->options.extension && mysql->options.extension->async_context)
    net->vio->async_context= mysql->options.extension->async_context;

  if (my_net_init(net, net->vio, _current_thd(), MYF(0)))
  {
    vio_delete(net->vio);
    net->vio = 0;
    set_mysql_error(mysql, CR_OUT_OF_MEMORY, unknown_sqlstate);
    goto error;
  }
  vio_keepalive(net->vio,TRUE);

  /* If user set read_timeout, let it override the default */
  if (mysql->options.read_timeout)
    my_net_set_read_timeout(net, mysql->options.read_timeout);

  /* If user set write_timeout, let it override the default */
  if (mysql->options.write_timeout)
    my_net_set_write_timeout(net, mysql->options.write_timeout);

  if (mysql->options.max_allowed_packet)
    net->max_packet_size= mysql->options.max_allowed_packet;

  /* Get version info */
  mysql->protocol_version= PROTOCOL_VERSION;	/* Assume this */
  if (mysql->options.connect_timeout &&
      (vio_io_wait(net->vio, VIO_IO_EVENT_READ,
                   get_vio_connect_timeout(mysql)) < 1))
  {
    set_mysql_extended_error(mysql, CR_SERVER_LOST, unknown_sqlstate,
                             ER(CR_SERVER_LOST_EXTENDED),
                             "waiting for initial communication packet",
                             errno);
    goto error;
  }

  /*
    Part 1: Connection established, read and parse first packet
  */
  DBUG_PRINT("info", ("Read first packet."));

  if ((pkt_length=cli_safe_read(mysql)) == packet_error)
  {
    if (mysql->net.last_errno == CR_SERVER_LOST)
      set_mysql_extended_error(mysql, CR_SERVER_LOST, unknown_sqlstate,
                               ER(CR_SERVER_LOST_EXTENDED),
                               "reading initial communication packet",
                               errno);
    goto error;
  }
  pkt_end= (char*)net->read_pos + pkt_length;
  /* Check if version of protocol matches current one */
  mysql->protocol_version= net->read_pos[0];
  DBUG_DUMP("packet",(uchar*) net->read_pos,10);
  DBUG_PRINT("info",("mysql protocol version %d, server=%d",
		     PROTOCOL_VERSION, mysql->protocol_version));
  if (mysql->protocol_version != PROTOCOL_VERSION)
  {
    set_mysql_extended_error(mysql, CR_VERSION_ERROR, unknown_sqlstate,
                             ER(CR_VERSION_ERROR), mysql->protocol_version,
                             PROTOCOL_VERSION);
    goto error;
  }
  server_version_end= end= strend((char*) net->read_pos+1);
  mysql->thread_id=uint4korr(end+1);
  end+=5;
  /* 
    Scramble is split into two parts because old clients do not understand
    long scrambles; here goes the first part.
  */
  scramble_data= end;
  scramble_data_len= SCRAMBLE_LENGTH_323 + 1;
  scramble_plugin= old_password_plugin_name;
  end+= scramble_data_len;

  if (pkt_end >= end + 1)
    mysql->server_capabilities=uint2korr(end);
  if (pkt_end >= end + 18)
  {
    /* New protocol with 16 bytes to describe server characteristics */
    mysql->server_language=end[2];
    mysql->server_status=uint2korr(end+3);
    mysql->server_capabilities|= uint2korr(end+5) << 16;
    pkt_scramble_len= end[7];
    if (pkt_scramble_len < 0)
    {
      set_mysql_error(mysql, CR_MALFORMED_PACKET,
                      unknown_sqlstate);        /* purecov: inspected */
      goto error;
    }
  }
  end+= 18;

  if (mysql->options.secure_auth && passwd[0] &&
      !(mysql->server_capabilities & CLIENT_SECURE_CONNECTION))
  {
    set_mysql_error(mysql, CR_SECURE_AUTH, unknown_sqlstate);
    goto error;
  }

  if (mysql_init_character_set(mysql))
    goto error;

  /* Save connection information */
  if (!my_multi_malloc(MYF(0),
		       &mysql->host_info, (uint) strlen(host_info)+1,
		       &mysql->host,      (uint) strlen(host)+1,
		       &mysql->unix_socket,unix_socket ?
		       (uint) strlen(unix_socket)+1 : (uint) 1,
		       &mysql->server_version,
		       (uint) (server_version_end - (char*) net->read_pos + 1),
		       NullS) ||
      !(mysql->user=my_strdup(user,MYF(0))) ||
      !(mysql->passwd=my_strdup(passwd,MYF(0))))
  {
    set_mysql_error(mysql, CR_OUT_OF_MEMORY, unknown_sqlstate);
    goto error;
  }
  strmov(mysql->host_info,host_info);
  strmov(mysql->host,host);
  if (unix_socket)
    strmov(mysql->unix_socket,unix_socket);
  else
    mysql->unix_socket=0;
  strmov(mysql->server_version,(char*) net->read_pos+1);
  mysql->port=port;

  /*
    remove the rpl hack from the version string,
    see RPL_VERSION_HACK comment
  */
  if ((mysql->server_capabilities & CLIENT_PLUGIN_AUTH) &&
      strncmp(mysql->server_version, RPL_VERSION_HACK,
              sizeof(RPL_VERSION_HACK) - 1) == 0)
    mysql->server_version+= sizeof(RPL_VERSION_HACK) - 1;

  if (pkt_end >= end + SCRAMBLE_LENGTH - SCRAMBLE_LENGTH_323 + 1)
  {
    /*
     move the first scramble part - directly in the NET buffer -
     to get a full continuous scramble. We've read all the header,
     and can overwrite it now.
    */
    memmove(end - SCRAMBLE_LENGTH_323, scramble_data,
            SCRAMBLE_LENGTH_323);
    scramble_data= end - SCRAMBLE_LENGTH_323;
    if (mysql->server_capabilities & CLIENT_PLUGIN_AUTH)
    {
      scramble_data_len= pkt_scramble_len;
      scramble_plugin= scramble_data + scramble_data_len;
      if (scramble_data + scramble_data_len > pkt_end)
<<<<<<< HEAD
        scramble_data_len= (int)(pkt_end - scramble_data);
=======
      {
        set_mysql_error(mysql, CR_MALFORMED_PACKET, unknown_sqlstate);
        goto error;
      }
>>>>>>> 7993f893
    }
    else
    {
      scramble_data_len= (int)(pkt_end - scramble_data);
      scramble_plugin= native_password_plugin_name;
    }
  }
  else
    mysql->server_capabilities&= ~CLIENT_SECURE_CONNECTION;

  mysql->client_flag= client_flag;

  /*
    Part 2: invoke the plugin to send the authentication data to the server
  */

  if (run_plugin_auth(mysql, scramble_data, scramble_data_len,
                      scramble_plugin, db))
    goto error;

  /*
    Part 3: authenticated, finish the initialization of the connection
  */

  if (mysql->client_flag & CLIENT_COMPRESS)      /* We will use compression */
    net->compress=1;

  if (db && !mysql->db && mysql_select_db(mysql, db))
  {
    if (mysql->net.last_errno == CR_SERVER_LOST)
        set_mysql_extended_error(mysql, CR_SERVER_LOST, unknown_sqlstate,
                                 ER(CR_SERVER_LOST_EXTENDED),
                                 "Setting intital database",
                                 errno);
    goto error;
  }

  /*
     Using init_commands is not supported when connecting from within the
     server.
  */
#ifndef MYSQL_SERVER
  if (mysql->options.init_commands)
  {
    DYNAMIC_ARRAY *init_commands= mysql->options.init_commands;
    char **ptr= (char**)init_commands->buffer;
    char **end_command= ptr + init_commands->elements;

    my_bool reconnect=mysql->reconnect;
    mysql->reconnect=0;

    for (; ptr < end_command; ptr++)
    {
      int status;

      if (mysql_real_query(mysql,*ptr, (ulong) strlen(*ptr)))
	goto error;

      do {
        if (mysql->fields)
        {
          MYSQL_RES *res;
          if (!(res= cli_use_result(mysql)))
            goto error;
          mysql_free_result(res);
        }
        if ((status= mysql_next_result(mysql)) > 0)
          goto error;
      } while (status == 0);
    }
    mysql->reconnect=reconnect;
  }
#endif

  DBUG_PRINT("exit", ("Mysql handler: %p",mysql));
  DBUG_RETURN(mysql);

error:
  DBUG_PRINT("error",("message: %u/%s (%s)",
                      net->last_errno,
                      net->sqlstate,
                      net->last_error));
  {
    /* Free alloced memory */
    end_server(mysql);
    mysql_close_free(mysql);
    if (!(client_flag & CLIENT_REMEMBER_OPTIONS) &&
        !mysql->options.extension->async_context)
      mysql_close_free_options(mysql);
  }
  DBUG_RETURN(0);
}


struct my_hook_data {
  MYSQL *orig_mysql;
  MYSQL *new_mysql;
  /* This is always NULL currently, but restoring does not hurt just in case. */
  Vio *orig_vio;
};
/*
  Callback hook to make the new VIO accessible via the old MYSQL to calling
  application when suspending a non-blocking call during automatic reconnect.
*/
static void
my_suspend_hook(my_bool suspend, void *data)
{
  struct my_hook_data *hook_data= (struct my_hook_data *)data;
  if (suspend)
  {
    hook_data->orig_vio= hook_data->orig_mysql->net.vio;
    hook_data->orig_mysql->net.vio= hook_data->new_mysql->net.vio;
  }
  else
    hook_data->orig_mysql->net.vio= hook_data->orig_vio;
}

my_bool mysql_reconnect(MYSQL *mysql)
{
  MYSQL tmp_mysql;
  struct my_hook_data hook_data;
  struct mysql_async_context *ctxt= NULL;
  DBUG_ENTER("mysql_reconnect");
  DBUG_ASSERT(mysql);
  DBUG_PRINT("enter", ("mysql->reconnect: %d", mysql->reconnect));

  if (!mysql->reconnect ||
      (mysql->server_status & SERVER_STATUS_IN_TRANS) || !mysql->host_info)
  {
    /* Allow reconnect next time */
    mysql->server_status&= ~SERVER_STATUS_IN_TRANS;
    set_mysql_error(mysql, CR_SERVER_GONE_ERROR, unknown_sqlstate);
    DBUG_RETURN(1);
  }
  mysql_init(&tmp_mysql);
  tmp_mysql.options= mysql->options;
  tmp_mysql.options.my_cnf_file= tmp_mysql.options.my_cnf_group= 0;

  /*
    If we are automatically re-connecting inside a non-blocking API call, we
    may need to suspend and yield to the user application during the reconnect.
    If so, the user application will need access to the new VIO already then
    so that it can correctly wait for I/O to become ready.
    To achieve this, we temporarily install a hook that will temporarily put in
    the VIO while we are suspended.
    (The vio will be put in the original MYSQL permanently once we successfully
    reconnect, or be discarded if we fail to reconnect.)
  */
  if (mysql->options.extension &&
      (ctxt= mysql->options.extension->async_context) &&
      mysql->options.extension->async_context->active)
  {
    hook_data.orig_mysql= mysql;
    hook_data.new_mysql= &tmp_mysql;
    hook_data.orig_vio= mysql->net.vio;
    my_context_install_suspend_resume_hook(ctxt, my_suspend_hook, &hook_data);
  }
  if (!mysql_real_connect(&tmp_mysql,mysql->host,mysql->user,mysql->passwd,
			  mysql->db, mysql->port, mysql->unix_socket,
			  mysql->client_flag | CLIENT_REMEMBER_OPTIONS))
  {
    if (ctxt)
      my_context_install_suspend_resume_hook(ctxt, NULL, NULL);
    mysql->net.last_errno= tmp_mysql.net.last_errno;
    strmov(mysql->net.last_error, tmp_mysql.net.last_error);
    strmov(mysql->net.sqlstate, tmp_mysql.net.sqlstate);
    DBUG_RETURN(1);
  }
  if (mysql_set_character_set(&tmp_mysql, mysql->charset->csname))
  {
    DBUG_PRINT("error", ("mysql_set_character_set() failed"));
    bzero((char*) &tmp_mysql.options,sizeof(tmp_mysql.options));
    mysql_close(&tmp_mysql);
    if (ctxt)
      my_context_install_suspend_resume_hook(ctxt, NULL, NULL);
    mysql->net.last_errno= tmp_mysql.net.last_errno;
    strmov(mysql->net.last_error, tmp_mysql.net.last_error);
    strmov(mysql->net.sqlstate, tmp_mysql.net.sqlstate);
    DBUG_RETURN(1);
  }
  if (ctxt)
    my_context_install_suspend_resume_hook(ctxt, NULL, NULL);

  DBUG_PRINT("info", ("reconnect succeded"));
  tmp_mysql.reconnect= 1;
  tmp_mysql.free_me= mysql->free_me;

  /* Move prepared statements (if any) over to the new mysql object */
  tmp_mysql.stmts= mysql->stmts;
  mysql->stmts= 0;

  /* Don't free options as these are now used in tmp_mysql */
  bzero((char*) &mysql->options,sizeof(mysql->options));
  mysql->free_me=0;
  mysql_close(mysql);
  *mysql=tmp_mysql;
  net_clear(&mysql->net, 1);
  mysql->affected_rows= ~(my_ulonglong) 0;
  DBUG_RETURN(0);
}


/**************************************************************************
  Set current database
**************************************************************************/

int STDCALL
mysql_select_db(MYSQL *mysql, const char *db)
{
  int error;
  DBUG_ENTER("mysql_select_db");
  DBUG_PRINT("enter",("db: '%s'",db));

  if ((error=simple_command(mysql,COM_INIT_DB, (const uchar*) db,
                            (ulong) strlen(db),0)))
    DBUG_RETURN(error);
  my_free(mysql->db);
  mysql->db=my_strdup(db,MYF(MY_WME));
  DBUG_RETURN(0);
}


/*************************************************************************
  Send a QUIT to the server and close the connection
  If handle is alloced by mysql connect free it.
*************************************************************************/

static void mysql_close_free_options(MYSQL *mysql)
{
  DBUG_ENTER("mysql_close_free_options");

  my_free(mysql->options.user);
  my_free(mysql->options.host);
  my_free(mysql->options.password);
  my_free(mysql->options.unix_socket);
  my_free(mysql->options.db);
  my_free(mysql->options.my_cnf_file);
  my_free(mysql->options.my_cnf_group);
  my_free(mysql->options.charset_dir);
  my_free(mysql->options.charset_name);
  my_free(mysql->options.client_ip);
  if (mysql->options.init_commands)
  {
    DYNAMIC_ARRAY *init_commands= mysql->options.init_commands;
    char **ptr= (char**)init_commands->buffer;
    char **end= ptr + init_commands->elements;
    for (; ptr<end; ptr++)
      my_free(*ptr);
    delete_dynamic(init_commands);
    my_free(init_commands);
  }
#if defined(HAVE_OPENSSL) && !defined(EMBEDDED_LIBRARY)
  mysql_ssl_free(mysql);
#endif /* HAVE_OPENSSL && !EMBEDDED_LIBRARY */
#ifdef HAVE_SMEM
  if (mysql->options.shared_memory_base_name != def_shared_memory_base_name)
    my_free(mysql->options.shared_memory_base_name);
#endif /* HAVE_SMEM */
  if (mysql->options.extension)
  {
    struct mysql_async_context *ctxt= mysql->options.extension->async_context;
    my_free(mysql->options.extension->plugin_dir);
    my_free(mysql->options.extension->default_auth);
    my_hash_free(&mysql->options.extension->connection_attributes);
    if (ctxt)
    {
      my_context_destroy(&ctxt->async_context);
      my_free(ctxt);
    }
    my_free(mysql->options.extension);
  }
  bzero((char*) &mysql->options,sizeof(mysql->options));
  DBUG_VOID_RETURN;
}


static void mysql_close_free(MYSQL *mysql)
{
  my_free(mysql->host_info);
  my_free(mysql->user);
  my_free(mysql->passwd);
  my_free(mysql->db);
#if defined(EMBEDDED_LIBRARY) || MYSQL_VERSION_ID >= 50100
  my_free(mysql->info_buffer);
  mysql->info_buffer= 0;
#endif
  /* Clear pointers for better safety */
  mysql->host_info= mysql->user= mysql->passwd= mysql->db= 0;
}


/**
  For use when the connection to the server has been lost (in which case 
  the server has discarded all information about prepared statements
  associated with the connection).

  Mark all statements in mysql->stmts by setting stmt->mysql= 0 if the
  statement has transitioned beyond the MYSQL_STMT_INIT_DONE state, and
  unlink the statement from the mysql->stmts list.

  The remaining pruned list of statements (if any) is kept in mysql->stmts.

  @param mysql       pointer to the MYSQL object

  @return none
*/
static void mysql_prune_stmt_list(MYSQL *mysql)
{
  LIST *element= mysql->stmts;
  for (; element; element= element->next)
  {
    MYSQL_STMT *stmt= (MYSQL_STMT *) element->data;
    if (stmt->state != MYSQL_STMT_INIT_DONE)
    {
      stmt->mysql= 0;
      stmt->last_errno= CR_SERVER_LOST;
      strmov(stmt->last_error, ER(CR_SERVER_LOST));
      strmov(stmt->sqlstate, unknown_sqlstate);
      mysql->stmts= list_delete(mysql->stmts, element);
    }
  }
}


/*
  Clear connection pointer of every statement: this is necessary
  to give error on attempt to use a prepared statement of closed
  connection.

  SYNOPSYS
    mysql_detach_stmt_list()
      stmt_list  pointer to mysql->stmts
      func_name  name of calling function

  NOTE
    There is similar code in mysql_reconnect(), so changes here
    should also be reflected there.
*/

void mysql_detach_stmt_list(LIST **stmt_list __attribute__((unused)),
                            const char *func_name __attribute__((unused)))
{
#ifdef MYSQL_CLIENT
  /* Reset connection handle in all prepared statements. */
  LIST *element= *stmt_list;
  char buff[MYSQL_ERRMSG_SIZE];
  DBUG_ENTER("mysql_detach_stmt_list");

  my_snprintf(buff, sizeof(buff)-1, ER(CR_STMT_CLOSED), func_name);
  for (; element; element= element->next)
  {
    MYSQL_STMT *stmt= (MYSQL_STMT *) element->data;
    set_stmt_error(stmt, CR_STMT_CLOSED, unknown_sqlstate, buff);
    stmt->mysql= 0;
    /* No need to call list_delete for statement here */
  }
  *stmt_list= 0;
  DBUG_VOID_RETURN;
#endif /* MYSQL_CLIENT */
}


/*
  Close a MySQL connection and free all resources attached to it.

  This function is coded in such that it can be called multiple times
  (As some clients call this after mysql_real_connect() fails)
*/

/*
  mysql_close() can actually block, at least in theory, if the socket buffer
  is full when sending the COM_QUIT command.

  On the other hand, the latter part of mysql_close() needs to free the stack
  used for non-blocking operation of blocking stuff, so that later part can
  _not_ be done non-blocking.

  Therefore, mysql_close_slow_part() is used to run the parts of mysql_close()
  that may block. It can be called before mysql_close(), and in that case
  mysql_close() is guaranteed not to need to block.  */
void STDCALL mysql_close_slow_part(MYSQL *mysql)
{
  /* If connection is still up, send a QUIT message */
  if (mysql->net.vio != 0)
  {
    free_old_query(mysql);
    mysql->status=MYSQL_STATUS_READY; /* Force command */
    mysql->reconnect=0;
    simple_command(mysql,COM_QUIT,(uchar*) 0,0,1);
    end_server(mysql);			/* Sets mysql->net.vio= 0 */
  }
}

void STDCALL mysql_close(MYSQL *mysql)
{
  DBUG_ENTER("mysql_close");
  DBUG_PRINT("enter", ("mysql: %p",  mysql));

  if (mysql)					/* Some simple safety */
  {
    mysql_close_slow_part(mysql);
    mysql_close_free_options(mysql);
    mysql_close_free(mysql);
    mysql_detach_stmt_list(&mysql->stmts, "mysql_close");
#ifndef MYSQL_SERVER
    if (mysql->thd)
    {
      (*mysql->methods->free_embedded_thd)(mysql);
      mysql->thd= 0;
    }
#endif
    if (mysql->free_me)
      my_free(mysql);
  }
  DBUG_VOID_RETURN;
}


static my_bool cli_read_query_result(MYSQL *mysql)
{
  uchar *pos;
  ulong field_count;
  MYSQL_DATA *fields;
  ulong length;
#ifdef MYSQL_CLIENT
  my_bool can_local_infile= mysql->auto_local_infile != WAIT_FOR_QUERY;
#endif
  DBUG_ENTER("cli_read_query_result");

  if (mysql->auto_local_infile == ACCEPT_FILE_REQUEST)
    mysql->auto_local_infile= WAIT_FOR_QUERY;

  if ((length = cli_safe_read(mysql)) == packet_error)
    DBUG_RETURN(1);
  free_old_query(mysql);		/* Free old result */
#ifdef MYSQL_CLIENT			/* Avoid warn of unused labels*/
get_info:
#endif
  pos=(uchar*) mysql->net.read_pos;
  if ((field_count= net_field_length(&pos)) == 0)
  {
    mysql->affected_rows= net_field_length_ll(&pos);
    mysql->insert_id=	  net_field_length_ll(&pos);
    DBUG_PRINT("info",("affected_rows: %lu  insert_id: %lu",
		       (ulong) mysql->affected_rows,
		       (ulong) mysql->insert_id));
    if (protocol_41(mysql))
    {
      mysql->server_status=uint2korr(pos); pos+=2;
      mysql->warning_count=uint2korr(pos); pos+=2;
    }
    else if (mysql->server_capabilities & CLIENT_TRANSACTIONS)
    {
      /* MySQL 4.0 protocol */
      mysql->server_status=uint2korr(pos); pos+=2;
      mysql->warning_count= 0;
    }
    DBUG_PRINT("info",("status: %u  warning_count: %u",
		       mysql->server_status, mysql->warning_count));
    if (pos < mysql->net.read_pos+length && net_field_length(&pos))
      mysql->info=(char*) pos;
    DBUG_RETURN(0);
  }
#ifdef MYSQL_CLIENT
  if (field_count == NULL_LENGTH)		/* LOAD DATA LOCAL INFILE */
  {
    int error;

    if (!(mysql->options.client_flag & CLIENT_LOCAL_FILES) ||
        !can_local_infile)
    {
      set_mysql_error(mysql, CR_MALFORMED_PACKET, unknown_sqlstate);
      DBUG_RETURN(1);
    }   

    error= handle_local_infile(mysql,(char*) pos);
    if ((length= cli_safe_read(mysql)) == packet_error || error)
      DBUG_RETURN(1);
    goto get_info;				/* Get info packet */
  }
#endif
  if (!(mysql->server_status & SERVER_STATUS_AUTOCOMMIT))
    mysql->server_status|= SERVER_STATUS_IN_TRANS;

  if (!(fields=cli_read_rows(mysql,(MYSQL_FIELD*)0, protocol_41(mysql) ? 7:5)))
    DBUG_RETURN(1);
  if (!(mysql->fields=unpack_fields(mysql, fields,&mysql->field_alloc,
				    (uint) field_count,0,
				    mysql->server_capabilities)))
    DBUG_RETURN(1);
  mysql->status= MYSQL_STATUS_GET_RESULT;
  mysql->field_count= (uint) field_count;
  DBUG_PRINT("exit",("ok"));
  DBUG_RETURN(0);
}


/*
  Send the query and return so we can do something else.
  Needs to be followed by mysql_read_query_result() when we want to
  finish processing it.
*/

int STDCALL
mysql_send_query(MYSQL* mysql, const char* query, ulong length)
{
  DBUG_ENTER("mysql_send_query");
  if (mysql->options.client_flag & CLIENT_LOCAL_FILES &&
      mysql->auto_local_infile == WAIT_FOR_QUERY &&
      (*query == 'l' || *query == 'L'))
  {
    if (strncasecmp(query, STRING_WITH_LEN("load")) == 0)
      mysql->auto_local_infile= ACCEPT_FILE_REQUEST;
  }
  DBUG_RETURN(simple_command(mysql, COM_QUERY, (uchar*) query, length, 1));
}

int STDCALL
mysql_real_query(MYSQL *mysql, const char *query, ulong length)
{
  DBUG_ENTER("mysql_real_query");
  DBUG_PRINT("enter",("handle: %p", mysql));
  DBUG_PRINT("query",("Query = '%-.4096s'",query));

  if (mysql_send_query(mysql,query,length))
    DBUG_RETURN(1);
  DBUG_RETURN((int) (*mysql->methods->read_query_result)(mysql));
}


/**************************************************************************
  Alloc result struct for buffered results. All rows are read to buffer.
  mysql_data_seek may be used.
**************************************************************************/

MYSQL_RES * STDCALL mysql_store_result(MYSQL *mysql)
{
  MYSQL_RES *result;
  DBUG_ENTER("mysql_store_result");

  if (!mysql->fields)
    DBUG_RETURN(0);
  if (mysql->status != MYSQL_STATUS_GET_RESULT)
  {
    set_mysql_error(mysql, CR_COMMANDS_OUT_OF_SYNC, unknown_sqlstate);
    DBUG_RETURN(0);
  }
  mysql->status=MYSQL_STATUS_READY;		/* server is ready */
  if (!(result=(MYSQL_RES*) my_malloc((uint) (sizeof(MYSQL_RES)+
					      sizeof(ulong) *
					      mysql->field_count),
				      MYF(MY_WME | MY_ZEROFILL))))
  {
    set_mysql_error(mysql, CR_OUT_OF_MEMORY, unknown_sqlstate);
    DBUG_RETURN(0);
  }
  result->methods= mysql->methods;
  result->eof=1;				/* Marker for buffered */
  result->lengths=(ulong*) (result+1);
  if (!(result->data=
	(*mysql->methods->read_rows)(mysql,mysql->fields,mysql->field_count)))
  {
    my_free(result);
    DBUG_RETURN(0);
  }
  mysql->affected_rows= result->row_count= result->data->rows;
  result->data_cursor=	result->data->data;
  result->fields=	mysql->fields;
  result->field_alloc=	mysql->field_alloc;
  result->field_count=	mysql->field_count;
  /* The rest of result members is bzeroed in malloc */
  mysql->fields=0;				/* fields is now in result */
  clear_alloc_root(&mysql->field_alloc);
  /* just in case this was mistakenly called after mysql_stmt_execute() */
  mysql->unbuffered_fetch_owner= 0;
  DBUG_RETURN(result);				/* Data fetched */
}


/**************************************************************************
  Alloc struct for use with unbuffered reads. Data is fetched by domand
  when calling to mysql_fetch_row.
  mysql_data_seek is a noop.

  No other queries may be specified with the same MYSQL handle.
  There shouldn't be much processing per row because mysql server shouldn't
  have to wait for the client (and will not wait more than 30 sec/packet).
**************************************************************************/

static MYSQL_RES * cli_use_result(MYSQL *mysql)
{
  MYSQL_RES *result;
  DBUG_ENTER("cli_use_result");

  if (!mysql->fields)
    DBUG_RETURN(0);
  if (mysql->status != MYSQL_STATUS_GET_RESULT)
  {
    set_mysql_error(mysql, CR_COMMANDS_OUT_OF_SYNC, unknown_sqlstate);
    DBUG_RETURN(0);
  }
  if (!(result=(MYSQL_RES*) my_malloc(sizeof(*result)+
				      sizeof(ulong)*mysql->field_count,
				      MYF(MY_WME | MY_ZEROFILL))))
    DBUG_RETURN(0);
  result->lengths=(ulong*) (result+1);
  result->methods= mysql->methods;
  if (!(result->row=(MYSQL_ROW)
	my_malloc(sizeof(result->row[0])*(mysql->field_count+1), MYF(MY_WME))))
  {					/* Ptrs: to one row */
    my_free(result);
    DBUG_RETURN(0);
  }
  result->fields=	mysql->fields;
  result->field_alloc=	mysql->field_alloc;
  result->field_count=	mysql->field_count;
  result->current_field=0;
  result->handle=	mysql;
  result->current_row=	0;
  mysql->fields=0;			/* fields is now in result */
  clear_alloc_root(&mysql->field_alloc);
  mysql->status=MYSQL_STATUS_USE_RESULT;
  mysql->unbuffered_fetch_owner= &result->unbuffered_fetch_cancelled;
  DBUG_RETURN(result);			/* Data is read to be fetched */
}


/**************************************************************************
  Return next row of the query results
**************************************************************************/

MYSQL_ROW STDCALL
mysql_fetch_row(MYSQL_RES *res)
{
  DBUG_ENTER("mysql_fetch_row");
  if (!res->data)
  {						/* Unbufferred fetch */
    if (!res->eof)
    {
      MYSQL *mysql= res->handle;
      if (mysql->status != MYSQL_STATUS_USE_RESULT)
      {
        set_mysql_error(mysql,
                        res->unbuffered_fetch_cancelled ? 
                        CR_FETCH_CANCELED : CR_COMMANDS_OUT_OF_SYNC,
                        unknown_sqlstate);
      }
      else if (!(read_one_row(mysql, res->field_count, res->row, res->lengths)))
      {
	res->row_count++;
	DBUG_RETURN(res->current_row=res->row);
      }
      DBUG_PRINT("info",("end of data"));
      res->eof=1;
      mysql->status=MYSQL_STATUS_READY;
      /*
        Reset only if owner points to us: there is a chance that somebody
        started new query after mysql_stmt_close():
      */
      if (mysql->unbuffered_fetch_owner == &res->unbuffered_fetch_cancelled)
        mysql->unbuffered_fetch_owner= 0;
      /* Don't clear handle in mysql_free_result */
      res->handle=0;
    }
    DBUG_RETURN((MYSQL_ROW) NULL);
  }
  {
    MYSQL_ROW tmp;
    if (!res->data_cursor)
    {
      DBUG_PRINT("info",("end of data"));
      DBUG_RETURN(res->current_row=(MYSQL_ROW) NULL);
    }
    tmp = res->data_cursor->data;
    res->data_cursor = res->data_cursor->next;
    DBUG_RETURN(res->current_row=tmp);
  }
}


/**************************************************************************
  Get column lengths of the current row
  If one uses mysql_use_result, res->lengths contains the length information,
  else the lengths are calculated from the offset between pointers.
**************************************************************************/

ulong * STDCALL
mysql_fetch_lengths(MYSQL_RES *res)
{
  MYSQL_ROW column;

  if (!(column=res->current_row))
    return 0;					/* Something is wrong */
  if (res->data)
    (*res->methods->fetch_lengths)(res->lengths, column, res->field_count);
  return res->lengths;
}


#define ASYNC_CONTEXT_DEFAULT_STACK_SIZE (4096*15)

int STDCALL
mysql_options(MYSQL *mysql,enum mysql_option option, const void *arg)
{
  struct mysql_async_context *ctxt;
  size_t stacksize;

  DBUG_ENTER("mysql_options");
  DBUG_PRINT("enter",("option: %d",(int) option));
  switch (option) {
  case MYSQL_OPT_CONNECT_TIMEOUT:
    mysql->options.connect_timeout= *(uint*) arg;
    break;
  case MYSQL_OPT_READ_TIMEOUT:
    mysql->options.read_timeout= *(uint*) arg;
    break;
  case MYSQL_OPT_WRITE_TIMEOUT:
    mysql->options.write_timeout= *(uint*) arg;
    break;
  case MYSQL_OPT_COMPRESS:
    mysql->options.compress= 1;			/* Remember for connect */
    mysql->options.client_flag|= CLIENT_COMPRESS;
    break;
  case MYSQL_OPT_NAMED_PIPE:			/* This option is depricated */
    mysql->options.protocol=MYSQL_PROTOCOL_PIPE; /* Force named pipe */
    break;
  case MYSQL_OPT_LOCAL_INFILE:			/* Allow LOAD DATA LOCAL ?*/
    if (!arg || *(uint*) arg)
      mysql->options.client_flag|= CLIENT_LOCAL_FILES;
    else
      mysql->options.client_flag&= ~CLIENT_LOCAL_FILES;
    mysql->auto_local_infile= arg && *(uint*)arg == LOCAL_INFILE_MODE_AUTO
                              ? WAIT_FOR_QUERY : ALWAYS_ACCEPT;
    break;
  case MYSQL_INIT_COMMAND:
    add_init_command(&mysql->options,arg);
    break;
  case MYSQL_READ_DEFAULT_FILE:
    my_free(mysql->options.my_cnf_file);
    mysql->options.my_cnf_file=my_strdup(arg,MYF(MY_WME));
    break;
  case MYSQL_READ_DEFAULT_GROUP:
    my_free(mysql->options.my_cnf_group);
    mysql->options.my_cnf_group=my_strdup(arg,MYF(MY_WME));
    break;
  case MYSQL_SET_CHARSET_DIR:
    my_free(mysql->options.charset_dir);
    mysql->options.charset_dir=my_strdup(arg,MYF(MY_WME));
    break;
  case MYSQL_SET_CHARSET_NAME:
    my_free(mysql->options.charset_name);
    mysql->options.charset_name=my_strdup(arg,MYF(MY_WME));
    break;
  case MYSQL_OPT_PROTOCOL:
    mysql->options.protocol= *(uint*) arg;
    break;
  case MYSQL_SHARED_MEMORY_BASE_NAME:
#ifdef HAVE_SMEM
    if (mysql->options.shared_memory_base_name != def_shared_memory_base_name)
      my_free(mysql->options.shared_memory_base_name);
    mysql->options.shared_memory_base_name=my_strdup(arg,MYF(MY_WME));
#endif
    break;
  case MYSQL_OPT_USE_REMOTE_CONNECTION:
  case MYSQL_OPT_USE_EMBEDDED_CONNECTION:
  case MYSQL_OPT_GUESS_CONNECTION:
    mysql->options.methods_to_use= option;
    break;
  case MYSQL_SET_CLIENT_IP:
    my_free(mysql->options.client_ip);
    mysql->options.client_ip= my_strdup(arg, MYF(MY_WME));
    break;
  case MYSQL_SECURE_AUTH:
    mysql->options.secure_auth= *(my_bool *) arg;
    break;
  case MYSQL_REPORT_DATA_TRUNCATION:
    mysql->options.report_data_truncation= MY_TEST(*(my_bool*) arg);
    break;
  case MYSQL_OPT_RECONNECT:
    mysql->reconnect= *(my_bool *) arg;
    break;
  case MYSQL_OPT_USE_THREAD_SPECIFIC_MEMORY:
    mysql->options.use_thread_specific_memory= *(my_bool *) arg;
    break;
  case MYSQL_OPT_SSL_VERIFY_SERVER_CERT:
    if (*(my_bool*) arg)
      mysql->options.client_flag|= CLIENT_SSL_VERIFY_SERVER_CERT;
    else
      mysql->options.client_flag&= ~CLIENT_SSL_VERIFY_SERVER_CERT;
    break;
  case MYSQL_PLUGIN_DIR:
    EXTENSION_SET_STRING(&mysql->options, plugin_dir, arg);
    break;
  case MYSQL_DEFAULT_AUTH:
    EXTENSION_SET_STRING(&mysql->options, default_auth, arg);
    break;
  case MYSQL_ENABLE_CLEARTEXT_PLUGIN:
    break;
  case MYSQL_PROGRESS_CALLBACK:
    if (!mysql->options.extension)
      mysql->options.extension= (struct st_mysql_options_extention *)
        my_malloc(sizeof(struct st_mysql_options_extention),
                  MYF(MY_WME | MY_ZEROFILL));
    if (mysql->options.extension)
      mysql->options.extension->report_progress= 
        (void (*)(const MYSQL *, uint, uint, double, const char *, uint)) arg;
    break;
  case MYSQL_OPT_NONBLOCK:
    if (mysql->options.extension &&
        (ctxt = mysql->options.extension->async_context) != 0)
    {
      /*
        We must not allow changing the stack size while a non-blocking call is
        suspended (as the stack is then in use).
      */
      if (ctxt->suspended)
        DBUG_RETURN(1);
      my_context_destroy(&ctxt->async_context);
      my_free(ctxt);
    }
    if (!(ctxt= (struct mysql_async_context *)
          my_malloc(sizeof(*ctxt), MYF(MY_ZEROFILL))))
    {
      set_mysql_error(mysql, CR_OUT_OF_MEMORY, unknown_sqlstate);
      DBUG_RETURN(1);
    }
    stacksize= 0;
    if (arg)
      stacksize= *(const size_t *)arg;
    if (!stacksize)
      stacksize= ASYNC_CONTEXT_DEFAULT_STACK_SIZE;
    if (my_context_init(&ctxt->async_context, stacksize))
    {
      set_mysql_error(mysql, CR_OUT_OF_MEMORY, unknown_sqlstate);
      my_free(ctxt);
      DBUG_RETURN(1);
    }
    ENSURE_EXTENSIONS_PRESENT(&(mysql->options));
    mysql->options.extension->async_context= ctxt;
    if (mysql->net.vio)
      mysql->net.vio->async_context= ctxt;
    break;
  case MYSQL_OPT_SSL_KEY:
    SET_SSL_PATH_OPTION(&mysql->options,ssl_key, arg);
    break;
  case MYSQL_OPT_SSL_CERT:
    SET_SSL_PATH_OPTION(&mysql->options, ssl_cert, arg);
    break;
  case MYSQL_OPT_SSL_CA:
    SET_SSL_PATH_OPTION(&mysql->options,ssl_ca, arg);
    break;
  case MYSQL_OPT_SSL_CAPATH:
    SET_SSL_PATH_OPTION(&mysql->options,ssl_capath, arg);
    break;
  case MYSQL_OPT_SSL_CIPHER:
    SET_SSL_OPTION(&mysql->options,ssl_cipher, arg);
    break;
  case MYSQL_OPT_SSL_CRL:
    EXTENSION_SET_SSL_PATH_STRING(&mysql->options, ssl_crl, arg);
    break;
  case MYSQL_OPT_SSL_CRLPATH:
    EXTENSION_SET_SSL_PATH_STRING(&mysql->options, ssl_crlpath, arg);
    break;
  case MYSQL_OPT_CONNECT_ATTR_RESET:
    ENSURE_EXTENSIONS_PRESENT(&mysql->options);
    if (my_hash_inited(&mysql->options.extension->connection_attributes))
    {
      my_hash_free(&mysql->options.extension->connection_attributes);
      mysql->options.extension->connection_attributes_length= 0;
    }
    break;
  case MYSQL_OPT_CONNECT_ATTR_DELETE:
    ENSURE_EXTENSIONS_PRESENT(&mysql->options);
    if (my_hash_inited(&mysql->options.extension->connection_attributes))
    {
      size_t len;
      uchar *elt;

      len= arg ? strlen(arg) : 0;

      if (len)
      {
        elt= my_hash_search(&mysql->options.extension->connection_attributes,
                            arg, len);
        if (elt)
        {
          LEX_STRING *attr= (LEX_STRING *) elt;
          LEX_STRING *key= attr, *value= attr + 1;

          mysql->options.extension->connection_attributes_length-=
            get_length_store_length(key->length) + key->length +
            get_length_store_length(value->length) + value->length;

          my_hash_delete(&mysql->options.extension->connection_attributes,
                         elt);

        }
      }
    }
    break;
  default:
    break;
    DBUG_RETURN(1);
  }
  DBUG_RETURN(0);
}
/**
  A function to return the key from a connection attribute
*/
uchar *
get_attr_key(LEX_STRING *part, size_t *length,
             my_bool not_used __attribute__((unused)))
{
  *length= part[0].length;
  return (uchar *) part[0].str;
}

int STDCALL
mysql_options4(MYSQL *mysql,enum mysql_option option,
               const void *arg1, const void *arg2)
{
  DBUG_ENTER("mysql_option");
  DBUG_PRINT("enter",("option: %d",(int) option));

  switch (option)
  {
  case MYSQL_OPT_CONNECT_ATTR_ADD:
    {
      LEX_STRING *elt;
      char *key, *value;
      size_t key_len= arg1 ? strlen(arg1) : 0,
             value_len= arg2 ? strlen(arg2) : 0;
      size_t attr_storage_length= key_len + value_len;

      /* we can't have a zero length key */
      if (!key_len)
      {
        set_mysql_error(mysql, CR_INVALID_PARAMETER_NO, unknown_sqlstate);
        DBUG_RETURN(1);
      }

      /* calculate the total storage length of the attribute */
      attr_storage_length+= get_length_store_length(key_len);
      attr_storage_length+= get_length_store_length(value_len);

      ENSURE_EXTENSIONS_PRESENT(&mysql->options);

      /*
        Throw and error if the maximum combined length of the attribute value
        will be greater than the maximum that we can safely transmit.
      */
      if (attr_storage_length +
          mysql->options.extension->connection_attributes_length >
          MAX_CONNECTION_ATTR_STORAGE_LENGTH)
      {
        set_mysql_error(mysql, CR_INVALID_PARAMETER_NO, unknown_sqlstate);
        DBUG_RETURN(1);
      }

      if (!my_hash_inited(&mysql->options.extension->connection_attributes))
      {
        if (my_hash_init(&mysql->options.extension->connection_attributes,
                     &my_charset_bin, 0, 0, 0, (my_hash_get_key) get_attr_key,
                     my_free, HASH_UNIQUE))
        {
          set_mysql_error(mysql, CR_OUT_OF_MEMORY, unknown_sqlstate);
          DBUG_RETURN(1);
        }
      }
      if (!my_multi_malloc(MY_WME,
                           &elt, 2 * sizeof(LEX_STRING),
                           &key, key_len + 1,
                           &value, value_len + 1,
                           NULL))
      {
        set_mysql_error(mysql, CR_OUT_OF_MEMORY, unknown_sqlstate);
        DBUG_RETURN(1);
      }
      elt[0].str= key; elt[0].length= key_len;
      elt[1].str= value; elt[1].length= value_len;
      if (key_len)
        memcpy(key, arg1, key_len);
      key[key_len]= 0;
      if (value_len)
        memcpy(value, arg2, value_len);
      value[value_len]= 0;
      if (my_hash_insert(&mysql->options.extension->connection_attributes,
                     (uchar *) elt))
      {
        /* can't insert the value */
        my_free(elt);
        set_mysql_error(mysql, CR_DUPLICATE_CONNECTION_ATTR,
                        unknown_sqlstate);
        DBUG_RETURN(1);
      }

      mysql->options.extension->connection_attributes_length+=
        attr_storage_length;

      break;
    }

  default:
    DBUG_RETURN(1);
  }
  DBUG_RETURN(0);
}


/****************************************************************************
  Functions to get information from the MySQL structure
  These are functions to make shared libraries more usable.
****************************************************************************/

/* MYSQL_RES */
my_ulonglong STDCALL mysql_num_rows(MYSQL_RES *res)
{
  return res->row_count;
}

unsigned int STDCALL mysql_num_fields(MYSQL_RES *res)
{
  return res->field_count;
}

uint STDCALL mysql_errno(MYSQL *mysql)
{
  return mysql ? mysql->net.last_errno : mysql_server_last_errno;
}


const char * STDCALL mysql_error(MYSQL *mysql)
{
  return mysql ? mysql->net.last_error : mysql_server_last_error;
}


/*
  Get version number for server in a form easy to test on

  SYNOPSIS
    mysql_get_server_version()
    mysql		Connection

  EXAMPLE
    MariaDB-4.1.0-alfa ->  40100
  
  NOTES
    We will ensure that a newer server always has a bigger number.

  RETURN
   Signed number > 323000
   Zero if there is no connection
*/

ulong STDCALL
mysql_get_server_version(MYSQL *mysql)
{
  ulong major= 0, minor= 0, version= 0;

  if (mysql->server_version)
  {
    const char *pos= mysql->server_version;
    char *end_pos;
    /* Skip possible prefix */
    while (*pos && !my_isdigit(&my_charset_latin1, *pos))
      pos++;
    major=   strtoul(pos, &end_pos, 10);	pos=end_pos+1;
    minor=   strtoul(pos, &end_pos, 10);	pos=end_pos+1;
    version= strtoul(pos, &end_pos, 10);
  }
  else
  {
    set_mysql_error(mysql, CR_COMMANDS_OUT_OF_SYNC, unknown_sqlstate);
  }

  return major*10000 + minor*100 + version;
}


/* 
   mysql_set_character_set function sends SET NAMES cs_name to
   the server (which changes character_set_client, character_set_result
   and character_set_connection) and updates mysql->charset so other
   functions like mysql_real_escape will work correctly.
*/
int STDCALL mysql_set_character_set(MYSQL *mysql, const char *cs_name)
{
  CHARSET_INFO *cs;
  const char *save_csdir= charsets_dir;

  if (mysql->options.charset_dir)
    charsets_dir= mysql->options.charset_dir;

  if (strlen(cs_name) < MY_CS_NAME_SIZE &&
     (cs= get_charset_by_csname(cs_name, MY_CS_PRIMARY, MYF(0))))
  {
    char buff[MY_CS_NAME_SIZE + 10];
    charsets_dir= save_csdir;
    /* Skip execution of "SET NAMES" for pre-4.1 servers */
    if (mysql_get_server_version(mysql) < 40100)
      return 0;
    sprintf(buff, "SET NAMES %s", cs_name);
    if (!mysql_real_query(mysql, buff, (uint) strlen(buff)))
    {
      mysql->charset= cs;
    }
  }
  else
  {
    char cs_dir_name[FN_REFLEN];
    get_charsets_dir(cs_dir_name);
    set_mysql_extended_error(mysql, CR_CANT_READ_CHARSET, unknown_sqlstate,
                             ER(CR_CANT_READ_CHARSET), cs_name, cs_dir_name);
  }
  charsets_dir= save_csdir;
  return mysql->net.last_errno;
}

/**
  client authentication plugin that does native MySQL authentication
  using a 20-byte (4.1+) scramble
*/
static int native_password_auth_client(MYSQL_PLUGIN_VIO *vio, MYSQL *mysql)
{
  int pkt_len;
  uchar *pkt;

  DBUG_ENTER("native_password_auth_client");


  if (((MCPVIO_EXT *)vio)->mysql_change_user)
  {
    /*
      in mysql_change_user() the client sends the first packet.
      we use the old scramble.
    */
    pkt= (uchar*)mysql->scramble;
    pkt_len= SCRAMBLE_LENGTH + 1;
  }
  else
  {
    /* read the scramble */
    if ((pkt_len= vio->read_packet(vio, &pkt)) < 0)
      DBUG_RETURN(CR_ERROR);

    if (pkt_len != SCRAMBLE_LENGTH + 1)
      DBUG_RETURN(CR_SERVER_HANDSHAKE_ERR);

    /* save it in MYSQL */
    memcpy(mysql->scramble, pkt, SCRAMBLE_LENGTH);
    mysql->scramble[SCRAMBLE_LENGTH] = 0;
  }

  if (mysql->passwd[0])
  {
    char scrambled[SCRAMBLE_LENGTH + 1];
    DBUG_PRINT("info", ("sending scramble"));
    scramble(scrambled, (char*)pkt, mysql->passwd);
    if (vio->write_packet(vio, (uchar*)scrambled, SCRAMBLE_LENGTH))
      DBUG_RETURN(CR_ERROR);
  }
  else
  {
    DBUG_PRINT("info", ("no password"));
    if (vio->write_packet(vio, 0, 0)) /* no password */
      DBUG_RETURN(CR_ERROR);
  }

  DBUG_RETURN(CR_OK);
}

/**
  client authentication plugin that does old MySQL authentication
  using an 8-byte (4.0-) scramble
*/
static int old_password_auth_client(MYSQL_PLUGIN_VIO *vio, MYSQL *mysql)
{
  uchar *pkt;
  int pkt_len;

  DBUG_ENTER("old_password_auth_client");

  if (((MCPVIO_EXT *)vio)->mysql_change_user)
  {
    /*
      in mysql_change_user() the client sends the first packet.
      we use the old scramble.
    */
    pkt= (uchar*)mysql->scramble;
    pkt_len= SCRAMBLE_LENGTH_323 + 1;
  }
  else
  {
    /* read the scramble */
    if ((pkt_len= vio->read_packet(vio, &pkt)) < 0)
      DBUG_RETURN(CR_ERROR);

    if (pkt_len != SCRAMBLE_LENGTH_323 + 1 &&
        pkt_len != SCRAMBLE_LENGTH + 1)
        DBUG_RETURN(CR_SERVER_HANDSHAKE_ERR);

    /* save it in MYSQL */
    memmove(mysql->scramble, pkt, pkt_len - 1);
    mysql->scramble[pkt_len - 1] = 0;
  }

  if (mysql->passwd[0])
  {
    char scrambled[SCRAMBLE_LENGTH_323 + 1];
    scramble_323(scrambled, (char*)pkt, mysql->passwd);
    if (vio->write_packet(vio, (uchar*)scrambled, SCRAMBLE_LENGTH_323 + 1))
      DBUG_RETURN(CR_ERROR);
  }
  else
    if (vio->write_packet(vio, 0, 0)) /* no password */
      DBUG_RETURN(CR_ERROR);

  DBUG_RETURN(CR_OK);
}


my_socket STDCALL
mysql_get_socket(const MYSQL *mysql)
{
  if (mysql->net.vio)
    return vio_fd(mysql->net.vio);
  return INVALID_SOCKET;
}


int STDCALL mysql_cancel(MYSQL *mysql)
{
  if (mysql->net.vio)
	return vio_shutdown(mysql->net.vio, SHUT_RDWR);
  return -1;
}<|MERGE_RESOLUTION|>--- conflicted
+++ resolved
@@ -3348,14 +3348,10 @@
       scramble_data_len= pkt_scramble_len;
       scramble_plugin= scramble_data + scramble_data_len;
       if (scramble_data + scramble_data_len > pkt_end)
-<<<<<<< HEAD
-        scramble_data_len= (int)(pkt_end - scramble_data);
-=======
       {
         set_mysql_error(mysql, CR_MALFORMED_PACKET, unknown_sqlstate);
         goto error;
       }
->>>>>>> 7993f893
     }
     else
     {
