/****************** bsonudf C++ Program Source Code File (.CPP) ******************/
/*  PROGRAM NAME: bsonudf     Version 1.0                                        */
/*  (C) Copyright to the author Olivier BERTRAND          2020 - 2021            */
/*  This program are the BSON User Defined Functions.                            */
/*********************************************************************************/

/*********************************************************************************/
/*  Include relevant sections of the MariaDB header file.                        */
/*********************************************************************************/
#include <my_global.h>
#include <mysqld.h>
#include <mysql.h>
#include <sql_error.h>
#include <stdio.h>

#include "bsonudf.h"

#if defined(UNIX) || defined(UNIV_LINUX)
#define _O_RDONLY O_RDONLY
#endif

#define MEMFIX  4096
#if defined(connect_EXPORTS)
#define PUSH_WARNING(M) push_warning(current_thd, Sql_condition::WARN_LEVEL_WARN, 0, M)
#else
#define PUSH_WARNING(M) htrc(M)
#endif
#define M 6

int  JsonDefPrec = -1;
int  GetDefaultPrec(void);
int  IsArgJson(UDF_ARGS* args, uint i);
void SetChanged(PBSON bsp);
int  GetJsonDefPrec(void);

static PBSON BbinAlloc(PGLOBAL g, ulong len, PBVAL jsp);

/* --------------------------------- JSON UDF ---------------------------------- */

/*********************************************************************************/
/*  Replaces GetJsonGrpSize not usable when CONNECT is not installed.            */
/*********************************************************************************/
int  GetJsonDefPrec(void)	{
	return (JsonDefPrec < 0) ? GetDefaultPrec() : JsonDefPrec;
}	/* end of GetJsonDefPrec */

/*********************************************************************************/
/*  Program for saving the status of the memory pools.                           */
/*********************************************************************************/
inline void JsonMemSave(PGLOBAL g) {
	g->Saved_Size = ((PPOOLHEADER)g->Sarea)->To_Free;							 
} /* end of JsonMemSave */

/*********************************************************************************/
/*  Program for freeing the memory pools.                                        */
/*********************************************************************************/
inline void JsonFreeMem(PGLOBAL g) {
	g->Activityp = NULL;
	g = PlugExit(g);
} /* end of JsonFreeMem */

/*********************************************************************************/
/*  Allocate and initialize a BSON structure.                                    */
/*********************************************************************************/
static PBSON BbinAlloc(PGLOBAL g, ulong len, PBVAL jsp)
{
	PBSON bsp = (PBSON)PlgDBSubAlloc(g, NULL, sizeof(BSON));

	if (bsp) {
		strcpy(bsp->Msg, "Binary Json");
		bsp->Msg[BMX] = 0;
		bsp->Filename = NULL;
		bsp->G = g;
		bsp->Pretty = 2;
		bsp->Reslen = len;
		bsp->Changed = false;
		bsp->Top = bsp->Jsp = (PJSON)jsp;
		bsp->Bsp = NULL;
	} else
		PUSH_WARNING(g->Message);

	return bsp;
} /* end of BbinAlloc */

/* --------------------------- New Testing BJSON Stuff --------------------------*/

/*********************************************************************************/
/*  SubAlloc a new BJNX class with protection against memory exhaustion.         */
/*********************************************************************************/
static PBJNX BjnxNew(PGLOBAL g, PBVAL vlp, int type, int len)
{
	PBJNX bjnx;

	try {
		bjnx = new(g) BJNX(g, vlp, type, len);
	} catch (...) {
		if (trace(1023))
			htrc("%s\n", g->Message);

		PUSH_WARNING(g->Message);
		bjnx = NULL;
	}	// end try/catch

	return bjnx;
} /* end of BjnxNew */

/* ----------------------------------- BSNX ------------------------------------ */

/*********************************************************************************/
/*  BSNX public constructor.                                                     */
/*********************************************************************************/
BJNX::BJNX(PGLOBAL g) : BDOC(g)
{
	Row = NULL;
	Bvalp = NULL;
	Jpnp = NULL;
	Jp = NULL;
	Nodes = NULL;
	Value = NULL;
	//MulVal = NULL;
	Jpath = NULL;
	Buf_Type = TYPE_STRING;
	Long = len;
	Prec = 0;
	Nod = 0;
	Xnod = -1;
	K = 0;
	I = -1;
	Imax = 9;
	B = 0;
	Xpd = false;
	Parsed = false;
	Found = false;
	Wr = false;
	Jb = false;
	Changed = false;
	Throw = false;
} // end of BJNX constructor

/*********************************************************************************/
/*  BSNX public constructor.                                                     */
/*********************************************************************************/
BJNX::BJNX(PGLOBAL g, PBVAL row, int type, int len, int prec, my_bool wr) : BDOC(g)
{
	Row = row;
	Bvalp = NULL;
	Jpnp = NULL;
	Jp = NULL;
	Nodes = NULL;
	Value = AllocateValue(g, type, len, prec);
	//MulVal = NULL;
	Jpath = NULL;
	Buf_Type = type;
	Long = len;
	Prec = prec;
	Nod = 0;
	Xnod = -1;
	K = 0;
	I = -1;
	Imax = 9;
	B = 0;
	Xpd = false;
	Parsed = false;
	Found = false;
	Wr = wr;
	Jb = false;
	Changed = false;
	Throw = false;
} // end of BJNX constructor

/*********************************************************************************/
/*  SetJpath: set and parse the json path.                                       */
/*********************************************************************************/
my_bool BJNX::SetJpath(PGLOBAL g, char* path, my_bool jb)
{
	// Check Value was allocated
	if (Value)
		Value->SetNullable(true);

	Jpath = path;

	// Parse the json path
	Parsed = false;
	Nod = 0;
	Jb = jb;
	return ParseJpath(g);
} // end of SetJpath

/*********************************************************************************/
/*  Analyse array processing options.                                            */
/*********************************************************************************/
my_bool BJNX::SetArrayOptions(PGLOBAL g, char* p, int i, PSZ nm)
{
	int     n = (int)strlen(p);
	my_bool dg = true, b = false;
	PJNODE  jnp = &Nodes[i];

	if (*p) {
		if (p[n - 1] == ']') {
			p[--n] = 0;
		} else if (!IsNum(p)) {
			// Wrong array specification
			sprintf(g->Message, "Invalid array specification %s", p);
			return true;
		} // endif p

	} else
		b = true;

	// To check whether a numeric Rank was specified
	dg = IsNum(p);

	if (!n) {
		// Default specifications
		if (jnp->Op != OP_EXP) {
			if (Wr) {
				// Force append
				jnp->Rank = INT_MAX32;
				jnp->Op = OP_LE;
			} else if (Jb) {
				// Return a Json item
				jnp->Op = OP_XX;
			} else if (b) {
				// Return 1st value (B is the index base)
				jnp->Rank = B;
				jnp->Op = OP_LE;
			} else if (!Value->IsTypeNum()) {
				jnp->CncVal = AllocateValue(g, PlugDup(g, ", "), TYPE_STRING);
				jnp->Op = OP_CNC;
			} else
				jnp->Op = OP_ADD;

		} // endif OP

	} else if (dg) {
		// Return nth value
		jnp->Rank = atoi(p) - B;
		jnp->Op = OP_EQ;
	} else if (Wr) {
		sprintf(g->Message, "Invalid specification %s in a write path", p);
		return true;
	} else if (n == 1) {
		// Set the Op value;
		switch (*p) {
		case '+': jnp->Op = OP_ADD;  break;
		case 'x': jnp->Op = OP_MULT; break;
		case '>': jnp->Op = OP_MAX;  break;
		case '<': jnp->Op = OP_MIN;  break;
		case '!': jnp->Op = OP_SEP;  break; // Average
		case '#': jnp->Op = OP_NUM;  break;
		case '*': jnp->Op = OP_EXP;  break;
		default:
			sprintf(g->Message, "Invalid function specification %c", *p);
			return true;
		} // endswitch *p

	} else if (*p == '"' && p[n - 1] == '"') {
		// This is a concat specification
		jnp->Op = OP_CNC;

		if (n > 2) {
			// Set concat intermediate string
			p[n - 1] = 0;

			if (trace(1))
				htrc("Concat string=%s\n", p + 1);

			jnp->CncVal = AllocateValue(g, p + 1, TYPE_STRING);
		} // endif n

	} else {
		strcpy(g->Message, "Wrong array specification");
		return true;
	} // endif's

	return false;
} // end of SetArrayOptions

/*********************************************************************************/
/*  Parse the eventual passed Jpath information.                                 */
/*  This information can be specified in the Fieldfmt column option when         */
/*  creating the table. It permits to indicate the position of the node          */
/*  corresponding to that column.                                                */
/*********************************************************************************/
my_bool BJNX::ParseJpath(PGLOBAL g)
{
	char* p, * p1 = NULL, * p2 = NULL, * pbuf = NULL;
	int     i;
	my_bool a, mul = false;

	if (Parsed)
		return false;                       // Already done
	else if (!Jpath)
		//	Jpath = Name;
		return true;

	if (trace(1))
		htrc("ParseJpath %s\n", SVP(Jpath));

	if (!(pbuf = PlgDBDup(g, Jpath)))
		return true;

	if (*pbuf == '$') pbuf++;
	if (*pbuf == '.') pbuf++;
	if (*pbuf == '[') p1 = pbuf++;

	// Estimate the required number of nodes
	for (i = 0, p = pbuf; (p = NextChr(p, '.')); i++, p++)
		Nod++;                         // One path node found

	if (!(Nodes = (PJNODE)PlgDBSubAlloc(g, NULL, (++Nod) * sizeof(JNODE))))
		return true;

	memset(Nodes, 0, (Nod) * sizeof(JNODE));

	// Analyze the Jpath for this column
	for (i = 0, p = pbuf; p && i < Nod; i++, p = (p2 ? p2 : NULL)) {
		a = (p1 != NULL);
		p1 = strchr(p, '[');
		p2 = strchr(p, '.');

		if (!p2)
			p2 = p1;
		else if (p1) {
			if (p1 < p2)
				p2 = p1;
			else if (p1 == p2 + 1)
				*p2++ = 0;		 // Old syntax .[
			else
				p1 = NULL;

		}	// endif p1

		if (p2)
			*p2++ = 0;

		// Jpath must be explicit
		if (a || *p == 0 || *p == '[' || IsNum(p)) {
			// Analyse intermediate array processing
			if (SetArrayOptions(g, p, i, Nodes[i - 1].Key))
				return true;

		} else if (*p == '*') {
			if (Wr) {
				sprintf(g->Message, "Invalid specification %c in a write path", *p);
				return true;
			} else     			// Return JSON
				Nodes[i].Op = OP_XX;

		} else {
			Nodes[i].Key = p;
			Nodes[i].Op = OP_EXIST;
		} // endif's

	} // endfor i, p

	Nod = i;
//MulVal = AllocateValue(g, Value);

	if (trace(1))
		for (i = 0; i < Nod; i++)
			htrc("Node(%d) Key=%s Op=%d Rank=%d\n",
				i, SVP(Nodes[i].Key), Nodes[i].Op, Nodes[i].Rank);

	Parsed = true;
	return false;
} // end of ParseJpath

/*********************************************************************************/
/*  Make a valid key from the passed argument.                                   */
/*********************************************************************************/
PSZ BJNX::MakeKey(UDF_ARGS *args, int i)
{
	if (args->arg_count > (unsigned)i) {
		int     j = 0, n = args->attribute_lengths[i];
		my_bool b;  // true if attribute is zero terminated
		PSZ     p;
		PCSZ    s = args->attributes[i];

		if (s && *s && (n || *s == '\'')) {
			if ((b = (!n || !s[n])))
				n = strlen(s);

			if (IsArgJson(args, i))
				j = (int)(strchr(s, '_') - s + 1);

			if (j && n > j) {
				s += j;
				n -= j;
			} else if (*s == '\'' && s[n-1] == '\'') {
				s++;
				n -= 2;
				b = false;
			} // endif *s

			if (n < 1)
				return NewStr((PSZ)"Key");

			if (!b) {
				p = (PSZ)BsonSubAlloc(n + 1);
				memcpy(p, s, n);
				p[n] = 0;
				return p;
			} // endif b

		} // endif s

		return NewStr((PSZ)s);
	} // endif count

	return NewStr((PSZ)"Key");
} // end of MakeKey

/*********************************************************************************/
/*  MakeJson: Make the Json tree to serialize.                                   */
/*********************************************************************************/
PBVAL BJNX::MakeJson(PGLOBAL g, PBVAL bvp, int n)
{
	PBVAL vlp, jvp = bvp;

	Jb = false;

	if (n < Nod -1) {
		if (bvp->Type == TYPE_JAR) {
			int    ars = GetArraySize(bvp);
			PJNODE jnp = &Nodes[n];

			jvp = NewVal(TYPE_JAR);
			jnp->Op = OP_EQ;

			for (int i = 0; i < ars; i++) {
				jnp->Rank = i;
				vlp = GetRowValue(g, bvp, n);
				AddArrayValue(jvp, DupVal(vlp));
			} // endfor i

			jnp->Op = OP_XX;
			jnp->Rank = 0;
		} else if(bvp->Type == TYPE_JOB) {
			jvp = NewVal(TYPE_JOB);

			for (PBPR prp = GetObject(bvp); prp; prp = GetNext(prp)) {
				vlp = GetRowValue(g, GetVlp(prp), n + 1);
				SetKeyValue(jvp, vlp, MZP(prp->Key));
			}	// endfor prp

		} // endif Type

	} // endif n

	Jb = true;
	return jvp;
} // end of MakeJson

/*********************************************************************************/
/*  SetValue: Set a value from a BVALUE contains.                                */
/*********************************************************************************/
void BJNX::SetJsonValue(PGLOBAL g, PVAL vp, PBVAL vlp)
{
	if (vlp) {
		vp->SetNull(false);

		if (Jb) {
			vp->SetValue_psz(Serialize(g, vlp, NULL, 0));
			Jb = false;
		} else switch (vlp->Type) {
		case TYPE_DTM:
		case TYPE_STRG:
			vp->SetValue_psz(GetString(vlp));
			break;
		case TYPE_INTG:
			vp->SetValue(GetInteger(vlp));
			break;
		case TYPE_BINT:
			vp->SetValue(GetBigint(vlp));
			break;
		case TYPE_DBL:
		case TYPE_FLOAT:
			if (vp->IsTypeNum())
				vp->SetValue(GetDouble(vlp));
			else // Get the proper number of decimals
				vp->SetValue_psz(GetString(vlp));

			break;
		case TYPE_BOOL:
			if (vp->IsTypeNum())
				vp->SetValue(GetInteger(vlp) ? 1 : 0);
			else
				vp->SetValue_psz(GetString(vlp));

			break;
		case TYPE_JAR:
			vp->SetValue_psz(GetArrayText(g, vlp, NULL));
			break;
		case TYPE_JOB:
			vp->SetValue_psz(GetObjectText(g, vlp, NULL));
			break;
		case TYPE_NULL:
			vp->SetNull(true);
		default:
			vp->Reset();
		} // endswitch Type

	} else {
		vp->SetNull(true);
		vp->Reset();
	} // endif val

} // end of SetJsonValue

/*********************************************************************************/
/*  GetJson:                                                                     */
/*********************************************************************************/
PBVAL BJNX::GetJson(PGLOBAL g)
{
	return GetRowValue(g, Row, 0);
} // end of GetJson

/*********************************************************************************/
/*  ReadValue:                                                                   */
/*********************************************************************************/
void BJNX::ReadValue(PGLOBAL g)
{
	Value->SetValue_pval(GetColumnValue(g, Row, 0));
} // end of ReadValue

/*********************************************************************************/
/*  GetColumnValue:                                                              */
/*********************************************************************************/
PVAL BJNX::GetColumnValue(PGLOBAL g, PBVAL row, int i)
{
	PBVAL vlp = GetRowValue(g, row, i);

	SetJsonValue(g, Value, vlp);
	return Value;
} // end of GetColumnValue

/*********************************************************************************/
/*  GetRowValue:                                                                 */
/*********************************************************************************/
PBVAL BJNX::GetRowValue(PGLOBAL g, PBVAL row, int i)
{
	my_bool expd = false;
	PBVAL   bap;
	PBVAL   vlp = NULL;

	for (; i < Nod && row; i++) {
		if (Nodes[i].Op == OP_NUM) {
			Value->SetValue(row->Type == TYPE_JAR ? GetArraySize(row) : 1);
			vlp = NewVal(Value);
			return vlp;
		} else if (Nodes[i].Op == OP_XX) {
			return MakeJson(g, row, i);
		} else if (Nodes[i].Op == OP_EXP) {
			PUSH_WARNING("Expand not supported by this function");
			return NULL;
		} else switch (row->Type) {
		case TYPE_JOB:
			if (!Nodes[i].Key) {
				// Expected Array was not there
				if (Nodes[i].Op == OP_LE) {
					if (i < Nod - 1)
						continue;
					else
						vlp = row;  // DupVal(g, row) ???

				} else {
					strcpy(g->Message, "Unexpected object");
					vlp = NULL;
				} //endif Op

			} else
				vlp = GetKeyValue(row, Nodes[i].Key);

			break;
		case TYPE_JAR:
			bap = row;

			if (!Nodes[i].Key) {
				if (Nodes[i].Op == OP_EQ || Nodes[i].Op == OP_LE)
					vlp = GetArrayValue(bap, Nodes[i].Rank);
				else if (Nodes[i].Op == OP_EXP)
					return (PBVAL)ExpandArray(g, bap, i);
				else
					return NewVal(CalculateArray(g, bap, i));

			} else {
				// Unexpected array, unwrap it as [0]
				vlp = GetArrayValue(bap, 0);
				i--;
			}	// endif's

			break;
		case TYPE_JVAL:
			vlp = row;
			break;
		default:
			sprintf(g->Message, "Invalid row JSON type %d", row->Type);
			vlp = NULL;
		} // endswitch Type

		row = vlp;
	} // endfor i

	return vlp;
} // end of GetRowValue

/*********************************************************************************/
/*  ExpandArray:                                                                 */
/*********************************************************************************/
PVAL BJNX::ExpandArray(PGLOBAL g, PBVAL arp, int n)
{
	strcpy(g->Message, "Expand cannot be done by this function");
	return NULL;
} // end of ExpandArray

/*********************************************************************************/
/*  Get the value used for calculating the array.                                */
/*********************************************************************************/
PVAL BJNX::GetCalcValue(PGLOBAL g, PBVAL bap, int n)
{
	// For calculated arrays, a local Value must be used
	int     lng = 0;
	short   type, prec = 0;
	bool    b = n < Nod - 1;
	PVAL    valp;
	PBVAL   vlp, vp;
	OPVAL   op = Nodes[n].Op;

	switch (op) {
		case OP_NUM:
			type = TYPE_INT;
			break;
		case OP_ADD:
		case OP_MULT:
			if (!IsTypeNum(Buf_Type)) {
				type = TYPE_INT;
				prec = 0;

				for (vlp = GetArray(bap); vlp; vlp = GetNext(vlp)) {
					vp = (b && IsJson(vlp)) ? GetRowValue(g, vlp, n + 1) : vlp;

					switch (vp->Type) {
						case TYPE_BINT:
							if (type == TYPE_INT)
								type = TYPE_BIGINT;

							break;
						case TYPE_DBL:
						case TYPE_FLOAT:
							type = TYPE_DOUBLE;
							prec = MY_MAX(prec, vp->Nd);
							break;
						default:
							break;
					}	// endswitch Type

				} // endfor vlp

			} else {
				type = Buf_Type;
				prec = GetPrecision();
			} // endif Buf_Type

			break;
		case OP_SEP:
			if (IsTypeChar(Buf_Type)) {
				type = TYPE_DOUBLE;
				prec = 2;
			} else {
				type = Buf_Type;
				prec = GetPrecision();
			} // endif Buf_Type

			break;
		case OP_MIN:
		case OP_MAX:
			type = Buf_Type;
			lng = Long;
			prec = GetPrecision();
			break;
		case OP_CNC:
			type = TYPE_STRING;

			if (IsTypeChar(Buf_Type)) {
				lng = (Long) ? Long : 512;
				prec = GetPrecision();
			} else
				lng = 512;

			break;
		default:
			break;
	} // endswitch Op

	return valp = AllocateValue(g, type, lng, prec);
} // end of GetCalcValue

/*********************************************************************************/
/*  CalculateArray                                                               */
/*********************************************************************************/
PVAL BJNX::CalculateArray(PGLOBAL g, PBVAL bap, int n)
{
	int     i, ars = GetArraySize(bap), nv = 0;
	bool    err;
	OPVAL   op = Nodes[n].Op;
	PVAL    val[2], vp = GetCalcValue(g, bap, n);
	PVAL    mulval = AllocateValue(g, vp);
	PBVAL   bvrp, bvp;
	BVAL    bval;

	vp->Reset();
	xtrc(1, "CalculateArray size=%d op=%d\n", ars, op);

	try {
		for (i = 0; i < ars; i++) {
			bvrp = GetArrayValue(bap, i);
			xtrc(1, "i=%d nv=%d\n", i, nv);

			if (!IsValueNull(bvrp) || (op == OP_CNC && GetJsonNull())) {
				if (IsValueNull(bvrp)) {
					SetString(bvrp, NewStr(GetJsonNull()), 0);
					bvp = bvrp;
				} else if (n < Nod - 1 && IsJson(bvrp)) {
					SetValue(&bval, GetColumnValue(g, bvrp, n + 1));
					bvp = &bval;
				} else
					bvp = bvrp;

				if (trace(1))
					htrc("bvp=%s null=%d\n",
						GetString(bvp), IsValueNull(bvp) ? 1 : 0);

				if (!nv++) {
					SetJsonValue(g, vp, bvp);
					continue;
				} else
					SetJsonValue(g, mulval, bvp);

				if (!mulval->IsNull()) {
					switch (op) {
						case OP_CNC:
							if (Nodes[n].CncVal) {
								val[0] = Nodes[n].CncVal;
								err = vp->Compute(g, val, 1, op);
							} // endif CncVal

							val[0] = mulval;
							err = vp->Compute(g, val, 1, op);
							break;
							// case OP_NUM:
						case OP_SEP:
							val[0] = vp;
							val[1] = mulval;
							err = vp->Compute(g, val, 2, OP_ADD);
							break;
						default:
							val[0] = vp;
							val[1] = mulval;
							err = vp->Compute(g, val, 2, op);
					} // endswitch Op

					if (err)
						vp->Reset();

					if (trace(1)) {
						char buf(32);

						htrc("vp='%s' err=%d\n",
							vp->GetCharString(&buf), err ? 1 : 0);
					} // endif trace

				} // endif Zero

			}	// endif jvrp

		} // endfor i

		if (op == OP_SEP) {
			// Calculate average
			mulval->SetValue(nv);
			val[0] = vp;
			val[1] = mulval;

			if (vp->Compute(g, val, 2, OP_DIV))
				vp->Reset();

		} // endif Op

	} catch (int n) {
		xtrc(1, "Exception %d: %s\n", n, g->Message);
		PUSH_WARNING(g->Message);
	} catch (const char* msg) {
		strcpy(g->Message, msg);
	} // end catch

	return vp;
} // end of CalculateArray

/***********************************************************************/
/*  GetRow: Set the complete path of the object to be set.             */
/***********************************************************************/
PBVAL BJNX::GetRow(PGLOBAL g)
{
	PBVAL val = NULL;
	PBVAL arp;
	PBVAL nwr, row = Row;

	for (int i = 0; i < Nod - 1 && row; i++) {
		if (Nodes[i].Op == OP_XX)
			break;
		else if (Nodes[i].Op == OP_EXP) {
			PUSH_WARNING("Expand not supported by this function");
			return NULL;
		} else switch (row->Type) {
		case TYPE_JOB:
			if (!Nodes[i].Key)
				// Expected Array was not there, wrap the value
				continue;

			val = GetKeyValue(row, Nodes[i].Key);
			break;
		case TYPE_JAR:
			arp = row;

			if (!Nodes[i].Key) {
				if (Nodes[i].Op == OP_EQ)
					val = GetArrayValue(arp, Nodes[i].Rank);
				else
					val = GetArrayValue(arp, Nodes[i].Rx);

			} else {
				// Unexpected array, unwrap it as [0]
				val = GetArrayValue(arp, 0);
				i--;
			} // endif Nodes

			break;
		case TYPE_JVAL:
			val = MVP(row->To_Val);
			break;
		default:
			sprintf(g->Message, "Invalid row JSON type %d", row->Type);
			val = NULL;
		} // endswitch Type

		if (val) {
			row = val;
		} else {
			// Construct missing objects
			for (i++; row && i < Nod; i++) {
				if (Nodes[i].Op == OP_XX)
					break;

				// Construct new row
				nwr = NewVal();

				if (row->Type == TYPE_JOB) {
					SetKeyValue(row, MOF(nwr), Nodes[i - 1].Key);
				} else if (row->Type == TYPE_JAR) {
					AddArrayValue(row, MOF(nwr));
				} else {
					strcpy(g->Message, "Wrong type when writing new row");
					nwr = NULL;
				} // endif's

				row = nwr;
			} // endfor i

			break;
		} // endelse

	} // endfor i

	return row;
} // end of GetRow

/***********************************************************************/
/*  WriteValue:                                                        */
/***********************************************************************/
my_bool BJNX::WriteValue(PGLOBAL g, PBVAL jvalp)
{
	PBVAL objp = NULL;
	PBVAL arp = NULL;
	PBVAL jvp = NULL;
	PBVAL row = GetRow(g);

	if (!row)
		return true;

	switch (row->Type) {
	case TYPE_JOB:  objp = row; break;
	case TYPE_JAR:  arp = row;  break;
	case TYPE_JVAL: jvp = MVP(row->To_Val);  break;
	default:
		strcpy(g->Message, "Invalid target type");
		return true;
	} // endswitch Type

	if (arp) {
		if (!Nodes[Nod - 1].Key) {
			if (Nodes[Nod - 1].Op == OP_EQ)
				SetArrayValue(arp, jvalp, Nodes[Nod - 1].Rank);
			else
				AddArrayValue(arp, MOF(jvalp));

		}	// endif Key

	} else if (objp) {
		if (Nodes[Nod - 1].Key)
			SetKeyValue(objp, MOF(jvalp), Nodes[Nod - 1].Key);

	} else if (jvp)
		SetValueVal(jvp, jvalp);

	return false;
} // end of WriteValue

/*********************************************************************************/
/*  GetRowValue:                                                                 */
/*********************************************************************************/
my_bool BJNX::DeleteItem(PGLOBAL g, PBVAL row)
{
	int     n = -1;
	my_bool b = false;
	bool    loop;
	PBVAL   vlp, pvp, rwp;

	do {
		loop = false;
		vlp = NULL;
		pvp = rwp = row;

		for (int i = 0; i < Nod && rwp; i++) {
			if (Nodes[i].Op == OP_XX)
				break;
			else switch (rwp->Type) {
				case TYPE_JOB:
					if (!Nodes[i].Key) {
						vlp = NULL;
					} else
						vlp = GetKeyValue(rwp, Nodes[i].Key);

					break;
				case TYPE_JAR:
					if (!Nodes[i].Key) {
						if (Nodes[i].Op == OP_EXP) {
							if (loop) {
								PUSH_WARNING("Only one expand can be handled");
								return b;
							} // endif loop

							n++;
						} else
							n = Nodes[i].Rank;

						vlp = GetArrayValue(rwp, n);

						if (GetNext(vlp) && Nodes[i].Op == OP_EXP)
							loop = true;

					} else
						vlp = NULL;

					break;
				case TYPE_JVAL:
					vlp = rwp;
					break;
				default:
					vlp = NULL;
			} // endswitch Type

			pvp = rwp;
			rwp = vlp;
			vlp = NULL;
		} // endfor i

		if (rwp) {
			if (Nodes[Nod - 1].Op == OP_XX) {
				if (!IsJson(rwp))
					rwp->Type = TYPE_NULL;

				rwp->To_Val = 0;
			} else switch (pvp->Type) {
				case TYPE_JOB:
					b = DeleteKey(pvp, Nodes[Nod - 1].Key);
					break;
				case TYPE_JAR:
					if (Nodes[Nod - 1].Op == OP_EXP) {
						pvp->To_Val = 0;
						loop = false;
					} else
						b = DeleteValue(pvp, n);

					break;
				default:
					break;
			} // endswitch Type

		} // endif rwp

	} while (loop);

	return b;
} // end of DeleteItem

/*********************************************************************************/
/* CheckPath: Checks whether the path exists in the document.                    */
/*********************************************************************************/
my_bool BJNX::CheckPath(PGLOBAL g)
{
	PBVAL   val = NULL;
	PBVAL   row = Row;

	for (int i = 0; i < Nod && row; i++) {
		val = NULL;

		if (Nodes[i].Op == OP_NUM || Nodes[i].Op == OP_XX) {
		} else switch (row->Type) {
			case TYPE_JOB:
				if (Nodes[i].Key)
					val = GetKeyValue(row, Nodes[i].Key);

				break;
			case TYPE_JAR:
				if (!Nodes[i].Key)
					if (Nodes[i].Op == OP_EQ || Nodes[i].Op == OP_LE)
						val = GetArrayValue(row, Nodes[i].Rank);

				break;
			case TYPE_JVAL:
				val = row;
				break;
			default:
				sprintf(g->Message, "Invalid row JSON type %d", row->Type);
		} // endswitch Type

		if (i < Nod-1)
			if (!(row = (IsJson(val)) ? val : NULL))
				val = NULL;

	} // endfor i

	return (val != NULL);
} // end of CheckPath

/*********************************************************************************/
/*  Check if a path was specified and set jvp according to it.                   */
/*********************************************************************************/
my_bool BJNX::CheckPath(PGLOBAL g, UDF_ARGS *args, PBVAL jsp, PBVAL& jvp, int n)
{
	for (uint i = n; i < args->arg_count; i++)
		if (args->arg_type[i] == STRING_RESULT && args->args[i]) {
			// A path to a subset of the json tree is given
			char *path = MakePSZ(g, args, i);

			if (path) {
				Row = jsp;

				if (SetJpath(g, path))
					return true;

				if (!(jvp = GetJson(g))) {
					sprintf(g->Message, "No sub-item at '%s'", path);
					return true;
				} else
					return false;

			} else {
				strcpy(g->Message, "Path argument is null");
				return true;
			} // endif path

		}	// endif type

	jvp = jsp;
	return false;
} // end of CheckPath

/*********************************************************************************/
/*  Locate a value in a JSON tree:                                               */
/*********************************************************************************/
PSZ BJNX::Locate(PGLOBAL g, PBVAL jsp, PBVAL jvp, int k)
{
	PSZ     str = NULL;
	my_bool b = false, err = true;

	g->Message[0] = 0;

	if (!jsp) {
		strcpy(g->Message, "Null json tree");
		return NULL;
	} // endif jsp

	try {
		// Write to the path string
		Jp = new(g) JOUTSTR(g);
		Jp->WriteChr('$');
		Bvalp = jvp;
		K = k;

		switch (jsp->Type) {
		case TYPE_JAR:
			err = LocateArray(g, jsp);
			break;
		case TYPE_JOB:
			err = LocateObject(g, jsp);
			break;
		case TYPE_JVAL:
			err = LocateValue(g, MVP(jsp->To_Val));
			break;
		default:
			err = true;
		} // endswitch Type

		if (err) {
			if (!g->Message[0])
				strcpy(g->Message, "Invalid json tree");

		} else if (Found) {
			Jp->WriteChr('\0');
			PlugSubAlloc(g, NULL, Jp->N);
			str = Jp->Strp;
		} // endif's

	} catch (int n) {
		xtrc(1, "Exception %d: %s\n", n, g->Message);
		PUSH_WARNING(g->Message);
	} catch (const char* msg) {
		strcpy(g->Message, msg);
	} // end catch

	return str;
} // end of Locate

/*********************************************************************************/
/*  Locate in a JSON Array.                                                      */
/*********************************************************************************/
my_bool BJNX::LocateArray(PGLOBAL g, PBVAL jarp)
{
	char   s[16];
	int    n = GetArraySize(jarp);
	size_t m = Jp->N;

	for (int i = 0; i < n && !Found; i++) {
		Jp->N = m;
		sprintf(s, "[%d]", i + B);

		if (Jp->WriteStr(s))
			return true;

		if (LocateValue(g, GetArrayValue(jarp, i)))
			return true;

	} // endfor i

	return false;
} // end of LocateArray

/*********************************************************************************/
/*  Locate in a JSON Object.                                                     */
/*********************************************************************************/
my_bool BJNX::LocateObject(PGLOBAL g, PBVAL jobp)
{
	size_t m;

	if (Jp->WriteChr('.'))
		return true;

	m = Jp->N;

	for (PBPR pair = GetObject(jobp); pair && !Found; pair = GetNext(pair)) {
		Jp->N = m;

		if (Jp->WriteStr(MZP(pair->Key)))
			return true;

		if (LocateValue(g, GetVlp(pair)))
			return true;

	} // endfor i

	return false;
} // end of LocateObject

/*********************************************************************************/
/*  Locate a JSON Value.                                                         */
/*********************************************************************************/
my_bool BJNX::LocateValue(PGLOBAL g, PBVAL jvp)
{
	if (CompareTree(g, Bvalp, jvp))
		Found = (--K == 0);
	else if (jvp->Type == TYPE_JAR)
		return LocateArray(g, jvp);
	else if (jvp->Type == TYPE_JOB)
		return LocateObject(g, jvp);

	return false;
} // end of LocateValue

/*********************************************************************************/
/*  Locate all occurrences of a value in a JSON tree:                            */
/*********************************************************************************/
PSZ BJNX::LocateAll(PGLOBAL g, PBVAL jsp, PBVAL bvp, int mx)
{
	PSZ     str = NULL;
	my_bool b = false, err = true;
	PJPN    jnp;

	if (!jsp) {
		strcpy(g->Message, "Null json tree");
		return NULL;
	} // endif jsp

	try {
		jnp = (PJPN)PlugSubAlloc(g, NULL, sizeof(JPN) * mx);
		memset(jnp, 0, sizeof(JPN) * mx);
		g->Message[0] = 0;

		// Write to the path string
		Jp = new(g)JOUTSTR(g);
		Bvalp = bvp;
		Imax = mx - 1;
		Jpnp = jnp;
		Jp->WriteChr('[');

		switch (jsp->Type) {
		case TYPE_JAR:
			err = LocateArrayAll(g, jsp);
			break;
		case TYPE_JOB:
			err = LocateObjectAll(g, jsp);
			break;
		case TYPE_JVAL:
			err = LocateValueAll(g, MVP(jsp->To_Val));
			break;
		default:
			err = LocateValueAll(g, jsp);
		} // endswitch Type

		if (!err) {
			if (Jp->N > 1)
				Jp->N--;

			Jp->WriteChr(']');
			Jp->WriteChr('\0');
			PlugSubAlloc(g, NULL, Jp->N);
			str = Jp->Strp;
		} else if (!g->Message[0])
			strcpy(g->Message, "Invalid json tree");

	} catch (int n) {
		xtrc(1, "Exception %d: %s\n", n, g->Message);
		PUSH_WARNING(g->Message);
	} catch (const char* msg) {
		strcpy(g->Message, msg);
	} // end catch

	return str;
} // end of LocateAll

/*********************************************************************************/
/*  Locate in a JSON Array.                                                      */
/*********************************************************************************/
my_bool BJNX::LocateArrayAll(PGLOBAL g, PBVAL jarp)
{
	int i = 0;

	if (I < Imax) {
		Jpnp[++I].Type = TYPE_JAR;

		for (PBVAL vp = GetArray(jarp); vp; vp = GetNext(vp)) {
			Jpnp[I].N = i;

			if (LocateValueAll(g, GetArrayValue(jarp, i)))
				return true;

			i++;
		} // endfor i

		I--;
	} // endif I

	return false;
} // end of LocateArrayAll

/*********************************************************************************/
/*  Locate in a JSON Object.                                                     */
/*********************************************************************************/
my_bool BJNX::LocateObjectAll(PGLOBAL g, PBVAL jobp)
{
	if (I < Imax) {
		Jpnp[++I].Type = TYPE_JOB;

		for (PBPR pair = GetObject(jobp); pair; pair = GetNext(pair)) {
			Jpnp[I].Key = MZP(pair->Key);

			if (LocateValueAll(g, GetVlp(pair)))
				return true;

		} // endfor i

		I--;
	} // endif I

	return false;
} // end of LocateObjectAll

/*********************************************************************************/
/*  Locate a JSON Value.                                                         */
/*********************************************************************************/
my_bool BJNX::LocateValueAll(PGLOBAL g, PBVAL jvp)
{
	if (CompareTree(g, Bvalp, jvp))
		return AddPath();
	else if (jvp->Type == TYPE_JAR)
		return LocateArrayAll(g, jvp);
	else if (jvp->Type == TYPE_JOB)
		return LocateObjectAll(g, jvp);

	return false;
} // end of LocateValueAll

/*********************************************************************************/
/*  Compare two JSON trees.                                                      */
/*********************************************************************************/
my_bool BJNX::CompareTree(PGLOBAL g, PBVAL jp1, PBVAL jp2)
{
	if (!jp1 || !jp2 || jp1->Type != jp2->Type || GetSize(jp1) != GetSize(jp2))
		return false;

	my_bool found = true;

	if (jp1->Type == TYPE_JAR) {
		for (int i = 0; found && i < GetArraySize(jp1); i++)
			found = (CompareValues(g, GetArrayValue(jp1, i), GetArrayValue(jp2, i)));

	} else if (jp1->Type == TYPE_JOB) {
		PBPR p1 = GetObject(jp1), p2 = GetObject(jp2);

		// Keys can be differently ordered
		for (; found && p1 && p2; p1 = GetNext(p1))
			found = CompareValues(g, GetVlp(p1), GetKeyValue(jp2, GetKey(p1)));

	} else if (jp1->Type == TYPE_JVAL) {
		found = CompareTree(g, MVP(jp1->To_Val), (MVP(jp2->To_Val)));
	} else
		found = CompareValues(g, jp1, jp2);

	return found;
} // end of CompareTree

/*********************************************************************************/
/*  Compare two VAL values and return true if they are equal.                    */
/*********************************************************************************/
my_bool BJNX::CompareValues(PGLOBAL g, PBVAL v1, PBVAL v2)
{
	my_bool b = false;

	if (v1 && v2)
		switch (v1->Type) {
		case TYPE_JAR:
		case TYPE_JOB:
			if (v2->Type == v1->Type)
				b = CompareTree(g, v1, v2);

			break;
		case TYPE_STRG:
			if (v2->Type == TYPE_STRG) {
				if (v1->Nd || v2->Nd)		// Case insensitive
					b = (!stricmp(MZP(v1->To_Val), MZP(v2->To_Val)));
				else
					b = (!strcmp(MZP(v1->To_Val), MZP(v2->To_Val)));

			} // endif Type

			break;
		case TYPE_DTM:
			if (v2->Type == TYPE_DTM)
				b = (!strcmp(MZP(v1->To_Val), MZP(v2->To_Val)));

			break;
		case TYPE_INTG:
			if (v2->Type == TYPE_INTG)
				b = (v1->N == v2->N);
			else if (v2->Type == TYPE_BINT)
				b = ((longlong)v1->N == LLN(v2->To_Val));

			break;
		case TYPE_BINT:
			if (v2->Type == TYPE_INTG)
				b = (LLN(v1->To_Val) == (longlong)v2->N);
			else if (v2->Type == TYPE_BINT)
				b = (LLN(v1->To_Val) == LLN(v2->To_Val));

			break;
		case TYPE_FLOAT:
			if (v2->Type == TYPE_FLOAT)
				b = (v1->F == v2->F);
			else if (v2->Type == TYPE_DBL)
				b = ((double)v1->F == DBL(v2->To_Val));

			break;
		case TYPE_DBL:
			if (v2->Type == TYPE_DBL)
				b = (DBL(v1->To_Val) == DBL(v2->To_Val));
			else if (v2->Type == TYPE_FLOAT)
				b = (DBL(v1->To_Val) == (double)v2->F);

			break;
		case TYPE_BOOL:
			if (v2->Type == TYPE_BOOL)
				b = (v1->B == v2->B);

			break;
		case TYPE_NULL:
			b = (v2->Type == TYPE_NULL);
			break;
		default:
			break;
		}	// endswitch Type

	else
		b = (!v1 && !v2);

	return b;
} // end of CompareValues

/*********************************************************************************/
/*  Add the found path to the list.                                              */
/*********************************************************************************/
my_bool BJNX::AddPath(void)
{
	char s[16];

	if (Jp->WriteStr("\"$"))
		return true;

	for (int i = 0; i <= I; i++) {
		if (Jpnp[i].Type == TYPE_JAR) {
			sprintf(s, "[%d]", Jpnp[i].N + B);

			if (Jp->WriteStr(s))
				return true;

		} else {
			if (Jp->WriteChr('.'))
				return true;

			if (Jp->WriteStr(Jpnp[i].Key))
				return true;

		}	// endif's

	}	// endfor i

	if (Jp->WriteStr("\","))
		return true;

	return false;
}	// end of AddPath

/*********************************************************************************/
/*  Make a JSON value from the passed argument.                                  */
/*********************************************************************************/
PBVAL BJNX::MakeValue(UDF_ARGS *args, uint i, bool b, PBVAL *top)
{
	char *sap = (args->arg_count > i) ? args->args[i] : NULL;
	int   n, len;
	int   ci;
	long long bigint;
	PGLOBAL& g = G;
	PBVAL jvp = NewVal();

	if (top)
		*top = NULL;

	if (sap) switch (args->arg_type[i]) {
		case STRING_RESULT:
			if ((len = args->lengths[i])) {
				if ((n = IsArgJson(args, i)) < 3)
					sap = MakePSZ(g, args, i);

				if (n) {
					if (n == 3) {
						PBSON bsp = (PBSON)sap;

						if (i == 0) {
							if (top)
								*top = (PBVAL)bsp->Top;

							jvp = (PBVAL)bsp->Jsp;
							G = bsp->G;
							Base = G->Sarea;
						} else {
							BJNX bnx(bsp->G);

							jvp = MoveJson(&bnx, (PBVAL)bsp->Jsp);
						} // endelse i

					} else {
						if (n == 2) {
							if (!(sap = GetJsonFile(g, sap))) {
								PUSH_WARNING(g->Message);
								return jvp;
							} // endif sap

							len = strlen(sap);
						} // endif n

						if (!(jvp = ParseJson(g, sap, strlen(sap))))
							PUSH_WARNING(g->Message);
						else if (top)
							*top = jvp;

					} // endif's n

				} else {
					PBVAL bp = NULL;

					if (b) {
						if (strchr("[{ \t\r\n", *sap)) {
							// Check whether this string is a valid json string
							JsonMemSave(g);

							if (!(bp = ParseJson(g, sap, strlen(sap))))
								JsonSubSet(g);			// Recover suballocated memory

							g->Saved_Size = 0;
						}	else {
							// Perhaps a file name
							char* s = GetJsonFile(g, sap);
							
							if (s)
								bp = ParseJson(g, s, strlen(s));

						}	// endif's

					}	// endif b
					
					if (!bp) {
						ci = (strnicmp(args->attributes[i], "ci", 2)) ? 0 : 1;
						SetString(jvp, sap, ci);
					}	else {
						if (top)
							*top = bp;

						jvp = bp;
					}	// endif bp

				}	// endif n

			} // endif len

			break;
		case INT_RESULT:
			bigint = *(long long*)sap;

			if ((bigint == 0LL && !strcmp(args->attributes[i], "FALSE")) ||
				(bigint == 1LL && !strcmp(args->attributes[i], "TRUE")))
				SetBool(jvp, (char)bigint);
			else
				SetBigint(jvp, bigint);

			break;
		case REAL_RESULT:
			SetFloat(jvp, *(double*)sap);
			break;
		case DECIMAL_RESULT:
			SetFloat(jvp, MakePSZ(g, args, i));
			break;
		case TIME_RESULT:
		case ROW_RESULT:
		default:
			break;
	} // endswitch arg_type

	return jvp;
} // end of MakeValue

/*********************************************************************************/
/*  Try making a JSON value of the passed type from the passed argument.         */
/*********************************************************************************/
PBVAL BJNX::MakeTypedValue(PGLOBAL g, UDF_ARGS *args, uint i, JTYP type, PBVAL *top)
{
	char *sap;
	PBVAL jsp;
	PBVAL jvp = MakeValue(args, i, false, top);

	//if (type == TYPE_JSON) {
	//	if (jvp->GetValType() >= TYPE_JSON)
	//		return jvp;

	//} else if (jvp->GetValType() == type)
	//	return jvp;

	if (jvp->Type == TYPE_STRG) {
		sap = GetString(jvp);

		if ((jsp = ParseJson(g, sap, strlen(sap)))) {
			if ((type == TYPE_JSON && jsp->Type != TYPE_JVAL) || jsp->Type == type) {
				if (top)
					*top = jvp;

				SetValueVal(jvp, jsp);
			} // endif Type

		} // endif jsp

	} // endif Type

	return jvp;
} // end of MakeTypedValue

/*********************************************************************************/
/*  Parse a json file.                                                           */
/*********************************************************************************/
PBVAL BJNX::ParseJsonFile(PGLOBAL g, char *fn, int& pty, size_t& len)
{
	char   *memory;
	HANDLE  hFile;
	MEMMAP  mm;
	PBVAL   jsp;

	// Create the mapping file object
	hFile = CreateFileMap(g, fn, &mm, MODE_READ, false);

	if (hFile == INVALID_HANDLE_VALUE) {
		DWORD rc = GetLastError();

		if (!(*g->Message))
			sprintf(g->Message, MSG(OPEN_MODE_ERROR), "map", (int)rc, fn);

		return NULL;
	} // endif hFile

		// Get the file size
	len = (size_t)mm.lenL;

	if (mm.lenH)
		len += mm.lenH;

	memory = (char *)mm.memory;

	if (!len) {              // Empty or deleted file
		CloseFileHandle(hFile);
		return NULL;
	} // endif len

	if (!memory) {
		CloseFileHandle(hFile);
		sprintf(g->Message, MSG(MAP_VIEW_ERROR), fn, GetLastError());
		return NULL;
	} // endif Memory

	CloseFileHandle(hFile);  // Not used anymore

	// Parse the json file and allocate its tree structure
	g->Message[0] = 0;
	jsp = ParseJson(g, memory, len);
	pty = pretty;
	CloseMemMap(memory, len);
	return jsp;
} // end of ParseJsonFile

/*********************************************************************************/
/*  Make the result according to the first argument type.                        */
/*********************************************************************************/
char *BJNX::MakeResult(UDF_ARGS *args, PBVAL top, uint n)
{
	char    *str = NULL;
	PGLOBAL& g = G;

	if (IsArgJson(args, 0) == 2) {
		// Make the change in the json file
		PSZ fn = MakePSZ(g, args, 0);

		if (Changed) {
			int pretty = 2;

			for (uint i = n; i < args->arg_count; i++)
				if (args->arg_type[i] == INT_RESULT) {
					pretty = (int)*(longlong*)args->args[i];
					break;
				} // endif type

			if (!Serialize(g, top, fn, pretty))
				PUSH_WARNING(g->Message);

			Changed = false;
		}	// endif Changed

		str = fn;
	} else if (IsArgJson(args, 0) == 3) {
		PBSON bsp = (PBSON)args->args[0];

		if (bsp->Filename) {
			if (Changed) {
				// Make the change in the json file
				if (!Serialize(g, (PBVAL)top, bsp->Filename, bsp->Pretty))
					PUSH_WARNING(g->Message);

				Changed = false;
			}	// endif Changed

			str = bsp->Filename;
		} else if (!(str = Serialize(g, (PBVAL)top, NULL, 0)))
			PUSH_WARNING(g->Message);

	} else if (!(str = Serialize(g, top, NULL, 0)))
		PUSH_WARNING(g->Message);

	return str;
} // end of MakeResult

/*********************************************************************************/
/*  Make the binary result according to the first argument type.                 */
/*********************************************************************************/
PBSON BJNX::MakeBinResult(UDF_ARGS *args, PBVAL top, ulong len, int n)
{
	char* filename = NULL;
	int   pretty = 2;
	PBSON bnp = NULL;

	if (IsArgJson(args, 0) == 3) {
		bnp = (PBSON)args->args[0];

		if (bnp->Top != (PJSON)top)
			bnp->Top = bnp->Jsp = (PJSON)top;

		return bnp;
	}	// endif 3

	if (IsArgJson(args, 0) == 2) {
		for (uint i = n; i < args->arg_count; i++)
			if (args->arg_type[i] == INT_RESULT) {
				pretty = (int)*(longlong*)args->args[i];
				break;
			} // endif type

		filename = (char*)args->args[0];
	} // endif 2

	if ((bnp = BbinAlloc(G, len, top))) {
		bnp->Filename = filename;
		bnp->Pretty = pretty;
		strcpy(bnp->Msg, "Json Binary item");
	} //endif bnp

	return bnp;
} // end of MakeBinResult

/***********************************************************************/
/* Move a Json val block from one area to the current area.            */
/***********************************************************************/
PBVAL BJNX::MoveVal(PBVAL vlp)
{
	PBVAL nvp = NewVal(vlp->Type);

	nvp->Nd = vlp->Nd;
	return nvp;
}	// end of MovedVal

/***********************************************************************/
/* Move a Json tree from one area to current area.                     */
/***********************************************************************/
PBVAL BJNX::MoveJson(PBJNX bxp, PBVAL jvp)
{
	PBVAL res = NULL;

	if (jvp)
		switch (jvp->Type) {
			case TYPE_JAR:
				res = MoveArray(bxp, jvp);
				break;
			case TYPE_JOB:
				res = MoveObject(bxp, jvp);
				break;
			default:
				res = MoveValue(bxp, jvp);
				break;
		} // endswitch Type

	return res;
} // end of MoveJson

/***********************************************************************/
/* Move an array.                                                      */
/***********************************************************************/
PBVAL BJNX::MoveArray(PBJNX bxp, PBVAL jap)
{
	PBVAL vlp, vmp, jvp = NULL, jarp = MoveVal(jap);

	for (vlp = bxp->GetArray(jap); vlp; vlp = bxp->GetNext(vlp)) {
		vmp = MoveJson(bxp, vlp);

		if (jvp)
			jvp->Next = MOF(vmp);
		else
			jarp->To_Val = MOF(vmp);

		jvp = vmp;
	}	// endfor vlp

	return jarp;
} // end of MoveArray

/***********************************************************************/
/* Replace all object pointers by offsets.                             */
/***********************************************************************/
PBVAL BJNX::MoveObject(PBJNX bxp, PBVAL jop)
{
	PBPR   mpp, prp, ppp = NULL;
	PBVAL  vmp, jobp = MoveVal(jop);

	for (prp = bxp->GetObject(jop); prp; prp = bxp->GetNext(prp)) {
		vmp = MoveJson(bxp, GetVlp(prp));
		mpp = NewPair(DupStr(bxp->MZP(prp->Key)));
		SetPairValue(mpp, vmp);

		if (ppp)
			ppp->Vlp.Next = MOF(mpp);
		else
			jobp->To_Val = MOF(mpp);

		ppp = mpp;
	}	// endfor vlp

	return jobp;
} // end of MoffObject

/***********************************************************************/
/* Move a non json value.                                              */
/***********************************************************************/
PBVAL BJNX::MoveValue(PBJNX bxp, PBVAL jvp)
{
	double *dp;
	PBVAL   nvp = MoveVal(jvp);

	switch (jvp->Type) {
		case TYPE_STRG:
		case TYPE_DTM:
			nvp->To_Val = DupStr(bxp->MZP(jvp->To_Val));
			break;
		case TYPE_DBL:
			dp = (double*)BsonSubAlloc(sizeof(double));
			*dp = bxp->DBL(jvp->To_Val);
			nvp->To_Val = MOF(dp);
			break;
		case TYPE_JVAL:
			nvp->To_Val = MOF(MoveJson(bxp, bxp->MVP(jvp->To_Val)));
			break;
		default:
			nvp->To_Val = jvp->To_Val;
			break;
	}	// endswith Type

	return nvp;
} // end of MoveValue
	
/* -----------------------------Utility functions ------------------------------ */

/*********************************************************************************/
/*  Returns a pointer to the first integer argument found from the nth argument. */
/*********************************************************************************/
static int *GetIntArgPtr(PGLOBAL g, UDF_ARGS *args, uint& n)
{
	int *x = NULL;

	for (uint i = n; i < args->arg_count; i++)
		if (args->arg_type[i] == INT_RESULT) {
			if (args->args[i]) {
				if ((x = (int*)PlgDBSubAlloc(g, NULL, sizeof(int))))
					*x = (int)*(longlong*)args->args[i];
				else
					PUSH_WARNING(g->Message);

			} // endif args

			n = i + 1;
			break;
		}	// endif arg_type

	return x;
} // end of GetIntArgPtr

/*********************************************************************************/
/*  Returns not 0 if the argument is a JSON item or file name.                   */
/*********************************************************************************/
int IsArgJson(UDF_ARGS *args, uint i)
{
	int n = 0;

	if (i >= args->arg_count || args->arg_type[i] != STRING_RESULT) {
	} else if (!strnicmp(args->attributes[i], "Bson_", 5) ||
		         !strnicmp(args->attributes[i], "Json_", 5)) {
		if (!args->args[i] || strchr("[{ \t\r\n", *args->args[i]))
			n = 1;					 // arg should be is a json item
//	else
//		n = 2;           // A file name may have been returned

	} else if (!strnicmp(args->attributes[i], "Bbin_", 5)) {
		if (args->lengths[i] == sizeof(BSON))
			n = 3;					 //	arg is a binary json item
//	else
//		n = 2;           // A file name may have been returned

	} else if (!strnicmp(args->attributes[i], "Bfile_", 6) ||
		         !strnicmp(args->attributes[i], "Jfile_", 6)) {
		n = 2;					   //	arg is a json file name
#if 0
	} else if (args->lengths[i]) {
		PGLOBAL g = PlugInit(NULL, (size_t)args->lengths[i] * M + 1024);
		char   *sap = MakePSZ(g, args, i);

		if (ParseJson(g, sap, strlen(sap)))
			n = 4;

		JsonFreeMem(g);
#endif // 0
	}	// endif's

	return n;
} // end of IsArgJson

/*********************************************************************************/
/*  GetFileLength: returns file size in number of bytes.                         */
/*********************************************************************************/
static long GetFileLength(char *fn)
{
	int  h;
	long len;

	h= open(fn, _O_RDONLY);

	if (h != -1) {
		if ((len = _filelength(h)) < 0)
			len = 0;

		close(h);
	} else
		len = 0;

	return len;
} // end of GetFileLength

/* ------------------------- Now the new Bin UDF's ----------------------------- */

/*********************************************************************************/
/*  Make a Json value containing the parameter.                                  */
/*********************************************************************************/
my_bool bsonvalue_init(UDF_INIT* initid, UDF_ARGS* args, char* message)
{
	unsigned long reslen, memlen;

	if (args->arg_count > 1) {
		strcpy(message, "Cannot accept more than 1 argument");
		return true;
	} else
		CalcLen(args, false, reslen, memlen);

	return JsonInit(initid, args, message, false, reslen, memlen);
} // end of bsonvalue_init

char* bsonvalue(UDF_INIT* initid, UDF_ARGS* args, char* result,
	unsigned long* res_length, char*, char*)
{
	char   *str;
	PGLOBAL g = (PGLOBAL)initid->ptr;

	if (!g->Xchk) {
		if (!CheckMemory(g, initid, args, 1, false)) {
			BJNX  bnx(g);
			PBVAL bvp = bnx.MakeValue(args, 0, true);

			if (!(str = bnx.Serialize(g, bvp, NULL, 0)))
				str = strcpy(result, g->Message);

		} else
			str = strcpy(result, g->Message);

		// Keep result of constant function
		g->Xchk = (initid->const_item) ? str : NULL;
	} else
		str = (char*)g->Xchk;

	*res_length = strlen(str);
	return str;
} // end of bsonValue

void bsonvalue_deinit(UDF_INIT* initid) {
	JsonFreeMem((PGLOBAL)initid->ptr);
} // end of bsonvalue_deinit

/*********************************************************************************/
/*  Make a Json array containing all the parameters.                             */
/*  Note: jvp must be set before arp because it can be a binary argument.        */
/*********************************************************************************/
my_bool bson_make_array_init(UDF_INIT* initid, UDF_ARGS* args, char* message)
{
	unsigned long reslen, memlen;

	CalcLen(args, false, reslen, memlen);
	return JsonInit(initid, args, message, false, reslen, memlen);
} // end of bson_make_array_init

char* bson_make_array(UDF_INIT* initid, UDF_ARGS* args, char* result,
	unsigned long* res_length, char*, char*)
{
	char* str = NULL;
	PGLOBAL g = (PGLOBAL)initid->ptr;

	if (!g->Xchk) {
		if (!CheckMemory(g, initid, args, args->arg_count, false)) {
			BJNX  bnx(g);
			PBVAL jvp = bnx.MakeValue(args, 0);
			PBVAL arp = bnx.NewVal(TYPE_JAR);

			for (uint i = 0; i < args->arg_count;) {
				bnx.AddArrayValue(arp, jvp);
				jvp = bnx.MakeValue(args, ++i);
			} // endfor i

			if (!(str = bnx.Serialize(g, arp, NULL, 0)))
				str = strcpy(result, g->Message);

		} else
			str = strcpy(result, g->Message);

		// Keep result of constant function
		g->Xchk = (initid->const_item) ? str : NULL;
	} else
		str = (char*)g->Xchk;

	*res_length = strlen(str);
	return str;
} // end of bson_make_array

void bson_make_array_deinit(UDF_INIT* initid) {
	JsonFreeMem((PGLOBAL)initid->ptr);
} // end of bson_make_array_deinit

/*********************************************************************************/
/*  Add one or several values to a Bson array.                                   */
/*********************************************************************************/
my_bool bson_array_add_values_init(UDF_INIT* initid, UDF_ARGS* args, char* message) {
	unsigned long reslen, memlen;

	if (args->arg_count < 2) {
		strcpy(message, "This function must have at least 2 arguments");
		return true;
		//} else if (!IsArgJson(args, 0, true)) {
		//	strcpy(message, "First argument must be a valid json string or item");
		//	return true;
	} else
		CalcLen(args, false, reslen, memlen);

	if (!JsonInit(initid, args, message, true, reslen, memlen)) {
		PGLOBAL g = (PGLOBAL)initid->ptr;

		// This is a constant function
		g->N = (initid->const_item) ? 1 : 0;

		// This is to avoid double execution when using prepared statements
		if (IsArgJson(args, 0) > 1)
			initid->const_item = 0;

		return false;
	} else
		return true;

} // end of bson_array_add_values_init

char* bson_array_add_values(UDF_INIT* initid, UDF_ARGS* args, char* result,
	unsigned long* res_length, char* is_null, char*) {
	char* str = NULL;
	PGLOBAL g = (PGLOBAL)initid->ptr;

	if (!g->Xchk) {
		if (!CheckMemory(g, initid, args, args->arg_count, true)) {
			BJNX  bnx(g);
			PBVAL arp = bnx.MakeValue(args, 0, true);

			if (arp->Type != TYPE_JAR) {
				PUSH_WARNING("First argument is not an array");
				goto fin;
			} // endif arp

			for (uint  i = 1; i < args->arg_count; i++)
				bnx.AddArrayValue(arp, bnx.MakeValue(args, i));

			bnx.SetChanged(true);
			str = bnx.MakeResult(args, arp, INT_MAX);
		} // endif CheckMemory

		if (!str) {
			PUSH_WARNING(g->Message);
			str = args->args[0];
		}	// endif str

		// Keep result of constant function
		g->Xchk = (g->N) ? str : NULL;
	} else
		str = (char*)g->Xchk;

	fin:
	if (!str) {
		*res_length = 0;
		*is_null = 1;
	} else
		*res_length = strlen(str);

	return str;
} // end of bson_array_add_values

void bson_array_add_values_deinit(UDF_INIT* initid) {
	JsonFreeMem((PGLOBAL)initid->ptr);
} // end of bson_array_add_values_deinit

/*********************************************************************************/
/*  Add one value to a Json array.                                               */
/*********************************************************************************/
my_bool bson_array_add_init(UDF_INIT *initid, UDF_ARGS *args, char *message)
{
	unsigned long reslen, memlen;

	if (args->arg_count < 2) {
		strcpy(message, "This function must have at least 2 arguments");
		return true;
		//} else if (!IsArgJson(args, 0, true)) {
		//	strcpy(message, "First argument is not a valid Json item");
		//	return true;
	} else
		CalcLen(args, false, reslen, memlen, true);

	if (!JsonInit(initid, args, message, true, reslen, memlen)) {
		PGLOBAL g = (PGLOBAL)initid->ptr;

		// This is a constant function
		g->N = (initid->const_item) ? 1 : 0;

		// This is to avoid double execution when using prepared statements
		if (IsArgJson(args, 0) > 1)
			initid->const_item = 0;

		return false;
	} else
		return true;

} // end of bson_array_add_init

char *bson_array_add(UDF_INIT *initid, UDF_ARGS *args, char *result, 
	unsigned long *res_length, char *is_null, char *error)
{
	char   *str = NULL;
	PGLOBAL g = (PGLOBAL)initid->ptr;

	if (g->Xchk) {
		// This constant function was recalled
		str = (char*)g->Xchk;
		goto fin;
	} // endif Xchk

	if (!CheckMemory(g, initid, args, 2, false, false, true)) {
		int  *x;
		uint	n = 2;
		BJNX  bnx(g, NULL, TYPE_STRING);
		PBVAL jsp, top;
		PBVAL arp, jvp = bnx.MakeValue(args, 0, true, &top);

		jsp = jvp;
		x = GetIntArgPtr(g, args, n);

		if (bnx.CheckPath(g, args, jsp, jvp, 2))
			PUSH_WARNING(g->Message);
		else if (jvp) {
			if (jvp->Type != TYPE_JAR) {
				if ((arp = bnx.NewVal(TYPE_JAR))) {
					bnx.AddArrayValue(arp, jvp);

					if (!top)
						top = arp;

				}	// endif arp

			} else
				arp = jvp;

			if (arp) {
				bnx.AddArrayValue(arp, bnx.MakeValue(args, 1), x);
				bnx.SetChanged(true);
				str = bnx.MakeResult(args, top, n);
			}	else
				PUSH_WARNING(g->Message);

		} else {
			PUSH_WARNING("Target is not an array");
			//		if (g->Mrr) *error = 1;			 (only if no path)
		} // endif jvp

	} // endif CheckMemory

		// In case of error or file, return unchanged argument
	if (!str)
		str = MakePSZ(g, args, 0);

	if (g->N)
		// Keep result of constant function
		g->Xchk = str;

fin:
	if (!str) {
		*res_length = 0;
		*is_null = 1;
		*error = 1;
	} else
		*res_length = strlen(str);

	return str;
} // end of bson_array_add

void bson_array_add_deinit(UDF_INIT* initid)
{
	JsonFreeMem((PGLOBAL)initid->ptr);
} // end of bson_array_add_deinit

/*********************************************************************************/
/*  Delete a value from a Json array.                                            */
/*********************************************************************************/
my_bool bson_array_delete_init(UDF_INIT *initid, UDF_ARGS *args, char *message)
{
	unsigned long reslen, memlen;

	if (args->arg_count < 2) {
		strcpy(message, "This function must have at least 2 arguments");
		return true;
	} else
		CalcLen(args, false, reslen, memlen, true);

	if (!JsonInit(initid, args, message, true, reslen, memlen)) {
		PGLOBAL g = (PGLOBAL)initid->ptr;

		// This is a constant function
		g->N = (initid->const_item) ? 1 : 0;

		// This is to avoid double execution when using prepared statements
		if (IsArgJson(args, 0) > 1)
			initid->const_item = 0;

		return false;
	} else
		return true;

} // end of bson_array_delete_init

char *bson_array_delete(UDF_INIT *initid, UDF_ARGS *args, char *result, 
	unsigned long *res_length, char *is_null, char *error)
{
	char   *str = NULL;
	PGLOBAL g = (PGLOBAL)initid->ptr;

	if (g->Xchk) {
		// This constant function was recalled
		str = (char*)g->Xchk;
		goto fin;
	} // endif Xchk

	if (!CheckMemory(g, initid, args, 1, false, false, true)) {
		int  *x;
		uint	n = 1;
		BJNX  bnx(g, NULL, TYPE_STRING);
		PBVAL arp, top;
		PBVAL jvp = bnx.MakeValue(args, 0, true, &top);

		if (!(x = GetIntArgPtr(g, args, n)))
			PUSH_WARNING("Missing or null array index");
		else if (bnx.CheckPath(g, args, jvp, arp, 1))
			PUSH_WARNING(g->Message);
		else if (arp && arp->Type == TYPE_JAR) {
			bnx.DeleteValue(arp, *x);
			bnx.SetChanged(true);
			str = bnx.MakeResult(args, top, n);
		} else {
			PUSH_WARNING("First argument target is not an array");
			//		if (g->Mrr) *error = 1;
		} // endif jvp

	} // endif CheckMemory

		// In case of error or file, return unchanged argument
	if (!str)
		str = MakePSZ(g, args, 0);

	if (g->N)
		// Keep result of constant function
		g->Xchk = str;

fin:
	if (!str) {
		*is_null = 1;
		*error = 1;
		*res_length = 0;
	} else
		*res_length = strlen(str);

	return str;
} // end of bson_array_delete

void bson_array_delete_deinit(UDF_INIT* initid)
{
	JsonFreeMem((PGLOBAL)initid->ptr);
} // end of bson_array_delete_deinit

/*********************************************************************************/
/*  Make a Json Object containing all the parameters.                            */
/*********************************************************************************/
my_bool bson_make_object_init(UDF_INIT *initid, UDF_ARGS *args, char *message)
{
	unsigned long reslen, memlen;

	CalcLen(args, true, reslen, memlen);
	return JsonInit(initid, args, message, false, reslen, memlen);
} // end of bson_make_object_init

char *bson_make_object(UDF_INIT *initid, UDF_ARGS *args, char *result,
	unsigned long *res_length, char *, char *)
{
	char   *str = NULL;
	PGLOBAL g = (PGLOBAL)initid->ptr;

	if (!g->Xchk) {
		if (!CheckMemory(g, initid, args, args->arg_count, false, false, true)) {
			BJNX  bnx(g);
			PBVAL objp;

			if ((objp = bnx.NewVal(TYPE_JOB))) {
				for (uint i = 0; i < args->arg_count; i++)
					bnx.SetKeyValue(objp, bnx.MakeValue(args, i), bnx.MakeKey(args, i));

				str = bnx.Serialize(g, objp, NULL, 0);
			}	// endif objp

		} // endif CheckMemory

		if (!str)
			str = strcpy(result, g->Message);

		// Keep result of constant function
		g->Xchk = (initid->const_item) ? str : NULL;
	} else
		str = (char*)g->Xchk;

	*res_length = strlen(str);
	return str;
} // end of bson_make_object

void bson_make_object_deinit(UDF_INIT* initid)
{
	JsonFreeMem((PGLOBAL)initid->ptr);
} // end of bson_make_object_deinit

/*********************************************************************************/
/*  Make a Json Object containing all not null parameters.                       */
/*********************************************************************************/
my_bool bson_object_nonull_init(UDF_INIT *initid, UDF_ARGS *args,
	char *message)
{
	unsigned long reslen, memlen;

	CalcLen(args, true, reslen, memlen);
	return JsonInit(initid, args, message, false, reslen, memlen);
} // end of bson_object_nonull_init

char *bson_object_nonull(UDF_INIT *initid, UDF_ARGS *args, char *result, 
	unsigned long *res_length, char *, char *)
{
	char   *str = NULL;
	PGLOBAL g = (PGLOBAL)initid->ptr;

	if (!g->Xchk) {
		if (!CheckMemory(g, initid, args, args->arg_count, false, true)) {
			BJNX  bnx(g);
			PBVAL jvp, objp;

			if ((objp = bnx.NewVal(TYPE_JOB))) {
				for (uint i = 0; i < args->arg_count; i++)
					if (!bnx.IsValueNull(jvp = bnx.MakeValue(args, i)))
						bnx.SetKeyValue(objp, jvp, bnx.MakeKey(args, i));

				str = bnx.Serialize(g, objp, NULL, 0);
			}	// endif objp

		} // endif CheckMemory

		if (!str)
			str = strcpy(result, g->Message);

		// Keep result of constant function
		g->Xchk = (initid->const_item) ? str : NULL;
	} else
		str = (char*)g->Xchk;

	*res_length = strlen(str);
	return str;
} // end of bson_object_nonull

void bson_object_nonull_deinit(UDF_INIT* initid)
{
	JsonFreeMem((PGLOBAL)initid->ptr);
} // end of bson_object_nonull_deinit

/*********************************************************************************/
/*  Make a Json Object containing all the key/value parameters.                  */
/*********************************************************************************/
my_bool bson_object_key_init(UDF_INIT *initid, UDF_ARGS *args, char *message)
{
	unsigned long reslen, memlen;

	if (args->arg_count % 2) {
		strcpy(message, "This function must have an even number of arguments");
		return true;
	} // endif arg_count

	CalcLen(args, true, reslen, memlen);
	return JsonInit(initid, args, message, false, reslen, memlen);
} // end of bson_object_key_init

char *bson_object_key(UDF_INIT *initid, UDF_ARGS *args, char *result,
	unsigned long *res_length, char *, char *)
{
	char   *str = NULL;
	PGLOBAL g = (PGLOBAL)initid->ptr;

	if (!g->Xchk) {
		if (!CheckMemory(g, initid, args, args->arg_count, false, true)) {
			BJNX  bnx(g);
			PBVAL objp;

			if ((objp = bnx.NewVal(TYPE_JOB))) {
				for (uint i = 0; i < args->arg_count; i += 2)
					bnx.SetKeyValue(objp, bnx.MakeValue(args, i + 1), MakePSZ(g, args, i));

				str = bnx.Serialize(g, objp, NULL, 0);
			}	// endif objp

		} // endif CheckMemory

		if (!str)
			str = strcpy(result, g->Message);

		// Keep result of constant function
		g->Xchk = (initid->const_item) ? str : NULL;
	} else
		str = (char*)g->Xchk;

	*res_length = strlen(str);
	return str;
} // end of bson_object_key

void bson_object_key_deinit(UDF_INIT* initid)
{
	JsonFreeMem((PGLOBAL)initid->ptr);
} // end of bson_object_key_deinit

/*********************************************************************************/
/*  Add or replace a value in a Json Object.                                     */
/*********************************************************************************/
my_bool bson_object_add_init(UDF_INIT *initid, UDF_ARGS *args, char *message)
{
	unsigned long reslen, memlen;

	if (args->arg_count < 2) {
		strcpy(message, "This function must have at least 2 arguments");
		return true;
	} else if (!IsArgJson(args, 0)) {
		strcpy(message, "First argument must be a json item");
		return true;
	} else
		CalcLen(args, true, reslen, memlen, true);

	if (!JsonInit(initid, args, message, true, reslen, memlen)) {
		PGLOBAL g = (PGLOBAL)initid->ptr;

		// This is a constant function
		g->N = (initid->const_item) ? 1 : 0;

		// This is to avoid double execution when using prepared statements
		if (IsArgJson(args, 0) > 1)
			initid->const_item = 0;

		return false;
	} else
		return true;

} // end of bson_object_add_init

char *bson_object_add(UDF_INIT *initid, UDF_ARGS *args, char *result,
	unsigned long *res_length, char *is_null, char *error)
{
	PSZ     key;
	char   *str = NULL;
	PGLOBAL g = (PGLOBAL)initid->ptr;

	if (g->Xchk) {
		// This constant function was recalled
		str = (char*)g->Xchk;
		goto fin;
	} // endif Xchk

	if (!CheckMemory(g, initid, args, 2, false, true, true)) {
		BJNX  bnx(g, NULL, TYPE_STRING);
		PBVAL jvp, objp;
		PBVAL jsp, top;

		jsp = bnx.MakeValue(args, 0, true, &top);

		if (bnx.CheckPath(g, args, jsp, jvp, 2))
			PUSH_WARNING(g->Message);
		else if (jvp && jvp->Type == TYPE_JOB) {
			objp = jvp;
			jvp = bnx.MakeValue(args, 1);
			key = bnx.MakeKey(args, 1);
			bnx.SetKeyValue(objp, jvp, key);
			bnx.SetChanged(true);
			str = bnx.MakeResult(args, top);
		} else {
			PUSH_WARNING("First argument target is not an object");
			//		if (g->Mrr) *error = 1;			 (only if no path)
		} // endif jvp

	} // endif CheckMemory

		// In case of error or file, return unchanged argument
	if (!str)
		str = MakePSZ(g, args, 0);

	if (g->N)
		// Keep result of constant function
		g->Xchk = str;

fin:
	if (!str) {
		*is_null = 1;
		*error = 1;
		*res_length = 0;
	} else
		*res_length = strlen(str);

	return str;
} // end of bson_object_add

void bson_object_add_deinit(UDF_INIT* initid)
{
	JsonFreeMem((PGLOBAL)initid->ptr);
} // end of bson_object_add_deinit

/*********************************************************************************/
/*  Delete a value from a Json object.                                           */
/*********************************************************************************/
my_bool bson_object_delete_init(UDF_INIT *initid, UDF_ARGS *args, char *message)
{
	unsigned long reslen, memlen;

	if (args->arg_count < 2) {
		strcpy(message, "This function must have 2 or 3 arguments");
		return true;
	} else if (!IsArgJson(args, 0)) {
		strcpy(message, "First argument must be a json item");
		return true;
	} else if (args->arg_type[1] != STRING_RESULT) {
		strcpy(message, "Second argument must be a key string");
		return true;
	} else
		CalcLen(args, true, reslen, memlen, true);

	if (!JsonInit(initid, args, message, true, reslen, memlen)) {
		PGLOBAL g = (PGLOBAL)initid->ptr;

		// This is a constant function
		g->N = (initid->const_item) ? 1 : 0;

		// This is to avoid double execution when using prepared statements
		if (IsArgJson(args, 0) > 1)
			initid->const_item = 0;

		return false;
	} else
		return true;

} // end of bson_object_delete_init

char *bson_object_delete(UDF_INIT *initid, UDF_ARGS *args, char *result,
	unsigned long *res_length, char *is_null, char *error)
{
	char   *str = NULL;
	PGLOBAL g = (PGLOBAL)initid->ptr;

	if (g->Xchk) {
		// This constant function was recalled
		str = (char*)g->Xchk;
		goto fin;
	} // endif Xchk

	if (!CheckMemory(g, initid, args, 1, false, true, true)) {
		bool  chg;
		BJNX  bnx(g, NULL, TYPE_STRG);
		PSZ   key;
		PBVAL jsp, objp, top;
		PBVAL jvp = bnx.MakeValue(args, 0, false, &top);

		jsp = jvp;

		if (bnx.CheckPath(g, args, jsp, jvp, 2))
			PUSH_WARNING(g->Message);
		else if (jvp && jvp->Type == TYPE_JOB) {
			key = bnx.MakeKey(args, 1);
			objp = jvp;
			chg = bnx.DeleteKey(objp, key);
			bnx.SetChanged(chg);
			str = bnx.MakeResult(args, top);
		} else {
			PUSH_WARNING("First argument target is not an object");
			//		if (g->Mrr) *error = 1;					(only if no path)
		} // endif jvp

	} // endif CheckMemory

		// In case of error or file, return unchanged argument
	if (!str)
		str = MakePSZ(g, args, 0);

	if (g->N)
		// Keep result of constant function
		g->Xchk = str;

fin:
	if (!str) {
		*is_null = 1;
		*error = 1;
		*res_length = 0;
	} else
		*res_length = strlen(str);

	return str;
} // end of bson_object_delete

void bson_object_delete_deinit(UDF_INIT* initid)
{
	JsonFreeMem((PGLOBAL)initid->ptr);
} // end of bson_object_delete_deinit

/*********************************************************************************/
/*  Returns an array of the Json object keys.                                    */
/*********************************************************************************/
my_bool bson_object_list_init(UDF_INIT *initid, UDF_ARGS *args, char *message)
{
	unsigned long reslen, memlen;

	if (args->arg_count != 1) {
		strcpy(message, "This function must have 1 argument");
		return true;
	} else if (!IsArgJson(args, 0) && args->arg_type[0] != STRING_RESULT) {
		strcpy(message, "Argument must be a json item");
		return true;
	} else
		CalcLen(args, false, reslen, memlen);

	return JsonInit(initid, args, message, true, reslen, memlen);
} // end of bson_object_list_init

char *bson_object_list(UDF_INIT *initid, UDF_ARGS *args, char *result,
	unsigned long *res_length, char *is_null, char *error)
{
	char   *str = NULL;
	PGLOBAL g = (PGLOBAL)initid->ptr;

	if (!g->N) {
		if (!CheckMemory(g, initid, args, 1, true, true)) {
			BJNX  bnx(g);
			PBVAL jarp;
			PBVAL jsp = bnx.MakeValue(args, 0, true);

			if (jsp->Type == TYPE_JOB) {
				jarp = bnx.GetKeyList(jsp);

				if (!(str = bnx.Serialize(g, jarp, NULL, 0)))
					PUSH_WARNING(g->Message);

			} else {
				PUSH_WARNING("First argument is not an object");
				if (g->Mrr) *error = 1;
			} // endif jvp

		} // endif CheckMemory

		if (initid->const_item) {
			// Keep result of constant function
			g->Xchk = str;
			g->N = 1;			// str can be NULL
		} // endif const_item

	} else
		str = (char*)g->Xchk;

	if (!str) {
		*is_null = 1;
		*res_length = 0;
	}	else
		*res_length = strlen(str);

	return str;
} // end of bson_object_list

void bson_object_list_deinit(UDF_INIT* initid)
{
	JsonFreeMem((PGLOBAL)initid->ptr);
} // end of bson_object_list_deinit

/*********************************************************************************/
/*  Returns an array of the Json object values.                                  */
/*********************************************************************************/
my_bool bson_object_values_init(UDF_INIT *initid, UDF_ARGS *args, char *message)
{
	unsigned long reslen, memlen;

	if (args->arg_count != 1) {
		strcpy(message, "This function must have 1 argument");
		return true;
	} else if (!IsArgJson(args, 0) && args->arg_type[0] != STRING_RESULT) {
		strcpy(message, "Argument must be a json object");
		return true;
	} else
		CalcLen(args, false, reslen, memlen);

	return JsonInit(initid, args, message, true, reslen, memlen);
} // end of bson_object_values_init

char *bson_object_values(UDF_INIT *initid, UDF_ARGS *args, char *result,
	unsigned long *res_length, char *is_null, char *error)
{
	char   *str = NULL;
	PGLOBAL g = (PGLOBAL)initid->ptr;

	if (!g->N) {
		if (!CheckMemory(g, initid, args, 1, true, true)) {
			BJNX  bnx(g);
			char *p;
			PBVAL jsp, jarp;
			PBVAL jvp = bnx.MakeValue(args, 0);

			if ((p = bnx.GetString(jvp))) {
				if (!(jsp = bnx.ParseJson(g, p, strlen(p)))) {
					PUSH_WARNING(g->Message);
					return NULL;
				} // endif jsp

			} else
				jsp = jvp;

			if (jsp->Type == TYPE_JOB) {
				jarp = bnx.GetObjectValList(jsp);

				if (!(str = bnx.Serialize(g, jarp, NULL, 0)))
					PUSH_WARNING(g->Message);

			} else {
				PUSH_WARNING("First argument is not an object");
				if (g->Mrr) *error = 1;
			} // endif jvp

		} // endif CheckMemory

		if (initid->const_item) {
			// Keep result of constant function
			g->Xchk = str;
			g->N = 1;			// str can be NULL
		} // endif const_item

	} else
		str = (char*)g->Xchk;

	if (!str) {
		*is_null = 1;
		*res_length = 0;
	} else
		*res_length = strlen(str);

	return str;
} // end of bson_object_values

void bson_object_values_deinit(UDF_INIT* initid)
{
	JsonFreeMem((PGLOBAL)initid->ptr);
} // end of bson_object_values_deinit

/*********************************************************************************/
/*  Set the value of JsonGrpSize.                                                */
/*********************************************************************************/
my_bool bsonset_def_prec_init(UDF_INIT *initid, UDF_ARGS *args, char *message)
{
	if (args->arg_count != 1 || args->arg_type[0] != INT_RESULT) {
		strcpy(message, "This function must have 1 integer argument");
		return true;
	} else
		return false;

} // end of bsonset_def_prec_init

long long bsonset_def_prec(UDF_INIT *initid, UDF_ARGS *args, char *, char *)
{
	long long n = *(long long*)args->args[0];

	JsonDefPrec = (int)n;
	return (long long)GetJsonDefPrec();
} // end of bsonset_def_prec

/*********************************************************************************/
/*  Get the value of JsonGrpSize.                                                */
/*********************************************************************************/
my_bool bsonget_def_prec_init(UDF_INIT *initid, UDF_ARGS *args, char *message)
{
	if (args->arg_count != 0) {
		strcpy(message, "This function must have no arguments");
		return true;
	} else
		return false;

} // end of bsonget_def_prec_init

long long bsonget_def_prec(UDF_INIT *initid, UDF_ARGS *args, char *, char *)
{
	return (long long)GetJsonDefPrec();
} // end of bsonget_def_prec

/*********************************************************************************/
/*  Set the value of JsonGrpSize.                                                */
/*********************************************************************************/
my_bool bsonset_grp_size_init(UDF_INIT *initid, UDF_ARGS *args, char *message)
{
	if (args->arg_count != 1 || args->arg_type[0] != INT_RESULT) {
		strcpy(message, "This function must have 1 integer argument");
		return true;
	} else
		return false;

} // end of bsonset_grp_size_init

long long bsonset_grp_size(UDF_INIT *initid, UDF_ARGS *args, char *, char *)
{
	long long n = *(long long*)args->args[0];

	JsonGrpSize = (uint)n;
	return (long long)GetJsonGroupSize();
} // end of bsonset_grp_size

/*********************************************************************************/
/*  Get the value of JsonGrpSize.                                                */
/*********************************************************************************/
my_bool bsonget_grp_size_init(UDF_INIT *initid, UDF_ARGS *args, char *message)
{
	if (args->arg_count != 0) {
		strcpy(message, "This function must have no arguments");
		return true;
	} else
		return false;

} // end of bsonget_grp_size_init

long long bsonget_grp_size(UDF_INIT *initid, UDF_ARGS *args, char *, char *)
{
	return (long long)GetJsonGroupSize();
} // end of bsonget_grp_size

/*********************************************************************************/
/*  Make a Json array from values coming from rows.                              */
/*********************************************************************************/
my_bool bson_array_grp_init(UDF_INIT *initid, UDF_ARGS *args, char *message)
{
	unsigned long reslen, memlen, n = GetJsonGroupSize();

	if (args->arg_count != 1) {
		strcpy(message, "This function can only accept 1 argument");
		return true;
	} else if (IsArgJson(args, 0) == 3) {
		strcpy(message, "This function does not support Jbin arguments");
		return true;
	} else
		CalcLen(args, false, reslen, memlen);

	reslen *= n;
	memlen += ((memlen - MEMFIX) * (n - 1));

	if (JsonInit(initid, args, message, false, reslen, memlen))
		return true;

	PGLOBAL g = (PGLOBAL)initid->ptr;
	PBJNX   bxp = new(g) BJNX(g);

	JsonMemSave(g);
	return false;
} // end of bson_array_grp_init

void bson_array_grp_clear(UDF_INIT *initid, char*, char*)
{
	PGLOBAL g = (PGLOBAL)initid->ptr;
	PBJNX   bxp = (PBJNX)((char*)g->Sarea + sizeof(POOLHEADER));

	JsonSubSet(g);
	g->Activityp = (PACTIVITY)bxp->NewVal(TYPE_JAR);
	g->N = GetJsonGroupSize();
} // end of bson_array_grp_clear

void bson_array_grp_add(UDF_INIT *initid, UDF_ARGS *args, char*, char*)
{
	PGLOBAL g = (PGLOBAL)initid->ptr;
	PBJNX   bxp = (PBJNX)((char*)g->Sarea + sizeof(POOLHEADER));
	PBVAL   arp = (PBVAL)g->Activityp;

	if (arp && g->N-- > 0)
		bxp->AddArrayValue(arp, bxp->MakeValue(args, 0));

} // end of bson_array_grp_add

char *bson_array_grp(UDF_INIT *initid, UDF_ARGS *, char *result, 
	unsigned long *res_length, char *, char *)
{
	char   *str;
	PGLOBAL g = (PGLOBAL)initid->ptr;
	PBJNX   bxp = (PBJNX)((char*)g->Sarea + sizeof(POOLHEADER));
	PBVAL   arp = (PBVAL)g->Activityp;

	if (g->N < 0)
		PUSH_WARNING("Result truncated to json_grp_size values");

	if (!arp || !(str = bxp->Serialize(g, arp, NULL, 0)))
		str = strcpy(result, g->Message);

	*res_length = strlen(str);
	return str;
} // end of bson_array_grp

void bson_array_grp_deinit(UDF_INIT* initid)
{
	JsonFreeMem((PGLOBAL)initid->ptr);
} // end of bson_array_grp_deinit

/*********************************************************************************/
/*  Make a Json object from values coming from rows.                             */
/*********************************************************************************/
my_bool bson_object_grp_init(UDF_INIT *initid, UDF_ARGS *args, char *message)
{
	unsigned long reslen, memlen, n = GetJsonGroupSize();

	if (args->arg_count != 2) {
		strcpy(message, "This function requires 2 arguments (key, value)");
		return true;
	} else if (IsArgJson(args, 0) == 3) {
		strcpy(message, "This function does not support Jbin arguments");
		return true;
	} else
		CalcLen(args, true, reslen, memlen);

	reslen *= n;
	memlen += ((memlen - MEMFIX) * (n - 1));

	if (JsonInit(initid, args, message, false, reslen, memlen))
		return true;

	PGLOBAL g = (PGLOBAL)initid->ptr;
	PBJNX   bxp = new(g) BJNX(g);

	JsonMemSave(g);
	return false;
} // end of bson_object_grp_init

void bson_object_grp_clear(UDF_INIT *initid, char*, char*)
{
	PGLOBAL g = (PGLOBAL)initid->ptr;
	PBJNX   bxp = (PBJNX)((char*)g->Sarea + sizeof(POOLHEADER));

	JsonSubSet(g);
	g->Activityp = (PACTIVITY)bxp->NewVal(TYPE_JOB);
	g->N = GetJsonGroupSize();
} // end of bson_object_grp_clear

void bson_object_grp_add(UDF_INIT *initid, UDF_ARGS *args, char*, char*)
{
	PGLOBAL g = (PGLOBAL)initid->ptr;
	PBJNX   bxp = (PBJNX)((char*)g->Sarea + sizeof(POOLHEADER));
	PBVAL   bop = (PBVAL)g->Activityp;

	if (g->N-- > 0)
<<<<<<< HEAD
		bxp->SetKeyValue(bop, bxp->MakeValue(args, 1), MakePSZ(g, args, 0));
=======
                bxp->SetKeyValue(bop, bxp->MakeValue(args, 1), MakePSZ(g, args, 0));
>>>>>>> 6fe624b5

} // end of bson_object_grp_add

char *bson_object_grp(UDF_INIT *initid, UDF_ARGS *, char *result, 
	unsigned long *res_length, char *, char *)
{
	char   *str;
	PGLOBAL g = (PGLOBAL)initid->ptr;
	PBJNX   bxp = (PBJNX)((char*)g->Sarea + sizeof(POOLHEADER));
	PBVAL   bop = (PBVAL)g->Activityp;

	if (g->N < 0)
		PUSH_WARNING("Result truncated to json_grp_size values");

	if (!bop || !(str = bxp->Serialize(g, bop, NULL, 0)))
		str = strcpy(result, g->Message);

	*res_length = strlen(str);
	return str;
} // end of bson_object_grp

void bson_object_grp_deinit(UDF_INIT* initid)
{
	JsonFreeMem((PGLOBAL)initid->ptr);
} // end of bson_object_grp_deinit

/*********************************************************************************/
/*  Test BJSON parse and serialize.                                              */
/*********************************************************************************/
my_bool bson_test_init(UDF_INIT* initid, UDF_ARGS* args, char* message) {
	unsigned long reslen, memlen, more = 1000;

	if (args->arg_count == 0) {
		strcpy(message, "At least 1 argument required (json)");
		return true;
	} else if (!IsArgJson(args, 0) && args->arg_type[0] != STRING_RESULT) {
		strcpy(message, "First argument must be a json item");
		return true;
	} else
		CalcLen(args, false, reslen, memlen);

	return JsonInit(initid, args, message, true, reslen, memlen, more);
} // end of bson_test_init

char* bson_test(UDF_INIT* initid, UDF_ARGS* args, char* result,
	unsigned long* res_length, char* is_null, char* error) {
	char* str = NULL, * sap = NULL, * fn = NULL;
	int     pretty = 1;
	PBVAL   bvp;
	PGLOBAL g = (PGLOBAL)initid->ptr;

	if (g->N) {
		str = (char*)g->Activityp;
		goto err;
	} else if (initid->const_item)
		g->N = 1;

	try {
		BJNX  bnx(g);

		if (!g->Xchk) {
			if (CheckMemory(g, initid, args, 1, !g->Xchk)) {
				PUSH_WARNING("CheckMemory error");
				*error = 1;
				goto err;
			} else		// Sarea may have been reallocated
				bnx.Reset();

			bvp = bnx.MakeValue(args, 0, true);

			if (bvp->Type == TYPE_NULL) {
				PUSH_WARNING(g->Message);
				goto err;
			}	// endif bvp

			if (g->Mrr) {			 // First argument is a constant
				g->Xchk = bvp;
				JsonMemSave(g);
			} // endif Mrr

		} else
			bvp = (PBVAL)g->Xchk;

		for (uint i = 1; i < args->arg_count; i++)
			if (args->arg_type[i] == STRING_RESULT)
				fn = args->args[i];
			else if (args->arg_type[i] == INT_RESULT)
				pretty = (int)*(longlong*)args->args[i];

		// Serialize the parse tree
		str = bnx.Serialize(g, bvp, fn, pretty);

		if (initid->const_item)
			// Keep result of constant function
			g->Activityp = (PACTIVITY)str;

	} catch (int n) {
		xtrc(1, "json_test_bson: error %d: %s\n", n, g->Message);
		PUSH_WARNING(g->Message);
		*error = 1;
		str = NULL;
	} catch (const char* msg) {
		strcpy(g->Message, msg);
		PUSH_WARNING(g->Message);
		*error = 1;
		str = NULL;
	} // end catch

err:
	if (!str) {
		*res_length = 0;
		*is_null = 1;
	} else
		*res_length = strlen(str);

	return str;
} // end of bson_test

void bson_test_deinit(UDF_INIT* initid) {
	JsonFreeMem((PGLOBAL)initid->ptr);
} // end of bson_test_deinit

/*********************************************************************************/
/*  Locate a value in a Json tree.                                               */
/*********************************************************************************/
my_bool bsonlocate_init(UDF_INIT* initid, UDF_ARGS* args, char* message) {
	unsigned long reslen, memlen, more = 1000;

	if (args->arg_count < 2) {
		strcpy(message, "At least 2 arguments required");
		return true;
	} else if (!IsArgJson(args, 0) && args->arg_type[0] != STRING_RESULT) {
		strcpy(message, "First argument must be a json item");
		return true;
	} else if (args->arg_count > 2 && args->arg_type[2] != INT_RESULT) {
		strcpy(message, "Third argument is not an integer (rank)");
		return true;
	} // endifs args

	CalcLen(args, false, reslen, memlen);

	// TODO: calculate this
	if (IsArgJson(args, 0) == 3)
		more = 0;

	return JsonInit(initid, args, message, true, reslen, memlen, more);
} // end of bsonlocate_init

char* bsonlocate(UDF_INIT* initid, UDF_ARGS* args, char* result,
	unsigned long* res_length, char* is_null, char* error) {
	char   *path = NULL;
	int     k;
	PBVAL   bvp, bvp2;
	PGLOBAL g = (PGLOBAL)initid->ptr;

	if (g->N) {
		if (g->Activityp) {
			path = (char*)g->Activityp;
			*res_length = strlen(path);
			return path;
		} else {
			*res_length = 0;
			*is_null = 1;
			return NULL;
		}	// endif Activityp

	} else if (initid->const_item)
		g->N = 1;

	try {
		BJNX  bnx(g);

		if (!g->Xchk) {
			if (CheckMemory(g, initid, args, 1, !g->Xchk)) {
				PUSH_WARNING("CheckMemory error");
				*error = 1;
				goto err;
			} else {
				bnx.Reset();		// Sarea may have been re-allocated
				bvp = bnx.MakeValue(args, 0, true);

				if (!bvp) {
					bnx.GetMsg(g);
					PUSH_WARNING(g->Message);
					goto err;
				} else if (bvp->Type == TYPE_NULL) {
					PUSH_WARNING("First argument is not a valid JSON item");
					goto err;
				}	// endif bvp

				if (g->Mrr) {			 // First argument is a constant
					g->Xchk = bvp;
					JsonMemSave(g);
				} // endif Mrr

			} // endif CheckMemory

		} else
			bvp = (PBVAL)g->Xchk;

		// The item to locate
		bvp2 = bnx.MakeValue(args, 1, true);

		if (bvp2->Type == TYPE_NULL) {
			PUSH_WARNING("Invalid second argument");
			goto err;
		}	// endif bvp

		k = (args->arg_count > 2) ? (int)*(long long*)args->args[2] : 1;

//	bnxp = new(g) BJNX(g, bvp, TYPE_STRING);
		path = bnx.Locate(g, bvp, bvp2, k);

		if (initid->const_item)
			// Keep result of constant function
			g->Activityp = (PACTIVITY)path;

	} catch (int n) {
		xtrc(1, "Exception %d: %s\n", n, g->Message);
		PUSH_WARNING(g->Message);
		*error = 1;
		path = NULL;
	} catch (const char* msg) {
		strcpy(g->Message, msg);
		PUSH_WARNING(g->Message);
		*error = 1;
		path = NULL;
	} // end catch

err:
	if (!path) {
		*res_length = 0;
		*is_null = 1;
	} else
		*res_length = strlen(path);

	return path;
} // end of bsonlocate

void bsonlocate_deinit(UDF_INIT* initid) {
	JsonFreeMem((PGLOBAL)initid->ptr);
} // end of bsonlocate_deinit

/*********************************************************************************/
/*  Locate all occurences of a value in a Json tree.                             */
/*********************************************************************************/
my_bool bson_locate_all_init(UDF_INIT* initid, UDF_ARGS* args, char* message) {
	unsigned long reslen, memlen, more = 1000;

	if (args->arg_count < 2) {
		strcpy(message, "At least 2 arguments required");
		return true;
	} else if (!IsArgJson(args, 0) && args->arg_type[0] != STRING_RESULT) {
		strcpy(message, "First argument must be a json item");
		return true;
	} else if (args->arg_count > 2 && args->arg_type[2] != INT_RESULT) {
		strcpy(message, "Third argument is not an integer (Depth)");
		return true;
	} // endifs

	CalcLen(args, false, reslen, memlen);

	// TODO: calculate this
	if (IsArgJson(args, 0) == 3)
		more = 0;

	return JsonInit(initid, args, message, true, reslen, memlen, more);
} // end of bson_locate_all_init

char* bson_locate_all(UDF_INIT* initid, UDF_ARGS* args, char* result,
	unsigned long* res_length, char* is_null, char* error) {
	char* path = NULL;
	int     mx = 10;
	PBVAL   bvp, bvp2;
	PGLOBAL g = (PGLOBAL)initid->ptr;

	if (g->N) {
		if (g->Activityp) {
			path = (char*)g->Activityp;
			*res_length = strlen(path);
			return path;
		} else {
			*error = 1;
			*res_length = 0;
			*is_null = 1;
			return NULL;
		}	// endif Activityp

	} else if (initid->const_item)
		g->N = 1;

	try {
		BJNX  bnx(g);

		if (!g->Xchk) {
			if (CheckMemory(g, initid, args, 1, true)) {
				PUSH_WARNING("CheckMemory error");
				*error = 1;
				goto err;
			} else
				bnx.Reset();

			bvp = bnx.MakeValue(args, 0, true);

			if (bvp->Type == TYPE_NULL) {
				PUSH_WARNING("First argument is not a valid JSON item");
				goto err;
			}	// endif bvp

			if (g->Mrr) {			 // First argument is a constant
				g->Xchk = bvp;
				JsonMemSave(g);
			} // endif Mrr

		} else
			bvp = (PBVAL)g->Xchk;

		// The item to locate
		bvp2 = bnx.MakeValue(args, 1, true);

		if (bvp2->Type == TYPE_NULL) {
			PUSH_WARNING("Invalid second argument");
			goto err;
		}	// endif bvp

		if (args->arg_count > 2)
			mx = (int)*(long long*)args->args[2];

//	bnxp = new(g) BJNX(g, bvp, TYPE_STRING);
		path = bnx.LocateAll(g, bvp, bvp2, mx);

		if (initid->const_item)
			// Keep result of constant function
			g->Activityp = (PACTIVITY)path;

	} catch (int n) {
		xtrc(1, "Exception %d: %s\n", n, g->Message);
		PUSH_WARNING(g->Message);
		*error = 1;
		path = NULL;
	} catch (const char* msg) {
		strcpy(g->Message, msg);
		PUSH_WARNING(g->Message);
		*error = 1;
		path = NULL;
	} // end catch

err:
	if (!path) {
		*res_length = 0;
		*is_null = 1;
	} else
		*res_length = strlen(path);

	return path;
} // end of bson_locate_all

void bson_locate_all_deinit(UDF_INIT* initid) {
	JsonFreeMem((PGLOBAL)initid->ptr);
} // end of bson_locate_all_deinit

/*********************************************************************************/
/*  Check whether the document contains a value or item.                         */
/*********************************************************************************/
my_bool bson_contains_init(UDF_INIT *initid, UDF_ARGS *args, char *message)
{
	unsigned long reslen, memlen, more = 1024;
	int n = IsArgJson(args, 0);

	if (args->arg_count < 2) {
		strcpy(message, "At least 2 arguments required");
		return true;
	} else if (!n && args->arg_type[0] != STRING_RESULT) {
		strcpy(message, "First argument must be a json item");
		return true;
	} else if (args->arg_count > 2 && args->arg_type[2] != INT_RESULT) {
		strcpy(message, "Third argument is not an integer (index)");
		return true;
	} else if (args->arg_count > 3) {
		if (args->arg_type[3] == INT_RESULT && args->args[3])
			more += (unsigned long)*(long long*)args->args[3];
		else
			strcpy(message, "Fourth argument is not an integer (memory)");

	}	// endif's

	CalcLen(args, false, reslen, memlen);
	//memlen += more;

	// TODO: calculate this
	more += (IsArgJson(args, 0) != 3 ? 1000 : 0);

	return JsonInit(initid, args, message, false, reslen, memlen, more);
} // end of bson contains_init

long long bson_contains(UDF_INIT *initid, UDF_ARGS *args, char *, char *error)
{
	char          isn, res[256];
	unsigned long reslen;

	isn = 0;
	bsonlocate(initid, args, res, &reslen, &isn, error);
	return (isn) ? 0LL : 1LL;
} // end of bson_contains

void bson_contains_deinit(UDF_INIT* initid)
{
	JsonFreeMem((PGLOBAL)initid->ptr);
} // end of bson_contains_deinit

/*********************************************************************************/
/*  Check whether the document contains a path.                                  */
/*********************************************************************************/
my_bool bsoncontains_path_init(UDF_INIT *initid, UDF_ARGS *args, char *message)
{
	unsigned long reslen, memlen, more = 1024;
	int n = IsArgJson(args, 0);

	if (args->arg_count < 2) {
		strcpy(message, "At least 2 arguments required");
		return true;
	} else if (!n && args->arg_type[0] != STRING_RESULT) {
		strcpy(message, "First argument must be a json item");
		return true;
	} else if (args->arg_type[1] != STRING_RESULT) {
		strcpy(message, "Second argument is not a string (path)");
		return true;
	} else if (args->arg_count > 2) {
		if (args->arg_type[2] == INT_RESULT && args->args[2])
			more += (unsigned long)*(long long*)args->args[2];
		else
			strcpy(message, "Third argument is not an integer (memory)");

	}	// endif's

	CalcLen(args, false, reslen, memlen);
	//memlen += more;

	// TODO: calculate this
	more += (IsArgJson(args, 0) != 3 ? 1000 : 0);

	return JsonInit(initid, args, message, true, reslen, memlen, more);
} // end of bsoncontains_path_init

long long bsoncontains_path(UDF_INIT *initid, UDF_ARGS *args, char *, char *error)
{
	char   *p, *path;
	long long n;
	PBVAL   jsp;
	PBVAL   jvp;
	PBJNX		bxp = NULL;
	PGLOBAL g = (PGLOBAL)initid->ptr;

	if (g->N) {
		if (!g->Activityp) {
			return 0LL;
		} else
			return *(long long*)g->Activityp;

	} else if (initid->const_item)
		g->N = 1;

	if (!g->Xchk) {
		if (CheckMemory(g, initid, args, 1, true)) {
			PUSH_WARNING("CheckMemory error");
			goto err;
		} else {
			BJNX bnx(g);

			jvp = bnx.MakeValue(args, 0);

			if ((p = bnx.GetString(jvp))) {
				if (!(jsp = bnx.ParseJson(g, p, strlen(p)))) {
					PUSH_WARNING(g->Message);
					goto err;
				} // endif jsp

			} else
				jsp = jvp;

			if (g->Mrr) {			 // First argument is a constant
				g->Xchk = jsp;
				JsonMemSave(g);
			} // endif Mrr

		}	// endelse CheckMemory

	} else
		jsp = (PBVAL)g->Xchk;

	bxp = new(g) BJNX(g, jsp, TYPE_BIGINT);
	path = MakePSZ(g, args, 1);

	if (bxp->SetJpath(g, path)) {
		PUSH_WARNING(g->Message);
		goto err;
	} // endif SetJpath

	n = (bxp->CheckPath(g)) ? 1LL : 0LL;

	if (initid->const_item) {
		// Keep result of constant function
		long long *np = (long long*)PlgDBSubAlloc(g, NULL, sizeof(long long));

		if (np) {
			*np = n;
			g->Activityp = (PACTIVITY)np;
		}	else
			PUSH_WARNING(g->Message);

	} // endif const_item

	return n;

err:
	if (g->Mrr) *error = 1;
	return 0LL;
} // end of bsoncontains_path

void bsoncontains_path_deinit(UDF_INIT* initid)
{
	JsonFreeMem((PGLOBAL)initid->ptr);
} // end of bsoncontains_path_deinit

/*********************************************************************************/
/*  Merge two arrays or objects.                                                 */
/*********************************************************************************/
my_bool bson_item_merge_init(UDF_INIT *initid, UDF_ARGS *args, char *message)
{
	unsigned long reslen, memlen;

	if (args->arg_count < 2) {
		strcpy(message, "This function must have at least 2 arguments");
		return true;
	} else for (int i = 0; i < 2; i++)
		if (!IsArgJson(args, i) && args->arg_type[i] != STRING_RESULT) {
			sprintf(message, "Argument %d must be a json item", i);
			return true;
		}	// endif type

	CalcLen(args, false, reslen, memlen, true);

	if (!JsonInit(initid, args, message, true, reslen, memlen)) {
		PGLOBAL g = (PGLOBAL)initid->ptr;

		// This is a constant function
		g->N = (initid->const_item) ? 1 : 0;

		// This is to avoid double execution when using prepared statements
		if (IsArgJson(args, 0) > 1)
			initid->const_item = 0;

		return false;
	} else
		return true;

} // end of bson_item_merge_init

char *bson_item_merge(UDF_INIT *initid, UDF_ARGS *args, char *result,
	unsigned long *res_length, char *is_null, char *error)
{
	char   *str = NULL;
	PGLOBAL g = (PGLOBAL)initid->ptr;

	if (g->Xchk) {
		// This constant function was recalled
		str = (char*)g->Xchk;
		goto fin;
	} // endif Xchk

	if (!CheckMemory(g, initid, args, 2, false, false, true)) {
		JTYP  type;
		BJNX  bnx(g);
		PBVAL jvp, top = NULL;
		PBVAL jsp[2] = {NULL, NULL};

		for (int i = 0; i < 2; i++) {
			jvp = bnx.MakeValue(args, i, true);

			if (i) {
				if (jvp->Type != type) {
					PUSH_WARNING("Argument types mismatch");
					goto fin;
				}	// endif type

			} else {
				type = (JTYP)jvp->Type;

				if (type != TYPE_JAR && type != TYPE_JOB) {
					PUSH_WARNING("First argument is not an array or object");
					goto fin;
				} else
					top = jvp;

			}	// endif i

			jsp[i] = jvp;
		} // endfor i

		if (type == TYPE_JAR)
			bnx.MergeArray(jsp[0], jsp[1]);
		else
			bnx.MergeObject(jsp[0], jsp[1]);

		bnx.SetChanged(true);
		str = bnx.MakeResult(args, top);
	} // endif CheckMemory

	// In case of error or file, return unchanged first argument
	if (!str)
		str = MakePSZ(g, args, 0);

	if (g->N)
		// Keep result of constant function
		g->Xchk = str;

fin:
	if (!str) {
		*res_length = 0;
		*error = 1;
		*is_null = 1;
	} else
		*res_length = strlen(str);

	return str;
} // end of bson_item_merge

void bson_item_merge_deinit(UDF_INIT* initid)
{
	JsonFreeMem((PGLOBAL)initid->ptr);
} // end of bson_item_merge_deinit

/*********************************************************************************/
/*  Get a Json item from a Json document.                                        */
/*********************************************************************************/
my_bool bson_get_item_init(UDF_INIT *initid, UDF_ARGS *args, char *message)
{
	unsigned long reslen, memlen, more;
	int n = IsArgJson(args, 0);

	if (args->arg_count < 2) {
		strcpy(message, "This function must have at least 2 arguments");
		return true;
	} else if (!n && args->arg_type[0] != STRING_RESULT) {
		strcpy(message, "First argument must be a json item");
		return true;
	} else if (args->arg_type[1] != STRING_RESULT) {
		strcpy(message, "Second argument is not a string (jpath)");
		return true;
	} else
		CalcLen(args, false, reslen, memlen);

	if (n == 2 && args->args[0]) {
		char fn[_MAX_PATH];
		long fl;

		memcpy(fn, args->args[0], args->lengths[0]);
		fn[args->lengths[0]] = 0;
		fl = GetFileLength(fn);
		more = fl * 3;
	} else if (n != 3) {
		more = args->lengths[0] * 3;
	} else
		more = 0;

	return JsonInit(initid, args, message, true, reslen, memlen, more);
} // end of bson_get_item_init

char *bson_get_item(UDF_INIT *initid, UDF_ARGS *args, char *result,
	unsigned long *res_length, char *is_null, char *)
{
	char   *path, *str = NULL;
	PBVAL   jvp;
	PGLOBAL g = (PGLOBAL)initid->ptr;
	BJNX    bnx(g, NULL, TYPE_STRING, initid->max_length);

	if (g->N) {
		str = (char*)g->Activityp;
		goto fin;
	} else if (initid->const_item)
		g->N = 1;

	if (!g->Xchk) {
		if (CheckMemory(g, initid, args, 1, true, true)) {
			PUSH_WARNING("CheckMemory error");
			goto fin;
		} else {
<<<<<<< HEAD
			bnx.Reset();
=======
                        bnx.Reset();
>>>>>>> 6fe624b5
			jvp = bnx.MakeValue(args, 0, true);

			if (g->Mrr) {			 // First argument is a constant
				g->Xchk = jvp;
				JsonMemSave(g);
			} // endif Mrr

		}	// endelse CheckMemory

	} else
		jvp = (PBVAL)g->Xchk;

	path = MakePSZ(g, args, 1);

	if (bnx.SetJpath(g, path, true)) {
		goto fin;
	}	else
		jvp = bnx.GetRowValue(g, jvp, 0);

	if (!bnx.IsJson(jvp)) {
		strcpy(g->Message, "Not a Json item");
	}	else
		str = bnx.Serialize(g, jvp, NULL, 0);

	if (initid->const_item)
		// Keep result of constant function
		g->Activityp = (PACTIVITY)str;

fin:
	if (!str) {
		PUSH_WARNING(g->Message);
		*is_null = 1;
		*res_length = 0;
	} else
		*res_length = strlen(str);

	return str;
} // end of bson_get_item

void bson_get_item_deinit(UDF_INIT* initid)
{
	JsonFreeMem((PGLOBAL)initid->ptr);
} // end of bson_get_item_deinit

/*********************************************************************************/
/*  Get a string value from a Json item.                                         */
/*********************************************************************************/
my_bool bsonget_string_init(UDF_INIT *initid, UDF_ARGS *args, char *message)
{
	unsigned long reslen, memlen, more = 1024;
	int n = IsArgJson(args, 0);

	if (args->arg_count < 2) {
		strcpy(message, "At least 2 arguments required");
		return true;
	} else if (!n && args->arg_type[0] != STRING_RESULT) {
		strcpy(message, "First argument must be a json item");
		return true;
	} else if (args->arg_type[1] != STRING_RESULT) {
		strcpy(message, "Second argument is not a string (jpath)");
		return true;
	} else if (args->arg_count > 2) {
		if (args->arg_type[2] == INT_RESULT && args->args[2])
			more += (unsigned long)*(long long*)args->args[2];
		else
			strcpy(message, "Third argument is not an integer (memory)");

	}	// endif's

	CalcLen(args, false, reslen, memlen);
	//memlen += more;

	if (n == 2 && args->args[0]) {
		char fn[_MAX_PATH];
		long fl;

		memcpy(fn, args->args[0], args->lengths[0]);
		fn[args->lengths[0]] = 0;
		fl = GetFileLength(fn);
		more += fl * 3;
	} else if (n != 3)
		more += args->lengths[0] * 3;

	return JsonInit(initid, args, message, true, reslen, memlen, more);
} // end of bsonget_string_init

char *bsonget_string(UDF_INIT *initid, UDF_ARGS *args, char *result,
	unsigned long *res_length, char *is_null, char *)
{
	char   *p, *path, *str = NULL;
	PBVAL   jsp, jvp;
	PBJNX   bxp = NULL;
	PGLOBAL g = (PGLOBAL)initid->ptr;

	if (g->N) {
		str = (char*)g->Activityp;
		goto err;
	} else if (initid->const_item)
		g->N = 1;

	try {
		if (!g->Xchk) {
			if (CheckMemory(g, initid, args, 1, true)) {
				PUSH_WARNING("CheckMemory error");
				goto err;
			} else {
				BJNX bnx(g);

				jvp = bnx.MakeValue(args, 0);

				if ((p = bnx.GetString(jvp))) {
					if (!(jsp = bnx.ParseJson(g, p, strlen(p)))) {
						PUSH_WARNING(g->Message);
						goto err;
					} // endif jsp

				} else
					jsp = jvp;

				if (g->Mrr) {			 // First argument is a constant
					g->Xchk = jsp;
					JsonMemSave(g);
				} // endif Mrr

			}	// endelse CheckMemory

		} else
			jsp = (PBVAL)g->Xchk;

		path = MakePSZ(g, args, 1);
		bxp = new(g) BJNX(g, jsp, TYPE_STRING, initid->max_length);

		if (bxp->SetJpath(g, path)) {
			PUSH_WARNING(g->Message);
			goto err;
		}	else
			bxp->ReadValue(g);

		if (!bxp->GetValue()->IsNull())
			str = bxp->GetValue()->GetCharValue();

		if (initid->const_item)
			// Keep result of constant function
			g->Activityp = (PACTIVITY)str;

	} catch (int n) {
		if (trace(1))
			htrc("Exception %d: %s\n", n, g->Message);

		PUSH_WARNING(g->Message);
		str = NULL;
	} catch (const char *msg) {
		strcpy(g->Message, msg);
		PUSH_WARNING(g->Message);
		str = NULL;
	} // end catch

err:
	if (!str) {
		*is_null = 1;
		*res_length = 0;
	} else
		*res_length = strlen(str);

	return str;
} // end of bsonget_string

void bsonget_string_deinit(UDF_INIT* initid)
{
	JsonFreeMem((PGLOBAL)initid->ptr);
} // end of bsonget_string_deinit

/*********************************************************************************/
/*  Get an integer value from a Json item.                                       */
/*********************************************************************************/
my_bool bsonget_int_init(UDF_INIT *initid, UDF_ARGS *args, char *message)
{
	unsigned long reslen, memlen, more;

	if (args->arg_count != 2) {
		strcpy(message, "This function must have 2 arguments");
		return true;
	} else if (!IsArgJson(args, 0) && args->arg_type[0] != STRING_RESULT) {
		strcpy(message, "First argument must be a json item");
		return true;
	} else if (args->arg_type[1] != STRING_RESULT) {
		strcpy(message, "Second argument is not a (jpath) string");
		return true;
	} else
		CalcLen(args, false, reslen, memlen);

	// TODO: calculate this
	more = (IsArgJson(args, 0) != 3) ? 1000 : 0;

	return JsonInit(initid, args, message, true, reslen, memlen, more);
} // end of bsonget_int_init

long long bsonget_int(UDF_INIT *initid, UDF_ARGS *args,
	char *is_null, char *error)
{
	char   *p, *path;
	long long n;
	PBVAL   jsp, jvp;
	PBJNX   bxp = NULL;
	PGLOBAL g = (PGLOBAL)initid->ptr;

	if (g->N) {
		if (!g->Activityp) {
			*is_null = 1;
			return 0LL;
		} else
			return *(long long*)g->Activityp;

	} else if (initid->const_item)
		g->N = 1;

	if (!g->Xchk) {
		if (CheckMemory(g, initid, args, 1, true)) {
			PUSH_WARNING("CheckMemory error");
			if (g->Mrr) *error = 1;
			*is_null = 1;
			return 0LL;
		} else {
			BJNX bnx(g);

			jvp = bnx.MakeValue(args, 0);

			if ((p = bnx.GetString(jvp))) {
				if (!(jsp = bnx.ParseJson(g, p, strlen(p)))) {
					PUSH_WARNING(g->Message);
					if (g->Mrr) *error = 1;
					*is_null = 1;
					return 0;
				} // endif jsp

			} else
				jsp = jvp;

			if (g->Mrr) {			 // First argument is a constant
				g->Xchk = jsp;
				JsonMemSave(g);
			} // endif Mrr

		}	// endelse CheckMemory

	} else
		jsp = (PBVAL)g->Xchk;

	path = MakePSZ(g, args, 1);
	bxp = new(g) BJNX(g, jsp, TYPE_BIGINT);

	if (bxp->SetJpath(g, path)) {
		PUSH_WARNING(g->Message);
		*is_null = 1;
		return 0;
	} else
		bxp->ReadValue(g);

	if (bxp->GetValue()->IsNull()) {
		*is_null = 1;
		return 0;
	}	// endif IsNull

	n = bxp->GetValue()->GetBigintValue();

	if (initid->const_item) {
		// Keep result of constant function
		long long *np = (long long*)PlgDBSubAlloc(g, NULL, sizeof(long long));

		if (np) {
			*np = n;
			g->Activityp = (PACTIVITY)np;
		}	else
			PUSH_WARNING(g->Message);

	} // endif const_item

	return n;
} // end of bsonget_int

void bsonget_int_deinit(UDF_INIT* initid)
{
	JsonFreeMem((PGLOBAL)initid->ptr);
} // end of bsonget_int_deinit

/*********************************************************************************/
/*  Get a double value from a Json item.                                         */
/*********************************************************************************/
my_bool bsonget_real_init(UDF_INIT *initid, UDF_ARGS *args, char *message)
{
	unsigned long reslen, memlen, more;

	if (args->arg_count < 2) {
		strcpy(message, "At least 2 arguments required");
		return true;
	} else if (!IsArgJson(args, 0) && args->arg_type[0] != STRING_RESULT) {
		strcpy(message, "First argument must be a json item");
		return true;
	} else if (args->arg_type[1] != STRING_RESULT) {
		strcpy(message, "Second argument is not a (jpath) string");
		return true;
	} else if (args->arg_count > 2) {
		if (args->arg_type[2] != INT_RESULT) {
			strcpy(message, "Third argument is not an integer (decimals)");
			return true;
		} else
			initid->decimals = (uint)*(longlong*)args->args[2];

	} else
		initid->decimals = 15;

	CalcLen(args, false, reslen, memlen);

	// TODO: calculate this
	more = (IsArgJson(args, 0) != 3) ? 1000 : 0;

	return JsonInit(initid, args, message, true, reslen, memlen, more);
} // end of bsonget_real_init

double bsonget_real(UDF_INIT *initid, UDF_ARGS *args,
	char *is_null, char *error)
{
	char   *p, *path;
	double  d;
	PBVAL   jsp, jvp;
	PGLOBAL g = (PGLOBAL)initid->ptr;
	BJNX    bnx(g);

	if (g->N) {
		if (!g->Activityp) {
			*is_null = 1;
			return 0.0;
		} else
			return *(double*)g->Activityp;

	} else if (initid->const_item)
		g->N = 1;

	if (!g->Xchk) {
		if (CheckMemory(g, initid, args, 1, true)) {
			PUSH_WARNING("CheckMemory error");
			if (g->Mrr) *error = 1;
			*is_null = 1;
			return 0.0;
		} else {
<<<<<<< HEAD
			bnx.Reset();
=======
                        bnx.Reset();
>>>>>>> 6fe624b5
			jvp = bnx.MakeValue(args, 0);

			if ((p = bnx.GetString(jvp))) {
				if (!(jsp = bnx.ParseJson(g, p, strlen(p)))) {
					PUSH_WARNING(g->Message);
					*is_null = 1;
					return 0.0;
				} // endif jsp

			} else
				jsp = jvp;

			if (g->Mrr) {			 // First argument is a constant
				g->Xchk = jsp;
				JsonMemSave(g);
			} // endif Mrr
		}	// endelse CheckMemory

	} else
		jsp = (PBVAL)g->Xchk;

	path = MakePSZ(g, args, 1);
//bxp = new(g) BJNX(g, jsp, TYPE_DOUBLE, 32, jsp->Nd);

	if (bnx.SetJpath(g, path)) {
		PUSH_WARNING(g->Message);
		*is_null = 1;
		return 0.0;
	}	else
		jvp = bnx.GetRowValue(g, jsp, 0);

	if (!jvp || bnx.IsValueNull(jvp)) {
		*is_null = 1;
		return 0.0;
	}	else if (args->arg_count == 2) {
		d = atof(bnx.GetString(jvp));
	} else
		d = bnx.GetDouble(jvp);

	if (initid->const_item) {
		// Keep result of constant function
		double *dp;

		if ((dp = (double*)PlgDBSubAlloc(g, NULL, sizeof(double)))) {
			*dp = d;
			g->Activityp = (PACTIVITY)dp;
		} else {
			PUSH_WARNING(g->Message);
			*is_null = 1;
			return 0.0;
		}	// endif dp

	} // endif const_item

	return d;
} // end of jsonget_real

void bsonget_real_deinit(UDF_INIT* initid)
{
	JsonFreeMem((PGLOBAL)initid->ptr);
} // end of bsonget_real_deinit

/*********************************************************************************/
/*  Delete items from a Json document.                                           */
/*********************************************************************************/
my_bool bson_delete_item_init(UDF_INIT *initid, UDF_ARGS *args, char *message)
{
	unsigned long reslen, memlen;

	if (args->arg_count < 2) {
		if (IsArgJson(args, 0) != 3) {
			strcpy(message, "This function must have at least 2 arguments or one binary");
			return true;
		} // endif args

	} // endif count

	CalcLen(args, false, reslen, memlen, true);

	if (!JsonInit(initid, args, message, true, reslen, memlen)) {
		PGLOBAL g = (PGLOBAL)initid->ptr;

		// Is this a constant function
		g->N = (initid->const_item) ? 1 : 0;

		// This is to avoid double execution when using prepared statements
		if (IsArgJson(args, 0) > 1)
			initid->const_item = 0;

		return false;
	} else
		return true;

} // end of bson_delete_item_init

char *bson_delete_item(UDF_INIT *initid, UDF_ARGS *args, char *result, 
	unsigned long *res_length, char *is_null, char *error)
{
	char   *path, *str = NULL;
	PGLOBAL g = (PGLOBAL)initid->ptr;

	if (g->Xchk) {
		// This constant function was recalled
		str = (char*)g->Xchk;
		goto fin;
	} // endif Xchk

	if (!CheckMemory(g, initid, args, 1, false, false, true)) {
		BJNX  bnx(g, NULL, TYPE_STRING);
		PBVAL top, jar = NULL;
		PBVAL jvp = bnx.MakeValue(args, 0, true, &top);

		if (args->arg_count == 1) {
			// This	should be coming from bbin_locate_all
			jar = jvp;		 // This is the array of paths
			jvp = top;		 // And this is the document
		}	else if(!bnx.IsJson(jvp)) {
			PUSH_WARNING("First argument is not a JSON document");
			goto fin;
		}	else if (args->arg_count == 2) {
			// Check whether this is an array of paths 
			jar = bnx.MakeValue(args, 1, true);

			if (jar && jar->Type != TYPE_JAR)
				jar = NULL;

		}	// endif arg_count

		if (jar) {
			// Do the deletion in reverse order
			for(int i = bnx.GetArraySize(jar) - 1;	i >= 0; i--) {
				path = bnx.GetString(bnx.GetArrayValue(jar, i));

				if (bnx.SetJpath(g, path, false)) {
					PUSH_WARNING(g->Message);
					continue;
				}	// endif SetJpath

				bnx.SetChanged(bnx.DeleteItem(g, jvp));
			}	// endfor i

		}	else for (uint i = 1; i < args->arg_count; i++) {
			path = MakePSZ(g, args, i);

			if (bnx.SetJpath(g, path, false)) {
				PUSH_WARNING(g->Message);
				continue;
			}	// endif SetJpath

			bnx.SetChanged(bnx.DeleteItem(g, jvp));
		} // endfor i

		str = bnx.MakeResult(args, top, INT_MAX);
	} // endif CheckMemory

	if (g->N)
		// Keep result of constant function
		g->Xchk = str;

fin:
	if (!str) {
		*is_null = 1;
		*error = 1;
		*res_length = 0;
	} else
		*res_length = strlen(str);

	return str;
} // end of bson_delete_item

void bson_delete_item_deinit(UDF_INIT* initid)
{
	JsonFreeMem((PGLOBAL)initid->ptr);
} // end of bson_delete_item_deinit

/*********************************************************************************/
/*  This function is used by the json_set/insert/update_item functions.          */
/*********************************************************************************/
static char *bson_handle_item(UDF_INIT *initid, UDF_ARGS *args, char *result,
	unsigned long *res_length, char *is_null, char *error)
{
	char   *path, *str = NULL;
	int     w;
	my_bool b = true;
	PBJNX   bxp;
	PBVAL   jsp, jvp;
	PGLOBAL g = (PGLOBAL)initid->ptr;

	if (g->Alchecked) {
		str = (char*)g->Activityp;
		goto fin;
	} else if (g->N)
		g->Alchecked = 1;

	if (!strcmp(result, "$set"))
		w = 0;
	else if (!strcmp(result, "$insert"))
		w = 1;
	else if (!strcmp(result, "$update"))
		w = 2;
	else {
		PUSH_WARNING("Logical error, please contact CONNECT developer");
		goto fin;
	}	// endelse

	try {
		if (!g->Xchk) {
			if (CheckMemory(g, initid, args, 1, true, false, true)) {
				PUSH_WARNING("CheckMemory error");
				throw 1;
			} else {
				BJNX bnx(g);

				jsp = bnx.MakeValue(args, 0, true);

				if (g->Mrr) {			 // First argument is a constant
					g->Xchk = jsp;
					JsonMemSave(g);
				} // endif Mrr

			}	// endif CheckMemory

		} else
			jsp = (PBVAL)g->Xchk;

		bxp = new(g)BJNX(g, jsp, TYPE_STRING, initid->max_length, 0, true);

		for (uint i = 1; i + 1 < args->arg_count; i += 2) {
			jvp = bxp->MakeValue(args, i);
			path = MakePSZ(g, args, i + 1);

			if (bxp->SetJpath(g, path, false)) {
				PUSH_WARNING(g->Message);
				continue;
			}	// endif SetJpath

			if (w) {
				bxp->ReadValue(g);
				b = bxp->GetValue()->IsNull();
				b = (w == 1) ? b : !b;
			}	// endif w

			if (b && bxp->WriteValue(g, jvp)) {
				PUSH_WARNING(g->Message);
				continue;
			}	// endif SetJpath

			bxp->SetChanged(true);
		} // endfor i

		// In case of error or file, return unchanged argument
		if (!(str = bxp->MakeResult(args, jsp, INT_MAX32)))
			str = MakePSZ(g, args, 0);

		if (g->N)
			// Keep result of constant function
			g->Activityp = (PACTIVITY)str;

	} catch (int n) {
		if (trace(1))
			htrc("Exception %d: %s\n", n, g->Message);

		PUSH_WARNING(g->Message);
		str = NULL;
	} catch (const char *msg) {
		strcpy(g->Message, msg);
		PUSH_WARNING(g->Message);
		str = NULL;
	} // end catch

fin:
	if (!str) {
		*is_null = 1;
		*res_length = 0;
	} else
		*res_length = strlen(str);

	return str;
} // end of bson_handle_item

/*********************************************************************************/
/*  Set Json items of a Json document according to path.                         */
/*********************************************************************************/
my_bool bson_set_item_init(UDF_INIT *initid, UDF_ARGS *args, char *message)
{
	unsigned long reslen, memlen, more = 0;
	int n = IsArgJson(args, 0);

	if (!(args->arg_count % 2)) {
		strcpy(message, "This function must have an odd number of arguments");
		return true;
	} else if (!n && args->arg_type[0] != STRING_RESULT) {
		strcpy(message, "First argument must be a json item");
		return true;
	} else
		CalcLen(args, false, reslen, memlen);

	if (n == 2 && args->args[0]) {
		char fn[_MAX_PATH];
		long fl;

		memcpy(fn, args->args[0], args->lengths[0]);
		fn[args->lengths[0]] = 0;
		fl = GetFileLength(fn);
		more += fl * 3;
	} else if (n != 3)
		more += args->lengths[0] * 3;

	if (!JsonInit(initid, args, message, true, reslen, memlen, more)) {
		PGLOBAL g = (PGLOBAL)initid->ptr;

		// This is a constant function
		g->N = (initid->const_item) ? 1 : 0;

		// This is to avoid double execution when using prepared statements
		if (IsArgJson(args, 0) > 1)
			initid->const_item = 0;

		g->Alchecked = 0;
		return false;
	} else
		return true;

} // end of bson_set_item_init

char *bson_set_item(UDF_INIT *initid, UDF_ARGS *args, char *result,
	unsigned long *res_length, char *is_null, char *p)
{
	strcpy(result, "$set");
	return bson_handle_item(initid, args, result, res_length, is_null, p);
} // end of bson_set_item

void bson_set_item_deinit(UDF_INIT* initid)
{
	JsonFreeMem((PGLOBAL)initid->ptr);
} // end of bson_set_item_deinit

/*********************************************************************************/
/*  Insert Json items of a Json document according to path.                      */
/*********************************************************************************/
my_bool bson_insert_item_init(UDF_INIT *initid, UDF_ARGS *args, char *message)
{
	return bson_set_item_init(initid, args, message);
} // end of bson_insert_item_init

char *bson_insert_item(UDF_INIT *initid, UDF_ARGS *args, char *result,
	unsigned long *res_length, char *is_null, char *p)
{
	strcpy(result, "$insert");
	return bson_handle_item(initid, args, result, res_length, is_null, p);
} // end of bson_insert_item

void bson_insert_item_deinit(UDF_INIT* initid)
{
	JsonFreeMem((PGLOBAL)initid->ptr);
} // end of bson_insert_item_deinit

/*********************************************************************************/
/*  Update Json items of a Json document according to path.                      */
/*********************************************************************************/
my_bool bson_update_item_init(UDF_INIT *initid, UDF_ARGS *args, char *message)
{
	return bson_set_item_init(initid, args, message);
} // end of bson_update_item_init

char *bson_update_item(UDF_INIT *initid, UDF_ARGS *args, char *result,
	unsigned long *res_length, char *is_null, char *p)
{
	strcpy(result, "$update");
	return bson_handle_item(initid, args, result, res_length, is_null, p);
} // end of bson_update_item

void bson_update_item_deinit(UDF_INIT* initid)
{
	JsonFreeMem((PGLOBAL)initid->ptr);
} // end of bson_update_item_deinit

/*********************************************************************************/
/*  Returns a json file as a json string.                                        */
/*********************************************************************************/
my_bool bson_file_init(UDF_INIT *initid, UDF_ARGS *args, char *message)
{
	unsigned long reslen, memlen, fl, more = 1024;

	if (args->arg_count < 1 || args->arg_count > 4) {
		strcpy(message, "This function only accepts 1 to 4 arguments");
		return true;
	} else if (args->arg_type[0] != STRING_RESULT) {
		strcpy(message, "First argument must be a string (file name)");
		return true;
	} // endif's args[0]

	for (unsigned int i = 1; i < args->arg_count; i++) {
		if (!(args->arg_type[i] == INT_RESULT || args->arg_type[i] == STRING_RESULT)) {
			sprintf(message, "Argument %d is not an integer or a string (pretty or path)", i);
			return true;
		} // endif arg_type

			// Take care of eventual memory argument
		if (args->arg_type[i] == INT_RESULT && args->args[i])
			more += (ulong)*(longlong*)args->args[i];

	} // endfor i

	initid->maybe_null = 1;
	CalcLen(args, false, reslen, memlen);

	if (args->args[0])
		fl = GetFileLength(args->args[0]);
	else
		fl = 100;		 // What can be done here?

	reslen += fl;

	if (initid->const_item)
		more += fl;

	if (args->arg_count > 1) 
		more += fl * M;

	memlen += more;
	return JsonInit(initid, args, message, true, reslen, memlen);
} // end of bson_file_init

char *bson_file(UDF_INIT *initid, UDF_ARGS *args, char *result,
	unsigned long *res_length, char *is_null, char *error)
{
	char   *fn, *str = NULL;
	PGLOBAL g = (PGLOBAL)initid->ptr;

	if (g->N) {
		str = (char*)g->Xchk;
		goto fin;
	} else if (initid->const_item)
		g->N = 1;

	PlugSubSet(g->Sarea, g->Sarea_Size);
	fn = MakePSZ(g, args, 0);

	if (args->arg_count > 1) {
		int    pretty = 3, pty = 3;
		size_t len;
		PBVAL  jsp, jvp = NULL;
		BJNX   bnx(g);

		for (unsigned int i = 1; i < args->arg_count; i++)
			if (args->arg_type[i] == INT_RESULT && *(longlong*)args->args[i] < 4) {
				pretty = (int) * (longlong*)args->args[i];
				break;
			} // endif type

		// Parse the json file and allocate its tree structure
		if (!(jsp = bnx.ParseJsonFile(g, fn, pty, len))) {
			PUSH_WARNING(g->Message);
			goto fin;
		} // endif jsp

		if (pty == 3)
			PUSH_WARNING("File pretty format cannot be determined");
		else if (pretty != 3 && pty != pretty)
			PUSH_WARNING("File pretty format doesn't match the specified pretty value");
		else if (pretty == 3)
			pretty = pty;

		// Check whether a path was specified
		if (bnx.CheckPath(g, args, jsp, jvp, 1)) {
			PUSH_WARNING(g->Message);
			goto fin;
		} else if (jvp)
			jsp = jvp;

		if (!(str = bnx.Serialize(g, jsp, NULL, 0)))
			PUSH_WARNING(g->Message);

	} else
		if (!(str = GetJsonFile(g, fn)))
			PUSH_WARNING(g->Message);

	if (initid->const_item)
		// Keep result of constant function
		g->Xchk = str;

fin:
	if (!str) {
		*res_length = 0;
		*is_null = 1;
	}	else
		*res_length = strlen(str);

	return str;
} // end of bson_file

void bson_file_deinit(UDF_INIT* initid)
{
	JsonFreeMem((PGLOBAL)initid->ptr);
} // end of bson_file_deinit

/*********************************************************************************/
/*  Make a json file from a json item.                                           */
/*********************************************************************************/
my_bool bfile_make_init(UDF_INIT *initid, UDF_ARGS *args, char *message)
{
	unsigned long reslen, memlen;

	if (args->arg_count < 1 || args->arg_count > 3) {
		strcpy(message, "Wrong number of arguments");
		return true;
	} else if (!IsArgJson(args, 0) && args->arg_type[0] != STRING_RESULT) {
		strcpy(message, "First argument must be a json item");
		return true;
	}	// endif

	CalcLen(args, false, reslen, memlen);
	memlen = memlen + 5000;	 // To take care of not pretty files 
	return JsonInit(initid, args, message, true, reslen, memlen);
} // end of bfile_make_init

char *bfile_make(UDF_INIT *initid, UDF_ARGS *args, char *result,
	unsigned long *res_length, char *is_null, char *)
{
	char   *p, *str = NULL, *fn = NULL;
	int     n, pretty = 2;
	PBVAL   jsp, jvp;
	PGLOBAL g = (PGLOBAL)initid->ptr;
	BJNX    bnx(g);

	if (g->N) {
		str = (char*)g->Activityp;
		goto fin;
	} else if (initid->const_item)
		g->N = 1;

	if ((n = IsArgJson(args, 0)) == 3) {
		// Get default file name and pretty
		PBSON bsp = (PBSON)args->args[0];

		fn = bsp->Filename;
		pretty = bsp->Pretty;
	} else if ((n = IsArgJson(args, 0)) == 2)
		fn = args->args[0];

	if (!g->Xchk) {
		if (CheckMemory(g, initid, args, 1, true)) {
			PUSH_WARNING("CheckMemory error");
			goto fin;
		} else
			bnx.Reset();

		jvp = bnx.MakeValue(args, 0);

		if (!n && (p = bnx.GetString(jvp))) {
			if (!strchr("[{ \t\r\n", *p)) {
				// Is this a file name?
				if (!(p = GetJsonFile(g, p))) {
					PUSH_WARNING(g->Message);
					goto fin;
				} else
					fn = bnx.GetString(jvp);

			} // endif p

			if (!(jsp = bnx.ParseJson(g, p, strlen(p)))) {
				PUSH_WARNING(g->Message);
				goto fin;
			} // endif jsp

			bnx.SetValueVal(jvp, jsp);
		} // endif p

		if (g->Mrr) {			 // First argument is a constant
			g->Xchk = jvp;
			JsonMemSave(g);
		} // endif Mrr

	} else
		jvp = (PBVAL)g->Xchk;

	for (uint i = 1; i < args->arg_count; i++)
		switch (args->arg_type[i]) {
			case STRING_RESULT:
				fn = MakePSZ(g, args, i);
				break;
			case INT_RESULT:
				pretty = (int)*(longlong*)args->args[i];
				break;
			default:
				PUSH_WARNING("Unexpected argument type in bfile_make");
		}	// endswitch arg_type

	if (fn) {
		if (!bnx.Serialize(g, jvp, fn, pretty))
			PUSH_WARNING(g->Message);
	} else
		PUSH_WARNING("Missing file name");

	str = fn;

	if (initid->const_item)
		// Keep result of constant function
		g->Activityp = (PACTIVITY)str;

fin:
	if (!str) {
		*res_length = 0;
		*is_null = 1;
	} else
		*res_length = strlen(str);

	return str;
} // end of bfile_make

void bfile_make_deinit(UDF_INIT* initid)
{
	JsonFreeMem((PGLOBAL)initid->ptr);
} // end of bfile_make_deinit

/*********************************************************************************/
/*  Convert a prettiest Json file to Pretty=0.                                   */
/*********************************************************************************/
my_bool bfile_convert_init(UDF_INIT* initid, UDF_ARGS* args, char* message) {
	unsigned long reslen, memlen;

	if (args->arg_count != 3) {
		strcpy(message, "This function must have 3 arguments");
		return true;
	} else if (args->arg_type[2] != INT_RESULT) {
		strcpy(message, "Third Argument must be an integer (LRECL)");
		return true;
	} else for (int i = 0; i < 2; i++)
		if (args->arg_type[i] != STRING_RESULT) {
			sprintf(message, "Arguments %d must be a string (file name)", i+1);
			return true;
		} // endif args

	CalcLen(args, false, reslen, memlen);
	return JsonInit(initid, args, message, true, reslen, memlen);
} // end of bfile_convert_init

char *bfile_convert(UDF_INIT* initid, UDF_ARGS* args, char* result,
	unsigned long *res_length, char *is_null, char *error) {
	char   *str, *fn, *ofn;
	int     lrecl = (int)*(longlong*)args->args[2];
	PGLOBAL g = (PGLOBAL)initid->ptr;

	PlugSubSet(g->Sarea, g->Sarea_Size);
	fn = MakePSZ(g, args, 0);
	ofn = MakePSZ(g, args, 1);

	if (!g->Xchk) {
		JUP* jup = new(g) JUP(g);

		str = jup->UnprettyJsonFile(g, fn, ofn, lrecl);
		g->Xchk = str;
	} else
		str = (char*)g->Xchk;

	if (!str) {
		PUSH_WARNING(g->Message ? g->Message : "Unexpected error");
		*is_null = 1;
		*error = 1;
		*res_length = 0;
	} else {
		strcpy(result, str);
		*res_length = strlen(str);
	}	// endif str

	return str;
} // end of bfile_convert

void bfile_convert_deinit(UDF_INIT* initid) {
	JsonFreeMem((PGLOBAL)initid->ptr);
} // end of bfile_convert_deinit

/*********************************************************************************/
/*  Convert a pretty=0 Json file to binary BJSON.                                */
/*********************************************************************************/
my_bool bfile_bjson_init(UDF_INIT* initid, UDF_ARGS* args, char* message) {
	unsigned long reslen, memlen;

	if (args->arg_count != 2 && args->arg_count != 3) {
		strcpy(message, "This function must have 2 or 3 arguments");
		return true;
	} else if (args->arg_count == 3 && args->arg_type[2] != INT_RESULT) {
		strcpy(message, "Third Argument must be an integer (LRECL)");
		return true;
	} else for (int i = 0; i < 2; i++)
		if (args->arg_type[i] != STRING_RESULT) {
			sprintf(message, "Arguments %d must be a string (file name)", i + 1);
			return true;
		} // endif args

	CalcLen(args, false, reslen, memlen);
	memlen = memlen * M;
	memlen += (args->arg_count == 3) ? (ulong)*(longlong*)args->args[2] : 1024;
	return JsonInit(initid, args, message, false, reslen, memlen);
} // end of bfile_bjson_init

char *bfile_bjson(UDF_INIT *initid, UDF_ARGS *args, char *result,
	unsigned long *res_length, char*, char *error) {
	char   *buf, *str = NULL, fn[_MAX_PATH], ofn[_MAX_PATH];
	bool    loop;
	ssize_t len, newloc;
	size_t  lrecl, binszp;
	PBVAL		jsp;
	PGLOBAL g = (PGLOBAL)initid->ptr;
	BDOC    doc(g);

	strcpy(fn, MakePSZ(g, args, 0));
	strcpy(ofn, MakePSZ(g, args, 1));

	if (args->arg_count == 3)
		lrecl = (size_t)*(longlong*)args->args[2];
	else
		lrecl = 1024;

	if (!g->Xchk) {
		int 	msgid = MSGID_OPEN_MODE_STRERROR;
		FILE *fout;
		FILE *fin;

		if (!(fin = global_fopen(g, msgid, fn, "rt")))
			str = strcpy(result, g->Message);
		else if (!(fout = global_fopen(g, msgid, ofn, "wb")))
			str = strcpy(result, g->Message);
		else if ((buf = (char*)malloc(lrecl))) {
			try {
				do {
					loop = false;
					PlugSubSet(g->Sarea, g->Sarea_Size);

					if (!fgets(buf, lrecl, fin)) {
						if (!feof(fin)) {
							sprintf(g->Message, "Error %d reading %zd bytes from %s",
								errno, lrecl, fn);
							str = strcpy(result, g->Message);
						}	else
							str = strcpy(result, ofn);

					} else if ((len = strlen(buf))) {
						if ((jsp = doc.ParseJson(g, buf, len))) {
							newloc = (size_t)PlugSubAlloc(g, NULL, 0);
							binszp = newloc - (size_t)jsp;

							if (fwrite(&binszp, sizeof(binszp), 1, fout) != 1) {
								sprintf(g->Message, "Error %d writing %zd bytes to %s", 
									errno, sizeof(binszp), ofn);
								str = strcpy(result, g->Message);
							} else if (fwrite(jsp, binszp, 1, fout) != 1) {
								sprintf(g->Message, "Error %d writing %zd bytes to %s", 
									errno, binszp, ofn);
								str = strcpy(result, g->Message);
							} else
								loop = true;

						} else {
							str = strcpy(result, g->Message);
						}	// endif jsp

					} else
						loop = true;

				} while (loop);

			} catch (int) {
				str = strcpy(result, g->Message);
			} catch (const char* msg) {
				str = strcpy(result, msg);
			} // end catch

			free(buf);
		} else
			str = strcpy(result, "Buffer malloc failed");

		if (fin) fclose(fin);
		if (fout) fclose(fout);
		g->Xchk = str;
	} else
		str = (char*)g->Xchk;

	if (!str) {
		if (g->Message)
			str = strcpy(result, g->Message);
		else
			str = strcpy(result, "Unexpected error");

	} // endif str

	*res_length = strlen(str);
	return str;
} // end of bfile_bjson

void bfile_bjson_deinit(UDF_INIT* initid) {
	JsonFreeMem((PGLOBAL)initid->ptr);
} // end of bfile_bjson_deinit

/*********************************************************************************/
/*  Serialize a Json document.                .                                  */
/*********************************************************************************/
my_bool bson_serialize_init(UDF_INIT *initid, UDF_ARGS *args, char *message)
{
	unsigned long reslen, memlen;

	if (args->args[0] && IsArgJson(args, 0) != 3) {
		strcpy(message, "Argument must be a Jbin tree");
		return true;
	} else
		CalcLen(args, false, reslen, memlen);

	return JsonInit(initid, args, message, false, reslen, memlen);
} // end of bson_serialize_init

char *bson_serialize(UDF_INIT *initid, UDF_ARGS *args, char *result,
	unsigned long *res_length, char *, char *error)
{
	char   *str;
	PGLOBAL g = (PGLOBAL)initid->ptr;

	if (!g->Xchk) {
		if (IsArgJson(args, 0) == 3) {
			PBSON bsp = (PBSON)args->args[0];
			BJNX  bnx(bsp->G);
			PBVAL bvp = (args->arg_count == 1) ? (PBVAL)bsp->Jsp : (PBVAL)bsp->Top;

//		if (!(str = bnx.Serialize(g, bvp, bsp->Filename, bsp->Pretty)))
			if (!(str = bnx.Serialize(g, bvp, NULL, 0)))
				str = strcpy(result, g->Message);

			// Keep result of constant function
			g->Xchk = (initid->const_item) ? str : NULL;
		} else {
			// *error = 1;
			str = strcpy(result, "Argument is not a Jbin tree");
		} // endif

	} else
		str = (char*)g->Xchk;

	*res_length = strlen(str);
	return str;
} // end of bson_serialize

void bson_serialize_deinit(UDF_INIT* initid)
{
	JsonFreeMem((PGLOBAL)initid->ptr);
} // end of bson_serialize_deinit

/*********************************************************************************/
/*  Make and return a binary Json array containing all the parameters.           */
/*  Note: jvp must be set before arp because it can be a binary argument.        */
/*********************************************************************************/
my_bool bbin_make_array_init(UDF_INIT *initid, UDF_ARGS *args, char *message)
{
	unsigned long reslen, memlen;

	CalcLen(args, false, reslen, memlen);
	return JsonInit(initid, args, message, true, reslen, memlen);
} // end of bbin_make_array_init

char *bbin_make_array(UDF_INIT *initid, UDF_ARGS *args, char *result,
	unsigned long *res_length, char *is_null, char *error)
{
	PGLOBAL g = (PGLOBAL)initid->ptr;
	PBSON   bsp = NULL;

	if (!g->Xchk) {
		if (!CheckMemory(g, initid, args, args->arg_count, false)) {
			BJNX  bnx(g);
			PBVAL jvp = bnx.MakeValue(args, 0);
			PBVAL arp = bnx.NewVal(TYPE_JAR);

			for (uint i = 0; i < args->arg_count;) {
				bnx.AddArrayValue(arp, jvp);
				jvp = bnx.MakeValue(args, ++i);
			} // endfor i

			if ((bsp = BbinAlloc(bnx.G, initid->max_length, arp))) {
				strcat(bsp->Msg, " array");

				// Keep result of constant function
				g->Xchk = (initid->const_item) ? bsp : NULL;
			}	// endif bsp

		} // endif CheckMemory

	} else
		bsp = (PBSON)g->Xchk;

	if (!bsp) {
		*is_null = 1;
		*error = 1;
		*res_length = 0;
	} else
		*res_length = sizeof(BSON);

	return (char*)bsp;
} // end of bbin_make_array

void bbin_make_array_deinit(UDF_INIT* initid)
{
	JsonFreeMem((PGLOBAL)initid->ptr);
} // end of bbin_make_array_deinit

/*********************************************************************************/
/*  Add one value to a Json array.                                               */
/*********************************************************************************/
my_bool bbin_array_add_init(UDF_INIT *initid, UDF_ARGS *args, char *message)
{
	unsigned long reslen, memlen;

	if (args->arg_count < 2) {
		strcpy(message, "This function must have at least 2 arguments");
		return true;
	} else
		CalcLen(args, false, reslen, memlen, true);

	if (!JsonInit(initid, args, message, true, reslen, memlen)) {
		PGLOBAL g = (PGLOBAL)initid->ptr;

		// This is a constant function
		g->N = (initid->const_item) ? 1 : 0;

		// This is to avoid double execution when using prepared statements
		if (IsArgJson(args, 0) > 1)
			initid->const_item = 0;

		return false;
	} else
		return true;

} // end of bbin_array_add_init

char *bbin_array_add(UDF_INIT *initid, UDF_ARGS *args, char *result, 
	unsigned long *res_length, char *is_null, char *error)
{
	PGLOBAL g = (PGLOBAL)initid->ptr;
	PBSON   bsp = NULL;

	if (g->Xchk) {
		// This constant function was recalled
		bsp = (PBSON)g->Xchk;
		*res_length = sizeof(BSON);
		return (char*)bsp;
	} else if (!CheckMemory(g, initid, args, 2, false, false, true)) {
		uint	n = 2;
		int* x = GetIntArgPtr(g, args, n);
		BJNX  bnx(g, NULL, TYPE_STRING);
		PBVAL jarp, top, jvp = NULL;
		PBVAL jsp = bnx.MakeValue(args, 0, true, &top);

		if (bnx.CheckPath(g, args, jsp, jvp, 2))
			PUSH_WARNING(g->Message);
		else if (jvp && jvp->Type != TYPE_JAR) {
			if ((jarp = bnx.NewVal(TYPE_JAR))) {
				bnx.AddArrayValue(jarp, jvp);

				if (!top)
					top = jarp;

			}	// endif jarp

		} else
			jarp = jvp;

		if (jarp) {
			bnx.AddArrayValue(jarp, bnx.MakeValue(args, 1), x);
			bnx.SetChanged(true);
			bsp = bnx.MakeBinResult(args, top, initid->max_length);

			if (initid->const_item)
				// Keep result of constant function
				g->Xchk = bsp;

		} else
			PUSH_WARNING(g->Message);

	} // endif CheckMemory

	if (!bsp) {
		*res_length = 0;
		*is_null = 1;
		*error = 1;
	} else
		*res_length = sizeof(BSON);

	return (char*)bsp;
} // end of bbin_array_add

void bbin_array_add_deinit(UDF_INIT* initid)
{
	JsonFreeMem((PGLOBAL)initid->ptr);
} // end of bbin_array_add_deinit

/*********************************************************************************/
/*  Add one or several values to a Bson array.                                   */
/*********************************************************************************/
my_bool bbin_array_add_values_init(UDF_INIT* initid, UDF_ARGS* args, char* message)
{
	return bson_array_add_values_init(initid, args, message);
} // end of bbin_array_add_values_init

char* bbin_array_add_values(UDF_INIT* initid, UDF_ARGS* args, char* result,
	unsigned long* res_length, char* is_null, char* error)
{
	PGLOBAL g = (PGLOBAL)initid->ptr;
	PBSON   bsp = NULL;

	if (!g->Xchk) {
		if (!CheckMemory(g, initid, args, args->arg_count, true)) {
			uint  i = 0;
			BJNX  bnx(g);
			PBVAL arp, top, jvp = NULL;
			PBVAL bvp = bnx.MakeValue(args, 0, true, &top);

			if (bvp->Type == TYPE_JAR) {
				arp = bvp;
				i = 1;
			} else		// First argument is not an array
				arp = bnx.NewVal(TYPE_JAR);

			for (; i < args->arg_count; i++)
				bnx.AddArrayValue(arp, bnx.MakeValue(args, i));

			bnx.SetChanged(true);
			bsp = bnx.MakeBinResult(args, top, initid->max_length);
		} // endif CheckMemory

		// Keep result of constant function
		g->Xchk = (g->N) ? bsp : NULL;
	} else
		bsp = (PBSON)g->Xchk;

	if (!bsp) {
		*res_length = 0;
		*is_null = 1;
		*error = 1;
	} else
		*res_length = sizeof(BSON);

	return (char*)bsp;
} // end of bbin_array_add_values

void bbin_array_add_values_deinit(UDF_INIT* initid) {
	JsonFreeMem((PGLOBAL)initid->ptr);
} // end of bbin_array_add_values_deinit

/*********************************************************************************/
/*  Make a Json array from values coming from rows.                              */
/*********************************************************************************/
my_bool bbin_array_grp_init(UDF_INIT *initid, UDF_ARGS *args, char *message)
{
	return bson_array_grp_init(initid, args, message);
} // end of bbin_array_grp_init

void bbin_array_grp_clear(UDF_INIT *initid, char *a, char *b)
{
	bson_array_grp_clear(initid, a, b);
} // end of bbin_array_grp_clear

void bbin_array_grp_add(UDF_INIT *initid, UDF_ARGS *args, char *a, char *b)
{
	bson_array_grp_add(initid, args, a, b);
} // end of bbin_array_grp_add

char *bbin_array_grp(UDF_INIT *initid, UDF_ARGS *, char *result, 
	unsigned long *res_length, char *is_null, char *error)
{
	PBSON   bsp = NULL;
	PGLOBAL g = (PGLOBAL)initid->ptr;
	PBVAL   arp = (PBVAL)g->Activityp;

	if (g->N < 0)
		PUSH_WARNING("Result truncated to json_grp_size values");

	if (arp)
		if ((bsp = BbinAlloc(g, initid->max_length, arp)))
			strcat(bsp->Msg, " array");

	if (!bsp) {
		*res_length = 0;
		*is_null = 1;
		*error = 1;
	} else
		*res_length = sizeof(BSON);

	return (char*)bsp;
} // end of bbin_array_grp

void bbin_array_grp_deinit(UDF_INIT* initid)
{
	JsonFreeMem((PGLOBAL)initid->ptr);
} // end of bbin_array_grp_deinit

/*********************************************************************************/
/*  Make a Json object from values coming from rows.                             */
/*********************************************************************************/
my_bool bbin_object_grp_init(UDF_INIT *initid, UDF_ARGS *args, char *message)
{
	return bson_object_grp_init(initid, args, message);
} // end of bbin_object_grp_init

void bbin_object_grp_clear(UDF_INIT *initid, char *a, char *b)
{
	bson_object_grp_clear(initid, a, b);
} // end of bbin_object_grp_clear

void bbin_object_grp_add(UDF_INIT *initid, UDF_ARGS *args, char *a, char *b)
{
	bson_object_grp_add(initid, args, a, b);
} // end of bbin_object_grp_add

char *bbin_object_grp(UDF_INIT *initid, UDF_ARGS *, char *result, 
	unsigned long *res_length, char *is_null, char *error)
{
	PBSON   bsp = NULL;
	PGLOBAL g = (PGLOBAL)initid->ptr;
	PBVAL   bop = (PBVAL)g->Activityp;

	if (g->N < 0)
		PUSH_WARNING("Result truncated to json_grp_size values");

	if (bop)
		if ((bsp = BbinAlloc(g, initid->max_length, bop)))
			strcat(bsp->Msg, " object");

	if (!bsp) {
		*res_length = 0;
		*is_null = 1;
		*error = 1;
	} else
		*res_length = sizeof(BSON);

	return (char*)bsp;
} // end of bbin_object_grp

void bbin_object_grp_deinit(UDF_INIT* initid)
{
	JsonFreeMem((PGLOBAL)initid->ptr);
} // end of bbin_object_grp_deinit

/*********************************************************************************/
/*  Make a Json Object containing all the parameters.                            */
/*********************************************************************************/
my_bool bbin_make_object_init(UDF_INIT *initid, UDF_ARGS *args, char *message)
{
	unsigned long reslen, memlen;

	CalcLen(args, true, reslen, memlen);
	return JsonInit(initid, args, message, false, reslen, memlen);
} // end of bbin_make_object_init

char *bbin_make_object(UDF_INIT *initid, UDF_ARGS *args, char *result,
	unsigned long *res_length, char *is_null, char *error)
{
	PGLOBAL g = (PGLOBAL)initid->ptr;
	PBSON   bsp = (PBSON)g->Xchk;

	if (!bsp) {
		if (!CheckMemory(g, initid, args, args->arg_count, true)) {
			BJNX  bnx(g);
			PBVAL objp;

			if ((objp = bnx.NewVal(TYPE_JOB))) {
				for (uint i = 0; i < args->arg_count; i++)
					bnx.SetKeyValue(objp, bnx.MakeValue(args, i), bnx.MakeKey(args, i));

				if ((bsp = BbinAlloc(bnx.G, initid->max_length, objp))) {
					strcat(bsp->Msg, " object");

					// Keep result of constant function
					g->Xchk = (initid->const_item) ? bsp : NULL;
				}	// endif bsp

			} // endif objp																												 

		} // endif CheckMemory

	} // endif Xchk

	if (!bsp) {
		*is_null = 1;
		*error = 1;
		*res_length = 0;
	} else
		*res_length = sizeof(BSON);

	return (char*)bsp;
} // end of bbin_make_object

void bbin_make_object_deinit(UDF_INIT* initid)
{
	JsonFreeMem((PGLOBAL)initid->ptr);
} // end of bbin_make_object_deinit

/*********************************************************************************/
/*  Make a Json Object containing all not null parameters.                       */
/*********************************************************************************/
my_bool bbin_object_nonull_init(UDF_INIT *initid, UDF_ARGS *args,	char *message)
{
	unsigned long reslen, memlen;

	CalcLen(args, true, reslen, memlen);
	return JsonInit(initid, args, message, true, reslen, memlen);
} // end of bbin_object_nonull_init

char *bbin_object_nonull(UDF_INIT *initid, UDF_ARGS *args, char *result,
	unsigned long *res_length, char *is_null, char *error)
{
	PGLOBAL g = (PGLOBAL)initid->ptr;
	PBSON   bsp = (PBSON)g->Xchk;

	if (!bsp) {
		if (!CheckMemory(g, initid, args, args->arg_count, false, true)) {
			BJNX  bnx(g);
			PBVAL jvp, objp;

			if ((objp = bnx.NewVal(TYPE_JOB))) {
				for (uint i = 0; i < args->arg_count; i++)
					if (!bnx.IsValueNull(jvp = bnx.MakeValue(args, i)))
						bnx.SetKeyValue(objp, jvp, bnx.MakeKey(args, i));

				if ((bsp = BbinAlloc(bnx.G, initid->max_length, objp)))	{
					strcat(bsp->Msg, " object");

					// Keep result of constant function
					g->Xchk = (initid->const_item) ? bsp : NULL;
				}	// endif bsp

			} // endif objp

		} // endif CheckMemory

	} // endif Xchk

	if (!bsp) {
		*is_null = 1;
		*error = 1;
		*res_length = 0;
	} else
		*res_length = sizeof(BSON);

	return (char*)bsp;
} // end of bbin_object_nonull

void bbin_object_nonull_deinit(UDF_INIT* initid)
{
	JsonFreeMem((PGLOBAL)initid->ptr);
} // end of bbin_object_nonull_deinit

/*********************************************************************************/
/*  Make a Json Object containing all the key/value parameters.                  */
/*********************************************************************************/
my_bool bbin_object_key_init(UDF_INIT *initid, UDF_ARGS *args, char *message)
{
	unsigned long reslen, memlen;

	if (args->arg_count % 2) {
		strcpy(message, "This function must have an even number of arguments");
		return true;
	} // endif arg_count

	CalcLen(args, true, reslen, memlen);
	return JsonInit(initid, args, message, true, reslen, memlen);
} // end of bbin_object_key_init

char *bbin_object_key(UDF_INIT *initid, UDF_ARGS *args, char *result,
	unsigned long *res_length, char *is_null, char *error)
{
	PGLOBAL g = (PGLOBAL)initid->ptr;
	PBSON   bsp = (PBSON)g->Xchk;

	if (!bsp) {
		if (!CheckMemory(g, initid, args, args->arg_count, false, true)) {
			BJNX  bnx(g);
			PBVAL objp;

			if ((objp = bnx.NewVal(TYPE_JOB))) {
				for (uint i = 0; i < args->arg_count; i += 2)
					bnx.SetKeyValue(objp, bnx.MakeValue(args, i + 1), MakePSZ(g, args, i));

				if ((bsp = BbinAlloc(bnx.G, initid->max_length, objp))) {
					strcat(bsp->Msg, " object");

					// Keep result of constant function
					g->Xchk = (initid->const_item) ? bsp : NULL;
				}	// endif bsp

			} // endif objp

		} // endif CheckMemory

	} // endif Xchk

	if (!bsp) {
		*is_null = 1;
		*error = 1;
		*res_length = 0;
	} else
		*res_length = sizeof(BSON);

	return (char*)bsp;
} // end of bbin_object_key

void bbin_object_key_deinit(UDF_INIT* initid)
{
	JsonFreeMem((PGLOBAL)initid->ptr);
} // end of bbin_object_key_deinit

/*********************************************************************************/
/*  Add or replace a value in a Json Object.                                     */
/*********************************************************************************/
my_bool bbin_object_add_init(UDF_INIT *initid, UDF_ARGS *args, char *message)
{
	unsigned long reslen, memlen;

	if (args->arg_count < 2) {
		strcpy(message, "This function must have at least 2 arguments");
		return true;
	} else if (!IsArgJson(args, 0)) {
		strcpy(message, "First argument must be a json item");
		return true;
	} else
		CalcLen(args, true, reslen, memlen, true);

	return JsonInit(initid, args, message, true, reslen, memlen);
} // end of bbin_object_add_init

char *bbin_object_add(UDF_INIT *initid, UDF_ARGS *args, char *result,
	unsigned long *res_length, char *is_null, char *error)
{
	PGLOBAL g = (PGLOBAL)initid->ptr;
	PBSON   bsp = NULL;

	if (g->Xchk) {
		// This constant function was recalled
		bsp = (PBSON)g->Xchk;
		*res_length = sizeof(BSON);
		return (char*)bsp;
	} else if (!CheckMemory(g, initid, args, 2, false, true, true)) {
		PSZ   key;
		BJNX  bnx(g, NULL, TYPE_STRING);
		PBVAL top;
		PBVAL jobp = bnx.MakeValue(args, 0, true, &top);
		PBVAL jvp = jobp;

		if (bnx.CheckPath(g, args, jvp, jobp, 2))
			PUSH_WARNING(g->Message);
		else if (jobp && jobp->Type == TYPE_JOB) {
			jvp = bnx.MakeValue(args, 1);
			key = bnx.MakeKey(args, 1);
			bnx.SetKeyValue(jobp, jvp, key);
			bnx.SetChanged(true);
		} else {
			PUSH_WARNING("First argument target is not an object");
			//		if (g->Mrr) *error = 1;			 (only if no path)
		} // endif jobp

		// In case of error unchanged argument will be returned
		bsp = bnx.MakeBinResult(args, top, initid->max_length);

		if (initid->const_item)
			// Keep result of constant function
			g->Xchk = bsp;

	} // endif CheckMemory

	if (!bsp) {
		*is_null = 1;
		*error = 1;
		*res_length = 0;
	} else
		*res_length = sizeof(BSON);

	return (char*)bsp;
} // end of bbin_object_add

void bbin_object_add_deinit(UDF_INIT* initid)
{
	JsonFreeMem((PGLOBAL)initid->ptr);
} // end of bbin_object_add_deinit

/*********************************************************************************/
/*  Delete a value from a Json array.                                            */
/*********************************************************************************/
my_bool bbin_array_delete_init(UDF_INIT *initid, UDF_ARGS *args, char *message)
{
	return bson_array_delete_init(initid, args, message);
} // end of bbin_array_delete_init

char *bbin_array_delete(UDF_INIT *initid, UDF_ARGS *args, char *result, 
	unsigned long *res_length, char *is_null, char *error)
{
	PGLOBAL g = (PGLOBAL)initid->ptr;
	PBSON   bsp = NULL;

	if (g->Xchk) {
		// This constant function was recalled
		bsp = (PBSON)g->Xchk;
	} else if (!CheckMemory(g, initid, args, 1, false, false, true)) {
		int* x;
		uint	n = 1;
		BJNX  bnx(g);
		PBVAL arp, top;
		PBVAL jvp = bnx.MakeValue(args, 0, true, &top);

		if (!(x = GetIntArgPtr(g, args, n)))
			PUSH_WARNING("Missing or null array index");
		else if (bnx.CheckPath(g, args, jvp, arp, 1))
			PUSH_WARNING(g->Message);
		else if (arp && arp->Type == TYPE_JAR) {
			bnx.SetChanged(bnx.DeleteValue(arp, *x));
			bsp = bnx.MakeBinResult(args, top, initid->max_length);
		} else {
			PUSH_WARNING("First argument target is not an array");
			//		if (g->Mrr) *error = 1;
		} // endif jvp

		if (g->N)
			// Keep result of constant function
			g->Xchk = bsp;

	} // endif CheckMemory

	if (!bsp) {
		*is_null = 1;
		*error = 1;
		*res_length = 0;
	} else
		*res_length = sizeof(BSON);

	return (char*)bsp;
} // end of bbin_array_delete

void bbin_array_delete_deinit(UDF_INIT* initid)
{
	JsonFreeMem((PGLOBAL)initid->ptr);
} // end of bbin_array_delete_deinit

/*********************************************************************************/
/*  Delete a value from a Json object.                                           */
/*********************************************************************************/
my_bool bbin_object_delete_init(UDF_INIT *initid, UDF_ARGS *args, char *message)
{
	unsigned long reslen, memlen;

	if (args->arg_count < 2) {
		strcpy(message, "This function must have 2 or 3 arguments");
		return true;
	} else if (!IsArgJson(args, 0)) {
		strcpy(message, "First argument must be a json item");
		return true;
	} else if (args->arg_type[1] != STRING_RESULT) {
		strcpy(message, "Second argument must be a key string");
		return true;
	} else
		CalcLen(args, true, reslen, memlen, true);

	return JsonInit(initid, args, message, true, reslen, memlen);
} // end of bbin_object_delete_init

char *bbin_object_delete(UDF_INIT *initid, UDF_ARGS *args, char *result,
	unsigned long *res_length, char *is_null, char *error)
{
	PGLOBAL g = (PGLOBAL)initid->ptr;
	PBSON   bsp = NULL;

	if (g->Xchk) {
		// This constant function was recalled
		bsp = (PBSON)g->Xchk;
		*res_length = sizeof(BSON);
		return (char*)bsp;
	} else if (!CheckMemory(g, initid, args, 1, false, true, true)) {
		PCSZ  key;
		BJNX  bnx(g, NULL, TYPE_STRING);
		PBVAL top;
		PBVAL jobp = bnx.MakeValue(args, 0, true, &top);

		if (bnx.CheckPath(g, args, top, jobp, 2))
			PUSH_WARNING(g->Message);
		else if (jobp && jobp->Type == TYPE_JOB) {
			key = bnx.MakeKey(args, 1);
			bnx.SetChanged(bnx.DeleteKey(jobp, key));
		} else {
			PUSH_WARNING("First argument target is not an object");
			//		if (g->Mrr) *error = 1;					(only if no path)
		} // endif jvp

	  // In case of error unchanged argument will be returned
		bsp = bnx.MakeBinResult(args, top, initid->max_length);

		if (initid->const_item)
			// Keep result of constant function
			g->Xchk = bsp;

	} // endif CheckMemory

	if (!bsp) {
		*is_null = 1;
		*error = 1;
		*res_length = 0;
	} else
		*res_length = sizeof(BSON);

	return (char*)bsp;
} // end of bbin_object_delete

void bbin_object_delete_deinit(UDF_INIT* initid)
{
	JsonFreeMem((PGLOBAL)initid->ptr);
} // end of bbin_object_delete_deinit

/*********************************************************************************/
/*  Returns an array of the Json object keys.                                    */
/*********************************************************************************/
my_bool bbin_object_list_init(UDF_INIT *initid, UDF_ARGS *args, char *message)
{
	return bson_object_list_init(initid, args, message);
} // end of bbin_object_list_init

char *bbin_object_list(UDF_INIT *initid, UDF_ARGS *args, char *result,
	unsigned long *res_length, char *is_null, char *error)
{
	PGLOBAL g = (PGLOBAL)initid->ptr;
	PBSON   bsp = (PBSON)g->Xchk;

	if (!bsp) {
		if (!CheckMemory(g, initid, args, 1, true, true)) {
			BJNX  bnx(g);
			PBVAL top, jarp = NULL;
			PBVAL jsp = bnx.MakeValue(args, 0, true, &top);

			if (jsp->Type == TYPE_JOB) {
				jarp = bnx.GetKeyList(jsp);
			} else {
				PUSH_WARNING("First argument is not an object");
				if (g->Mrr) *error = 1;
			} // endif jsp type

			// In case of error unchanged argument will be returned
			bsp = bnx.MakeBinResult(args, top, initid->max_length);
			bsp->Jsp = (PJSON)jarp;

		} // endif CheckMemory

		// Keep result of constant function
		g->Xchk = (initid->const_item) ? bsp : NULL;
	} // endif bsp

	if (!bsp) {
		*is_null = 1;
		*error = 1;
		*res_length = 0;
	} else
		*res_length = sizeof(BSON);

	return (char*)bsp;
} // end of bbin_object_list

void bbin_object_list_deinit(UDF_INIT* initid)
{
	JsonFreeMem((PGLOBAL)initid->ptr);
} // end of bbin_object_list_deinit

/*********************************************************************************/
/*  Returns an array of the Json object values.                                  */
/*********************************************************************************/
my_bool bbin_object_values_init(UDF_INIT *initid, UDF_ARGS *args, char *message)
{
	return bson_object_values_init(initid, args, message);
} // end of bbin_object_values_init

char *bbin_object_values(UDF_INIT *initid, UDF_ARGS *args, char *result,
	unsigned long *res_length, char *is_null, char *error)
{
	PGLOBAL g = (PGLOBAL)initid->ptr;
	PBSON   bsp = (PBSON)g->Xchk;

	if (!bsp) {
		if (!CheckMemory(g, initid, args, 1, true, true)) {
			BJNX  bnx(g);
			PBVAL top, jarp;
			PBVAL jvp = bnx.MakeValue(args, 0, true, &top);

			if (jvp->Type == TYPE_JOB) {
				jarp = bnx.GetObjectValList(jvp);
			} else {
				PUSH_WARNING("First argument is not an object");
				if (g->Mrr) *error = 1;
			} // endif jvp

			// In case of error unchanged argument will be returned
			bsp = bnx.MakeBinResult(args, top, initid->max_length);
			bsp->Jsp = (PJSON)jarp;

		} // endif CheckMemory

		if (initid->const_item) {
			// Keep result of constant function
			g->Xchk = bsp;
		} // endif const_item

	} // endif bsp

	if (!bsp) {
		*is_null = 1;
		*error = 1;
		*res_length = 0;
	} else
		*res_length = sizeof(BSON);

	return (char*)bsp;
} // end of bbin_object_values

void bbin_object_values_deinit(UDF_INIT* initid)
{
	JsonFreeMem((PGLOBAL)initid->ptr);
} // end of bbin_object_values_deinit

/*********************************************************************************/
/*  Get a Json item from a Json document.                                        */
/*********************************************************************************/
my_bool bbin_get_item_init(UDF_INIT *initid, UDF_ARGS *args, char *message)
{
	return bson_get_item_init(initid, args, message);
} // end of bbin_get_item_init																								           

char *bbin_get_item(UDF_INIT *initid, UDF_ARGS *args, char *result,
	unsigned long *res_length, char *is_null, char *error)
{
	PBSON   bsp = NULL;
	PGLOBAL g = (PGLOBAL)initid->ptr;

	if (g->Xchk) {
		bsp = (PBSON)g->Xchk;
	} else if (!CheckMemory(g, initid, args, 1, true, true)) {
		char *path = MakePSZ(g, args, 1);
		BJNX  bnx(g, NULL, TYPE_STRING, initid->max_length);
		PBVAL top, jvp = NULL;
		PBVAL jsp = bnx.MakeValue(args, 0, true, &top);

		if (bnx.CheckPath(g, args, jsp, jvp, 1))
			PUSH_WARNING(g->Message);
		else if (jvp) {
			bsp = bnx.MakeBinResult(args, top, initid->max_length);
			bsp->Jsp = (PJSON)jvp;

			if (initid->const_item)
				// Keep result of constant function
				g->Xchk = bsp;

		} // endif jvp

	} else 
		PUSH_WARNING("CheckMemory error");

	if (!bsp) {
		*is_null = 1;
		*res_length = 0;
	} else
		*res_length = sizeof(BSON);

	return (char*)bsp;
} // end of bbin_get_item

void bbin_get_item_deinit(UDF_INIT* initid)
{
	JsonFreeMem((PGLOBAL)initid->ptr);
} // end of bbin_get_item_deinit

/*********************************************************************************/
/*  Merge two arrays or objects.                                                 */
/*********************************************************************************/
my_bool bbin_item_merge_init(UDF_INIT *initid, UDF_ARGS *args, char *message)
{
	return bson_item_merge_init(initid, args, message);
} // end of bbin_item_merge_init

char *bbin_item_merge(UDF_INIT *initid, UDF_ARGS *args, char *result,
	unsigned long *res_length, char *is_null, char *error)
{
	PBSON   bsp = NULL;
	PGLOBAL g = (PGLOBAL)initid->ptr;

	if (g->Xchk) {
		// This constant function was recalled
		bsp = (PBSON)g->Xchk;
		goto fin;
	} // endif Xchk

	if (!CheckMemory(g, initid, args, 2, false, false, true)) {
		JTYP  type;
		BJNX  bnx(g);
		PBVAL jvp, top = NULL;
		PBVAL jsp[2] = {NULL, NULL};

		for (int i = 0; i < 2; i++) {
			if (i) {
				jvp = bnx.MakeValue(args, i, true);

				if (jvp->Type != type) {
					PUSH_WARNING("Argument types mismatch");
					goto fin;
				}	// endif type

			} else {
				jvp = bnx.MakeValue(args, i, true, &top);
				type = (JTYP)jvp->Type;

				if (type != TYPE_JAR && type != TYPE_JOB) {
					PUSH_WARNING("First argument is not an array or object");
					goto fin;
				} // endif type

			}	// endif i

			jsp[i] = jvp;
		} // endfor i

		if (type == TYPE_JAR)
			bnx.MergeArray(jsp[0], jsp[1]);
		else
			bnx.MergeObject(jsp[0], jsp[1]);

		bnx.SetChanged(true);
		bsp = bnx.MakeBinResult(args, top, initid->max_length);
	} // endif CheckMemory

	if (g->N)
		// Keep result of constant function
		g->Xchk = bsp;

fin:
	if (!bsp) {
		*res_length = 0;
		*error = 1;
		*is_null = 1;
	} else
		*res_length = sizeof(BSON);

	return (char*)bsp;
} // end of bbin_item_merge

void bbin_item_merge_deinit(UDF_INIT* initid)
{
	JsonFreeMem((PGLOBAL)initid->ptr);
} // end of bbin_item_merge_deinit

/*********************************************************************************/
/*  This function is used by the jbin_set/insert/update_item functions.          */
/*********************************************************************************/
static char *bbin_handle_item(UDF_INIT *initid, UDF_ARGS *args, char *result,
	unsigned long *res_length, char *is_null, char *error)
{
	char   *path;
	int     w;
	my_bool b = true;
	PBJNX   bxp;
	PBVAL   jsp, jvp, top;
	PBSON   bsp = NULL;
	PGLOBAL g = (PGLOBAL)initid->ptr;

	if (g->Alchecked) {
		bsp = (PBSON)g->Activityp;
		goto fin;
	} else if (g->N)
		g->Alchecked = 1;

	if (!strcmp(result, "$set"))
		w = 0;
	else if (!strcmp(result, "$insert"))
		w = 1;
	else if (!strcmp(result, "$update"))
		w = 2;
	else {
		PUSH_WARNING("Logical error, please contact CONNECT developer");
		goto fin;
	}	// endelse

	try {
		if (!g->Xchk) {
			if (CheckMemory(g, initid, args, 1, true, false, true)) {
				throw 1;
			} else {
				BJNX bnx(g);

				jsp = bnx.MakeValue(args, 0, true, &top);

				if (g->Mrr) {			 // First argument is a constant
					g->Xchk = jsp;
					g->More = (size_t)top;
					JsonMemSave(g);
				} // endif Mrr

			}	// endif CheckMemory

		} else {
			jsp = (PBVAL)g->Xchk;
			top = (PBVAL)g->More;
		}	// endif Xchk

		bxp = new(g)BJNX(g, jsp, TYPE_STRING, initid->max_length, 0, true);

		for (uint i = 1; i + 1 < args->arg_count; i += 2) {
			jvp = bxp->MakeValue(args, i);
			path = MakePSZ(g, args, i + 1);

			if (bxp->SetJpath(g, path, false))
				throw 2;

			if (w) {
				bxp->ReadValue(g);
				b = bxp->GetValue()->IsNull();
				b = (w == 1) ? b : !b;
			}	// endif w

			if (b && bxp->WriteValue(g, jvp))
				throw 3;

			bxp->SetChanged(true);
		} // endfor i

		if (!(bsp = bxp->MakeBinResult(args, top, initid->max_length)))
			throw 4;

		if (g->N)
			// Keep result of constant function
			g->Activityp = (PACTIVITY)bsp;

	} catch (int n) {
		if (trace(1))
			htrc("Exception %d: %s\n", n, g->Message);

		PUSH_WARNING(g->Message);
	} catch (const char *msg) {
		strcpy(g->Message, msg);
		PUSH_WARNING(g->Message);
	} // end catch

fin:
	if (!bsp) {
		*is_null = 1;
		*res_length = 0;
	} else
		*res_length = sizeof(BSON);

	return (char*)bsp;
} // end of bbin_handle_item

/*********************************************************************************/
/*  Set Json items of a Json document according to path.                         */
/*********************************************************************************/
my_bool bbin_set_item_init(UDF_INIT *initid, UDF_ARGS *args, char *message)
{
	return bson_set_item_init(initid, args, message);
} // end of bbin_set_item_init

char *bbin_set_item(UDF_INIT *initid, UDF_ARGS *args, char *result,
	unsigned long *res_length, char *is_null, char *p)
{
	strcpy(result, "$set");
	return bbin_handle_item(initid, args, result, res_length, is_null, p);
} // end of bbin_set_item

void bbin_set_item_deinit(UDF_INIT* initid)
{
	JsonFreeMem((PGLOBAL)initid->ptr);
} // end of bbin_set_item_deinit

/*********************************************************************************/
/*  Insert Json items of a Json document according to path.                      */
/*********************************************************************************/
my_bool bbin_insert_item_init(UDF_INIT *initid, UDF_ARGS *args, char *message)
{
	return bson_set_item_init(initid, args, message);
} // end of bbin_insert_item_init

char *bbin_insert_item(UDF_INIT *initid, UDF_ARGS *args, char *result,
	unsigned long *res_length, char *is_null, char *p)
{
	strcpy(result, "$insert");
	return bbin_handle_item(initid, args, result, res_length, is_null, p);
} // end of bbin_insert_item

void bbin_insert_item_deinit(UDF_INIT* initid)
{
	JsonFreeMem((PGLOBAL)initid->ptr);
} // end of bbin_insert_item_deinit

/*********************************************************************************/
/*  Update Json items of a Json document according to path.                      */
/*********************************************************************************/
my_bool bbin_update_item_init(UDF_INIT *initid, UDF_ARGS *args, char *message)
{
	return bson_set_item_init(initid, args, message);
} // end of bbin_update_item_init

char *bbin_update_item(UDF_INIT *initid, UDF_ARGS *args, char *result,
	unsigned long *res_length, char *is_null, char *p)
{
	strcpy(result, "$update");
	return bbin_handle_item(initid, args, result, res_length, is_null, p);
} // end of bbin_update_item

void bbin_update_item_deinit(UDF_INIT* initid)
{
	JsonFreeMem((PGLOBAL)initid->ptr);
} // end of bbin_update_item_deinit

/*********************************************************************************/
/*  Delete items from a Json document.                                           */
/*********************************************************************************/
my_bool bbin_delete_item_init(UDF_INIT *initid, UDF_ARGS *args, char *message)
{
	return bson_delete_item_init(initid, args, message);
} // end of bbin_delete_item_init

char *bbin_delete_item(UDF_INIT *initid, UDF_ARGS *args, char *result, 
	unsigned long *res_length, char *is_null, char *error)
{
	char   *path;
	PBSON   bsp = NULL;
	PGLOBAL g = (PGLOBAL)initid->ptr;

	if (g->Xchk) {
		// This constant function was recalled
		bsp = (PBSON)g->Xchk;
		goto fin;
	} // endif Xchk

	if (!CheckMemory(g, initid, args, 1, false, false, true)) {
		BJNX  bnx(g, NULL, TYPE_STRING);
		PBVAL top, jar = NULL;
		PBVAL jvp = bnx.MakeValue(args, 0, true, &top);

		if (args->arg_count == 1) {
			// This	should be coming from bbin_locate_all
			jar = jvp;		 // This is the array of paths
			jvp = top;		 // And this is the document
		}	else if(!bnx.IsJson(jvp)) {
			PUSH_WARNING("First argument is not a JSON document");
			goto fin;
		}	else if (args->arg_count == 2) {
			// Check whether this is an array of paths 
			jar = bnx.MakeValue(args, 1, true);

			if (jar && jar->Type != TYPE_JAR)
				jar = NULL;

		}	// endif arg_count

		if (jar) {
			// Do the deletion in reverse order
			for(int i = bnx.GetArraySize(jar) - 1;	i >= 0; i--) {
				path = bnx.GetString(bnx.GetArrayValue(jar, i));

				if (bnx.SetJpath(g, path, false)) {
					PUSH_WARNING(g->Message);
					continue;
				}	// endif SetJpath

				bnx.SetChanged(bnx.DeleteItem(g, jvp));
			}	// endfor i

		}	else for (uint i = 1; i < args->arg_count; i++) {
			path = MakePSZ(g, args, i);

			if (bnx.SetJpath(g, path, false)) {
				PUSH_WARNING(g->Message);
				continue;
			}	// endif SetJpath

			bnx.SetChanged(bnx.DeleteItem(g, jvp));
		} // endfor i

		bsp = bnx.MakeBinResult(args, top, initid->max_length);

		if (args->arg_count == 1)
			// Here Jsp was not a sub-item of top
			bsp->Jsp = (PJSON)top;

	} // endif CheckMemory

	if (g->N)
		// Keep result of constant function
		g->Xchk = bsp;

fin:
	if (!bsp) {
		*is_null = 1;
		*error = 1;
		*res_length = 0;
	} else
		*res_length = sizeof(BSON);

	return (char*)bsp;
} // end of bbin_delete_item

void bbin_delete_item_deinit(UDF_INIT* initid)
{
	JsonFreeMem((PGLOBAL)initid->ptr);
} // end of bbin_delete_item_deinit

/*********************************************************************************/
/*  Returns a json file as a json binary tree.                                   */
/*********************************************************************************/
my_bool bbin_file_init(UDF_INIT *initid, UDF_ARGS *args, char *message)
{
	return bson_file_init(initid, args, message);
} // end of bbin_file_init

char *bbin_file(UDF_INIT *initid, UDF_ARGS *args, char *result,
	unsigned long *res_length, char *is_null, char *error)
{
	char   *fn;
	int     pretty = 3;
	size_t  len = 0;
	PBVAL   jsp, jvp = NULL;
	PGLOBAL g = (PGLOBAL)initid->ptr;
	BJNX    bnx(g);
	PBSON   bsp = (PBSON)g->Xchk;

	if (bsp)
		goto fin;

	fn = MakePSZ(g, args, 0);

	for (unsigned int i = 1; i < args->arg_count; i++)
		if (args->arg_type[i] == INT_RESULT && *(longlong*)args->args[i] < 4) {
			pretty = (int) * (longlong*)args->args[i];
			break;
		} // endif type

	//  Parse the json file and allocate its tree structure
	if (!(jsp = bnx.ParseJsonFile(g, fn, pretty, len))) {
		PUSH_WARNING(g->Message);
		*error = 1;
		goto fin;
	} // endif jsp

//	if (pretty == 3)
//		PUSH_WARNING("File pretty format cannot be determined");
//	else if (pretty == 3)
//		pretty = pty;

	if ((bsp = BbinAlloc(bnx.G, len, jsp))) {
		strcat(bsp->Msg, " file");
		bsp->Filename = fn;
		bsp->Pretty = pretty;
	} else {
		*error = 1;
		goto fin;
	}	// endif bsp

	// Check whether a path was specified
	if (bnx.CheckPath(g, args, jsp, jvp, 1)) {
		PUSH_WARNING(g->Message);
		bsp = NULL;
		goto fin;
	} else if (jvp)
		bsp->Jsp = (PJSON)jvp;

	if (initid->const_item)
		// Keep result of constant function
		g->Xchk = bsp;

fin:
	if (!bsp) {
		*res_length = 0;
		*is_null = 1;
	} else
		*res_length = sizeof(BSON);

	return (char*)bsp;
} // end of bbin_file

void bbin_file_deinit(UDF_INIT* initid)
{
	JsonFreeMem((PGLOBAL)initid->ptr);
} // end of bbin_file_deinit

/*********************************************************************************/
/*  Locate all occurences of a value in a Json tree.                             */
/*********************************************************************************/
my_bool bbin_locate_all_init(UDF_INIT* initid, UDF_ARGS* args, char* message) {
	return bson_locate_all_init(initid, args, message);
} // end of bbin_locate_all_init

char* bbin_locate_all(UDF_INIT* initid, UDF_ARGS* args, char* result,
	unsigned long* res_length, char* is_null, char* error) {
	char   *path = NULL;
	int     mx = 10;
	PBVAL   bvp, bvp2;
	PGLOBAL g = (PGLOBAL)initid->ptr;
	PBSON   bsp = NULL;

	if (g->N) {
		if (g->Activityp) {
			bsp = (PBSON)g->Activityp;
			*res_length = sizeof(BSON);
			return (char*)bsp;
		} else {
			*error = 1;
			*res_length = 0;
			*is_null = 1;
			return NULL;
		}	// endif Activityp

	} else if (initid->const_item)
		g->N = 1;

	try {
		PBVAL top = NULL;
		BJNX  bnx(g);

		if (!g->Xchk) {
			if (CheckMemory(g, initid, args, 1, true)) {
				PUSH_WARNING("CheckMemory error");
				*error = 1;
				goto err;
			} else
				bnx.Reset();

			bvp = bnx.MakeValue(args, 0, true, &top);

			if (bvp->Type == TYPE_NULL) {
				PUSH_WARNING("First argument is not a valid JSON item");
				goto err;
			}	// endif bvp

			if (g->Mrr) {			 // First argument is a constant
				g->Xchk = bvp;
				g->More = (size_t)top;
				JsonMemSave(g);
			} // endif Mrr

		} else {
			bvp = (PBVAL)g->Xchk;
			top = (PBVAL)g->More;
		}	// endif Xchk

		// The item to locate
		bvp2 = bnx.MakeValue(args, 1, true);

		if (bvp2->Type == TYPE_NULL) {
			PUSH_WARNING("Invalid second argument");
			goto err;
		}	// endif bvp2

		if (args->arg_count > 2)
			mx = (int)*(long long*)args->args[2];

		if ((path = bnx.LocateAll(g, bvp, bvp2, mx))) {
			bsp = bnx.MakeBinResult(args, top, initid->max_length);
			bsp->Jsp = (PJSON)bnx.ParseJson(g, path, strlen(path));
		}	// endif path

		if (initid->const_item)
			// Keep result of constant function
			g->Activityp = (PACTIVITY)bsp;

	} catch (int n) {
		xtrc(1, "Exception %d: %s\n", n, g->Message);
		PUSH_WARNING(g->Message);
		*error = 1;
		path = NULL;
	} catch (const char* msg) {
		strcpy(g->Message, msg);
		PUSH_WARNING(g->Message);
		*error = 1;
		path = NULL;
	} // end catch

err:
	if (!bsp) {
		*res_length = 0;
		*is_null = 1;
	} else
		*res_length = sizeof(BSON);

	return (char*)bsp;
} // end of bbin_locate_all

void bbin_locate_all_deinit(UDF_INIT* initid) {
	JsonFreeMem((PGLOBAL)initid->ptr);
} // end of bbin_locate_all_deinit

<|MERGE_RESOLUTION|>--- conflicted
+++ resolved
@@ -2990,11 +2990,7 @@
 	PBVAL   bop = (PBVAL)g->Activityp;
 
 	if (g->N-- > 0)
-<<<<<<< HEAD
 		bxp->SetKeyValue(bop, bxp->MakeValue(args, 1), MakePSZ(g, args, 0));
-=======
-                bxp->SetKeyValue(bop, bxp->MakeValue(args, 1), MakePSZ(g, args, 0));
->>>>>>> 6fe624b5
 
 } // end of bson_object_grp_add
 
@@ -3682,11 +3678,7 @@
 			PUSH_WARNING("CheckMemory error");
 			goto fin;
 		} else {
-<<<<<<< HEAD
 			bnx.Reset();
-=======
-                        bnx.Reset();
->>>>>>> 6fe624b5
 			jvp = bnx.MakeValue(args, 0, true);
 
 			if (g->Mrr) {			 // First argument is a constant
@@ -4032,11 +4024,7 @@
 			*is_null = 1;
 			return 0.0;
 		} else {
-<<<<<<< HEAD
 			bnx.Reset();
-=======
-                        bnx.Reset();
->>>>>>> 6fe624b5
 			jvp = bnx.MakeValue(args, 0);
 
 			if ((p = bnx.GetString(jvp))) {
