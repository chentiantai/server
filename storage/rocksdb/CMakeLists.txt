--- conflicted
+++ resolved
@@ -236,12 +236,6 @@
   ${CMAKE_CURRENT_BINARY_DIR}/myrocks_hotbackup @ONLY)
 INSTALL_SCRIPT(${CMAKE_CURRENT_BINARY_DIR}/myrocks_hotbackup COMPONENT rocksdb-engine)
 
-<<<<<<< HEAD
-=======
-IF(CMAKE_CXX_COMPILER_ID MATCHES "GNU" OR CMAKE_CXX_COMPILER_ID MATCHES "Clang")
-  SET_TARGET_PROPERTIES(rocksdb_tools sst_dump mysql_ldb PROPERTIES COMPILE_FLAGS "-frtti -Wno-error")
-ENDIF()
->>>>>>> 808bc919
 IF(MSVC)
   # RocksDB, the storage engine, overdoes "const" by adding
   # additional const qualifiers to parameters of the overriden virtual functions
@@ -254,6 +248,8 @@
   IF(CMAKE_SIZEOF_VOID_P EQUAL 8)
     SET(CMAKE_CXX_FLAGS "${CMAKE_CXX_FLAGS} /wd4267")
   ENDIF()
+ELSEIF(CMAKE_CXX_COMPILER_ID MATCHES "GNU" OR CMAKE_CXX_COMPILER_ID MATCHES "Clang")
+  SET_TARGET_PROPERTIES(rocksdb_tools sst_dump mysql_ldb PROPERTIES COMPILE_FLAGS "-Wno-error")
 ENDIF()
 
 # Enable ZSTD if available. Upstream rocksdb cmake will use WITH_ZSTD and set
