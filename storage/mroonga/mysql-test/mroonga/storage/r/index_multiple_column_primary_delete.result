--- conflicted
+++ resolved
@@ -11,11 +11,7 @@
   `name` char(30) NOT NULL,
   `score` int(11) NOT NULL,
   PRIMARY KEY (`name`,`score`)
-<<<<<<< HEAD
-) ENGINE=Mroonga DEFAULT CHARSET=utf8mb3
-=======
-) ENGINE=Mroonga DEFAULT CHARSET=utf8 COLLATE=utf8_general_ci
->>>>>>> 0792aff1
+) ENGINE=Mroonga DEFAULT CHARSET=utf8mb3 COLLATE=utf8mb3_general_ci
 insert into scores (name, score) values("Taro Yamada", 29);
 insert into scores (name, score) values("Taro Yamada", -12);
 insert into scores (name, score) values("Jiro Yamada", 27);
