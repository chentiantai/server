SET @tmp_query_cache_size = @@query_cache_size;
SET GLOBAL query_cache_size = 1048576;
DROP TABLE IF EXISTS simple_table;
CREATE TABLE simple_table (
id INT PRIMARY KEY
) COMMENT = 'ENGINE "InnoDB"' DEFAULT CHARSET=UTF8;
SHOW CREATE TABLE simple_table;
Table	Create Table
simple_table	CREATE TABLE `simple_table` (
  `id` int(11) NOT NULL,
  PRIMARY KEY (`id`)
<<<<<<< HEAD
) ENGINE=Mroonga DEFAULT CHARSET=utf8mb3 COMMENT='ENGINE "InnoDB"'
=======
) ENGINE=Mroonga DEFAULT CHARSET=utf8 COLLATE=utf8_general_ci COMMENT='ENGINE "InnoDB"'
>>>>>>> 0792aff1
INSERT INTO simple_table (id) VALUES (1),(2);
USE test;
START TRANSACTION;
INSERT INTO simple_table (id) VALUES (3);
SELECT * FROM simple_table;
id
1
2
COMMIT;
SELECT * FROM simple_table;
id
1
2
3
DROP TABLE simple_table;
SET GLOBAL query_cache_size = @tmp_query_cache_size;<|MERGE_RESOLUTION|>--- conflicted
+++ resolved
@@ -9,11 +9,7 @@
 simple_table	CREATE TABLE `simple_table` (
   `id` int(11) NOT NULL,
   PRIMARY KEY (`id`)
-<<<<<<< HEAD
-) ENGINE=Mroonga DEFAULT CHARSET=utf8mb3 COMMENT='ENGINE "InnoDB"'
-=======
-) ENGINE=Mroonga DEFAULT CHARSET=utf8 COLLATE=utf8_general_ci COMMENT='ENGINE "InnoDB"'
->>>>>>> 0792aff1
+) ENGINE=Mroonga DEFAULT CHARSET=utf8mb3 COLLATE=utf8mb3_general_ci COMMENT='ENGINE "InnoDB"'
 INSERT INTO simple_table (id) VALUES (1),(2);
 USE test;
 START TRANSACTION;
