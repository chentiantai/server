/*****************************************************************************

Copyright (c) 1997, 2016, Oracle and/or its affiliates. All Rights Reserved.
Copyright (c) 2016, 2019, MariaDB Corporation.

This program is free software; you can redistribute it and/or modify it under
the terms of the GNU General Public License as published by the Free Software
Foundation; version 2 of the License.

This program is distributed in the hope that it will be useful, but WITHOUT
ANY WARRANTY; without even the implied warranty of MERCHANTABILITY or FITNESS
FOR A PARTICULAR PURPOSE. See the GNU General Public License for more details.

You should have received a copy of the GNU General Public License along with
this program; if not, write to the Free Software Foundation, Inc.,
51 Franklin Street, Fifth Floor, Boston, MA 02110-1335 USA

*****************************************************************************/

/**************************************************//**
@file ibuf/ibuf0ibuf.cc
Insert buffer

Created 7/19/1997 Heikki Tuuri
*******************************************************/

#include "ibuf0ibuf.h"
#include "sync0sync.h"
#include "btr0sea.h"

#if defined UNIV_DEBUG || defined UNIV_IBUF_DEBUG
my_bool	srv_ibuf_disable_background_merge;
#endif /* UNIV_DEBUG || UNIV_IBUF_DEBUG */

/** Number of bits describing a single page */
#define IBUF_BITS_PER_PAGE	4
/** The start address for an insert buffer bitmap page bitmap */
#define IBUF_BITMAP		PAGE_DATA

#include "buf0buf.h"
#include "buf0rea.h"
#include "fsp0fsp.h"
#include "trx0sys.h"
#include "fil0fil.h"
#include "rem0rec.h"
#include "btr0cur.h"
#include "btr0pcur.h"
#include "btr0btr.h"
#include "row0upd.h"
#include "dict0boot.h"
#include "fut0lst.h"
#include "lock0lock.h"
#include "log0recv.h"
#include "que0que.h"
#include "srv0start.h" /* srv_shutdown_state */
#include "rem0cmp.h"

/*	STRUCTURE OF AN INSERT BUFFER RECORD

In versions < 4.1.x:

1. The first field is the page number.
2. The second field is an array which stores type info for each subsequent
   field. We store the information which affects the ordering of records, and
   also the physical storage size of an SQL NULL value. E.g., for CHAR(10) it
   is 10 bytes.
3. Next we have the fields of the actual index record.

In versions >= 4.1.x:

Note that contary to what we planned in the 1990's, there will only be one
insert buffer tree, and that is in the system tablespace of InnoDB.

1. The first field is the space id.
2. The second field is a one-byte marker (0) which differentiates records from
   the < 4.1.x storage format.
3. The third field is the page number.
4. The fourth field contains the type info, where we have also added 2 bytes to
   store the charset. In the compressed table format of 5.0.x we must add more
   information here so that we can build a dummy 'index' struct which 5.0.x
   can use in the binary search on the index page in the ibuf merge phase.
5. The rest of the fields contain the fields of the actual index record.

In versions >= 5.0.3:

The first byte of the fourth field is an additional marker (0) if the record
is in the compact format.  The presence of this marker can be detected by
looking at the length of the field modulo DATA_NEW_ORDER_NULL_TYPE_BUF_SIZE.

The high-order bit of the character set field in the type info is the
"nullable" flag for the field.

In versions >= 5.5:

The optional marker byte at the start of the fourth field is replaced by
mandatory 3 fields, totaling 4 bytes:

 1. 2 bytes: Counter field, used to sort records within a (space id, page
    no) in the order they were added. This is needed so that for example the
    sequence of operations "INSERT x, DEL MARK x, INSERT x" is handled
    correctly.

 2. 1 byte: Operation type (see ibuf_op_t).

 3. 1 byte: Flags. Currently only one flag exists, IBUF_REC_COMPACT.

To ensure older records, which do not have counters to enforce correct
sorting, are merged before any new records, ibuf_insert checks if we're
trying to insert to a position that contains old-style records, and if so,
refuses the insert. Thus, ibuf pages are gradually converted to the new
format as their corresponding buffer pool pages are read into memory.
*/


/*	PREVENTING DEADLOCKS IN THE INSERT BUFFER SYSTEM

If an OS thread performs any operation that brings in disk pages from
non-system tablespaces into the buffer pool, or creates such a page there,
then the operation may have as a side effect an insert buffer index tree
compression. Thus, the tree latch of the insert buffer tree may be acquired
in the x-mode, and also the file space latch of the system tablespace may
be acquired in the x-mode.

Also, an insert to an index in a non-system tablespace can have the same
effect. How do we know this cannot lead to a deadlock of OS threads? There
is a problem with the i\o-handler threads: they break the latching order
because they own x-latches to pages which are on a lower level than the
insert buffer tree latch, its page latches, and the tablespace latch an
insert buffer operation can reserve.

The solution is the following: Let all the tree and page latches connected
with the insert buffer be later in the latching order than the fsp latch and
fsp page latches.

Insert buffer pages must be such that the insert buffer is never invoked
when these pages are accessed as this would result in a recursion violating
the latching order. We let a special i/o-handler thread take care of i/o to
the insert buffer pages and the ibuf bitmap pages, as well as the fsp bitmap
pages and the first inode page, which contains the inode of the ibuf tree: let
us call all these ibuf pages. To prevent deadlocks, we do not let a read-ahead
access both non-ibuf and ibuf pages.

Then an i/o-handler for the insert buffer never needs to access recursively the
insert buffer tree and thus obeys the latching order. On the other hand, other
i/o-handlers for other tablespaces may require access to the insert buffer,
but because all kinds of latches they need to access there are later in the
latching order, no violation of the latching order occurs in this case,
either.

A problem is how to grow and contract an insert buffer tree. As it is later
in the latching order than the fsp management, we have to reserve the fsp
latch first, before adding or removing pages from the insert buffer tree.
We let the insert buffer tree have its own file space management: a free
list of pages linked to the tree root. To prevent recursive using of the
insert buffer when adding pages to the tree, we must first load these pages
to memory, obtaining a latch on them, and only after that add them to the
free list of the insert buffer tree. More difficult is removing of pages
from the free list. If there is an excess of pages in the free list of the
ibuf tree, they might be needed if some thread reserves the fsp latch,
intending to allocate more file space. So we do the following: if a thread
reserves the fsp latch, we check the writer count field of the latch. If
this field has value 1, it means that the thread did not own the latch
before entering the fsp system, and the mtr of the thread contains no
modifications to the fsp pages. Now we are free to reserve the ibuf latch,
and check if there is an excess of pages in the free list. We can then, in a
separate mini-transaction, take them out of the free list and free them to
the fsp system.

To avoid deadlocks in the ibuf system, we divide file pages into three levels:

(1) non-ibuf pages,
(2) ibuf tree pages and the pages in the ibuf tree free list, and
(3) ibuf bitmap pages.

No OS thread is allowed to access higher level pages if it has latches to
lower level pages; even if the thread owns a B-tree latch it must not access
the B-tree non-leaf pages if it has latches on lower level pages. Read-ahead
is only allowed for level 1 and 2 pages. Dedicated i/o-handler threads handle
exclusively level 1 i/o. A dedicated i/o handler thread handles exclusively
level 2 i/o. However, if an OS thread does the i/o handling for itself, i.e.,
it uses synchronous aio, it can access any pages, as long as it obeys the
access order rules. */

/** Operations that can currently be buffered. */
ulong	innodb_change_buffering;

#if defined UNIV_DEBUG || defined UNIV_IBUF_DEBUG
/** Flag to control insert buffer debugging. */
uint	ibuf_debug;
#endif /* UNIV_DEBUG || UNIV_IBUF_DEBUG */

/** The insert buffer control structure */
ibuf_t*	ibuf			= NULL;

/** @name Offsets to the per-page bits in the insert buffer bitmap */
/* @{ */
#define	IBUF_BITMAP_FREE	0	/*!< Bits indicating the
					amount of free space */
#define IBUF_BITMAP_BUFFERED	2	/*!< TRUE if there are buffered
					changes for the page */
#define IBUF_BITMAP_IBUF	3	/*!< TRUE if page is a part of
					the ibuf tree, excluding the
					root page, or is in the free
					list of the ibuf */
/* @} */

#define IBUF_REC_FIELD_SPACE	0	/*!< in the pre-4.1 format,
					the page number. later, the space_id */
#define IBUF_REC_FIELD_MARKER	1	/*!< starting with 4.1, a marker
					consisting of 1 byte that is 0 */
#define IBUF_REC_FIELD_PAGE	2	/*!< starting with 4.1, the
					page number */
#define IBUF_REC_FIELD_METADATA	3	/* the metadata field */
#define IBUF_REC_FIELD_USER	4	/* first user field */

/* Various constants for checking the type of an ibuf record and extracting
data from it. For details, see the description of the record format at the
top of this file. */

/** @name Format of the IBUF_REC_FIELD_METADATA of an insert buffer record
The fourth column in the MySQL 5.5 format contains an operation
type, counter, and some flags. */
/* @{ */
#define IBUF_REC_INFO_SIZE	4	/*!< Combined size of info fields at
					the beginning of the fourth field */

/* Offsets for the fields at the beginning of the fourth field */
#define IBUF_REC_OFFSET_COUNTER	0	/*!< Operation counter */
#define IBUF_REC_OFFSET_TYPE	2	/*!< Type of operation */
#define IBUF_REC_OFFSET_FLAGS	3	/*!< Additional flags */

/* Record flag masks */
#define IBUF_REC_COMPACT	0x1	/*!< Set in
					IBUF_REC_OFFSET_FLAGS if the
					user index is in COMPACT
					format or later */


/** The mutex used to block pessimistic inserts to ibuf trees */
static ib_mutex_t	ibuf_pessimistic_insert_mutex;

/** The mutex protecting the insert buffer structs */
static ib_mutex_t	ibuf_mutex;

/** The mutex protecting the insert buffer bitmaps */
static ib_mutex_t	ibuf_bitmap_mutex;

/** The area in pages from which contract looks for page numbers for merge */
const ulint		IBUF_MERGE_AREA = 8;

/** Inside the merge area, pages which have at most 1 per this number less
buffered entries compared to maximum volume that can buffered for a single
page are merged along with the page whose buffer became full */
const ulint		IBUF_MERGE_THRESHOLD = 4;

/** In ibuf_contract at most this number of pages is read to memory in one
batch, in order to merge the entries for them in the insert buffer */
const ulint		IBUF_MAX_N_PAGES_MERGED = IBUF_MERGE_AREA;

/** If the combined size of the ibuf trees exceeds ibuf->max_size by this
many pages, we start to contract it in connection to inserts there, using
non-synchronous contract */
const ulint		IBUF_CONTRACT_ON_INSERT_NON_SYNC = 0;

/** If the combined size of the ibuf trees exceeds ibuf->max_size by this
many pages, we start to contract it in connection to inserts there, using
synchronous contract */
const ulint		IBUF_CONTRACT_ON_INSERT_SYNC = 5;

/** If the combined size of the ibuf trees exceeds ibuf->max_size by
this many pages, we start to contract it synchronous contract, but do
not insert */
const ulint		IBUF_CONTRACT_DO_NOT_INSERT = 10;

/* TODO: how to cope with drop table if there are records in the insert
buffer for the indexes of the table? Is there actually any problem,
because ibuf merge is done to a page when it is read in, and it is
still physically like the index page even if the index would have been
dropped! So, there seems to be no problem. */

/******************************************************************//**
Sets the flag in the current mini-transaction record indicating we're
inside an insert buffer routine. */
UNIV_INLINE
void
ibuf_enter(
/*=======*/
	mtr_t*	mtr)	/*!< in/out: mini-transaction */
{
	ut_ad(!mtr->is_inside_ibuf());
	mtr->enter_ibuf();
}

/******************************************************************//**
Sets the flag in the current mini-transaction record indicating we're
exiting an insert buffer routine. */
UNIV_INLINE
void
ibuf_exit(
/*======*/
	mtr_t*	mtr)	/*!< in/out: mini-transaction */
{
	ut_ad(mtr->is_inside_ibuf());
	mtr->exit_ibuf();
}

/**************************************************************//**
Commits an insert buffer mini-transaction and sets the persistent
cursor latch mode to BTR_NO_LATCHES, that is, detaches the cursor. */
UNIV_INLINE
void
ibuf_btr_pcur_commit_specify_mtr(
/*=============================*/
	btr_pcur_t*	pcur,	/*!< in/out: persistent cursor */
	mtr_t*		mtr)	/*!< in/out: mini-transaction */
{
	ut_d(ibuf_exit(mtr));
	btr_pcur_commit_specify_mtr(pcur, mtr);
}

/******************************************************************//**
Gets the ibuf header page and x-latches it.
@return insert buffer header page */
static
page_t*
ibuf_header_page_get(
/*=================*/
	mtr_t*	mtr)	/*!< in/out: mini-transaction */
{
	buf_block_t*	block;

	ut_ad(!ibuf_inside(mtr));
	page_t* page = NULL;

	block = buf_page_get(
		page_id_t(IBUF_SPACE_ID, FSP_IBUF_HEADER_PAGE_NO),
		univ_page_size, RW_X_LATCH, mtr);


	if (!block->page.encrypted) {
		buf_block_dbg_add_level(block, SYNC_IBUF_HEADER);

		page = buf_block_get_frame(block);
	}

	return page;
}

/******************************************************************//**
Gets the root page and sx-latches it.
@return insert buffer tree root page */
static
page_t*
ibuf_tree_root_get(
/*===============*/
	mtr_t*		mtr)	/*!< in: mtr */
{
	buf_block_t*	block;
	page_t*		root;

	ut_ad(ibuf_inside(mtr));
	ut_ad(mutex_own(&ibuf_mutex));

	mtr_sx_lock(dict_index_get_lock(ibuf->index), mtr);

	/* only segment list access is exclusive each other */
	block = buf_page_get(
		page_id_t(IBUF_SPACE_ID, FSP_IBUF_TREE_ROOT_PAGE_NO),
		univ_page_size, RW_SX_LATCH, mtr);

	buf_block_dbg_add_level(block, SYNC_IBUF_TREE_NODE_NEW);

	root = buf_block_get_frame(block);

	ut_ad(page_get_space_id(root) == IBUF_SPACE_ID);
	ut_ad(page_get_page_no(root) == FSP_IBUF_TREE_ROOT_PAGE_NO);
	ut_ad(ibuf->empty == page_is_empty(root));

	return(root);
}

/******************************************************************//**
Closes insert buffer and frees the data structures. */
void
ibuf_close(void)
/*============*/
{
	if (ibuf == NULL) {
		return;
	}

	mutex_free(&ibuf_pessimistic_insert_mutex);

	mutex_free(&ibuf_mutex);

	mutex_free(&ibuf_bitmap_mutex);

	dict_table_t*	ibuf_table = ibuf->index->table;
	rw_lock_free(&ibuf->index->lock);
	dict_mem_index_free(ibuf->index);
	dict_mem_table_free(ibuf_table);

	ut_free(ibuf);
	ibuf = NULL;
}

/******************************************************************//**
Updates the size information of the ibuf, assuming the segment size has not
changed. */
static
void
ibuf_size_update(
/*=============*/
	const page_t*	root)	/*!< in: ibuf tree root */
{
	ut_ad(mutex_own(&ibuf_mutex));

	ibuf->free_list_len = flst_get_len(root + PAGE_HEADER
					   + PAGE_BTR_IBUF_FREE_LIST);

	ibuf->height = 1 + btr_page_get_level(root);

	/* the '1 +' is the ibuf header page */
	ibuf->size = ibuf->seg_size - (1 + ibuf->free_list_len);
}

/******************************************************************//**
Creates the insert buffer data structure at a database startup and initializes
the data structures for the insert buffer.
@return DB_SUCCESS or failure */
dberr_t
ibuf_init_at_db_start(void)
/*=======================*/
{
	page_t*		root;
	mtr_t		mtr;
	ulint		n_used;
	page_t*		header_page;
	dberr_t		error= DB_SUCCESS;

	ibuf = static_cast<ibuf_t*>(ut_zalloc_nokey(sizeof(ibuf_t)));

	/* At startup we intialize ibuf to have a maximum of
	CHANGE_BUFFER_DEFAULT_SIZE in terms of percentage of the
	buffer pool size. Once ibuf struct is initialized this
	value is updated with the user supplied size by calling
	ibuf_max_size_update(). */
	ibuf->max_size = ((buf_pool_get_curr_size() >> srv_page_size_shift)
			  * CHANGE_BUFFER_DEFAULT_SIZE) / 100;

	mutex_create(LATCH_ID_IBUF, &ibuf_mutex);

	mutex_create(LATCH_ID_IBUF_BITMAP, &ibuf_bitmap_mutex);

	mutex_create(LATCH_ID_IBUF_PESSIMISTIC_INSERT,
		     &ibuf_pessimistic_insert_mutex);

	mtr_start(&mtr);

	compile_time_assert(IBUF_SPACE_ID == TRX_SYS_SPACE);
	compile_time_assert(IBUF_SPACE_ID == 0);
	mtr_x_lock(&fil_system.sys_space->latch, &mtr);

	mutex_enter(&ibuf_mutex);

	header_page = ibuf_header_page_get(&mtr);

	if (!header_page) {
		return (DB_DECRYPTION_FAILED);
	}

	fseg_n_reserved_pages(header_page + IBUF_HEADER + IBUF_TREE_SEG_HEADER,
			      &n_used, &mtr);

	ut_ad(n_used >= 2);

	ibuf->seg_size = n_used;

	{
		buf_block_t*	block;

		block = buf_page_get(
			page_id_t(IBUF_SPACE_ID, FSP_IBUF_TREE_ROOT_PAGE_NO),
			univ_page_size, RW_X_LATCH, &mtr);

		buf_block_dbg_add_level(block, SYNC_IBUF_TREE_NODE);

		root = buf_block_get_frame(block);
	}

	ibuf_size_update(root);
	mutex_exit(&ibuf_mutex);

	ibuf->empty = page_is_empty(root);
	mtr.commit();

	ibuf->index = dict_mem_index_create(
		dict_mem_table_create("innodb_change_buffer",
				      fil_system.sys_space, 1, 0, 0, 0),
		"CLUST_IND",
		DICT_CLUSTERED | DICT_IBUF, 1);
	ibuf->index->id = DICT_IBUF_ID_MIN + IBUF_SPACE_ID;
	ibuf->index->n_uniq = REC_MAX_N_FIELDS;
	rw_lock_create(index_tree_rw_lock_key, &ibuf->index->lock,
		       SYNC_IBUF_INDEX_TREE);
#ifdef BTR_CUR_ADAPT
	ibuf->index->search_info = btr_search_info_create(ibuf->index->heap);
#endif /* BTR_CUR_ADAPT */
	ibuf->index->page = FSP_IBUF_TREE_ROOT_PAGE_NO;
	ut_d(ibuf->index->cached = TRUE);
	return (error);
}

/*********************************************************************//**
Updates the max_size value for ibuf. */
void
ibuf_max_size_update(
/*=================*/
	ulint	new_val)	/*!< in: new value in terms of
				percentage of the buffer pool size */
{
	ulint	new_size = ((buf_pool_get_curr_size() >> srv_page_size_shift)
			    * new_val) / 100;
	mutex_enter(&ibuf_mutex);
	ibuf->max_size = new_size;
	mutex_exit(&ibuf_mutex);
}


/*********************************************************************//**
Initializes an ibuf bitmap page. */
void
ibuf_bitmap_page_init(
/*==================*/
	buf_block_t*	block,	/*!< in: bitmap page */
	mtr_t*		mtr)	/*!< in: mtr */
{
	page_t*	page;
	ulint	byte_offset;

	page = buf_block_get_frame(block);
	fil_page_set_type(page, FIL_PAGE_IBUF_BITMAP);

	/* Write all zeros to the bitmap */
	compile_time_assert(!(IBUF_BITS_PER_PAGE % 2));

	byte_offset = UT_BITS_IN_BYTES(block->page.size.physical()
				       * IBUF_BITS_PER_PAGE);

	memset(page + IBUF_BITMAP, 0, byte_offset);

	/* The remaining area (up to the page trailer) is uninitialized. */
	mlog_write_initial_log_record(page, MLOG_IBUF_BITMAP_INIT, mtr);
}

/*********************************************************************//**
Parses a redo log record of an ibuf bitmap page init.
@return end of log record or NULL */
byte*
ibuf_parse_bitmap_init(
/*===================*/
	byte*		ptr,	/*!< in: buffer */
	byte*		end_ptr MY_ATTRIBUTE((unused)), /*!< in: buffer end */
	buf_block_t*	block,	/*!< in: block or NULL */
	mtr_t*		mtr)	/*!< in: mtr or NULL */
{
	ut_ad(ptr != NULL);
	ut_ad(end_ptr != NULL);

	if (block) {
		ibuf_bitmap_page_init(block, mtr);
	}

	return(ptr);
}

# ifdef UNIV_DEBUG
/** Gets the desired bits for a given page from a bitmap page.
@param[in]	page		bitmap page
@param[in]	page_id		page id whose bits to get
@param[in]	page_size	page id whose bits to get
@param[in]	bit		IBUF_BITMAP_FREE, IBUF_BITMAP_BUFFERED, ...
@param[in,out]	mtr		mini-transaction holding an x-latch on the
bitmap page
@return value of bits */
#  define ibuf_bitmap_page_get_bits(page, page_id, page_size, bit, mtr)	\
	ibuf_bitmap_page_get_bits_low(page, page_id, page_size,		\
				      MTR_MEMO_PAGE_X_FIX, mtr, bit)
# else /* UNIV_DEBUG */
/** Gets the desired bits for a given page from a bitmap page.
@param[in]	page		bitmap page
@param[in]	page_id		page id whose bits to get
@param[in]	page_size	page id whose bits to get
@param[in]	bit		IBUF_BITMAP_FREE, IBUF_BITMAP_BUFFERED, ...
@param[in,out]	mtr		mini-transaction holding an x-latch on the
bitmap page
@return value of bits */
#  define ibuf_bitmap_page_get_bits(page, page_id, page_size, bit, mtr)	\
	ibuf_bitmap_page_get_bits_low(page, page_id, page_size, bit)
# endif /* UNIV_DEBUG */

/** Gets the desired bits for a given page from a bitmap page.
@param[in]	page		bitmap page
@param[in]	page_id		page id whose bits to get
@param[in]	page_size	page size
@param[in]	latch_type	MTR_MEMO_PAGE_X_FIX, MTR_MEMO_BUF_FIX, ...
@param[in,out]	mtr		mini-transaction holding latch_type on the
bitmap page
@param[in]	bit		IBUF_BITMAP_FREE, IBUF_BITMAP_BUFFERED, ...
@return value of bits */
UNIV_INLINE
ulint
ibuf_bitmap_page_get_bits_low(
	const page_t*		page,
	const page_id_t		page_id,
	const page_size_t&	page_size,
#ifdef UNIV_DEBUG
	ulint			latch_type,
	mtr_t*			mtr,
#endif /* UNIV_DEBUG */
	ulint			bit)
{
	ulint	byte_offset;
	ulint	bit_offset;
	ulint	map_byte;
	ulint	value;

	ut_ad(bit < IBUF_BITS_PER_PAGE);
	compile_time_assert(!(IBUF_BITS_PER_PAGE % 2));
	ut_ad(mtr_memo_contains_page(mtr, page, latch_type));

	bit_offset = (page_id.page_no() % page_size.physical())
		* IBUF_BITS_PER_PAGE + bit;

	byte_offset = bit_offset / 8;
	bit_offset = bit_offset % 8;

	ut_ad(byte_offset + IBUF_BITMAP < srv_page_size);

	map_byte = mach_read_from_1(page + IBUF_BITMAP + byte_offset);

	value = ut_bit_get_nth(map_byte, bit_offset);

	if (bit == IBUF_BITMAP_FREE) {
		ut_ad(bit_offset + 1 < 8);

		value = value * 2 + ut_bit_get_nth(map_byte, bit_offset + 1);
	}

	return(value);
}

/** Sets the desired bit for a given page in a bitmap page.
@param[in,out]	page		bitmap page
@param[in]	page_id		page id whose bits to set
@param[in]	page_size	page size
@param[in]	bit		IBUF_BITMAP_FREE, IBUF_BITMAP_BUFFERED, ...
@param[in]	val		value to set
@param[in,out]	mtr		mtr containing an x-latch to the bitmap page */
static
void
ibuf_bitmap_page_set_bits(
	page_t*			page,
	const page_id_t		page_id,
	const page_size_t&	page_size,
	ulint			bit,
	ulint			val,
	mtr_t*			mtr)
{
	ulint	byte_offset;
	ulint	bit_offset;
	ulint	map_byte;

	ut_ad(bit < IBUF_BITS_PER_PAGE);
	compile_time_assert(!(IBUF_BITS_PER_PAGE % 2));
	ut_ad(mtr_memo_contains_page(mtr, page, MTR_MEMO_PAGE_X_FIX));
	ut_ad(mtr->is_named_space(page_id.space()));

	bit_offset = (page_id.page_no() % page_size.physical())
		* IBUF_BITS_PER_PAGE + bit;

	byte_offset = bit_offset / 8;
	bit_offset = bit_offset % 8;

	ut_ad(byte_offset + IBUF_BITMAP < srv_page_size);

	map_byte = mach_read_from_1(page + IBUF_BITMAP + byte_offset);

	if (bit == IBUF_BITMAP_FREE) {
		ut_ad(bit_offset + 1 < 8);
		ut_ad(val <= 3);

		map_byte = ut_bit_set_nth(map_byte, bit_offset, val / 2);
		map_byte = ut_bit_set_nth(map_byte, bit_offset + 1, val % 2);
	} else {
		ut_ad(val <= 1);
		map_byte = ut_bit_set_nth(map_byte, bit_offset, val);
	}

	mlog_write_ulint(page + IBUF_BITMAP + byte_offset, map_byte,
			 MLOG_1BYTE, mtr);
}

/** Calculates the bitmap page number for a given page number.
@param[in]	page_id		page id
@param[in]	page_size	page size
@return the bitmap page id where the file page is mapped */
UNIV_INLINE
const page_id_t
ibuf_bitmap_page_no_calc(
	const page_id_t		page_id,
	const page_size_t&	page_size)
{
	ulint	bitmap_page_no;

	bitmap_page_no = FSP_IBUF_BITMAP_OFFSET
		+ (page_id.page_no() & ~(page_size.physical() - 1));

	return(page_id_t(page_id.space(), bitmap_page_no));
}

/** Gets the ibuf bitmap page where the bits describing a given file page are
stored.
@param[in]	page_id		page id of the file page
@param[in]	page_size	page size of the file page
@param[in]	file		file name
@param[in]	line		line where called
@param[in,out]	mtr		mini-transaction
@return bitmap page where the file page is mapped, that is, the bitmap
page containing the descriptor bits for the file page; the bitmap page
is x-latched */
static
page_t*
ibuf_bitmap_get_map_page_func(
	const page_id_t		page_id,
	const page_size_t&	page_size,
	const char*		file,
	unsigned		line,
	mtr_t*			mtr)
{
	buf_block_t*	block = NULL;
	dberr_t		err = DB_SUCCESS;

	block = buf_page_get_gen(ibuf_bitmap_page_no_calc(page_id, page_size),
				 page_size, RW_X_LATCH, NULL, BUF_GET,
				 file, line, mtr, &err);

	if (err != DB_SUCCESS) {
		return NULL;
	}


	buf_block_dbg_add_level(block, SYNC_IBUF_BITMAP);

	return(buf_block_get_frame(block));
}

/** Gets the ibuf bitmap page where the bits describing a given file page are
stored.
@param[in]	page_id		page id of the file page
@param[in]	page_size	page size of the file page
@param[in,out]	mtr		mini-transaction
@return bitmap page where the file page is mapped, that is, the bitmap
page containing the descriptor bits for the file page; the bitmap page
is x-latched */
#define ibuf_bitmap_get_map_page(page_id, page_size, mtr)	\
	ibuf_bitmap_get_map_page_func(page_id, page_size, \
				      __FILE__, __LINE__, mtr)

/************************************************************************//**
Sets the free bits of the page in the ibuf bitmap. This is done in a separate
mini-transaction, hence this operation does not restrict further work to only
ibuf bitmap operations, which would result if the latch to the bitmap page
were kept. */
UNIV_INLINE
void
ibuf_set_free_bits_low(
/*===================*/
	const buf_block_t*	block,	/*!< in: index page; free bits are set if
					the index is non-clustered and page
					level is 0 */
	ulint			val,	/*!< in: value to set: < 4 */
	mtr_t*			mtr)	/*!< in/out: mtr */
{
	page_t*	bitmap_page;
	buf_frame_t* frame;

	ut_ad(mtr->is_named_space(block->page.id.space()));

	if (!block) {
		return;
	}

	frame = buf_block_get_frame(block);

	if (!frame || !page_is_leaf(frame)) {
		return;
	}

	bitmap_page = ibuf_bitmap_get_map_page(block->page.id,
					       block->page.size, mtr);

#ifdef UNIV_IBUF_DEBUG
	ut_a(val <= ibuf_index_page_calc_free(block));
#endif /* UNIV_IBUF_DEBUG */

	ibuf_bitmap_page_set_bits(
		bitmap_page, block->page.id, block->page.size,
		IBUF_BITMAP_FREE, val, mtr);
}

/************************************************************************//**
Sets the free bit of the page in the ibuf bitmap. This is done in a separate
mini-transaction, hence this operation does not restrict further work to only
ibuf bitmap operations, which would result if the latch to the bitmap page
were kept. */
void
ibuf_set_free_bits_func(
/*====================*/
	buf_block_t*	block,	/*!< in: index page of a non-clustered index;
				free bit is reset if page level is 0 */
#ifdef UNIV_IBUF_DEBUG
	ulint		max_val,/*!< in: ULINT_UNDEFINED or a maximum
				value which the bits must have before
				setting; this is for debugging */
#endif /* UNIV_IBUF_DEBUG */
	ulint		val)	/*!< in: value to set: < 4 */
{
	mtr_t	mtr;
	page_t*	page;
	page_t*	bitmap_page;

	page = buf_block_get_frame(block);

	if (!page_is_leaf(page)) {

		return;
	}

	mtr_start(&mtr);
	const fil_space_t* space = mtr.set_named_space_id(
		block->page.id.space());

	bitmap_page = ibuf_bitmap_get_map_page(block->page.id,
					       block->page.size, &mtr);

	switch (space->purpose) {
	case FIL_TYPE_LOG:
		ut_ad(0);
		break;
	case FIL_TYPE_TABLESPACE:
		/* Avoid logging while fixing up truncate of table. */
		if (!srv_is_tablespace_truncated(block->page.id.space())) {
			break;
		}
		/* fall through */
	case FIL_TYPE_TEMPORARY:
	case FIL_TYPE_IMPORT:
		mtr_set_log_mode(&mtr, MTR_LOG_NO_REDO);
	}

#ifdef UNIV_IBUF_DEBUG
	if (max_val != ULINT_UNDEFINED) {
		ulint	old_val;

		old_val = ibuf_bitmap_page_get_bits(
			bitmap_page, block->page.id,
			IBUF_BITMAP_FREE, &mtr);
# if 0
		if (old_val != max_val) {
			fprintf(stderr,
				"Ibuf: page %lu old val %lu max val %lu\n",
				page_get_page_no(page),
				old_val, max_val);
		}
# endif

		ut_a(old_val <= max_val);
	}
# if 0
	fprintf(stderr, "Setting page no %lu free bits to %lu should be %lu\n",
		page_get_page_no(page), val,
		ibuf_index_page_calc_free(block));
# endif

	ut_a(val <= ibuf_index_page_calc_free(block));
#endif /* UNIV_IBUF_DEBUG */

	ibuf_bitmap_page_set_bits(
		bitmap_page, block->page.id, block->page.size,
		IBUF_BITMAP_FREE, val, &mtr);

	mtr_commit(&mtr);
}

/************************************************************************//**
Resets the free bits of the page in the ibuf bitmap. This is done in a
separate mini-transaction, hence this operation does not restrict
further work to only ibuf bitmap operations, which would result if the
latch to the bitmap page were kept.  NOTE: The free bits in the insert
buffer bitmap must never exceed the free space on a page.  It is safe
to decrement or reset the bits in the bitmap in a mini-transaction
that is committed before the mini-transaction that affects the free
space. */
void
ibuf_reset_free_bits(
/*=================*/
	buf_block_t*	block)	/*!< in: index page; free bits are set to 0
				if the index is a non-clustered
				non-unique, and page level is 0 */
{
	ibuf_set_free_bits(block, 0, ULINT_UNDEFINED);
}

/**********************************************************************//**
Updates the free bits for an uncompressed page to reflect the present
state.  Does this in the mtr given, which means that the latching
order rules virtually prevent any further operations for this OS
thread until mtr is committed.  NOTE: The free bits in the insert
buffer bitmap must never exceed the free space on a page.  It is safe
to set the free bits in the same mini-transaction that updated the
page. */
void
ibuf_update_free_bits_low(
/*======================*/
	const buf_block_t*	block,		/*!< in: index page */
	ulint			max_ins_size,	/*!< in: value of
						maximum insert size
						with reorganize before
						the latest operation
						performed to the page */
	mtr_t*			mtr)		/*!< in/out: mtr */
{
	ulint	before;
	ulint	after;

	ut_a(!buf_block_get_page_zip(block));
	ut_ad(mtr->is_named_space(block->page.id.space()));

	before = ibuf_index_page_calc_free_bits(block->page.size.logical(),
						max_ins_size);

	after = ibuf_index_page_calc_free(block);

	/* This approach cannot be used on compressed pages, since the
	computed value of "before" often does not match the current
	state of the bitmap.  This is because the free space may
	increase or decrease when a compressed page is reorganized. */
	if (before != after) {
		ibuf_set_free_bits_low(block, after, mtr);
	}
}

/**********************************************************************//**
Updates the free bits for a compressed page to reflect the present
state.  Does this in the mtr given, which means that the latching
order rules virtually prevent any further operations for this OS
thread until mtr is committed.  NOTE: The free bits in the insert
buffer bitmap must never exceed the free space on a page.  It is safe
to set the free bits in the same mini-transaction that updated the
page. */
void
ibuf_update_free_bits_zip(
/*======================*/
	buf_block_t*	block,	/*!< in/out: index page */
	mtr_t*		mtr)	/*!< in/out: mtr */
{
	page_t*	bitmap_page;
	ulint	after;

	ut_a(block);
	buf_frame_t* frame = buf_block_get_frame(block);
	ut_a(frame);
	ut_a(page_is_leaf(frame));
	ut_a(block->page.size.is_compressed());

	bitmap_page = ibuf_bitmap_get_map_page(block->page.id,
					       block->page.size, mtr);

	after = ibuf_index_page_calc_free_zip(block);

	if (after == 0) {
		/* We move the page to the front of the buffer pool LRU list:
		the purpose of this is to prevent those pages to which we
		cannot make inserts using the insert buffer from slipping
		out of the buffer pool */

		buf_page_make_young(&block->page);
	}

	ibuf_bitmap_page_set_bits(
		bitmap_page, block->page.id, block->page.size,
		IBUF_BITMAP_FREE, after, mtr);
}

/**********************************************************************//**
Updates the free bits for the two pages to reflect the present state.
Does this in the mtr given, which means that the latching order rules
virtually prevent any further operations until mtr is committed.
NOTE: The free bits in the insert buffer bitmap must never exceed the
free space on a page.  It is safe to set the free bits in the same
mini-transaction that updated the pages. */
void
ibuf_update_free_bits_for_two_pages_low(
/*====================================*/
	buf_block_t*	block1,	/*!< in: index page */
	buf_block_t*	block2,	/*!< in: index page */
	mtr_t*		mtr)	/*!< in: mtr */
{
	ulint	state;

	ut_ad(mtr->is_named_space(block1->page.id.space()));
	ut_ad(block1->page.id.space() == block2->page.id.space());

	/* As we have to x-latch two random bitmap pages, we have to acquire
	the bitmap mutex to prevent a deadlock with a similar operation
	performed by another OS thread. */

	mutex_enter(&ibuf_bitmap_mutex);

	state = ibuf_index_page_calc_free(block1);

	ibuf_set_free_bits_low(block1, state, mtr);

	state = ibuf_index_page_calc_free(block2);

	ibuf_set_free_bits_low(block2, state, mtr);

	mutex_exit(&ibuf_bitmap_mutex);
}

/** Returns TRUE if the page is one of the fixed address ibuf pages.
@param[in]	page_id		page id
@param[in]	page_size	page size
@return TRUE if a fixed address ibuf i/o page */
UNIV_INLINE
ibool
ibuf_fixed_addr_page(
	const page_id_t		page_id,
	const page_size_t&	page_size)
{
	return((page_id.space() == IBUF_SPACE_ID
		&& page_id.page_no() == IBUF_TREE_ROOT_PAGE_NO)
	       || ibuf_bitmap_page(page_id, page_size));
}

/** Checks if a page is a level 2 or 3 page in the ibuf hierarchy of pages.
Must not be called when recv_no_ibuf_operations==true.
@param[in]	page_id		page id
@param[in]	page_size	page size
@param[in]	x_latch		FALSE if relaxed check (avoid latching the
bitmap page)
@param[in]	file		file name
@param[in]	line		line where called
@param[in,out]	mtr		mtr which will contain an x-latch to the
bitmap page if the page is not one of the fixed address ibuf pages, or NULL,
in which case a new transaction is created.
@return TRUE if level 2 or level 3 page */
ibool
ibuf_page_low(
	const page_id_t		page_id,
	const page_size_t&	page_size,
#ifdef UNIV_DEBUG
	ibool			x_latch,
#endif /* UNIV_DEBUG */
	const char*		file,
	unsigned		line,
	mtr_t*			mtr)
{
	ibool	ret;
	mtr_t	local_mtr;
	page_t*	bitmap_page;

	ut_ad(!recv_no_ibuf_operations);
	ut_ad(x_latch || mtr == NULL);

	if (ibuf_fixed_addr_page(page_id, page_size)) {

		return(TRUE);
	} else if (page_id.space() != IBUF_SPACE_ID) {

		return(FALSE);
	}

	compile_time_assert(IBUF_SPACE_ID == 0);
	ut_ad(fil_system.sys_space->purpose == FIL_TYPE_TABLESPACE);

#ifdef UNIV_DEBUG
	if (!x_latch) {
		mtr_start(&local_mtr);

		/* Get the bitmap page without a page latch, so that
		we will not be violating the latching order when
		another bitmap page has already been latched by this
		thread. The page will be buffer-fixed, and thus it
		cannot be removed or relocated while we are looking at
		it. The contents of the page could change, but the
		IBUF_BITMAP_IBUF bit that we are interested in should
		not be modified by any other thread. Nobody should be
		calling ibuf_add_free_page() or ibuf_remove_free_page()
		while the page is linked to the insert buffer b-tree. */
		dberr_t err = DB_SUCCESS;

		buf_block_t* block = buf_page_get_gen(
				ibuf_bitmap_page_no_calc(page_id, page_size),
				page_size, RW_NO_LATCH, NULL, BUF_GET_NO_LATCH,
				file, line, &local_mtr, &err);

		bitmap_page = buf_block_get_frame(block);

		ret = ibuf_bitmap_page_get_bits_low(
			bitmap_page, page_id, page_size,
			MTR_MEMO_BUF_FIX, &local_mtr, IBUF_BITMAP_IBUF);

		mtr_commit(&local_mtr);
		return(ret);
	}
#endif /* UNIV_DEBUG */

	if (mtr == NULL) {
		mtr = &local_mtr;
		mtr_start(mtr);
	}

	bitmap_page = ibuf_bitmap_get_map_page_func(page_id, page_size,
						    file, line, mtr);

	ret = ibuf_bitmap_page_get_bits(bitmap_page, page_id, page_size,
					IBUF_BITMAP_IBUF, mtr);

	if (mtr == &local_mtr) {
		mtr_commit(mtr);
	}

	return(ret);
}

#ifdef UNIV_DEBUG
# define ibuf_rec_get_page_no(mtr,rec) ibuf_rec_get_page_no_func(mtr,rec)
#else /* UNIV_DEBUG */
# define ibuf_rec_get_page_no(mtr,rec) ibuf_rec_get_page_no_func(rec)
#endif /* UNIV_DEBUG */

/********************************************************************//**
Returns the page number field of an ibuf record.
@return page number */
static
ulint
ibuf_rec_get_page_no_func(
/*======================*/
#ifdef UNIV_DEBUG
	mtr_t*		mtr,	/*!< in: mini-transaction owning rec */
#endif /* UNIV_DEBUG */
	const rec_t*	rec)	/*!< in: ibuf record */
{
	const byte*	field;
	ulint		len;

	ut_ad(mtr_memo_contains_page_flagged(mtr, rec,
					     MTR_MEMO_PAGE_X_FIX
					     | MTR_MEMO_PAGE_S_FIX));
	ut_ad(ibuf_inside(mtr));
	ut_ad(rec_get_n_fields_old(rec) > 2);

	field = rec_get_nth_field_old(rec, IBUF_REC_FIELD_MARKER, &len);

	ut_a(len == 1);

	field = rec_get_nth_field_old(rec, IBUF_REC_FIELD_PAGE, &len);

	ut_a(len == 4);

	return(mach_read_from_4(field));
}

#ifdef UNIV_DEBUG
# define ibuf_rec_get_space(mtr,rec) ibuf_rec_get_space_func(mtr,rec)
#else /* UNIV_DEBUG */
# define ibuf_rec_get_space(mtr,rec) ibuf_rec_get_space_func(rec)
#endif /* UNIV_DEBUG */

/********************************************************************//**
Returns the space id field of an ibuf record. For < 4.1.x format records
returns 0.
@return space id */
static
ulint
ibuf_rec_get_space_func(
/*====================*/
#ifdef UNIV_DEBUG
	mtr_t*		mtr,	/*!< in: mini-transaction owning rec */
#endif /* UNIV_DEBUG */
	const rec_t*	rec)	/*!< in: ibuf record */
{
	const byte*	field;
	ulint		len;

	ut_ad(mtr_memo_contains_page_flagged(mtr, rec, MTR_MEMO_PAGE_X_FIX
					     | MTR_MEMO_PAGE_S_FIX));
	ut_ad(ibuf_inside(mtr));
	ut_ad(rec_get_n_fields_old(rec) > 2);

	field = rec_get_nth_field_old(rec, IBUF_REC_FIELD_MARKER, &len);

	ut_a(len == 1);

	field = rec_get_nth_field_old(rec, IBUF_REC_FIELD_SPACE, &len);

	ut_a(len == 4);

	return(mach_read_from_4(field));
}

#ifdef UNIV_DEBUG
# define ibuf_rec_get_info(mtr,rec,op,comp,info_len,counter)	\
	ibuf_rec_get_info_func(mtr,rec,op,comp,info_len,counter)
#else /* UNIV_DEBUG */
# define ibuf_rec_get_info(mtr,rec,op,comp,info_len,counter)	\
	ibuf_rec_get_info_func(rec,op,comp,info_len,counter)
#endif
/****************************************************************//**
Get various information about an ibuf record in >= 4.1.x format. */
static
void
ibuf_rec_get_info_func(
/*===================*/
#ifdef UNIV_DEBUG
	mtr_t*		mtr,	/*!< in: mini-transaction owning rec */
#endif /* UNIV_DEBUG */
	const rec_t*	rec,		/*!< in: ibuf record */
	ibuf_op_t*	op,		/*!< out: operation type, or NULL */
	ibool*		comp,		/*!< out: compact flag, or NULL */
	ulint*		info_len,	/*!< out: length of info fields at the
					start of the fourth field, or
					NULL */
	ulint*		counter)	/*!< in: counter value, or NULL */
{
	const byte*	types;
	ulint		fields;
	ulint		len;

	/* Local variables to shadow arguments. */
	ibuf_op_t	op_local;
	ibool		comp_local;
	ulint		info_len_local;
	ulint		counter_local;

	ut_ad(mtr_memo_contains_page_flagged(mtr, rec, MTR_MEMO_PAGE_X_FIX
					     | MTR_MEMO_PAGE_S_FIX));
	ut_ad(ibuf_inside(mtr));
	fields = rec_get_n_fields_old(rec);
	ut_a(fields > IBUF_REC_FIELD_USER);

	types = rec_get_nth_field_old(rec, IBUF_REC_FIELD_METADATA, &len);

	info_len_local = len % DATA_NEW_ORDER_NULL_TYPE_BUF_SIZE;
	compile_time_assert(IBUF_REC_INFO_SIZE
			    < DATA_NEW_ORDER_NULL_TYPE_BUF_SIZE);

	switch (info_len_local) {
	case 0:
	case 1:
		op_local = IBUF_OP_INSERT;
		comp_local = info_len_local;
		ut_ad(!counter);
		counter_local = ULINT_UNDEFINED;
		break;

	case IBUF_REC_INFO_SIZE:
		op_local = (ibuf_op_t) types[IBUF_REC_OFFSET_TYPE];
		comp_local = types[IBUF_REC_OFFSET_FLAGS] & IBUF_REC_COMPACT;
		counter_local = mach_read_from_2(
			types + IBUF_REC_OFFSET_COUNTER);
		break;

	default:
		ut_error;
	}

	ut_a(op_local < IBUF_OP_COUNT);
	ut_a((len - info_len_local) ==
	     (fields - IBUF_REC_FIELD_USER)
	     * DATA_NEW_ORDER_NULL_TYPE_BUF_SIZE);

	if (op) {
		*op = op_local;
	}

	if (comp) {
		*comp = comp_local;
	}

	if (info_len) {
		*info_len = info_len_local;
	}

	if (counter) {
		*counter = counter_local;
	}
}

#ifdef UNIV_DEBUG
# define ibuf_rec_get_op_type(mtr,rec) ibuf_rec_get_op_type_func(mtr,rec)
#else /* UNIV_DEBUG */
# define ibuf_rec_get_op_type(mtr,rec) ibuf_rec_get_op_type_func(rec)
#endif

/****************************************************************//**
Returns the operation type field of an ibuf record.
@return operation type */
static
ibuf_op_t
ibuf_rec_get_op_type_func(
/*======================*/
#ifdef UNIV_DEBUG
	mtr_t*		mtr,	/*!< in: mini-transaction owning rec */
#endif /* UNIV_DEBUG */
	const rec_t*	rec)	/*!< in: ibuf record */
{
	ulint		len;

	ut_ad(mtr_memo_contains_page_flagged(mtr, rec, MTR_MEMO_PAGE_X_FIX
					     | MTR_MEMO_PAGE_S_FIX));
	ut_ad(ibuf_inside(mtr));
	ut_ad(rec_get_n_fields_old(rec) > 2);

	(void) rec_get_nth_field_old(rec, IBUF_REC_FIELD_MARKER, &len);

	if (len > 1) {
		/* This is a < 4.1.x format record */

		return(IBUF_OP_INSERT);
	} else {
		ibuf_op_t	op;

		ibuf_rec_get_info(mtr, rec, &op, NULL, NULL, NULL);

		return(op);
	}
}

/****************************************************************//**
Read the first two bytes from a record's fourth field (counter field in new
records; something else in older records).
@return "counter" field, or ULINT_UNDEFINED if for some reason it
can't be read */
ulint
ibuf_rec_get_counter(
/*=================*/
	const rec_t*	rec)	/*!< in: ibuf record */
{
	const byte*	ptr;
	ulint		len;

	if (rec_get_n_fields_old(rec) <= IBUF_REC_FIELD_METADATA) {

		return(ULINT_UNDEFINED);
	}

	ptr = rec_get_nth_field_old(rec, IBUF_REC_FIELD_METADATA, &len);

	if (len >= 2) {

		return(mach_read_from_2(ptr));
	} else {

		return(ULINT_UNDEFINED);
	}
}

/****************************************************************//**
Add accumulated operation counts to a permanent array. Both arrays must be
of size IBUF_OP_COUNT. */
static
void
ibuf_add_ops(
/*=========*/
	ulint*		arr,	/*!< in/out: array to modify */
	const ulint*	ops)	/*!< in: operation counts */

{
	ulint	i;

	for (i = 0; i < IBUF_OP_COUNT; i++) {
		my_atomic_addlint(&arr[i], ops[i]);
	}
}

/****************************************************************//**
Print operation counts. The array must be of size IBUF_OP_COUNT. */
static
void
ibuf_print_ops(
/*===========*/
	const ulint*	ops,	/*!< in: operation counts */
	FILE*		file)	/*!< in: file where to print */
{
	static const char* op_names[] = {
		"insert",
		"delete mark",
		"delete"
	};
	ulint	i;

	ut_a(UT_ARR_SIZE(op_names) == IBUF_OP_COUNT);

	for (i = 0; i < IBUF_OP_COUNT; i++) {
		fprintf(file, "%s " ULINTPF "%s", op_names[i],
			ops[i], (i < (IBUF_OP_COUNT - 1)) ? ", " : "");
	}

	putc('\n', file);
}

/********************************************************************//**
Creates a dummy index for inserting a record to a non-clustered index.
@return dummy index */
static
dict_index_t*
ibuf_dummy_index_create(
/*====================*/
	ulint		n,	/*!< in: number of fields */
	ibool		comp)	/*!< in: TRUE=use compact record format */
{
	dict_table_t*	table;
	dict_index_t*	index;

	table = dict_mem_table_create("IBUF_DUMMY", NULL, n, 0,
				      comp ? DICT_TF_COMPACT : 0, 0);

	index = dict_mem_index_create(table, "IBUF_DUMMY", 0, n);

	/* avoid ut_ad(index->cached) in dict_index_get_n_unique_in_tree */
	index->cached = TRUE;
	ut_d(index->is_dummy = true);

	return(index);
}
/********************************************************************//**
Add a column to the dummy index */
static
void
ibuf_dummy_index_add_col(
/*=====================*/
	dict_index_t*	index,	/*!< in: dummy index */
	const dtype_t*	type,	/*!< in: the data type of the column */
	ulint		len)	/*!< in: length of the column */
{
	ulint	i	= index->table->n_def;
	dict_mem_table_add_col(index->table, NULL, NULL,
			       dtype_get_mtype(type),
			       dtype_get_prtype(type),
			       dtype_get_len(type));
	dict_index_add_col(index, index->table,
			   dict_table_get_nth_col(index->table, i), len);
}
/********************************************************************//**
Deallocates a dummy index for inserting a record to a non-clustered index. */
static
void
ibuf_dummy_index_free(
/*==================*/
	dict_index_t*	index)	/*!< in, own: dummy index */
{
	dict_table_t*	table = index->table;

	dict_mem_index_free(index);
	dict_mem_table_free(table);
}

#ifdef UNIV_DEBUG
# define ibuf_build_entry_from_ibuf_rec(mtr,ibuf_rec,heap,pindex)	\
	ibuf_build_entry_from_ibuf_rec_func(mtr,ibuf_rec,heap,pindex)
#else /* UNIV_DEBUG */
# define ibuf_build_entry_from_ibuf_rec(mtr,ibuf_rec,heap,pindex)	\
	ibuf_build_entry_from_ibuf_rec_func(ibuf_rec,heap,pindex)
#endif

/*********************************************************************//**
Builds the entry used to

1) IBUF_OP_INSERT: insert into a non-clustered index

2) IBUF_OP_DELETE_MARK: find the record whose delete-mark flag we need to
   activate

3) IBUF_OP_DELETE: find the record we need to delete

when we have the corresponding record in an ibuf index.

NOTE that as we copy pointers to fields in ibuf_rec, the caller must
hold a latch to the ibuf_rec page as long as the entry is used!

@return own: entry to insert to a non-clustered index */
static
dtuple_t*
ibuf_build_entry_from_ibuf_rec_func(
/*================================*/
#ifdef UNIV_DEBUG
	mtr_t*		mtr,	/*!< in: mini-transaction owning rec */
#endif /* UNIV_DEBUG */
	const rec_t*	ibuf_rec,	/*!< in: record in an insert buffer */
	mem_heap_t*	heap,		/*!< in: heap where built */
	dict_index_t**	pindex)		/*!< out, own: dummy index that
					describes the entry */
{
	dtuple_t*	tuple;
	dfield_t*	field;
	ulint		n_fields;
	const byte*	types;
	const byte*	data;
	ulint		len;
	ulint		info_len;
	ulint		i;
	ulint		comp;
	dict_index_t*	index;

	ut_ad(mtr_memo_contains_page_flagged(mtr, ibuf_rec, MTR_MEMO_PAGE_X_FIX
					     | MTR_MEMO_PAGE_S_FIX));
	ut_ad(ibuf_inside(mtr));

	data = rec_get_nth_field_old(ibuf_rec, IBUF_REC_FIELD_MARKER, &len);

	ut_a(len == 1);
	ut_a(*data == 0);
	ut_a(rec_get_n_fields_old(ibuf_rec) > IBUF_REC_FIELD_USER);

	n_fields = rec_get_n_fields_old(ibuf_rec) - IBUF_REC_FIELD_USER;

	tuple = dtuple_create(heap, n_fields);

	types = rec_get_nth_field_old(ibuf_rec, IBUF_REC_FIELD_METADATA, &len);

	ibuf_rec_get_info(mtr, ibuf_rec, NULL, &comp, &info_len, NULL);

	index = ibuf_dummy_index_create(n_fields, comp);

	len -= info_len;
	types += info_len;

	ut_a(len == n_fields * DATA_NEW_ORDER_NULL_TYPE_BUF_SIZE);

	for (i = 0; i < n_fields; i++) {
		field = dtuple_get_nth_field(tuple, i);

		data = rec_get_nth_field_old(
			ibuf_rec, i + IBUF_REC_FIELD_USER, &len);

		dfield_set_data(field, data, len);

		dtype_new_read_for_order_and_null_size(
			dfield_get_type(field),
			types + i * DATA_NEW_ORDER_NULL_TYPE_BUF_SIZE);

		ibuf_dummy_index_add_col(index, dfield_get_type(field), len);
	}

	index->n_core_null_bytes
		= UT_BITS_IN_BYTES(unsigned(index->n_nullable));

	/* Prevent an ut_ad() failure in page_zip_write_rec() by
	adding system columns to the dummy table pointed to by the
	dummy secondary index.  The insert buffer is only used for
	secondary indexes, whose records never contain any system
	columns, such as DB_TRX_ID. */
	ut_d(dict_table_add_system_columns(index->table, index->table->heap));

	*pindex = index;

	return(tuple);
}

/******************************************************************//**
Get the data size.
@return size of fields */
UNIV_INLINE
ulint
ibuf_rec_get_size(
/*==============*/
	const rec_t*	rec,			/*!< in: ibuf record */
	const byte*	types,			/*!< in: fields */
	ulint		n_fields,		/*!< in: number of fields */
	ulint		comp)			/*!< in: 0=ROW_FORMAT=REDUNDANT,
						nonzero=ROW_FORMAT=COMPACT */
{
	ulint	i;
	ulint	field_offset;
	ulint	types_offset;
	ulint	size = 0;

	field_offset = IBUF_REC_FIELD_USER;
	types_offset = DATA_NEW_ORDER_NULL_TYPE_BUF_SIZE;

	for (i = 0; i < n_fields; i++) {
		ulint		len;
		dtype_t		dtype;

		rec_get_nth_field_offs_old(rec, i + field_offset, &len);

		if (len != UNIV_SQL_NULL) {
			size += len;
		} else {
			dtype_new_read_for_order_and_null_size(&dtype, types);

			size += dtype_get_sql_null_size(&dtype, comp);
		}

		types += types_offset;
	}

	return(size);
}

#ifdef UNIV_DEBUG
# define ibuf_rec_get_volume(mtr,rec) ibuf_rec_get_volume_func(mtr,rec)
#else /* UNIV_DEBUG */
# define ibuf_rec_get_volume(mtr,rec) ibuf_rec_get_volume_func(rec)
#endif

/********************************************************************//**
Returns the space taken by a stored non-clustered index entry if converted to
an index record.
@return size of index record in bytes + an upper limit of the space
taken in the page directory */
static
ulint
ibuf_rec_get_volume_func(
/*=====================*/
#ifdef UNIV_DEBUG
	mtr_t*		mtr,	/*!< in: mini-transaction owning rec */
#endif /* UNIV_DEBUG */
	const rec_t*	ibuf_rec)/*!< in: ibuf record */
{
	ulint		len;
	const byte*	data;
	const byte*	types;
	ulint		n_fields;
	ulint		data_size;
	ulint		comp;
	ibuf_op_t	op;
	ulint		info_len;

	ut_ad(mtr_memo_contains_page_flagged(mtr, ibuf_rec, MTR_MEMO_PAGE_X_FIX
					     | MTR_MEMO_PAGE_S_FIX));
	ut_ad(ibuf_inside(mtr));
	ut_ad(rec_get_n_fields_old(ibuf_rec) > 2);

	data = rec_get_nth_field_old(ibuf_rec, IBUF_REC_FIELD_MARKER, &len);
	ut_a(len == 1);
	ut_a(*data == 0);

	types = rec_get_nth_field_old(
		ibuf_rec, IBUF_REC_FIELD_METADATA, &len);

	ibuf_rec_get_info(mtr, ibuf_rec, &op, &comp, &info_len, NULL);

	if (op == IBUF_OP_DELETE_MARK || op == IBUF_OP_DELETE) {
		/* Delete-marking a record doesn't take any
		additional space, and while deleting a record
		actually frees up space, we have to play it safe and
		pretend it takes no additional space (the record
		might not exist, etc.).  */

		return(0);
	} else if (comp) {
		dtuple_t*	entry;
		ulint		volume;
		dict_index_t*	dummy_index;
		mem_heap_t*	heap = mem_heap_create(500);

		entry = ibuf_build_entry_from_ibuf_rec(mtr, ibuf_rec,
			heap, &dummy_index);

		volume = rec_get_converted_size(dummy_index, entry, 0);

		ibuf_dummy_index_free(dummy_index);
		mem_heap_free(heap);

		return(volume + page_dir_calc_reserved_space(1));
	}

	types += info_len;
	n_fields = rec_get_n_fields_old(ibuf_rec)
		- IBUF_REC_FIELD_USER;

	data_size = ibuf_rec_get_size(ibuf_rec, types, n_fields, comp);

	return(data_size + rec_get_converted_extra_size(data_size, n_fields, 0)
	       + page_dir_calc_reserved_space(1));
}

/*********************************************************************//**
Builds the tuple to insert to an ibuf tree when we have an entry for a
non-clustered index.

NOTE that the original entry must be kept because we copy pointers to
its fields.

@return own: entry to insert into an ibuf index tree */
static
dtuple_t*
ibuf_entry_build(
/*=============*/
	ibuf_op_t	op,	/*!< in: operation type */
	dict_index_t*	index,	/*!< in: non-clustered index */
	const dtuple_t*	entry,	/*!< in: entry for a non-clustered index */
	ulint		space,	/*!< in: space id */
	ulint		page_no,/*!< in: index page number where entry should
				be inserted */
	ulint		counter,/*!< in: counter value;
				ULINT_UNDEFINED=not used */
	mem_heap_t*	heap)	/*!< in: heap into which to build */
{
	dtuple_t*	tuple;
	dfield_t*	field;
	const dfield_t*	entry_field;
	ulint		n_fields;
	byte*		buf;
	byte*		ti;
	byte*		type_info;
	ulint		i;

	ut_ad(counter != ULINT_UNDEFINED || op == IBUF_OP_INSERT);
	ut_ad(counter == ULINT_UNDEFINED || counter <= 0xFFFF);
	ut_ad(op < IBUF_OP_COUNT);

	/* We have to build a tuple with the following fields:

	1-4) These are described at the top of this file.

	5) The rest of the fields are copied from the entry.

	All fields in the tuple are ordered like the type binary in our
	insert buffer tree. */

	n_fields = dtuple_get_n_fields(entry);

	tuple = dtuple_create(heap, n_fields + IBUF_REC_FIELD_USER);

	/* 1) Space Id */

	field = dtuple_get_nth_field(tuple, IBUF_REC_FIELD_SPACE);

	buf = static_cast<byte*>(mem_heap_alloc(heap, 4));

	mach_write_to_4(buf, space);

	dfield_set_data(field, buf, 4);

	/* 2) Marker byte */

	field = dtuple_get_nth_field(tuple, IBUF_REC_FIELD_MARKER);

	buf = static_cast<byte*>(mem_heap_alloc(heap, 1));

	/* We set the marker byte zero */

	mach_write_to_1(buf, 0);

	dfield_set_data(field, buf, 1);

	/* 3) Page number */

	field = dtuple_get_nth_field(tuple, IBUF_REC_FIELD_PAGE);

	buf = static_cast<byte*>(mem_heap_alloc(heap, 4));

	mach_write_to_4(buf, page_no);

	dfield_set_data(field, buf, 4);

	/* 4) Type info, part #1 */

	if (counter == ULINT_UNDEFINED) {
		i = dict_table_is_comp(index->table) ? 1 : 0;
	} else {
		ut_ad(counter <= 0xFFFF);
		i = IBUF_REC_INFO_SIZE;
	}

	ti = type_info = static_cast<byte*>(
		mem_heap_alloc(
			heap,
			i + n_fields * DATA_NEW_ORDER_NULL_TYPE_BUF_SIZE));

	switch (i) {
	default:
		ut_error;
		break;
	case 1:
		/* set the flag for ROW_FORMAT=COMPACT */
		*ti++ = 0;
		/* fall through */
	case 0:
		/* the old format does not allow delete buffering */
		ut_ad(op == IBUF_OP_INSERT);
		break;
	case IBUF_REC_INFO_SIZE:
		mach_write_to_2(ti + IBUF_REC_OFFSET_COUNTER, counter);

		ti[IBUF_REC_OFFSET_TYPE] = (byte) op;
		ti[IBUF_REC_OFFSET_FLAGS] = dict_table_is_comp(index->table)
			? IBUF_REC_COMPACT : 0;
		ti += IBUF_REC_INFO_SIZE;
		break;
	}

	/* 5+) Fields from the entry */

	for (i = 0; i < n_fields; i++) {
		ulint			fixed_len;
		const dict_field_t*	ifield;

		field = dtuple_get_nth_field(tuple, i + IBUF_REC_FIELD_USER);
		entry_field = dtuple_get_nth_field(entry, i);
		dfield_copy(field, entry_field);

		ifield = dict_index_get_nth_field(index, i);
		/* Prefix index columns of fixed-length columns are of
		fixed length.  However, in the function call below,
		dfield_get_type(entry_field) contains the fixed length
		of the column in the clustered index.  Replace it with
		the fixed length of the secondary index column. */
		fixed_len = ifield->fixed_len;

#ifdef UNIV_DEBUG
		if (fixed_len) {
			/* dict_index_add_col() should guarantee these */
			ut_ad(fixed_len <= (ulint)
			      dfield_get_type(entry_field)->len);
			if (ifield->prefix_len) {
				ut_ad(ifield->prefix_len == fixed_len);
			} else {
				ut_ad(fixed_len == (ulint)
				      dfield_get_type(entry_field)->len);
			}
		}
#endif /* UNIV_DEBUG */

		dtype_new_store_for_order_and_null_size(
			ti, dfield_get_type(entry_field), fixed_len);
		ti += DATA_NEW_ORDER_NULL_TYPE_BUF_SIZE;
	}

	/* 4) Type info, part #2 */

	field = dtuple_get_nth_field(tuple, IBUF_REC_FIELD_METADATA);

	dfield_set_data(field, type_info, ulint(ti - type_info));

	/* Set all the types in the new tuple binary */

	dtuple_set_types_binary(tuple, n_fields + IBUF_REC_FIELD_USER);

	return(tuple);
}

/*********************************************************************//**
Builds a search tuple used to search buffered inserts for an index page.
This is for >= 4.1.x format records.
@return own: search tuple */
static
dtuple_t*
ibuf_search_tuple_build(
/*====================*/
	ulint		space,	/*!< in: space id */
	ulint		page_no,/*!< in: index page number */
	mem_heap_t*	heap)	/*!< in: heap into which to build */
{
	dtuple_t*	tuple;
	dfield_t*	field;
	byte*		buf;

	tuple = dtuple_create(heap, IBUF_REC_FIELD_METADATA);

	/* Store the space id in tuple */

	field = dtuple_get_nth_field(tuple, IBUF_REC_FIELD_SPACE);

	buf = static_cast<byte*>(mem_heap_alloc(heap, 4));

	mach_write_to_4(buf, space);

	dfield_set_data(field, buf, 4);

	/* Store the new format record marker byte */

	field = dtuple_get_nth_field(tuple, IBUF_REC_FIELD_MARKER);

	buf = static_cast<byte*>(mem_heap_alloc(heap, 1));

	mach_write_to_1(buf, 0);

	dfield_set_data(field, buf, 1);

	/* Store the page number in tuple */

	field = dtuple_get_nth_field(tuple, IBUF_REC_FIELD_PAGE);

	buf = static_cast<byte*>(mem_heap_alloc(heap, 4));

	mach_write_to_4(buf, page_no);

	dfield_set_data(field, buf, 4);

	dtuple_set_types_binary(tuple, IBUF_REC_FIELD_METADATA);

	return(tuple);
}

/*********************************************************************//**
Checks if there are enough pages in the free list of the ibuf tree that we
dare to start a pessimistic insert to the insert buffer.
@return whether enough free pages in list */
static inline bool ibuf_data_enough_free_for_insert()
{
	ut_ad(mutex_own(&ibuf_mutex));

	/* We want a big margin of free pages, because a B-tree can sometimes
	grow in size also if records are deleted from it, as the node pointers
	can change, and we must make sure that we are able to delete the
	inserts buffered for pages that we read to the buffer pool, without
	any risk of running out of free space in the insert buffer. */

	return(ibuf->free_list_len >= (ibuf->size / 2) + 3 * ibuf->height);
}

/*********************************************************************//**
Checks if there are enough pages in the free list of the ibuf tree that we
should remove them and free to the file space management.
@return TRUE if enough free pages in list */
UNIV_INLINE
ibool
ibuf_data_too_much_free(void)
/*=========================*/
{
	ut_ad(mutex_own(&ibuf_mutex));

	return(ibuf->free_list_len >= 3 + (ibuf->size / 2) + 3 * ibuf->height);
}

/*********************************************************************//**
Allocates a new page from the ibuf file segment and adds it to the free
list.
@return TRUE on success, FALSE if no space left */
static
ibool
ibuf_add_free_page(void)
/*====================*/
{
	mtr_t		mtr;
	page_t*		header_page;
	buf_block_t*	block;
	page_t*		page;
	page_t*		root;
	page_t*		bitmap_page;

	mtr_start(&mtr);
	/* Acquire the fsp latch before the ibuf header, obeying the latching
	order */
	mtr_x_lock(&fil_system.sys_space->latch, &mtr);
	header_page = ibuf_header_page_get(&mtr);

	/* Allocate a new page: NOTE that if the page has been a part of a
	non-clustered index which has subsequently been dropped, then the
	page may have buffered inserts in the insert buffer, and these
	should be deleted from there. These get deleted when the page
	allocation creates the page in buffer. Thus the call below may end
	up calling the insert buffer routines and, as we yet have no latches
	to insert buffer tree pages, these routines can run without a risk
	of a deadlock. This is the reason why we created a special ibuf
	header page apart from the ibuf tree. */

	block = fseg_alloc_free_page(
		header_page + IBUF_HEADER + IBUF_TREE_SEG_HEADER, 0, FSP_UP,
		&mtr);

	if (block == NULL) {
		mtr_commit(&mtr);

		return(FALSE);
	}

	ut_ad(rw_lock_get_x_lock_count(&block->lock) == 1);
	ibuf_enter(&mtr);
	mutex_enter(&ibuf_mutex);
	root = ibuf_tree_root_get(&mtr);

	buf_block_dbg_add_level(block, SYNC_IBUF_TREE_NODE_NEW);
	page = buf_block_get_frame(block);

	/* Add the page to the free list and update the ibuf size data */

	flst_add_last(root + PAGE_HEADER + PAGE_BTR_IBUF_FREE_LIST,
		      page + PAGE_HEADER + PAGE_BTR_IBUF_FREE_LIST_NODE, &mtr);

	mlog_write_ulint(page + FIL_PAGE_TYPE, FIL_PAGE_IBUF_FREE_LIST,
			 MLOG_2BYTES, &mtr);

	ibuf->seg_size++;
	ibuf->free_list_len++;

	/* Set the bit indicating that this page is now an ibuf tree page
	(level 2 page) */

	const page_id_t		page_id(IBUF_SPACE_ID, block->page.id.page_no());
	bitmap_page = ibuf_bitmap_get_map_page(page_id, univ_page_size, &mtr);

	mutex_exit(&ibuf_mutex);

	ibuf_bitmap_page_set_bits(bitmap_page, page_id, univ_page_size,
				  IBUF_BITMAP_IBUF, TRUE, &mtr);

	ibuf_mtr_commit(&mtr);

	return(TRUE);
}

/*********************************************************************//**
Removes a page from the free list and frees it to the fsp system. */
static
void
ibuf_remove_free_page(void)
/*=======================*/
{
	mtr_t	mtr;
	mtr_t	mtr2;
	page_t*	header_page;
	ulint	page_no;
	page_t*	page;
	page_t*	root;
	page_t*	bitmap_page;

	log_free_check();

	mtr_start(&mtr);
	/* Acquire the fsp latch before the ibuf header, obeying the latching
	order */

	mtr_x_lock(&fil_system.sys_space->latch, &mtr);
	header_page = ibuf_header_page_get(&mtr);

	/* Prevent pessimistic inserts to insert buffer trees for a while */
	ibuf_enter(&mtr);
	mutex_enter(&ibuf_pessimistic_insert_mutex);
	mutex_enter(&ibuf_mutex);

	if (!ibuf_data_too_much_free()) {

		mutex_exit(&ibuf_mutex);
		mutex_exit(&ibuf_pessimistic_insert_mutex);

		ibuf_mtr_commit(&mtr);

		return;
	}

	ibuf_mtr_start(&mtr2);

	root = ibuf_tree_root_get(&mtr2);

	mutex_exit(&ibuf_mutex);

	page_no = flst_get_last(root + PAGE_HEADER + PAGE_BTR_IBUF_FREE_LIST,
				&mtr2).page;

	/* NOTE that we must release the latch on the ibuf tree root
	because in fseg_free_page we access level 1 pages, and the root
	is a level 2 page. */

	ibuf_mtr_commit(&mtr2);
	ibuf_exit(&mtr);

	/* Since pessimistic inserts were prevented, we know that the
	page is still in the free list. NOTE that also deletes may take
	pages from the free list, but they take them from the start, and
	the free list was so long that they cannot have taken the last
	page from it. */

	compile_time_assert(IBUF_SPACE_ID == 0);
	fseg_free_page(header_page + IBUF_HEADER + IBUF_TREE_SEG_HEADER,
		       fil_system.sys_space, page_no, false, &mtr);

	const page_id_t	page_id(IBUF_SPACE_ID, page_no);

	ut_d(buf_page_reset_file_page_was_freed(page_id));

	ibuf_enter(&mtr);

	mutex_enter(&ibuf_mutex);

	root = ibuf_tree_root_get(&mtr);

	ut_ad(page_no == flst_get_last(root + PAGE_HEADER
				       + PAGE_BTR_IBUF_FREE_LIST, &mtr).page);

	{
		buf_block_t*	block;

		block = buf_page_get(page_id, univ_page_size, RW_X_LATCH, &mtr);

		buf_block_dbg_add_level(block, SYNC_IBUF_TREE_NODE);

		page = buf_block_get_frame(block);
	}

	/* Remove the page from the free list and update the ibuf size data */

	flst_remove(root + PAGE_HEADER + PAGE_BTR_IBUF_FREE_LIST,
		    page + PAGE_HEADER + PAGE_BTR_IBUF_FREE_LIST_NODE, &mtr);

	mutex_exit(&ibuf_pessimistic_insert_mutex);

	ibuf->seg_size--;
	ibuf->free_list_len--;

	/* Set the bit indicating that this page is no more an ibuf tree page
	(level 2 page) */

	bitmap_page = ibuf_bitmap_get_map_page(page_id, univ_page_size, &mtr);

	mutex_exit(&ibuf_mutex);

	ibuf_bitmap_page_set_bits(
		bitmap_page, page_id, univ_page_size, IBUF_BITMAP_IBUF, FALSE,
		&mtr);

	ut_d(buf_page_set_file_page_was_freed(page_id));

	ibuf_mtr_commit(&mtr);
}

/***********************************************************************//**
Frees excess pages from the ibuf free list. This function is called when an OS
thread calls fsp services to allocate a new file segment, or a new page to a
file segment, and the thread did not own the fsp latch before this call. */
void
ibuf_free_excess_pages(void)
/*========================*/
{
	if (srv_force_recovery >= SRV_FORCE_NO_IBUF_MERGE) {
		return;
	}

	/* Free at most a few pages at a time, so that we do not delay the
	requested service too much */

	for (ulint i = 0; i < 4; i++) {

		ibool	too_much_free;

		mutex_enter(&ibuf_mutex);
		too_much_free = ibuf_data_too_much_free();
		mutex_exit(&ibuf_mutex);

		if (!too_much_free) {
			return;
		}

		ibuf_remove_free_page();
	}
}

#ifdef UNIV_DEBUG
# define ibuf_get_merge_page_nos(contract,rec,mtr,ids,pages,n_stored) \
	ibuf_get_merge_page_nos_func(contract,rec,mtr,ids,pages,n_stored)
#else /* UNIV_DEBUG */
# define ibuf_get_merge_page_nos(contract,rec,mtr,ids,pages,n_stored) \
	ibuf_get_merge_page_nos_func(contract,rec,ids,pages,n_stored)
#endif /* UNIV_DEBUG */

/*********************************************************************//**
Reads page numbers from a leaf in an ibuf tree.
@return a lower limit for the combined volume of records which will be
merged */
static
ulint
ibuf_get_merge_page_nos_func(
/*=========================*/
	ibool		contract,/*!< in: TRUE if this function is called to
				contract the tree, FALSE if this is called
				when a single page becomes full and we look
				if it pays to read also nearby pages */
	const rec_t*	rec,	/*!< in: insert buffer record */
#ifdef UNIV_DEBUG
	mtr_t*		mtr,	/*!< in: mini-transaction holding rec */
#endif /* UNIV_DEBUG */
	ulint*		space_ids,/*!< in/out: space id's of the pages */
	ulint*		page_nos,/*!< in/out: buffer for at least
				IBUF_MAX_N_PAGES_MERGED many page numbers;
				the page numbers are in an ascending order */
	ulint*		n_stored)/*!< out: number of page numbers stored to
				page_nos in this function */
{
	ulint	prev_page_no;
	ulint	prev_space_id;
	ulint	first_page_no;
	ulint	first_space_id;
	ulint	rec_page_no;
	ulint	rec_space_id;
	ulint	sum_volumes;
	ulint	volume_for_page;
	ulint	rec_volume;
	ulint	limit;
	ulint	n_pages;

	ut_ad(mtr_memo_contains_page_flagged(mtr, rec, MTR_MEMO_PAGE_X_FIX
					     | MTR_MEMO_PAGE_S_FIX));
	ut_ad(ibuf_inside(mtr));

	*n_stored = 0;

	limit = ut_min(IBUF_MAX_N_PAGES_MERGED,
		       buf_pool_get_curr_size() / 4);

	if (page_rec_is_supremum(rec)) {

		rec = page_rec_get_prev_const(rec);
	}

	if (page_rec_is_infimum(rec)) {

		rec = page_rec_get_next_const(rec);
	}

	if (page_rec_is_supremum(rec)) {

		return(0);
	}

	first_page_no = ibuf_rec_get_page_no(mtr, rec);
	first_space_id = ibuf_rec_get_space(mtr, rec);
	n_pages = 0;
	prev_page_no = 0;
	prev_space_id = 0;

	/* Go backwards from the first rec until we reach the border of the
	'merge area', or the page start or the limit of storeable pages is
	reached */

	while (!page_rec_is_infimum(rec) && UNIV_LIKELY(n_pages < limit)) {

		rec_page_no = ibuf_rec_get_page_no(mtr, rec);
		rec_space_id = ibuf_rec_get_space(mtr, rec);

		if (rec_space_id != first_space_id
		    || (rec_page_no / IBUF_MERGE_AREA)
		    != (first_page_no / IBUF_MERGE_AREA)) {

			break;
		}

		if (rec_page_no != prev_page_no
		    || rec_space_id != prev_space_id) {
			n_pages++;
		}

		prev_page_no = rec_page_no;
		prev_space_id = rec_space_id;

		rec = page_rec_get_prev_const(rec);
	}

	rec = page_rec_get_next_const(rec);

	/* At the loop start there is no prev page; we mark this with a pair
	of space id, page no (0, 0) for which there can never be entries in
	the insert buffer */

	prev_page_no = 0;
	prev_space_id = 0;
	sum_volumes = 0;
	volume_for_page = 0;

	while (*n_stored < limit) {
		if (page_rec_is_supremum(rec)) {
			/* When no more records available, mark this with
			another 'impossible' pair of space id, page no */
			rec_page_no = 1;
			rec_space_id = 0;
		} else {
			rec_page_no = ibuf_rec_get_page_no(mtr, rec);
			rec_space_id = ibuf_rec_get_space(mtr, rec);
			/* In the system tablespace the smallest
			possible secondary index leaf page number is
			bigger than FSP_DICT_HDR_PAGE_NO (7).
			In all tablespaces, pages 0 and 1 are reserved
			for the allocation bitmap and the change
			buffer bitmap. In file-per-table tablespaces,
			a file segment inode page will be created at
			page 2 and the clustered index tree is created
			at page 3.  So for file-per-table tablespaces,
			page 4 is the smallest possible secondary
			index leaf page. CREATE TABLESPACE also initially
			uses pages 2 and 3 for the first created table,
			but that table may be dropped, allowing page 2
			to be reused for a secondary index leaf page.
			To keep this assertion simple, just
			make sure the page is >= 2. */
			ut_ad(rec_page_no >= FSP_FIRST_INODE_PAGE_NO);
		}

#ifdef UNIV_IBUF_DEBUG
		ut_a(*n_stored < IBUF_MAX_N_PAGES_MERGED);
#endif
		if ((rec_space_id != prev_space_id
		     || rec_page_no != prev_page_no)
		    && (prev_space_id != 0 || prev_page_no != 0)) {

			if (contract
			    || (prev_page_no == first_page_no
				&& prev_space_id == first_space_id)
			    || (volume_for_page
				> ((IBUF_MERGE_THRESHOLD - 1)
				   * 4U << srv_page_size_shift
				   / IBUF_PAGE_SIZE_PER_FREE_SPACE)
				/ IBUF_MERGE_THRESHOLD)) {

				space_ids[*n_stored] = prev_space_id;
				page_nos[*n_stored] = prev_page_no;

				(*n_stored)++;

				sum_volumes += volume_for_page;
			}

			if (rec_space_id != first_space_id
			    || rec_page_no / IBUF_MERGE_AREA
			    != first_page_no / IBUF_MERGE_AREA) {

				break;
			}

			volume_for_page = 0;
		}

		if (rec_page_no == 1 && rec_space_id == 0) {
			/* Supremum record */

			break;
		}

		rec_volume = ibuf_rec_get_volume(mtr, rec);

		volume_for_page += rec_volume;

		prev_page_no = rec_page_no;
		prev_space_id = rec_space_id;

		rec = page_rec_get_next_const(rec);
	}

#ifdef UNIV_IBUF_DEBUG
	ut_a(*n_stored <= IBUF_MAX_N_PAGES_MERGED);
#endif
#if 0
	fprintf(stderr, "Ibuf merge batch %lu pages %lu volume\n",
		*n_stored, sum_volumes);
#endif
	return(sum_volumes);
}

/*******************************************************************//**
Get the matching records for space id.
@return current rec or NULL */
static	MY_ATTRIBUTE((nonnull, warn_unused_result))
const rec_t*
ibuf_get_user_rec(
/*===============*/
	btr_pcur_t*	pcur,		/*!< in: the current cursor */
	mtr_t*		mtr)		/*!< in: mini transaction */
{
	do {
		const rec_t* rec = btr_pcur_get_rec(pcur);

		if (page_rec_is_user_rec(rec)) {
			return(rec);
		}
	} while (btr_pcur_move_to_next(pcur, mtr));

	return(NULL);
}

/*********************************************************************//**
Reads page numbers for a space id from an ibuf tree.
@return a lower limit for the combined volume of records which will be
merged */
static	MY_ATTRIBUTE((nonnull, warn_unused_result))
ulint
ibuf_get_merge_pages(
/*=================*/
	btr_pcur_t*	pcur,	/*!< in/out: cursor */
	ulint		space,	/*!< in: space for which to merge */
	ulint		limit,	/*!< in: max page numbers to read */
	ulint*		pages,	/*!< out: pages read */
	ulint*		spaces,	/*!< out: spaces read */
	ulint*		n_pages,/*!< out: number of pages read */
	mtr_t*		mtr)	/*!< in: mini transaction */
{
	const rec_t*	rec;
	ulint		volume = 0;

	ut_a(space != ULINT_UNDEFINED);

	*n_pages = 0;

	while ((rec = ibuf_get_user_rec(pcur, mtr)) != 0
	       && ibuf_rec_get_space(mtr, rec) == space
	       && *n_pages < limit) {

		ulint	page_no = ibuf_rec_get_page_no(mtr, rec);

		if (*n_pages == 0 || pages[*n_pages - 1] != page_no) {
			spaces[*n_pages] = space;
			pages[*n_pages] = page_no;
			++*n_pages;
		}

		volume += ibuf_rec_get_volume(mtr, rec);

		btr_pcur_move_to_next(pcur, mtr);
	}

	return(volume);
}

/*********************************************************************//**
Contracts insert buffer trees by reading pages to the buffer pool.
@return a lower limit for the combined size in bytes of entries which
will be merged from ibuf trees to the pages read, 0 if ibuf is
empty */
static
ulint
ibuf_merge_pages(
/*=============*/
	ulint*	n_pages,	/*!< out: number of pages to which merged */
	bool	sync)		/*!< in: true if the caller wants to wait for
				the issued read with the highest tablespace
				address to complete */
{
	mtr_t		mtr;
	btr_pcur_t	pcur;
	ulint		sum_sizes;
	ulint		page_nos[IBUF_MAX_N_PAGES_MERGED];
	ulint		space_ids[IBUF_MAX_N_PAGES_MERGED];

	*n_pages = 0;

	ibuf_mtr_start(&mtr);

	/* Open a cursor to a randomly chosen leaf of the tree, at a random
	position within the leaf */
	bool available;

	available = btr_pcur_open_at_rnd_pos(ibuf->index, BTR_SEARCH_LEAF,
					     &pcur, &mtr);
	/* No one should make this index unavailable when server is running */
	ut_a(available);

	ut_ad(page_validate(btr_pcur_get_page(&pcur), ibuf->index));

	if (page_is_empty(btr_pcur_get_page(&pcur))) {
		/* If a B-tree page is empty, it must be the root page
		and the whole B-tree must be empty. InnoDB does not
		allow empty B-tree pages other than the root. */
		ut_ad(ibuf->empty);
		ut_ad(page_get_space_id(btr_pcur_get_page(&pcur))
		      == IBUF_SPACE_ID);
		ut_ad(page_get_page_no(btr_pcur_get_page(&pcur))
		      == FSP_IBUF_TREE_ROOT_PAGE_NO);

		ibuf_mtr_commit(&mtr);
		btr_pcur_close(&pcur);

		return(0);
	}

	sum_sizes = ibuf_get_merge_page_nos(TRUE,
					    btr_pcur_get_rec(&pcur), &mtr,
					    space_ids,
					    page_nos, n_pages);
#if 0 /* defined UNIV_IBUF_DEBUG */
	fprintf(stderr, "Ibuf contract sync %lu pages %lu volume %lu\n",
		sync, *n_pages, sum_sizes);
#endif
	ibuf_mtr_commit(&mtr);
	btr_pcur_close(&pcur);

	buf_read_ibuf_merge_pages(
		sync, space_ids, page_nos, *n_pages);

	return(sum_sizes + 1);
}

/*********************************************************************//**
Contracts insert buffer trees by reading pages referring to space_id
to the buffer pool.
@returns number of pages merged.*/
ulint
ibuf_merge_space(
/*=============*/
	ulint		space)	/*!< in: tablespace id to merge */
{
	mtr_t		mtr;
	btr_pcur_t	pcur;
	mem_heap_t*	heap = mem_heap_create(512);
	dtuple_t*	tuple = ibuf_search_tuple_build(space, 0, heap);
	ulint		n_pages = 0;

	ut_ad(space < SRV_LOG_SPACE_FIRST_ID);

	ibuf_mtr_start(&mtr);

	/* Position the cursor on the first matching record. */

	btr_pcur_open(
		ibuf->index, tuple, PAGE_CUR_GE, BTR_SEARCH_LEAF, &pcur,
		&mtr);

	mem_heap_free(heap);

	ut_ad(page_validate(btr_pcur_get_page(&pcur), ibuf->index));

	ulint		sum_sizes = 0;
	ulint		pages[IBUF_MAX_N_PAGES_MERGED];
	ulint		spaces[IBUF_MAX_N_PAGES_MERGED];

	if (page_is_empty(btr_pcur_get_page(&pcur))) {
		/* If a B-tree page is empty, it must be the root page
		and the whole B-tree must be empty. InnoDB does not
		allow empty B-tree pages other than the root. */
		ut_ad(ibuf->empty);
		ut_ad(page_get_space_id(btr_pcur_get_page(&pcur))
		      == IBUF_SPACE_ID);
		ut_ad(page_get_page_no(btr_pcur_get_page(&pcur))
		      == FSP_IBUF_TREE_ROOT_PAGE_NO);

	} else {

		sum_sizes = ibuf_get_merge_pages(
			&pcur, space, IBUF_MAX_N_PAGES_MERGED,
			&pages[0], &spaces[0], &n_pages,
			&mtr);
		ib::info() << "Size of pages merged " << sum_sizes;
	}

	ibuf_mtr_commit(&mtr);

	btr_pcur_close(&pcur);

	if (n_pages > 0) {
		ut_ad(n_pages <= UT_ARR_SIZE(pages));

#ifdef UNIV_DEBUG
		for (ulint i = 0; i < n_pages; ++i) {
			ut_ad(spaces[i] == space);
		}
#endif /* UNIV_DEBUG */

		buf_read_ibuf_merge_pages(
			true, spaces, pages, n_pages);
	}

	return(n_pages);
}

/** Contract the change buffer by reading pages to the buffer pool.
@param[out]	n_pages		number of pages merged
@param[in]	sync		whether the caller waits for
the issued reads to complete
@return a lower limit for the combined size in bytes of entries which
will be merged from ibuf trees to the pages read, 0 if ibuf is
empty */
static MY_ATTRIBUTE((warn_unused_result))
ulint
ibuf_merge(
	ulint*		n_pages,
	bool		sync)
{
	*n_pages = 0;

	/* We perform a dirty read of ibuf->empty, without latching
	the insert buffer root page. We trust this dirty read except
	when a slow shutdown is being executed. During a slow
	shutdown, the insert buffer merge must be completed. */

	if (ibuf->empty && !srv_shutdown_state) {
		return(0);
#if defined UNIV_DEBUG || defined UNIV_IBUF_DEBUG
	} else if (ibuf_debug) {
		return(0);
#endif /* UNIV_DEBUG || UNIV_IBUF_DEBUG */
	} else {
		return(ibuf_merge_pages(n_pages, sync));
	}
}

/** Contract the change buffer by reading pages to the buffer pool.
@param[in]	sync	whether the caller waits for
the issued reads to complete
@return a lower limit for the combined size in bytes of entries which
will be merged from ibuf trees to the pages read, 0 if ibuf is empty */
static
ulint
ibuf_contract(
	bool	sync)
{
	ulint	n_pages;

	return(ibuf_merge_pages(&n_pages, sync));
}

/** Contract the change buffer by reading pages to the buffer pool.
@param[in]	full		If true, do a full contraction based
on PCT_IO(100). If false, the size of contract batch is determined
based on the current size of the change buffer.
@return a lower limit for the combined size in bytes of entries which
will be merged from ibuf trees to the pages read, 0 if ibuf is
empty */
ulint
ibuf_merge_in_background(
	bool	full)
{
	ulint	sum_bytes	= 0;
	ulint	sum_pages	= 0;
	ulint	n_pag2;
	ulint	n_pages;

#if defined UNIV_DEBUG || defined UNIV_IBUF_DEBUG
	if (srv_ibuf_disable_background_merge) {
		return(0);
	}
#endif /* UNIV_DEBUG || UNIV_IBUF_DEBUG */

	if (full) {
		/* Caller has requested a full batch */
		n_pages = PCT_IO(100);
	} else {
		/* By default we do a batch of 5% of the io_capacity */
		n_pages = PCT_IO(5);

		mutex_enter(&ibuf_mutex);

		/* If the ibuf->size is more than half the max_size
		then we make more agreesive contraction.
		+1 is to avoid division by zero. */
		if (ibuf->size > ibuf->max_size / 2) {
			ulint diff = ibuf->size - ibuf->max_size / 2;
			n_pages += PCT_IO((diff * 100)
					   / (ibuf->max_size + 1));
		}

		mutex_exit(&ibuf_mutex);
	}

#if defined UNIV_DEBUG || defined UNIV_IBUF_DEBUG
	if (ibuf_debug) {
		return(0);
	}
#endif /* UNIV_DEBUG || UNIV_IBUF_DEBUG */

	while (sum_pages < n_pages) {
		ulint	n_bytes;

		n_bytes = ibuf_merge(&n_pag2, false);

		if (n_bytes == 0) {
			return(sum_bytes);
		}

		sum_bytes += n_bytes;
		sum_pages += n_pag2;
	}

	return(sum_bytes);
}

/*********************************************************************//**
Contract insert buffer trees after insert if they are too big. */
UNIV_INLINE
void
ibuf_contract_after_insert(
/*=======================*/
	ulint	entry_size)	/*!< in: size of a record which was inserted
				into an ibuf tree */
{
	ibool	sync;
	ulint	sum_sizes;
	ulint	size;
	ulint	max_size;

	/* Perform dirty reads of ibuf->size and ibuf->max_size, to
	reduce ibuf_mutex contention. ibuf->max_size remains constant
	after ibuf_init_at_db_start(), but ibuf->size should be
	protected by ibuf_mutex. Given that ibuf->size fits in a
	machine word, this should be OK; at worst we are doing some
	excessive ibuf_contract() or occasionally skipping a
	ibuf_contract(). */
	size = ibuf->size;
	max_size = ibuf->max_size;

	if (size < max_size + IBUF_CONTRACT_ON_INSERT_NON_SYNC) {
		return;
	}

	sync = (size >= max_size + IBUF_CONTRACT_ON_INSERT_SYNC);

	/* Contract at least entry_size many bytes */
	sum_sizes = 0;
	size = 1;

	do {

		size = ibuf_contract(sync);
		sum_sizes += size;
	} while (size > 0 && sum_sizes < entry_size);
}

/*********************************************************************//**
Determine if an insert buffer record has been encountered already.
@return TRUE if a new record, FALSE if possible duplicate */
static
ibool
ibuf_get_volume_buffered_hash(
/*==========================*/
	const rec_t*	rec,	/*!< in: ibuf record in post-4.1 format */
	const byte*	types,	/*!< in: fields */
	const byte*	data,	/*!< in: start of user record data */
	ulint		comp,	/*!< in: 0=ROW_FORMAT=REDUNDANT,
				nonzero=ROW_FORMAT=COMPACT */
	ulint*		hash,	/*!< in/out: hash array */
	ulint		size)	/*!< in: number of elements in hash array */
{
	ulint		len;
	ulint		fold;
	ulint		bitmask;

	len = ibuf_rec_get_size(
		rec, types,
		rec_get_n_fields_old(rec) - IBUF_REC_FIELD_USER, comp);
	fold = ut_fold_binary(data, len);

	hash += (fold / (CHAR_BIT * sizeof *hash)) % size;
	bitmask = static_cast<ulint>(1) << (fold % (CHAR_BIT * sizeof(*hash)));

	if (*hash & bitmask) {

		return(FALSE);
	}

	/* We have not seen this record yet.  Insert it. */
	*hash |= bitmask;

	return(TRUE);
}

#ifdef UNIV_DEBUG
# define ibuf_get_volume_buffered_count(mtr,rec,hash,size,n_recs)	\
	ibuf_get_volume_buffered_count_func(mtr,rec,hash,size,n_recs)
#else /* UNIV_DEBUG */
# define ibuf_get_volume_buffered_count(mtr,rec,hash,size,n_recs)	\
	ibuf_get_volume_buffered_count_func(rec,hash,size,n_recs)
#endif /* UNIV_DEBUG */

/*********************************************************************//**
Update the estimate of the number of records on a page, and
get the space taken by merging the buffered record to the index page.
@return size of index record in bytes + an upper limit of the space
taken in the page directory */
static
ulint
ibuf_get_volume_buffered_count_func(
/*================================*/
#ifdef UNIV_DEBUG
	mtr_t*		mtr,	/*!< in: mini-transaction owning rec */
#endif /* UNIV_DEBUG */
	const rec_t*	rec,	/*!< in: insert buffer record */
	ulint*		hash,	/*!< in/out: hash array */
	ulint		size,	/*!< in: number of elements in hash array */
	lint*		n_recs)	/*!< in/out: estimated number of records
				on the page that rec points to */
{
	ulint		len;
	ibuf_op_t	ibuf_op;
	const byte*	types;
	ulint		n_fields;

	ut_ad(mtr_memo_contains_page_flagged(mtr, rec, MTR_MEMO_PAGE_X_FIX
					     | MTR_MEMO_PAGE_S_FIX));
	ut_ad(ibuf_inside(mtr));

	n_fields = rec_get_n_fields_old(rec);
	ut_ad(n_fields > IBUF_REC_FIELD_USER);
	n_fields -= IBUF_REC_FIELD_USER;

	rec_get_nth_field_offs_old(rec, 1, &len);
	/* This function is only invoked when buffering new
	operations.  All pre-4.1 records should have been merged
	when the database was started up. */
	ut_a(len == 1);

	if (rec_get_deleted_flag(rec, 0)) {
		/* This record has been merged already,
		but apparently the system crashed before
		the change was discarded from the buffer.
		Pretend that the record does not exist. */
		return(0);
	}

	types = rec_get_nth_field_old(rec, IBUF_REC_FIELD_METADATA, &len);

	switch (UNIV_EXPECT(int(len % DATA_NEW_ORDER_NULL_TYPE_BUF_SIZE),
			    IBUF_REC_INFO_SIZE)) {
	default:
		ut_error;
	case 0:
		/* This ROW_TYPE=REDUNDANT record does not include an
		operation counter.  Exclude it from the *n_recs,
		because deletes cannot be buffered if there are
		old-style inserts buffered for the page. */

		len = ibuf_rec_get_size(rec, types, n_fields, 0);

		return(len
		       + rec_get_converted_extra_size(len, n_fields, 0)
		       + page_dir_calc_reserved_space(1));
	case 1:
		/* This ROW_TYPE=COMPACT record does not include an
		operation counter.  Exclude it from the *n_recs,
		because deletes cannot be buffered if there are
		old-style inserts buffered for the page. */
		goto get_volume_comp;

	case IBUF_REC_INFO_SIZE:
		ibuf_op = (ibuf_op_t) types[IBUF_REC_OFFSET_TYPE];
		break;
	}

	switch (ibuf_op) {
	case IBUF_OP_INSERT:
		/* Inserts can be done by updating a delete-marked record.
		Because delete-mark and insert operations can be pointing to
		the same records, we must not count duplicates. */
	case IBUF_OP_DELETE_MARK:
		/* There must be a record to delete-mark.
		See if this record has been already buffered. */
		if (n_recs && ibuf_get_volume_buffered_hash(
			    rec, types + IBUF_REC_INFO_SIZE,
			    types + len,
			    types[IBUF_REC_OFFSET_FLAGS] & IBUF_REC_COMPACT,
			    hash, size)) {
			(*n_recs)++;
		}

		if (ibuf_op == IBUF_OP_DELETE_MARK) {
			/* Setting the delete-mark flag does not
			affect the available space on the page. */
			return(0);
		}
		break;
	case IBUF_OP_DELETE:
		/* A record will be removed from the page. */
		if (n_recs) {
			(*n_recs)--;
		}
		/* While deleting a record actually frees up space,
		we have to play it safe and pretend that it takes no
		additional space (the record might not exist, etc.). */
		return(0);
	default:
		ut_error;
	}

	ut_ad(ibuf_op == IBUF_OP_INSERT);

get_volume_comp:
	{
		dtuple_t*	entry;
		ulint		volume;
		dict_index_t*	dummy_index;
		mem_heap_t*	heap = mem_heap_create(500);

		entry = ibuf_build_entry_from_ibuf_rec(
			mtr, rec, heap, &dummy_index);

		volume = rec_get_converted_size(dummy_index, entry, 0);

		ibuf_dummy_index_free(dummy_index);
		mem_heap_free(heap);

		return(volume + page_dir_calc_reserved_space(1));
	}
}

/*********************************************************************//**
Gets an upper limit for the combined size of entries buffered in the insert
buffer for a given page.
@return upper limit for the volume of buffered inserts for the index
page, in bytes; srv_page_size, if the entries for the index page span
several pages in the insert buffer */
static
ulint
ibuf_get_volume_buffered(
/*=====================*/
	const btr_pcur_t*pcur,	/*!< in: pcur positioned at a place in an
				insert buffer tree where we would insert an
				entry for the index page whose number is
				page_no, latch mode has to be BTR_MODIFY_PREV
				or BTR_MODIFY_TREE */
	ulint		space,	/*!< in: space id */
	ulint		page_no,/*!< in: page number of an index page */
	lint*		n_recs,	/*!< in/out: minimum number of records on the
				page after the buffered changes have been
				applied, or NULL to disable the counting */
	mtr_t*		mtr)	/*!< in: mini-transaction of pcur */
{
	ulint		volume;
	const rec_t*	rec;
	const page_t*	page;
	ulint		prev_page_no;
	const page_t*	prev_page;
	ulint		next_page_no;
	const page_t*	next_page;
	/* bitmap of buffered recs */
	ulint		hash_bitmap[128 / sizeof(ulint)];

	ut_ad((pcur->latch_mode == BTR_MODIFY_PREV)
	      || (pcur->latch_mode == BTR_MODIFY_TREE));

	/* Count the volume of inserts earlier in the alphabetical order than
	pcur */

	volume = 0;

	if (n_recs) {
		memset(hash_bitmap, 0, sizeof hash_bitmap);
	}

	rec = btr_pcur_get_rec(pcur);
	page = page_align(rec);
	ut_ad(page_validate(page, ibuf->index));

	if (page_rec_is_supremum(rec)) {
		rec = page_rec_get_prev_const(rec);
	}

	for (; !page_rec_is_infimum(rec);
	     rec = page_rec_get_prev_const(rec)) {
		ut_ad(page_align(rec) == page);

		if (page_no != ibuf_rec_get_page_no(mtr, rec)
		    || space != ibuf_rec_get_space(mtr, rec)) {

			goto count_later;
		}

		volume += ibuf_get_volume_buffered_count(
			mtr, rec,
			hash_bitmap, UT_ARR_SIZE(hash_bitmap), n_recs);
	}

	/* Look at the previous page */

	prev_page_no = btr_page_get_prev(page, mtr);

	if (prev_page_no == FIL_NULL) {

		goto count_later;
	}

	{
		buf_block_t*	block;

		block = buf_page_get(
			page_id_t(IBUF_SPACE_ID, prev_page_no),
			univ_page_size, RW_X_LATCH, mtr);

		buf_block_dbg_add_level(block, SYNC_IBUF_TREE_NODE);

		prev_page = buf_block_get_frame(block);
		ut_ad(page_validate(prev_page, ibuf->index));
	}

#ifdef UNIV_BTR_DEBUG
	ut_a(btr_page_get_next(prev_page, mtr) == page_get_page_no(page));
#endif /* UNIV_BTR_DEBUG */

	rec = page_get_supremum_rec(prev_page);
	rec = page_rec_get_prev_const(rec);

	for (;; rec = page_rec_get_prev_const(rec)) {
		ut_ad(page_align(rec) == prev_page);

		if (page_rec_is_infimum(rec)) {

			/* We cannot go to yet a previous page, because we
			do not have the x-latch on it, and cannot acquire one
			because of the latching order: we have to give up */

			return(srv_page_size);
		}

		if (page_no != ibuf_rec_get_page_no(mtr, rec)
		    || space != ibuf_rec_get_space(mtr, rec)) {

			goto count_later;
		}

		volume += ibuf_get_volume_buffered_count(
			mtr, rec,
			hash_bitmap, UT_ARR_SIZE(hash_bitmap), n_recs);
	}

count_later:
	rec = btr_pcur_get_rec(pcur);

	if (!page_rec_is_supremum(rec)) {
		rec = page_rec_get_next_const(rec);
	}

	for (; !page_rec_is_supremum(rec);
	     rec = page_rec_get_next_const(rec)) {
		if (page_no != ibuf_rec_get_page_no(mtr, rec)
		    || space != ibuf_rec_get_space(mtr, rec)) {

			return(volume);
		}

		volume += ibuf_get_volume_buffered_count(
			mtr, rec,
			hash_bitmap, UT_ARR_SIZE(hash_bitmap), n_recs);
	}

	/* Look at the next page */

	next_page_no = btr_page_get_next(page, mtr);

	if (next_page_no == FIL_NULL) {

		return(volume);
	}

	{
		buf_block_t*	block;

		block = buf_page_get(
			page_id_t(IBUF_SPACE_ID, next_page_no),
			univ_page_size, RW_X_LATCH, mtr);

		buf_block_dbg_add_level(block, SYNC_IBUF_TREE_NODE);

		next_page = buf_block_get_frame(block);
		ut_ad(page_validate(next_page, ibuf->index));
	}

#ifdef UNIV_BTR_DEBUG
	ut_a(btr_page_get_prev(next_page, mtr) == page_get_page_no(page));
#endif /* UNIV_BTR_DEBUG */

	rec = page_get_infimum_rec(next_page);
	rec = page_rec_get_next_const(rec);

	for (;; rec = page_rec_get_next_const(rec)) {
		ut_ad(page_align(rec) == next_page);

		if (page_rec_is_supremum(rec)) {

			/* We give up */

			return(srv_page_size);
		}

		if (page_no != ibuf_rec_get_page_no(mtr, rec)
		    || space != ibuf_rec_get_space(mtr, rec)) {

			return(volume);
		}

		volume += ibuf_get_volume_buffered_count(
			mtr, rec,
			hash_bitmap, UT_ARR_SIZE(hash_bitmap), n_recs);
	}
}

/*********************************************************************//**
Reads the biggest tablespace id from the high end of the insert buffer
tree and updates the counter in fil_system. */
void
ibuf_update_max_tablespace_id(void)
/*===============================*/
{
	ulint		max_space_id;
	const rec_t*	rec;
	const byte*	field;
	ulint		len;
	btr_pcur_t	pcur;
	mtr_t		mtr;

	ut_a(!dict_table_is_comp(ibuf->index->table));

	ibuf_mtr_start(&mtr);

	btr_pcur_open_at_index_side(
		false, ibuf->index, BTR_SEARCH_LEAF, &pcur, true, 0, &mtr);

	ut_ad(page_validate(btr_pcur_get_page(&pcur), ibuf->index));

	btr_pcur_move_to_prev(&pcur, &mtr);

	if (btr_pcur_is_before_first_on_page(&pcur)) {
		/* The tree is empty */

		max_space_id = 0;
	} else {
		rec = btr_pcur_get_rec(&pcur);

		field = rec_get_nth_field_old(rec, IBUF_REC_FIELD_SPACE, &len);

		ut_a(len == 4);

		max_space_id = mach_read_from_4(field);
	}

	ibuf_mtr_commit(&mtr);

	/* printf("Maximum space id in insert buffer %lu\n", max_space_id); */

	fil_set_max_space_id_if_bigger(max_space_id);
}

#ifdef UNIV_DEBUG
# define ibuf_get_entry_counter_low(mtr,rec,space,page_no)	\
	ibuf_get_entry_counter_low_func(mtr,rec,space,page_no)
#else /* UNIV_DEBUG */
# define ibuf_get_entry_counter_low(mtr,rec,space,page_no)	\
	ibuf_get_entry_counter_low_func(rec,space,page_no)
#endif
/****************************************************************//**
Helper function for ibuf_get_entry_counter_func. Checks if rec is for
(space, page_no), and if so, reads counter value from it and returns
that + 1.
@retval ULINT_UNDEFINED if the record does not contain any counter
@retval 0 if the record is not for (space, page_no)
@retval 1 + previous counter value, otherwise */
static
ulint
ibuf_get_entry_counter_low_func(
/*============================*/
#ifdef UNIV_DEBUG
	mtr_t*		mtr,		/*!< in: mini-transaction of rec */
#endif /* UNIV_DEBUG */
	const rec_t*	rec,		/*!< in: insert buffer record */
	ulint		space,		/*!< in: space id */
	ulint		page_no)	/*!< in: page number */
{
	ulint		counter;
	const byte*	field;
	ulint		len;

	ut_ad(ibuf_inside(mtr));
	ut_ad(mtr_memo_contains_page_flagged(mtr, rec, MTR_MEMO_PAGE_X_FIX
					     | MTR_MEMO_PAGE_S_FIX));
	ut_ad(rec_get_n_fields_old(rec) > 2);

	field = rec_get_nth_field_old(rec, IBUF_REC_FIELD_MARKER, &len);

	ut_a(len == 1);

	/* Check the tablespace identifier. */
	field = rec_get_nth_field_old(rec, IBUF_REC_FIELD_SPACE, &len);

	ut_a(len == 4);

	if (mach_read_from_4(field) != space) {

		return(0);
	}

	/* Check the page offset. */
	field = rec_get_nth_field_old(rec, IBUF_REC_FIELD_PAGE, &len);
	ut_a(len == 4);

	if (mach_read_from_4(field) != page_no) {

		return(0);
	}

	/* Check if the record contains a counter field. */
	field = rec_get_nth_field_old(rec, IBUF_REC_FIELD_METADATA, &len);

	switch (len % DATA_NEW_ORDER_NULL_TYPE_BUF_SIZE) {
	default:
		ut_error;
	case 0: /* ROW_FORMAT=REDUNDANT */
	case 1: /* ROW_FORMAT=COMPACT */
		return(ULINT_UNDEFINED);

	case IBUF_REC_INFO_SIZE:
		counter = mach_read_from_2(field + IBUF_REC_OFFSET_COUNTER);
		ut_a(counter < 0xFFFF);
		return(counter + 1);
	}
}

#ifdef UNIV_DEBUG
# define ibuf_get_entry_counter(space,page_no,rec,mtr,exact_leaf) \
	ibuf_get_entry_counter_func(space,page_no,rec,mtr,exact_leaf)
#else /* UNIV_DEBUG */
# define ibuf_get_entry_counter(space,page_no,rec,mtr,exact_leaf) \
	ibuf_get_entry_counter_func(space,page_no,rec,exact_leaf)
#endif /* UNIV_DEBUG */

/****************************************************************//**
Calculate the counter field for an entry based on the current
last record in ibuf for (space, page_no).
@return the counter field, or ULINT_UNDEFINED
if we should abort this insertion to ibuf */
static
ulint
ibuf_get_entry_counter_func(
/*========================*/
	ulint		space,		/*!< in: space id of entry */
	ulint		page_no,	/*!< in: page number of entry */
	const rec_t*	rec,		/*!< in: the record preceding the
					insertion point */
#ifdef UNIV_DEBUG
	mtr_t*		mtr,		/*!< in: mini-transaction */
#endif /* UNIV_DEBUG */
	ibool		only_leaf)	/*!< in: TRUE if this is the only
					leaf page that can contain entries
					for (space,page_no), that is, there
					was no exact match for (space,page_no)
					in the node pointer */
{
	ut_ad(ibuf_inside(mtr));
	ut_ad(mtr_memo_contains_page(mtr, rec, MTR_MEMO_PAGE_X_FIX));
	ut_ad(page_validate(page_align(rec), ibuf->index));

	if (page_rec_is_supremum(rec)) {
		/* This is just for safety. The record should be a
		page infimum or a user record. */
		ut_ad(0);
		return(ULINT_UNDEFINED);
	} else if (!page_rec_is_infimum(rec)) {
		return(ibuf_get_entry_counter_low(mtr, rec, space, page_no));
	} else if (only_leaf || !page_has_prev(page_align(rec))) {
		/* The parent node pointer did not contain the
		searched for (space, page_no), which means that the
		search ended on the correct page regardless of the
		counter value, and since we're at the infimum record,
		there are no existing records. */
		return(0);
	} else {
		/* We used to read the previous page here. It would
		break the latching order, because the caller has
		buffer-fixed an insert buffer bitmap page. */
		return(ULINT_UNDEFINED);
	}
}

/** Buffer an operation in the insert/delete buffer, instead of doing it
directly to the disk page, if this is possible.
@param[in]	mode		BTR_MODIFY_PREV or BTR_MODIFY_TREE
@param[in]	op		operation type
@param[in]	no_counter	TRUE=use 5.0.3 format; FALSE=allow delete
buffering
@param[in]	entry		index entry to insert
@param[in]	entry_size	rec_get_converted_size(index, entry)
@param[in,out]	index		index where to insert; must not be unique
or clustered
@param[in]	page_id		page id where to insert
@param[in]	page_size	page size
@param[in,out]	thr		query thread
@return DB_SUCCESS, DB_STRONG_FAIL or other error */
static MY_ATTRIBUTE((warn_unused_result))
dberr_t
ibuf_insert_low(
	ulint			mode,
	ibuf_op_t		op,
	ibool			no_counter,
	const dtuple_t*		entry,
	ulint			entry_size,
	dict_index_t*		index,
	const page_id_t		page_id,
	const page_size_t&	page_size,
	que_thr_t*		thr)
{
	big_rec_t*	dummy_big_rec;
	btr_pcur_t	pcur;
	btr_cur_t*	cursor;
	dtuple_t*	ibuf_entry;
	mem_heap_t*	offsets_heap	= NULL;
	mem_heap_t*	heap;
	ulint*		offsets		= NULL;
	ulint		buffered;
	lint		min_n_recs;
	rec_t*		ins_rec;
	ibool		old_bit_value;
	page_t*		bitmap_page;
	buf_block_t*	block;
	page_t*		root;
	dberr_t		err;
	ibool		do_merge;
	ulint		space_ids[IBUF_MAX_N_PAGES_MERGED];
	ulint		page_nos[IBUF_MAX_N_PAGES_MERGED];
	ulint		n_stored;
	mtr_t		mtr;
	mtr_t		bitmap_mtr;

	ut_a(!dict_index_is_clust(index));
	ut_ad(!dict_index_is_spatial(index));
	ut_ad(dtuple_check_typed(entry));
	ut_ad(!no_counter || op == IBUF_OP_INSERT);
	ut_ad(page_id.space() == index->table->space_id);
	ut_a(op < IBUF_OP_COUNT);

	do_merge = FALSE;

	/* Perform dirty reads of ibuf->size and ibuf->max_size, to
	reduce ibuf_mutex contention. Given that ibuf->max_size and
	ibuf->size fit in a machine word, this should be OK; at worst
	we are doing some excessive ibuf_contract() or occasionally
	skipping an ibuf_contract(). */
	if (ibuf->max_size == 0) {
		return(DB_STRONG_FAIL);
	}

	if (ibuf->size >= ibuf->max_size + IBUF_CONTRACT_DO_NOT_INSERT) {
		/* Insert buffer is now too big, contract it but do not try
		to insert */


#ifdef UNIV_IBUF_DEBUG
		fputs("Ibuf too big\n", stderr);
#endif
		ibuf_contract(true);

		return(DB_STRONG_FAIL);
	}

	heap = mem_heap_create(1024);

	/* Build the entry which contains the space id and the page number
	as the first fields and the type information for other fields, and
	which will be inserted to the insert buffer. Using a counter value
	of 0xFFFF we find the last record for (space, page_no), from which
	we can then read the counter value N and use N + 1 in the record we
	insert. (We patch the ibuf_entry's counter field to the correct
	value just before actually inserting the entry.) */

	ibuf_entry = ibuf_entry_build(
		op, index, entry, page_id.space(), page_id.page_no(),
		no_counter ? ULINT_UNDEFINED : 0xFFFF, heap);

	/* Open a cursor to the insert buffer tree to calculate if we can add
	the new entry to it without exceeding the free space limit for the
	page. */

	if (BTR_LATCH_MODE_WITHOUT_INTENTION(mode) == BTR_MODIFY_TREE) {
		for (;;) {
			mutex_enter(&ibuf_pessimistic_insert_mutex);
			mutex_enter(&ibuf_mutex);

			if (UNIV_LIKELY(ibuf_data_enough_free_for_insert())) {

				break;
			}

			mutex_exit(&ibuf_mutex);
			mutex_exit(&ibuf_pessimistic_insert_mutex);

			if (!ibuf_add_free_page()) {

				mem_heap_free(heap);
				return(DB_STRONG_FAIL);
			}
		}
	}

	ibuf_mtr_start(&mtr);

	btr_pcur_open(ibuf->index, ibuf_entry, PAGE_CUR_LE, mode, &pcur, &mtr);
	ut_ad(page_validate(btr_pcur_get_page(&pcur), ibuf->index));

	/* Find out the volume of already buffered inserts for the same index
	page */
	min_n_recs = 0;
	buffered = ibuf_get_volume_buffered(&pcur,
					    page_id.space(),
					    page_id.page_no(),
					    op == IBUF_OP_DELETE
					    ? &min_n_recs
					    : NULL, &mtr);

	if (op == IBUF_OP_DELETE
	    && (min_n_recs < 2 || buf_pool_watch_occurred(page_id))) {
		/* The page could become empty after the record is
		deleted, or the page has been read in to the buffer
		pool.  Refuse to buffer the operation. */

		/* The buffer pool watch is needed for IBUF_OP_DELETE
		because of latching order considerations.  We can
		check buf_pool_watch_occurred() only after latching
		the insert buffer B-tree pages that contain buffered
		changes for the page.  We never buffer IBUF_OP_DELETE,
		unless some IBUF_OP_INSERT or IBUF_OP_DELETE_MARK have
		been previously buffered for the page.  Because there
		are buffered operations for the page, the insert
		buffer B-tree page latches held by mtr will guarantee
		that no changes for the user page will be merged
		before mtr_commit(&mtr).  We must not mtr_commit(&mtr)
		until after the IBUF_OP_DELETE has been buffered. */

fail_exit:
		if (BTR_LATCH_MODE_WITHOUT_INTENTION(mode) == BTR_MODIFY_TREE) {
			mutex_exit(&ibuf_mutex);
			mutex_exit(&ibuf_pessimistic_insert_mutex);
		}

		err = DB_STRONG_FAIL;
		goto func_exit;
	}

	/* After this point, the page could still be loaded to the
	buffer pool, but we do not have to care about it, since we are
	holding a latch on the insert buffer leaf page that contains
	buffered changes for (space, page_no).  If the page enters the
	buffer pool, buf_page_io_complete() for (space, page_no) will
	have to acquire a latch on the same insert buffer leaf page,
	which it cannot do until we have buffered the IBUF_OP_DELETE
	and done mtr_commit(&mtr) to release the latch. */

	ibuf_mtr_start(&bitmap_mtr);
	index->set_modified(bitmap_mtr);

	bitmap_page = ibuf_bitmap_get_map_page(page_id, page_size,
					       &bitmap_mtr);

	/* We check if the index page is suitable for buffered entries */

	if (buf_page_peek(page_id)
	    || lock_rec_expl_exist_on_page(page_id.space(),
					   page_id.page_no())) {

		ibuf_mtr_commit(&bitmap_mtr);
		goto fail_exit;
	}

	if (op == IBUF_OP_INSERT) {
		ulint	bits = ibuf_bitmap_page_get_bits(
			bitmap_page, page_id, page_size, IBUF_BITMAP_FREE,
			&bitmap_mtr);

		if (buffered + entry_size + page_dir_calc_reserved_space(1)
		    > ibuf_index_page_calc_free_from_bits(page_size, bits)) {
			/* Release the bitmap page latch early. */
			ibuf_mtr_commit(&bitmap_mtr);

			/* It may not fit */
			do_merge = TRUE;

			ibuf_get_merge_page_nos(FALSE,
						btr_pcur_get_rec(&pcur), &mtr,
						space_ids,
						page_nos, &n_stored);

			goto fail_exit;
		}
	}

	if (!no_counter) {
		/* Patch correct counter value to the entry to
		insert. This can change the insert position, which can
		result in the need to abort in some cases. */
		ulint		counter = ibuf_get_entry_counter(
			page_id.space(), page_id.page_no(),
			btr_pcur_get_rec(&pcur), &mtr,
			btr_pcur_get_btr_cur(&pcur)->low_match
			< IBUF_REC_FIELD_METADATA);
		dfield_t*	field;

		if (counter == ULINT_UNDEFINED) {
			ibuf_mtr_commit(&bitmap_mtr);
			goto fail_exit;
		}

		field = dtuple_get_nth_field(
			ibuf_entry, IBUF_REC_FIELD_METADATA);
		mach_write_to_2(
			(byte*) dfield_get_data(field)
			+ IBUF_REC_OFFSET_COUNTER, counter);
	}

	/* Set the bitmap bit denoting that the insert buffer contains
	buffered entries for this index page, if the bit is not set yet */

	old_bit_value = ibuf_bitmap_page_get_bits(
		bitmap_page, page_id, page_size,
		IBUF_BITMAP_BUFFERED, &bitmap_mtr);

	if (!old_bit_value) {
		ibuf_bitmap_page_set_bits(bitmap_page, page_id, page_size,
					  IBUF_BITMAP_BUFFERED, TRUE,
					  &bitmap_mtr);
	}

	ibuf_mtr_commit(&bitmap_mtr);

	cursor = btr_pcur_get_btr_cur(&pcur);

	if (mode == BTR_MODIFY_PREV) {
		err = btr_cur_optimistic_insert(
			BTR_NO_LOCKING_FLAG | BTR_NO_UNDO_LOG_FLAG,
			cursor, &offsets, &offsets_heap,
			ibuf_entry, &ins_rec,
			&dummy_big_rec, 0, thr, &mtr);
		block = btr_cur_get_block(cursor);
		ut_ad(block->page.id.space() == IBUF_SPACE_ID);

		/* If this is the root page, update ibuf->empty. */
		if (block->page.id.page_no() == FSP_IBUF_TREE_ROOT_PAGE_NO) {
			const page_t*	root = buf_block_get_frame(block);

			ut_ad(page_get_space_id(root) == IBUF_SPACE_ID);
			ut_ad(page_get_page_no(root)
			      == FSP_IBUF_TREE_ROOT_PAGE_NO);

			ibuf->empty = page_is_empty(root);
		}
	} else {
		ut_ad(BTR_LATCH_MODE_WITHOUT_INTENTION(mode)
		      == BTR_MODIFY_TREE);

		/* We acquire an sx-latch to the root page before the insert,
		because a pessimistic insert releases the tree x-latch,
		which would cause the sx-latching of the root after that to
		break the latching order. */

		root = ibuf_tree_root_get(&mtr);

		err = btr_cur_optimistic_insert(
			BTR_NO_LOCKING_FLAG | BTR_NO_UNDO_LOG_FLAG,
			cursor, &offsets, &offsets_heap,
			ibuf_entry, &ins_rec,
			&dummy_big_rec, 0, thr, &mtr);

		if (err == DB_FAIL) {
			err = btr_cur_pessimistic_insert(
				BTR_NO_LOCKING_FLAG | BTR_NO_UNDO_LOG_FLAG,
				cursor, &offsets, &offsets_heap,
				ibuf_entry, &ins_rec,
				&dummy_big_rec, 0, thr, &mtr);
		}

		mutex_exit(&ibuf_pessimistic_insert_mutex);
		ibuf_size_update(root);
		mutex_exit(&ibuf_mutex);
		ibuf->empty = page_is_empty(root);

		block = btr_cur_get_block(cursor);
		ut_ad(block->page.id.space() == IBUF_SPACE_ID);
	}

	if (offsets_heap) {
		mem_heap_free(offsets_heap);
	}

	if (err == DB_SUCCESS && op != IBUF_OP_DELETE) {
		/* Update the page max trx id field */
		page_update_max_trx_id(block, NULL,
				       thr_get_trx(thr)->id, &mtr);
	}

func_exit:
	ibuf_mtr_commit(&mtr);
	btr_pcur_close(&pcur);

	mem_heap_free(heap);

	if (err == DB_SUCCESS
	    && BTR_LATCH_MODE_WITHOUT_INTENTION(mode) == BTR_MODIFY_TREE) {
		ibuf_contract_after_insert(entry_size);
	}

	if (do_merge) {
#ifdef UNIV_IBUF_DEBUG
		ut_a(n_stored <= IBUF_MAX_N_PAGES_MERGED);
#endif
		buf_read_ibuf_merge_pages(false, space_ids,
					  page_nos, n_stored);
	}

	return(err);
}

/** Buffer an operation in the insert/delete buffer, instead of doing it
directly to the disk page, if this is possible. Does not do it if the index
is clustered or unique.
@param[in]	op		operation type
@param[in]	entry		index entry to insert
@param[in,out]	index		index where to insert
@param[in]	page_id		page id where to insert
@param[in]	page_size	page size
@param[in,out]	thr		query thread
@return TRUE if success */
ibool
ibuf_insert(
	ibuf_op_t		op,
	const dtuple_t*		entry,
	dict_index_t*		index,
	const page_id_t		page_id,
	const page_size_t&	page_size,
	que_thr_t*		thr)
{
	dberr_t		err;
	ulint		entry_size;
	ibool		no_counter;
	/* Read the settable global variable only once in
	this function, so that we will have a consistent view of it. */
	ibuf_use_t	use		= ibuf_use_t(innodb_change_buffering);
	DBUG_ENTER("ibuf_insert");

	DBUG_PRINT("ibuf", ("op: %d, space: " UINT32PF ", page_no: " UINT32PF,
			    op, page_id.space(), page_id.page_no()));

	ut_ad(dtuple_check_typed(entry));
	ut_ad(page_id.space() != SRV_TMP_SPACE_ID);

	ut_a(!dict_index_is_clust(index));
	ut_ad(!index->table->is_temporary());

	no_counter = use <= IBUF_USE_INSERT;

	switch (op) {
	case IBUF_OP_INSERT:
		switch (use) {
		case IBUF_USE_NONE:
		case IBUF_USE_DELETE:
		case IBUF_USE_DELETE_MARK:
			DBUG_RETURN(FALSE);
		case IBUF_USE_INSERT:
		case IBUF_USE_INSERT_DELETE_MARK:
		case IBUF_USE_ALL:
			goto check_watch;
		}
		break;
	case IBUF_OP_DELETE_MARK:
		switch (use) {
		case IBUF_USE_NONE:
		case IBUF_USE_INSERT:
			DBUG_RETURN(FALSE);
		case IBUF_USE_DELETE_MARK:
		case IBUF_USE_DELETE:
		case IBUF_USE_INSERT_DELETE_MARK:
		case IBUF_USE_ALL:
			ut_ad(!no_counter);
			goto check_watch;
		}
		break;
	case IBUF_OP_DELETE:
		switch (use) {
		case IBUF_USE_NONE:
		case IBUF_USE_INSERT:
		case IBUF_USE_INSERT_DELETE_MARK:
			DBUG_RETURN(FALSE);
		case IBUF_USE_DELETE_MARK:
		case IBUF_USE_DELETE:
		case IBUF_USE_ALL:
			ut_ad(!no_counter);
			goto skip_watch;
		}
		break;
	case IBUF_OP_COUNT:
		break;
	}

	/* unknown op or use */
	ut_error;

check_watch:
	/* If a thread attempts to buffer an insert on a page while a
	purge is in progress on the same page, the purge must not be
	buffered, because it could remove a record that was
	re-inserted later.  For simplicity, we block the buffering of
	all operations on a page that has a purge pending.

	We do not check this in the IBUF_OP_DELETE case, because that
	would always trigger the buffer pool watch during purge and
	thus prevent the buffering of delete operations.  We assume
	that the issuer of IBUF_OP_DELETE has called
	buf_pool_watch_set(space, page_no). */

	{
		buf_pool_t*	buf_pool = buf_pool_get(page_id);
		buf_page_t*	bpage
			= buf_page_get_also_watch(buf_pool, page_id);

		if (bpage != NULL) {
			/* A buffer pool watch has been set or the
			page has been read into the buffer pool.
			Do not buffer the request.  If a purge operation
			is being buffered, have this request executed
			directly on the page in the buffer pool after the
			buffered entries for this page have been merged. */
			DBUG_RETURN(FALSE);
		}
	}

skip_watch:
	entry_size = rec_get_converted_size(index, entry, 0);

	if (entry_size
	    >= page_get_free_space_of_empty(dict_table_is_comp(index->table))
	    / 2) {

		DBUG_RETURN(FALSE);
	}

	err = ibuf_insert_low(BTR_MODIFY_PREV, op, no_counter,
			      entry, entry_size,
			      index, page_id, page_size, thr);
	if (err == DB_FAIL) {
		err = ibuf_insert_low(BTR_MODIFY_TREE | BTR_LATCH_FOR_INSERT,
				      op, no_counter, entry, entry_size,
				      index, page_id, page_size, thr);
	}

	if (err == DB_SUCCESS) {
#ifdef UNIV_IBUF_DEBUG
		/* fprintf(stderr, "Ibuf insert for page no %lu of index %s\n",
		page_no, index->name); */
#endif
		DBUG_RETURN(TRUE);

	} else {
		ut_a(err == DB_STRONG_FAIL || err == DB_TOO_BIG_RECORD);

		DBUG_RETURN(FALSE);
	}
}

/********************************************************************//**
During merge, inserts to an index page a secondary index entry extracted
from the insert buffer.
@return	newly inserted record */
static MY_ATTRIBUTE((nonnull))
rec_t*
ibuf_insert_to_index_page_low(
/*==========================*/
	const dtuple_t*	entry,	/*!< in: buffered entry to insert */
	buf_block_t*	block,	/*!< in/out: index page where the buffered
				entry should be placed */
	dict_index_t*	index,	/*!< in: record descriptor */
	ulint**		offsets,/*!< out: offsets on *rec */
	mem_heap_t*	heap,	/*!< in/out: memory heap */
	mtr_t*		mtr,	/*!< in/out: mtr */
	page_cur_t*	page_cur)/*!< in/out: cursor positioned on the record
				after which to insert the buffered entry */
{
	const page_t*	page;
	const page_t*	bitmap_page;
	ulint		old_bits;
	rec_t*		rec;
	DBUG_ENTER("ibuf_insert_to_index_page_low");

	rec = page_cur_tuple_insert(page_cur, entry, index,
				    offsets, &heap, 0, mtr);
	if (rec != NULL) {
		DBUG_RETURN(rec);
	}

	/* Page reorganization or recompression should already have
	been attempted by page_cur_tuple_insert(). Besides, per
	ibuf_index_page_calc_free_zip() the page should not have been
	recompressed or reorganized. */
	ut_ad(!buf_block_get_page_zip(block));

	/* If the record did not fit, reorganize */

	btr_page_reorganize(page_cur, index, mtr);

	/* This time the record must fit */

	rec = page_cur_tuple_insert(page_cur, entry, index,
				    offsets, &heap, 0, mtr);
	if (rec != NULL) {
		DBUG_RETURN(rec);
	}

	page = buf_block_get_frame(block);

	ib::error() << "Insert buffer insert fails; page free "
		<< page_get_max_insert_size(page, 1) << ", dtuple size "
		<< rec_get_converted_size(index, entry, 0);

	fputs("InnoDB: Cannot insert index record ", stderr);
	dtuple_print(stderr, entry);
	fputs("\nInnoDB: The table where this index record belongs\n"
	      "InnoDB: is now probably corrupt. Please run CHECK TABLE on\n"
	      "InnoDB: that table.\n", stderr);

	bitmap_page = ibuf_bitmap_get_map_page(block->page.id,
					       block->page.size, mtr);
	old_bits = ibuf_bitmap_page_get_bits(
		bitmap_page, block->page.id, block->page.size,
		IBUF_BITMAP_FREE, mtr);

	ib::error() << "page " << block->page.id << ", size "
		<< block->page.size.physical() << ", bitmap bits " << old_bits;

	ib::error() << BUG_REPORT_MSG;

	ut_ad(0);
	DBUG_RETURN(NULL);
}

/************************************************************************
During merge, inserts to an index page a secondary index entry extracted
from the insert buffer. */
static
void
ibuf_insert_to_index_page(
/*======================*/
	const dtuple_t*	entry,	/*!< in: buffered entry to insert */
	buf_block_t*	block,	/*!< in/out: index page where the buffered entry
				should be placed */
	dict_index_t*	index,	/*!< in: record descriptor */
	mtr_t*		mtr)	/*!< in: mtr */
{
	page_cur_t	page_cur;
	ulint		low_match;
	page_t*		page		= buf_block_get_frame(block);
	rec_t*		rec;
	ulint*		offsets;
	mem_heap_t*	heap;

	DBUG_ENTER("ibuf_insert_to_index_page");

	DBUG_PRINT("ibuf", ("page " UINT32PF ":" UINT32PF,
			    block->page.id.space(),
			    block->page.id.page_no()));

	ut_ad(!dict_index_is_online_ddl(index));// this is an ibuf_dummy index
	ut_ad(ibuf_inside(mtr));
	ut_ad(dtuple_check_typed(entry));
#ifdef BTR_CUR_HASH_ADAPT
	/* A change buffer merge must occur before users are granted
	any access to the page. No adaptive hash index entries may
	point to a freshly read page. */
	ut_ad(!block->index);
	assert_block_ahi_empty(block);
#endif /* BTR_CUR_HASH_ADAPT */
	ut_ad(mtr->is_named_space(block->page.id.space()));

	if (UNIV_UNLIKELY(dict_table_is_comp(index->table)
			  != (ibool)!!page_is_comp(page))) {
		ib::warn() << "Trying to insert a record from the insert"
			" buffer to an index page but the 'compact' flag does"
			" not match!";
		goto dump;
	}

	rec = page_rec_get_next(page_get_infimum_rec(page));

	if (page_rec_is_supremum(rec)) {
		ib::warn() << "Trying to insert a record from the insert"
			" buffer to an index page but the index page"
			" is empty!";
		goto dump;
	}

	if (!rec_n_fields_is_sane(index, rec, entry)) {
		ib::warn() << "Trying to insert a record from the insert"
			" buffer to an index page but the number of fields"
			" does not match!";
		rec_print(stderr, rec, index);
dump:
		dtuple_print(stderr, entry);
		ut_ad(0);

		ib::warn() << "The table where this index record belongs"
			" is now probably corrupt. Please run CHECK TABLE on"
			" your tables. " << BUG_REPORT_MSG;

		DBUG_VOID_RETURN;
	}

	low_match = page_cur_search(block, index, entry, &page_cur);

	heap = mem_heap_create(
		sizeof(upd_t)
		+ REC_OFFS_HEADER_SIZE * sizeof(*offsets)
		+ dtuple_get_n_fields(entry)
		* (sizeof(upd_field_t) + sizeof *offsets));

	if (UNIV_UNLIKELY(low_match == dtuple_get_n_fields(entry))) {
		upd_t*		update;
		page_zip_des_t*	page_zip;

		rec = page_cur_get_rec(&page_cur);

		/* This is based on
		row_ins_sec_index_entry_by_modify(BTR_MODIFY_LEAF). */
		ut_ad(rec_get_deleted_flag(rec, page_is_comp(page)));

		offsets = rec_get_offsets(rec, index, NULL, true,
					  ULINT_UNDEFINED, &heap);
		update = row_upd_build_sec_rec_difference_binary(
			rec, index, offsets, entry, heap);

		page_zip = buf_block_get_page_zip(block);

		if (update->n_fields == 0) {
			/* The records only differ in the delete-mark.
			Clear the delete-mark, like we did before
			Bug #56680 was fixed. */
			btr_cur_set_deleted_flag_for_ibuf(
				rec, page_zip, FALSE, mtr);
			goto updated_in_place;
		}

		/* Copy the info bits. Clear the delete-mark. */
		update->info_bits = rec_get_info_bits(rec, page_is_comp(page));
		update->info_bits &= ~REC_INFO_DELETED_FLAG;

		/* We cannot invoke btr_cur_optimistic_update() here,
		because we do not have a btr_cur_t or que_thr_t,
		as the insert buffer merge occurs at a very low level. */
		if (!row_upd_changes_field_size_or_external(index, offsets,
							    update)
		    && (!page_zip || btr_cur_update_alloc_zip(
				page_zip, &page_cur, index, offsets,
				rec_offs_size(offsets), false, mtr))) {
			/* This is the easy case. Do something similar
			to btr_cur_update_in_place(). */
			rec = page_cur_get_rec(&page_cur);
			row_upd_rec_in_place(rec, index, offsets,
					     update, page_zip);

			/* Log the update in place operation. During recovery
			MLOG_COMP_REC_UPDATE_IN_PLACE/MLOG_REC_UPDATE_IN_PLACE
			expects trx_id, roll_ptr for secondary indexes. So we
			just write dummy trx_id(0), roll_ptr(0) */
			btr_cur_update_in_place_log(BTR_KEEP_SYS_FLAG, rec,
						    index, update, 0, 0, mtr);

			DBUG_EXECUTE_IF(
				"crash_after_log_ibuf_upd_inplace",
				log_buffer_flush_to_disk();
				ib::info() << "Wrote log record for ibuf"
					" update in place operation";
				DBUG_SUICIDE();
			);

			goto updated_in_place;
		}

		/* btr_cur_update_alloc_zip() may have changed this */
		rec = page_cur_get_rec(&page_cur);

		/* A collation may identify values that differ in
		storage length.
		Some examples (1 or 2 bytes):
		utf8_turkish_ci: I = U+0131 LATIN SMALL LETTER DOTLESS I
		utf8_general_ci: S = U+00DF LATIN SMALL LETTER SHARP S
		utf8_general_ci: A = U+00E4 LATIN SMALL LETTER A WITH DIAERESIS

		latin1_german2_ci: SS = U+00DF LATIN SMALL LETTER SHARP S

		Examples of a character (3-byte UTF-8 sequence)
		identified with 2 or 4 characters (1-byte UTF-8 sequences):

		utf8_unicode_ci: 'II' = U+2171 SMALL ROMAN NUMERAL TWO
		utf8_unicode_ci: '(10)' = U+247D PARENTHESIZED NUMBER TEN
		*/

		/* Delete the different-length record, and insert the
		buffered one. */

		lock_rec_store_on_page_infimum(block, rec);
		page_cur_delete_rec(&page_cur, index, offsets, mtr);
		page_cur_move_to_prev(&page_cur);
		rec = ibuf_insert_to_index_page_low(entry, block, index,
				      		    &offsets, heap, mtr,
						    &page_cur);

		ut_ad(!cmp_dtuple_rec(entry, rec, offsets));
		lock_rec_restore_from_page_infimum(block, rec, block);
	} else {
		offsets = NULL;
		ibuf_insert_to_index_page_low(entry, block, index,
					      &offsets, heap, mtr,
					      &page_cur);
	}
updated_in_place:
	mem_heap_free(heap);

	DBUG_VOID_RETURN;
}

/****************************************************************//**
During merge, sets the delete mark on a record for a secondary index
entry. */
static
void
ibuf_set_del_mark(
/*==============*/
	const dtuple_t*		entry,	/*!< in: entry */
	buf_block_t*		block,	/*!< in/out: block */
	const dict_index_t*	index,	/*!< in: record descriptor */
	mtr_t*			mtr)	/*!< in: mtr */
{
	page_cur_t	page_cur;
	ulint		low_match;

	ut_ad(ibuf_inside(mtr));
	ut_ad(dtuple_check_typed(entry));

	low_match = page_cur_search(block, index, entry, &page_cur);

	if (low_match == dtuple_get_n_fields(entry)) {
		rec_t*		rec;
		page_zip_des_t*	page_zip;

		rec = page_cur_get_rec(&page_cur);
		page_zip = page_cur_get_page_zip(&page_cur);

		/* Delete mark the old index record. According to a
		comment in row_upd_sec_index_entry(), it can already
		have been delete marked if a lock wait occurred in
		row_ins_sec_index_entry() in a previous invocation of
		row_upd_sec_index_entry(). */

		if (UNIV_LIKELY
		    (!rec_get_deleted_flag(
			    rec, dict_table_is_comp(index->table)))) {
			btr_cur_set_deleted_flag_for_ibuf(rec, page_zip,
							  TRUE, mtr);
		}
	} else {
		const page_t*		page
			= page_cur_get_page(&page_cur);
		const buf_block_t*	block
			= page_cur_get_block(&page_cur);

		ib::error() << "Unable to find a record to delete-mark";
		fputs("InnoDB: tuple ", stderr);
		dtuple_print(stderr, entry);
		fputs("\n"
		      "InnoDB: record ", stderr);
		rec_print(stderr, page_cur_get_rec(&page_cur), index);

		ib::error() << "page " << block->page.id << " ("
			<< page_get_n_recs(page) << " records, index id "
			<< btr_page_get_index_id(page) << ").";

		ib::error() << BUG_REPORT_MSG;
		ut_ad(0);
	}
}

/****************************************************************//**
During merge, delete a record for a secondary index entry. */
static
void
ibuf_delete(
/*========*/
	const dtuple_t*	entry,	/*!< in: entry */
	buf_block_t*	block,	/*!< in/out: block */
	dict_index_t*	index,	/*!< in: record descriptor */
	mtr_t*		mtr)	/*!< in/out: mtr; must be committed
				before latching any further pages */
{
	page_cur_t	page_cur;
	ulint		low_match;

	ut_ad(ibuf_inside(mtr));
	ut_ad(dtuple_check_typed(entry));
	ut_ad(!dict_index_is_spatial(index));

	low_match = page_cur_search(block, index, entry, &page_cur);

	if (low_match == dtuple_get_n_fields(entry)) {
		page_zip_des_t*	page_zip= buf_block_get_page_zip(block);
		page_t*		page	= buf_block_get_frame(block);
		rec_t*		rec	= page_cur_get_rec(&page_cur);

		/* TODO: the below should probably be a separate function,
		it's a bastardized version of btr_cur_optimistic_delete. */

		ulint		offsets_[REC_OFFS_NORMAL_SIZE];
		ulint*		offsets	= offsets_;
		mem_heap_t*	heap = NULL;
		ulint		max_ins_size = 0;

		rec_offs_init(offsets_);

		offsets = rec_get_offsets(
			rec, index, offsets, true, ULINT_UNDEFINED, &heap);

		if (page_get_n_recs(page) <= 1
		    || !(REC_INFO_DELETED_FLAG
			 & rec_get_info_bits(rec, page_is_comp(page)))) {
			/* Refuse to purge the last record or a
			record that has not been marked for deletion. */
			ib::error() << "Unable to purge a record";
			fputs("InnoDB: tuple ", stderr);
			dtuple_print(stderr, entry);
			fputs("\n"
			      "InnoDB: record ", stderr);
			rec_print_new(stderr, rec, offsets);
			fprintf(stderr, "\nspace " UINT32PF " offset " UINT32PF
				" (%u records, index id %llu)\n"
				"InnoDB: Submit a detailed bug report"
				" to https://jira.mariadb.org/\n",
				block->page.id.space(),
				block->page.id.page_no(),
				(unsigned) page_get_n_recs(page),
				(ulonglong) btr_page_get_index_id(page));

			ut_ad(0);
			return;
		}

		lock_update_delete(block, rec);

		if (!page_zip) {
			max_ins_size
				= page_get_max_insert_size_after_reorganize(
					page, 1);
		}
#ifdef UNIV_ZIP_DEBUG
		ut_a(!page_zip || page_zip_validate(page_zip, page, index));
#endif /* UNIV_ZIP_DEBUG */
		page_cur_delete_rec(&page_cur, index, offsets, mtr);
#ifdef UNIV_ZIP_DEBUG
		ut_a(!page_zip || page_zip_validate(page_zip, page, index));
#endif /* UNIV_ZIP_DEBUG */

		if (page_zip) {
			ibuf_update_free_bits_zip(block, mtr);
		} else {
			ibuf_update_free_bits_low(block, max_ins_size, mtr);
		}

		if (UNIV_LIKELY_NULL(heap)) {
			mem_heap_free(heap);
		}
	} else {
		/* The record must have been purged already. */
	}
}

/*********************************************************************//**
Restores insert buffer tree cursor position
@return TRUE if the position was restored; FALSE if not */
static MY_ATTRIBUTE((nonnull))
ibool
ibuf_restore_pos(
/*=============*/
	ulint		space,	/*!< in: space id */
	ulint		page_no,/*!< in: index page number where the record
				should belong */
	const dtuple_t*	search_tuple,
				/*!< in: search tuple for entries of page_no */
	ulint		mode,	/*!< in: BTR_MODIFY_LEAF or BTR_MODIFY_TREE */
	btr_pcur_t*	pcur,	/*!< in/out: persistent cursor whose
				position is to be restored */
	mtr_t*		mtr)	/*!< in/out: mini-transaction */
{
	ut_ad(mode == BTR_MODIFY_LEAF
	      || BTR_LATCH_MODE_WITHOUT_INTENTION(mode) == BTR_MODIFY_TREE);

	if (btr_pcur_restore_position(mode, pcur, mtr)) {

		return(TRUE);
	}

	if (fil_space_t* s = fil_space_acquire_silent(space)) {
		ib::error() << "ibuf cursor restoration fails!"
			" ibuf record inserted to page "
			<< space << ":" << page_no
			<< " in file " << s->chain.start->name;
		s->release();

		ib::error() << BUG_REPORT_MSG;

		rec_print_old(stderr, btr_pcur_get_rec(pcur));
		rec_print_old(stderr, pcur->old_rec);
		dtuple_print(stderr, search_tuple);

		rec_print_old(stderr,
			      page_rec_get_next(btr_pcur_get_rec(pcur)));
	}

	ibuf_btr_pcur_commit_specify_mtr(pcur, mtr);
	return(FALSE);
}

/*********************************************************************//**
Deletes from ibuf the record on which pcur is positioned. If we have to
resort to a pessimistic delete, this function commits mtr and closes
the cursor.
@return TRUE if mtr was committed and pcur closed in this operation */
static MY_ATTRIBUTE((warn_unused_result))
ibool
ibuf_delete_rec(
/*============*/
	ulint		space,	/*!< in: space id */
	ulint		page_no,/*!< in: index page number that the record
				should belong to */
	btr_pcur_t*	pcur,	/*!< in: pcur positioned on the record to
				delete, having latch mode BTR_MODIFY_LEAF */
	const dtuple_t*	search_tuple,
				/*!< in: search tuple for entries of page_no */
	mtr_t*		mtr)	/*!< in: mtr */
{
	ibool		success;
	page_t*		root;
	dberr_t		err;

	ut_ad(ibuf_inside(mtr));
	ut_ad(page_rec_is_user_rec(btr_pcur_get_rec(pcur)));
	ut_ad(ibuf_rec_get_page_no(mtr, btr_pcur_get_rec(pcur)) == page_no);
	ut_ad(ibuf_rec_get_space(mtr, btr_pcur_get_rec(pcur)) == space);

#if defined UNIV_DEBUG || defined UNIV_IBUF_DEBUG
	if (ibuf_debug == 2) {
		/* Inject a fault (crash). We do this before trying
		optimistic delete, because a pessimistic delete in the
		change buffer would require a larger test case. */

		/* Flag the buffered record as processed, to avoid
		an assertion failure after crash recovery. */
		btr_cur_set_deleted_flag_for_ibuf(
			btr_pcur_get_rec(pcur), NULL, TRUE, mtr);

		ibuf_mtr_commit(mtr);
		log_write_up_to(LSN_MAX, true);
		DBUG_SUICIDE();
	}
#endif /* UNIV_DEBUG || UNIV_IBUF_DEBUG */

	success = btr_cur_optimistic_delete(btr_pcur_get_btr_cur(pcur),
					    0, mtr);

	const page_id_t	page_id(space, page_no);

	if (success) {
		if (page_is_empty(btr_pcur_get_page(pcur))) {
			/* If a B-tree page is empty, it must be the root page
			and the whole B-tree must be empty. InnoDB does not
			allow empty B-tree pages other than the root. */
			root = btr_pcur_get_page(pcur);

			ut_ad(page_get_space_id(root) == IBUF_SPACE_ID);
			ut_ad(page_get_page_no(root)
			      == FSP_IBUF_TREE_ROOT_PAGE_NO);

			/* ibuf->empty is protected by the root page latch.
			Before the deletion, it had to be FALSE. */
			ut_ad(!ibuf->empty);
			ibuf->empty = true;
		}

		return(FALSE);
	}

	ut_ad(page_rec_is_user_rec(btr_pcur_get_rec(pcur)));
	ut_ad(ibuf_rec_get_page_no(mtr, btr_pcur_get_rec(pcur)) == page_no);
	ut_ad(ibuf_rec_get_space(mtr, btr_pcur_get_rec(pcur)) == space);

	/* We have to resort to a pessimistic delete from ibuf.
	Delete-mark the record so that it will not be applied again,
	in case the server crashes before the pessimistic delete is
	made persistent. */
	btr_cur_set_deleted_flag_for_ibuf(
		btr_pcur_get_rec(pcur), NULL, TRUE, mtr);

	btr_pcur_store_position(pcur, mtr);
	ibuf_btr_pcur_commit_specify_mtr(pcur, mtr);

	ibuf_mtr_start(mtr);
	mutex_enter(&ibuf_mutex);

	if (!ibuf_restore_pos(space, page_no, search_tuple,
			      BTR_MODIFY_TREE | BTR_LATCH_FOR_DELETE,
			      pcur, mtr)) {

		mutex_exit(&ibuf_mutex);
		ut_ad(mtr->has_committed());
		goto func_exit;
	}

	root = ibuf_tree_root_get(mtr);

	btr_cur_pessimistic_delete(&err, TRUE, btr_pcur_get_btr_cur(pcur), 0,
				   false, mtr);
	ut_a(err == DB_SUCCESS);

	ibuf_size_update(root);
	mutex_exit(&ibuf_mutex);

	ibuf->empty = page_is_empty(root);
	ibuf_btr_pcur_commit_specify_mtr(pcur, mtr);

func_exit:
	ut_ad(mtr->has_committed());
	btr_pcur_close(pcur);

	return(TRUE);
}

/** When an index page is read from a disk to the buffer pool, this function
applies any buffered operations to the page and deletes the entries from the
insert buffer. If the page is not read, but created in the buffer pool, this
function deletes its buffered entries from the insert buffer; there can
exist entries for such a page if the page belonged to an index which
subsequently was dropped.
@param[in,out]	block			if page has been read from disk,
pointer to the page x-latched, else NULL
@param[in]	page_id			page id of the index page
@param[in]	update_ibuf_bitmap	normally this is set to TRUE, but
if we have deleted or are deleting the tablespace, then we naturally do not
want to update a non-existent bitmap page */
void
ibuf_merge_or_delete_for_page(
	buf_block_t*		block,
	const page_id_t		page_id,
	const page_size_t*	page_size,
	ibool			update_ibuf_bitmap)
{
	mem_heap_t*	heap;
	btr_pcur_t	pcur;
	dtuple_t*	search_tuple;
#ifdef UNIV_IBUF_DEBUG
	ulint		volume			= 0;
#endif /* UNIV_IBUF_DEBUG */
	page_zip_des_t*	page_zip		= NULL;
	bool		corruption_noticed	= false;
	mtr_t		mtr;

	/* Counts for merged & discarded operations. */
	ulint		mops[IBUF_OP_COUNT];
	ulint		dops[IBUF_OP_COUNT];

	ut_ad(block == NULL || page_id == block->page.id);
	ut_ad(block == NULL || buf_block_get_io_fix(block) == BUF_IO_READ
	      || recv_recovery_is_on());

	if (srv_force_recovery >= SRV_FORCE_NO_IBUF_MERGE
	    || trx_sys_hdr_page(page_id)
	    || fsp_is_system_temporary(page_id.space())) {
		return;
	}

	/* We cannot refer to page_size in the following, because it is passed
	as NULL (it is unknown) when buf_read_ibuf_merge_pages() is merging
	(discarding) changes for a dropped tablespace. When block != NULL or
	update_ibuf_bitmap is specified, then page_size must be known.
	That is why we will repeat the check below, with page_size in
	place of univ_page_size. Passing univ_page_size assumes that the
	uncompressed page size always is a power-of-2 multiple of the
	compressed page size. */

	if (ibuf_fixed_addr_page(page_id, univ_page_size)
	    || fsp_descr_page(page_id, univ_page_size)) {
		return;
	}

	fil_space_t*	space;

	if (update_ibuf_bitmap) {

		ut_ad(page_size != NULL);

		if (ibuf_fixed_addr_page(page_id, *page_size)
		    || fsp_descr_page(page_id, *page_size)) {
			return;
		}

		space = fil_space_acquire_silent(page_id.space());

		if (UNIV_UNLIKELY(!space)) {
			/* Do not try to read the bitmap page from the
			non-existent tablespace, delete the ibuf records */
			block = NULL;
			update_ibuf_bitmap = FALSE;
		} else {
			page_t*	bitmap_page = NULL;
			ulint	bitmap_bits = 0;

			ibuf_mtr_start(&mtr);

			bitmap_page = ibuf_bitmap_get_map_page(
				page_id, *page_size, &mtr);

			if (bitmap_page &&
			    fil_page_get_type(bitmap_page) != FIL_PAGE_TYPE_ALLOCATED) {
				bitmap_bits = ibuf_bitmap_page_get_bits(
				bitmap_page, page_id, *page_size,
					IBUF_BITMAP_BUFFERED, &mtr);
			}

			ibuf_mtr_commit(&mtr);

			if (!bitmap_bits) {
				/* No inserts buffered for this page */

				space->release();
				return;
			}
		}
	} else if (block != NULL
		   && (ibuf_fixed_addr_page(page_id, *page_size)
		       || fsp_descr_page(page_id, *page_size))) {

		return;
	} else {
		space = NULL;
	}

	heap = mem_heap_create(512);

	search_tuple = ibuf_search_tuple_build(
		page_id.space(), page_id.page_no(), heap);

	if (block != NULL) {
		/* Move the ownership of the x-latch on the page to this OS
		thread, so that we can acquire a second x-latch on it. This
		is needed for the insert operations to the index page to pass
		the debug checks. */

		rw_lock_x_lock_move_ownership(&(block->lock));
		page_zip = buf_block_get_page_zip(block);

		if (!fil_page_index_page_check(block->frame)
		    || !page_is_leaf(block->frame)) {

			corruption_noticed = true;

			ib::error() << "Corruption in the tablespace. Bitmap"
				" shows insert buffer records to page "
				<< page_id << " though the page type is "
				<< fil_page_get_type(block->frame)
				<< ", which is not an index leaf page. We try"
				" to resolve the problem by skipping the"
				" insert buffer merge for this page. Please"
				" run CHECK TABLE on your tables to determine"
				" if they are corrupt after this.";
			ut_ad(0);
		}
	}

	memset(mops, 0, sizeof(mops));
	memset(dops, 0, sizeof(dops));

loop:
	ibuf_mtr_start(&mtr);

	/* Position pcur in the insert buffer at the first entry for this
	index page */
	btr_pcur_open_on_user_rec(
		ibuf->index, search_tuple, PAGE_CUR_GE, BTR_MODIFY_LEAF,
		&pcur, &mtr);

	if (block != NULL) {
		ibool success;

		mtr.set_named_space(space);

		success = buf_page_get_known_nowait(
			RW_X_LATCH, block,
			BUF_KEEP_OLD, __FILE__, __LINE__, &mtr);

		ut_a(success);

		/* This is a user page (secondary index leaf page),
		but we pretend that it is a change buffer page in
		order to obey the latching order. This should be OK,
		because buffered changes are applied immediately while
		the block is io-fixed. Other threads must not try to
		latch an io-fixed block. */
		buf_block_dbg_add_level(block, SYNC_IBUF_TREE_NODE);
	} else if (update_ibuf_bitmap) {
		mtr.set_named_space(space);
	}

	if (!btr_pcur_is_on_user_rec(&pcur)) {
		ut_ad(btr_pcur_is_after_last_in_tree(&pcur));
		goto reset_bit;
	}

	for (;;) {
		rec_t*	rec;

		ut_ad(btr_pcur_is_on_user_rec(&pcur));

		rec = btr_pcur_get_rec(&pcur);

		/* Check if the entry is for this index page */
		if (ibuf_rec_get_page_no(&mtr, rec) != page_id.page_no()
		    || ibuf_rec_get_space(&mtr, rec) != page_id.space()) {

			if (block != NULL) {
				page_header_reset_last_insert(
					block->frame, page_zip, &mtr);
			}

			goto reset_bit;
		}

		if (corruption_noticed) {
			fputs("InnoDB: Discarding record\n ", stderr);
			rec_print_old(stderr, rec);
			fputs("\nInnoDB: from the insert buffer!\n\n", stderr);
		} else if (block != NULL && !rec_get_deleted_flag(rec, 0)) {
			/* Now we have at pcur a record which should be
			applied on the index page; NOTE that the call below
			copies pointers to fields in rec, and we must
			keep the latch to the rec page until the
			insertion is finished! */
			dtuple_t*	entry;
			trx_id_t	max_trx_id;
			dict_index_t*	dummy_index;
			ibuf_op_t	op = ibuf_rec_get_op_type(&mtr, rec);

			max_trx_id = page_get_max_trx_id(page_align(rec));
			page_update_max_trx_id(block, page_zip, max_trx_id,
					       &mtr);

			ut_ad(page_validate(page_align(rec), ibuf->index));

			entry = ibuf_build_entry_from_ibuf_rec(
				&mtr, rec, heap, &dummy_index);
			ut_ad(!dummy_index->table->space);
			dummy_index->table->space = space;
			dummy_index->table->space_id = space->id;

			ut_ad(page_validate(block->frame, dummy_index));

			switch (op) {
				ibool	success;
			case IBUF_OP_INSERT:
#ifdef UNIV_IBUF_DEBUG
				volume += rec_get_converted_size(
					dummy_index, entry, 0);

				volume += page_dir_calc_reserved_space(1);

				ut_a(volume <= (4U << srv_page_size_shift)
				     / IBUF_PAGE_SIZE_PER_FREE_SPACE);
#endif
				ibuf_insert_to_index_page(
					entry, block, dummy_index, &mtr);
				break;

			case IBUF_OP_DELETE_MARK:
				ibuf_set_del_mark(
					entry, block, dummy_index, &mtr);
				break;

			case IBUF_OP_DELETE:
				ibuf_delete(entry, block, dummy_index, &mtr);
				/* Because ibuf_delete() will latch an
				insert buffer bitmap page, commit mtr
				before latching any further pages.
				Store and restore the cursor position. */
				ut_ad(rec == btr_pcur_get_rec(&pcur));
				ut_ad(page_rec_is_user_rec(rec));
				ut_ad(ibuf_rec_get_page_no(&mtr, rec)
				      == page_id.page_no());
				ut_ad(ibuf_rec_get_space(&mtr, rec)
				      == page_id.space());

				/* Mark the change buffer record processed,
				so that it will not be merged again in case
				the server crashes between the following
				mtr_commit() and the subsequent mtr_commit()
				of deleting the change buffer record. */

				btr_cur_set_deleted_flag_for_ibuf(
					btr_pcur_get_rec(&pcur), NULL,
					TRUE, &mtr);

				btr_pcur_store_position(&pcur, &mtr);
				ibuf_btr_pcur_commit_specify_mtr(&pcur, &mtr);

				ibuf_mtr_start(&mtr);
				mtr.set_named_space(space);

				success = buf_page_get_known_nowait(
					RW_X_LATCH, block,
					BUF_KEEP_OLD,
					__FILE__, __LINE__, &mtr);
				ut_a(success);

				/* This is a user page (secondary
				index leaf page), but it should be OK
				to use too low latching order for it,
				as the block is io-fixed. */
				buf_block_dbg_add_level(
					block, SYNC_IBUF_TREE_NODE);

				if (!ibuf_restore_pos(page_id.space(),
						      page_id.page_no(),
						      search_tuple,
						      BTR_MODIFY_LEAF,
						      &pcur, &mtr)) {

					ut_ad(mtr.has_committed());
					mops[op]++;
					ibuf_dummy_index_free(dummy_index);
					goto loop;
				}

				break;
			default:
				ut_error;
			}

			mops[op]++;

			ibuf_dummy_index_free(dummy_index);
		} else {
			dops[ibuf_rec_get_op_type(&mtr, rec)]++;
		}

		/* Delete the record from ibuf */
		if (ibuf_delete_rec(page_id.space(), page_id.page_no(),
				    &pcur, search_tuple, &mtr)) {
			/* Deletion was pessimistic and mtr was committed:
			we start from the beginning again */

			ut_ad(mtr.has_committed());
			goto loop;
		} else if (btr_pcur_is_after_last_on_page(&pcur)) {
			ibuf_mtr_commit(&mtr);
			btr_pcur_close(&pcur);

			goto loop;
		}
	}

reset_bit:
	if (update_ibuf_bitmap) {
		page_t*	bitmap_page;

		bitmap_page = ibuf_bitmap_get_map_page(page_id, *page_size,
						       &mtr);

		ibuf_bitmap_page_set_bits(
			bitmap_page, page_id, *page_size,
			IBUF_BITMAP_BUFFERED, FALSE, &mtr);

		if (block != NULL) {
			ulint old_bits = ibuf_bitmap_page_get_bits(
				bitmap_page, page_id, *page_size,
				IBUF_BITMAP_FREE, &mtr);

			ulint new_bits = ibuf_index_page_calc_free(block);

			if (old_bits != new_bits) {
				ibuf_bitmap_page_set_bits(
					bitmap_page, page_id, *page_size,
					IBUF_BITMAP_FREE, new_bits, &mtr);
			}
		}
	}

	ibuf_mtr_commit(&mtr);

	if (space) {
		space->release();
	}

	btr_pcur_close(&pcur);
	mem_heap_free(heap);

	my_atomic_addlint(&ibuf->n_merges, 1);
	ibuf_add_ops(ibuf->n_merged_ops, mops);
	ibuf_add_ops(ibuf->n_discarded_ops, dops);
}

/*********************************************************************//**
Deletes all entries in the insert buffer for a given space id. This is used
in DISCARD TABLESPACE, IMPORT TABLESPACE, and 5.7 TRUNCATE TABLE recovery.
NOTE: this does not update the page free bitmaps in the space. The space will
become CORRUPT when you call this function! */
void
ibuf_delete_for_discarded_space(
/*============================*/
	ulint	space)	/*!< in: space id */
{
	mem_heap_t*	heap;
	btr_pcur_t	pcur;
	dtuple_t*	search_tuple;
	const rec_t*	ibuf_rec;
	ulint		page_no;
	mtr_t		mtr;

	/* Counts for discarded operations. */
	ulint		dops[IBUF_OP_COUNT];

	heap = mem_heap_create(512);

	/* Use page number 0 to build the search tuple so that we get the
	cursor positioned at the first entry for this space id */

	search_tuple = ibuf_search_tuple_build(space, 0, heap);

	memset(dops, 0, sizeof(dops));
loop:
	ibuf_mtr_start(&mtr);

	/* Position pcur in the insert buffer at the first entry for the
	space */
	btr_pcur_open_on_user_rec(
		ibuf->index, search_tuple, PAGE_CUR_GE, BTR_MODIFY_LEAF,
		&pcur, &mtr);

	if (!btr_pcur_is_on_user_rec(&pcur)) {
		ut_ad(btr_pcur_is_after_last_in_tree(&pcur));
		goto leave_loop;
	}

	for (;;) {
		ut_ad(btr_pcur_is_on_user_rec(&pcur));

		ibuf_rec = btr_pcur_get_rec(&pcur);

		/* Check if the entry is for this space */
		if (ibuf_rec_get_space(&mtr, ibuf_rec) != space) {

			goto leave_loop;
		}

		page_no = ibuf_rec_get_page_no(&mtr, ibuf_rec);

		dops[ibuf_rec_get_op_type(&mtr, ibuf_rec)]++;

		/* Delete the record from ibuf */
		if (ibuf_delete_rec(space, page_no, &pcur, search_tuple,
				    &mtr)) {
			/* Deletion was pessimistic and mtr was committed:
			we start from the beginning again */

			ut_ad(mtr.has_committed());
			goto loop;
		}

		if (btr_pcur_is_after_last_on_page(&pcur)) {
			ibuf_mtr_commit(&mtr);
			btr_pcur_close(&pcur);

			goto loop;
		}
	}

leave_loop:
	ibuf_mtr_commit(&mtr);
	btr_pcur_close(&pcur);

	ibuf_add_ops(ibuf->n_discarded_ops, dops);

	mem_heap_free(heap);
}

/******************************************************************//**
Looks if the insert buffer is empty.
@return true if empty */
bool
ibuf_is_empty(void)
/*===============*/
{
	bool		is_empty;
	const page_t*	root;
	mtr_t		mtr;

	ibuf_mtr_start(&mtr);

	mutex_enter(&ibuf_mutex);
	root = ibuf_tree_root_get(&mtr);
	mutex_exit(&ibuf_mutex);

	is_empty = page_is_empty(root);
	ut_a(is_empty == ibuf->empty);
	ibuf_mtr_commit(&mtr);

	return(is_empty);
}

/******************************************************************//**
Prints info of ibuf. */
void
ibuf_print(
/*=======*/
	FILE*	file)	/*!< in: file where to print */
{
	mutex_enter(&ibuf_mutex);

	fprintf(file,
		"Ibuf: size " ULINTPF ", free list len " ULINTPF ","
		" seg size " ULINTPF ", " ULINTPF " merges\n",
		ibuf->size,
		ibuf->free_list_len,
		ibuf->seg_size,
		ibuf->n_merges);

	fputs("merged operations:\n ", file);
	ibuf_print_ops(ibuf->n_merged_ops, file);

	fputs("discarded operations:\n ", file);
	ibuf_print_ops(ibuf->n_discarded_ops, file);

	mutex_exit(&ibuf_mutex);
}

<<<<<<< HEAD
/** Check if a page is all zeroes.
@param[in]	read_buf	database page
@param[in]	size		page size
@return	whether the page is all zeroes */
static bool buf_page_is_zeroes(const byte* read_buf, const page_size_t& size)
{
	for (ulint i = 0; i < size.physical(); i++) {
		if (read_buf[i] != 0) {
			return false;
		}
	}
	return true;
}

/** Check the insert buffer bitmaps on IMPORT TABLESPACE.
@param[in]	trx	transaction
@param[in,out]	space	tablespace being imported
=======
/******************************************************************//**
Checks the insert buffer bitmaps on IMPORT TABLESPACE.
>>>>>>> 7f1e1309
@return DB_SUCCESS or error code */
dberr_t ibuf_check_bitmap_on_import(const trx_t* trx, fil_space_t* space)
{
	ulint	page_no;
	ut_ad(trx->mysql_thd);
	ut_ad(space->purpose == FIL_TYPE_IMPORT);
	const page_size_t	page_size(space->flags);
	/* fil_space_t::size and fil_space_t::free_limit would still be 0
	at this point. So, we will have to read page 0. */
	ut_ad(!space->free_limit);
	ut_ad(!space->size);

	mtr_t	mtr;
	ulint	size;
	mtr.start();
	if (buf_block_t* sp = buf_page_get(page_id_t(space->id, 0), page_size,
					   RW_S_LATCH, &mtr)) {
		size = std::min(
			mach_read_from_4(FSP_HEADER_OFFSET + FSP_FREE_LIMIT
					 + sp->frame),
			mach_read_from_4(FSP_HEADER_OFFSET + FSP_SIZE
					 + sp->frame));
	} else {
		size = 0;
	}
	mtr.commit();

	if (size == 0) {
		return(DB_TABLE_NOT_FOUND);
	}

	mutex_enter(&ibuf_mutex);

	/* The two bitmap pages (allocation bitmap and ibuf bitmap) repeat
	every page_size pages. For example if page_size is 16 KiB, then the
	two bitmap pages repeat every 16 KiB * 16384 = 256 MiB. In the loop
	below page_no is measured in number of pages since the beginning of
	the space, as usual. */

	for (page_no = 0; page_no < size; page_no += page_size.physical()) {
		page_t*	bitmap_page;
		ulint	i;

		if (trx_is_interrupted(trx)) {
			mutex_exit(&ibuf_mutex);
			return(DB_INTERRUPTED);
		}

		mtr_start(&mtr);

		mtr_set_log_mode(&mtr, MTR_LOG_NO_REDO);

		ibuf_enter(&mtr);

		bitmap_page = ibuf_bitmap_get_map_page(
			page_id_t(space->id, page_no), page_size, &mtr);

		if (buf_page_is_zeroes(bitmap_page, page_size.physical())) {
			/* This means we got all-zero page instead of
			ibuf bitmap page. The subsequent page should be
			all-zero pages. */
#ifdef UNIV_DEBUG
			for (ulint curr_page = page_no + 1;
			     curr_page < page_size.physical(); curr_page++) {

				buf_block_t* block = buf_page_get(
					page_id_t(space->id, curr_page),
					page_size, RW_S_LATCH, &mtr);
	                        page_t*	page = buf_block_get_frame(block);
				ut_ad(buf_page_is_zeroes(
					page, page_size.physical()));
			}
#endif /* UNIV_DEBUG */
			ibuf_exit(&mtr);
			mtr_commit(&mtr);
			continue;
		}

		if (!bitmap_page) {
			mutex_exit(&ibuf_mutex);
			return DB_CORRUPTION;
		}

		for (i = FSP_IBUF_BITMAP_OFFSET + 1;
		     i < page_size.physical();
		     i++) {

			const ulint	offset = page_no + i;

			const page_id_t	cur_page_id(space->id, offset);

			if (ibuf_bitmap_page_get_bits(
					bitmap_page, cur_page_id, page_size,
					IBUF_BITMAP_IBUF, &mtr)) {

				mutex_exit(&ibuf_mutex);
				ibuf_exit(&mtr);
				mtr_commit(&mtr);

				ib_errf(trx->mysql_thd,
					IB_LOG_LEVEL_ERROR,
					 ER_INNODB_INDEX_CORRUPT,
					 "File %s page " ULINTPF
					 " is wrongly flagged to belong to the"
					 " insert buffer",
					space->chain.start->name, offset);
				return(DB_CORRUPTION);
			}

			if (ibuf_bitmap_page_get_bits(
				    bitmap_page, cur_page_id, page_size,
				    IBUF_BITMAP_BUFFERED, &mtr)) {

				ib_errf(trx->mysql_thd,
					IB_LOG_LEVEL_WARN,
					ER_INNODB_INDEX_CORRUPT,
					"Buffered changes"
					" for file %s page " ULINTPF
					" are lost",
					space->chain.start->name, offset);

				/* Tolerate this error, so that
				slightly corrupted tables can be
				imported and dumped.  Clear the bit. */
				ibuf_bitmap_page_set_bits(
					bitmap_page, cur_page_id, page_size,
					IBUF_BITMAP_BUFFERED, FALSE, &mtr);
			}
		}

		ibuf_exit(&mtr);
		mtr_commit(&mtr);
	}

	mutex_exit(&ibuf_mutex);
	return(DB_SUCCESS);
}

/** Updates free bits and buffered bits for bulk loaded page.
@param[in]	block	index page
@param[in]	reset	flag if reset free val */
void
ibuf_set_bitmap_for_bulk_load(
	buf_block_t*	block,
	bool		reset)
{
	page_t*	bitmap_page;
	mtr_t	mtr;
	ulint	free_val;

	ut_a(page_is_leaf(buf_block_get_frame(block)));

	free_val = ibuf_index_page_calc_free(block);

	mtr_start(&mtr);
	mtr.set_named_space_id(block->page.id.space());

	bitmap_page = ibuf_bitmap_get_map_page(block->page.id,
                                               block->page.size, &mtr);

	free_val = reset ? 0 : ibuf_index_page_calc_free(block);
	ibuf_bitmap_page_set_bits(
		bitmap_page, block->page.id, block->page.size,
		IBUF_BITMAP_FREE, free_val, &mtr);

	ibuf_bitmap_page_set_bits(
		bitmap_page, block->page.id, block->page.size,
		IBUF_BITMAP_BUFFERED, FALSE, &mtr);

	mtr_commit(&mtr);
}<|MERGE_RESOLUTION|>--- conflicted
+++ resolved
@@ -4816,28 +4816,9 @@
 	mutex_exit(&ibuf_mutex);
 }
 
-<<<<<<< HEAD
-/** Check if a page is all zeroes.
-@param[in]	read_buf	database page
-@param[in]	size		page size
-@return	whether the page is all zeroes */
-static bool buf_page_is_zeroes(const byte* read_buf, const page_size_t& size)
-{
-	for (ulint i = 0; i < size.physical(); i++) {
-		if (read_buf[i] != 0) {
-			return false;
-		}
-	}
-	return true;
-}
-
 /** Check the insert buffer bitmaps on IMPORT TABLESPACE.
 @param[in]	trx	transaction
 @param[in,out]	space	tablespace being imported
-=======
-/******************************************************************//**
-Checks the insert buffer bitmaps on IMPORT TABLESPACE.
->>>>>>> 7f1e1309
 @return DB_SUCCESS or error code */
 dberr_t ibuf_check_bitmap_on_import(const trx_t* trx, fil_space_t* space)
 {
