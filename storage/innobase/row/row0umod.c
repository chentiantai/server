/*****************************************************************************

Copyright (c) 1997, 2012, Oracle and/or its affiliates. All Rights Reserved.

This program is free software; you can redistribute it and/or modify it under
the terms of the GNU General Public License as published by the Free Software
Foundation; version 2 of the License.

This program is distributed in the hope that it will be useful, but WITHOUT
ANY WARRANTY; without even the implied warranty of MERCHANTABILITY or FITNESS
FOR A PARTICULAR PURPOSE. See the GNU General Public License for more details.

You should have received a copy of the GNU General Public License along with
this program; if not, write to the Free Software Foundation, Inc., 
51 Franklin St, Fifth Floor, Boston, MA 02110-1301 USA

<<<<<<< HEAD
*****************************************************************************/

/**************************************************//**
@file row/row0umod.c
Undo modify of a row
=======
Copyright (c) 1997, 2013, Oracle and/or its affiliates. All Rights Reserved.
>>>>>>> 31809607

Created 2/27/1997 Heikki Tuuri
*******************************************************/

#include "row0umod.h"

#ifdef UNIV_NONINL
#include "row0umod.ic"
#endif

#include "dict0dict.h"
#include "dict0boot.h"
#include "trx0undo.h"
#include "trx0roll.h"
#include "btr0btr.h"
#include "mach0data.h"
#include "row0undo.h"
#include "row0vers.h"
#include "trx0trx.h"
#include "trx0rec.h"
#include "row0row.h"
#include "row0upd.h"
#include "que0que.h"
#include "log0log.h"

/* Considerations on undoing a modify operation.
(1) Undoing a delete marking: all index records should be found. Some of
them may have delete mark already FALSE, if the delete mark operation was
stopped underway, or if the undo operation ended prematurely because of a
system crash.
(2) Undoing an update of a delete unmarked record: the newer version of
an updated secondary index entry should be removed if no prior version
of the clustered index record requires its existence. Otherwise, it should
be delete marked.
(3) Undoing an update of a delete marked record. In this kind of update a
delete marked clustered index record was delete unmarked and possibly also
some of its fields were changed. Now, it is possible that the delete marked
version has become obsolete at the time the undo is started. */

/*************************************************************************
IMPORTANT NOTE: Any operation that generates redo MUST check that there
is enough space in the redo log before for that operation. This is
done by calling log_free_check(). The reason for checking the
availability of the redo log space before the start of the operation is
that we MUST not hold any synchonization objects when performing the
check.
If you make a change in this module make sure that no codepath is
introduced where a call to log_free_check() is bypassed. */

/***********************************************************//**
Undoes a modify in a clustered index record.
@return	DB_SUCCESS, DB_FAIL, or error code: we may run out of file space */
static
ulint
row_undo_mod_clust_low(
/*===================*/
	undo_node_t*	node,	/*!< in: row undo node */
	que_thr_t*	thr,	/*!< in: query thread */
	mtr_t*		mtr,	/*!< in: mtr; must be committed before
				latching any further pages */
	ulint		mode)	/*!< in: BTR_MODIFY_LEAF or BTR_MODIFY_TREE */
{
	btr_pcur_t*	pcur;
	btr_cur_t*	btr_cur;
	ulint		err;
#ifdef UNIV_DEBUG
	ibool		success;
#endif /* UNIV_DEBUG */

	pcur = &(node->pcur);
	btr_cur = btr_pcur_get_btr_cur(pcur);

#ifdef UNIV_DEBUG
	success =
#endif /* UNIV_DEBUG */
	btr_pcur_restore_position(mode, pcur, mtr);

	ut_ad(success);

	if (mode == BTR_MODIFY_LEAF) {

		err = btr_cur_optimistic_update(BTR_NO_LOCKING_FLAG
						| BTR_NO_UNDO_LOG_FLAG
						| BTR_KEEP_SYS_FLAG,
						btr_cur, node->update,
						node->cmpl_info, thr, mtr);
	} else {
		mem_heap_t*	heap		= NULL;
		big_rec_t*	dummy_big_rec;

		ut_ad(mode == BTR_MODIFY_TREE);

		err = btr_cur_pessimistic_update(
			BTR_NO_LOCKING_FLAG
			| BTR_NO_UNDO_LOG_FLAG
			| BTR_KEEP_SYS_FLAG,
			btr_cur, &heap, &dummy_big_rec, node->update,
			node->cmpl_info, thr, mtr);

		ut_a(!dummy_big_rec);
		if (UNIV_LIKELY_NULL(heap)) {
			mem_heap_free(heap);
		}
	}

	return(err);
}

<<<<<<< HEAD
/***********************************************************//**
Removes a clustered index record after undo if possible.
This is attempted when the record was inserted by updating a
delete-marked record and there no longer exist transactions
that would see the delete-marked record.  In other words, we
roll back the insert by purging the record.
@return	DB_SUCCESS, DB_FAIL, or error code: we may run out of file space */
=======
/***************************************************************
Purges a clustered index record after undo if possible.
This is attempted when the record was inserted by updating a
delete-marked record and there no longer exist transactions
that would see the delete-marked record. */
>>>>>>> 31809607
static
ulint
row_undo_mod_remove_clust_low(
/*==========================*/
<<<<<<< HEAD
	undo_node_t*	node,	/*!< in: row undo node */
	que_thr_t*	thr,	/*!< in: query thread */
	mtr_t*		mtr,	/*!< in: mtr */
	ulint		mode)	/*!< in: BTR_MODIFY_LEAF or BTR_MODIFY_TREE */
=======
				/* out: DB_SUCCESS, DB_FAIL, or error code:
				we may run out of file space */
	undo_node_t*	node,	/* in: row undo node */
	que_thr_t*	thr __attribute__((unused)), /* in: query thread */
	mtr_t*		mtr,	/* in/out: mini-transaction */
	ulint		mode)	/* in: BTR_MODIFY_LEAF or BTR_MODIFY_TREE */
>>>>>>> 31809607
{
	btr_cur_t*	btr_cur;
	ulint		err;
<<<<<<< HEAD
=======
	ibool		success;
	byte*		db_trx_id;

	ut_ad(node->rec_type == TRX_UNDO_UPD_DEL_REC);
>>>>>>> 31809607

	ut_ad(node->rec_type == TRX_UNDO_UPD_DEL_REC);

	/* Find out if the record has been purged already
	or if we can remove it. */

	if (!btr_pcur_restore_position(mode, &node->pcur, mtr)
	    || row_vers_must_preserve_del_marked(node->new_trx_id, mtr)) {

		return(DB_SUCCESS);
	}

<<<<<<< HEAD
	btr_cur = btr_pcur_get_btr_cur(&node->pcur);
=======
	/* Find out if we can remove the whole clustered index record */

	if (row_vers_must_preserve_del_marked(node->new_trx_id, mtr)) {
		return(DB_SUCCESS);
	}

	if (!btr_cur_get_index(btr_cur)->trx_id_offset) {
		mem_heap_t*	heap	= NULL;
		ulint		trx_id_col;
		ulint*		offsets;
		ulint		len;

		trx_id_col = dict_index_get_sys_col_pos(
			btr_cur_get_index(btr_cur), DATA_TRX_ID);
		ut_ad(trx_id_col > 0);
		ut_ad(trx_id_col != ULINT_UNDEFINED);

		offsets = rec_get_offsets(
			btr_cur_get_rec(btr_cur), btr_cur_get_index(btr_cur),
			NULL, trx_id_col + 1, &heap);

		db_trx_id = rec_get_nth_field(btr_cur_get_rec(btr_cur),
					      offsets, trx_id_col, &len);
		ut_ad(len == DATA_TRX_ID_LEN);
		mem_heap_free(heap);
	} else {
		db_trx_id = btr_cur_get_rec(btr_cur)
			+ btr_cur_get_index(btr_cur)->trx_id_offset;
	}

	if (ut_dulint_cmp(trx_read_trx_id(db_trx_id), node->new_trx_id)) {
		/* The record must have been purged and then replaced
		with a different one. */
		return(DB_SUCCESS);
	}
>>>>>>> 31809607

	if (mode == BTR_MODIFY_LEAF) {
		err = btr_cur_optimistic_delete(btr_cur, mtr)
			? DB_SUCCESS
			: DB_FAIL;
	} else {
		ut_ad(mode == BTR_MODIFY_TREE);

		/* This operation is analogous to purge, we can free also
		inherited externally stored fields */

		btr_cur_pessimistic_delete(&err, FALSE, btr_cur,
					   thr_is_recv(thr)
					   ? RB_RECOVERY_PURGE_REC
					   : RB_NONE, mtr);

		/* The delete operation may fail if we have little
		file space left: TODO: easiest to crash the database
		and restart with more file space */
	}

	return(err);
}

/***********************************************************//**
Undoes a modify in a clustered index record. Sets also the node state for the
next round of undo.
@return	DB_SUCCESS or error code: we may run out of file space */
static
ulint
row_undo_mod_clust(
/*===============*/
	undo_node_t*	node,	/*!< in: row undo node */
	que_thr_t*	thr)	/*!< in: query thread */
{
	btr_pcur_t*	pcur;
	mtr_t		mtr;
	ulint		err;

	ut_ad(node && thr);

	log_free_check();

	pcur = &(node->pcur);

	mtr_start(&mtr);

	/* Try optimistic processing of the record, keeping changes within
	the index page */

	err = row_undo_mod_clust_low(node, thr, &mtr, BTR_MODIFY_LEAF);

	if (err != DB_SUCCESS) {
		btr_pcur_commit_specify_mtr(pcur, &mtr);

		/* We may have to modify tree structure: do a pessimistic
		descent down the index tree */

		mtr_start(&mtr);

		err = row_undo_mod_clust_low(node, thr, &mtr, BTR_MODIFY_TREE);
	}

	btr_pcur_commit_specify_mtr(pcur, &mtr);

	if (err == DB_SUCCESS && node->rec_type == TRX_UNDO_UPD_DEL_REC) {

		mtr_start(&mtr);

		err = row_undo_mod_remove_clust_low(node, thr, &mtr,
						    BTR_MODIFY_LEAF);
		if (err != DB_SUCCESS) {
			btr_pcur_commit_specify_mtr(pcur, &mtr);

			/* We may have to modify tree structure: do a
			pessimistic descent down the index tree */

			mtr_start(&mtr);

			err = row_undo_mod_remove_clust_low(node, thr, &mtr,
							    BTR_MODIFY_TREE);
		}

		btr_pcur_commit_specify_mtr(pcur, &mtr);
	}

	node->state = UNDO_NODE_FETCH_NEXT;

	trx_undo_rec_release(node->trx, node->undo_no);

	return(err);
}

/***********************************************************//**
Delete marks or removes a secondary index entry if found.
@return	DB_SUCCESS, DB_FAIL, or DB_OUT_OF_FILE_SPACE */
static
ulint
row_undo_mod_del_mark_or_remove_sec_low(
/*====================================*/
	undo_node_t*	node,	/*!< in: row undo node */
	que_thr_t*	thr,	/*!< in: query thread */
	dict_index_t*	index,	/*!< in: index */
	dtuple_t*	entry,	/*!< in: index entry */
	ulint		mode)	/*!< in: latch mode BTR_MODIFY_LEAF or
				BTR_MODIFY_TREE */
{
	btr_pcur_t		pcur;
	btr_cur_t*		btr_cur;
	ibool			success;
	ibool			old_has;
	ulint			err;
	mtr_t			mtr;
	mtr_t			mtr_vers;
	enum row_search_result	search_result;

	log_free_check();
	mtr_start(&mtr);

	btr_cur = btr_pcur_get_btr_cur(&pcur);

	ut_ad(mode == BTR_MODIFY_TREE || mode == BTR_MODIFY_LEAF);

	search_result = row_search_index_entry(index, entry, mode,
					       &pcur, &mtr);

	switch (UNIV_EXPECT(search_result, ROW_FOUND)) {
	case ROW_NOT_FOUND:
		/* In crash recovery, the secondary index record may
		be missing if the UPDATE did not have time to insert
		the secondary index records before the crash.  When we
		are undoing that UPDATE in crash recovery, the record
		may be missing.

		In normal processing, if an update ends in a deadlock
		before it has inserted all updated secondary index
		records, then the undo will not find those records. */

		err = DB_SUCCESS;
		goto func_exit;
	case ROW_FOUND:
		break;
	case ROW_BUFFERED:
	case ROW_NOT_DELETED_REF:
		/* These are invalid outcomes, because the mode passed
		to row_search_index_entry() did not include any of the
		flags BTR_INSERT, BTR_DELETE, or BTR_DELETE_MARK. */
		ut_error;
	}

	/* We should remove the index record if no prior version of the row,
	which cannot be purged yet, requires its existence. If some requires,
	we should delete mark the record. */

	mtr_start(&mtr_vers);

	success = btr_pcur_restore_position(BTR_SEARCH_LEAF, &(node->pcur),
					    &mtr_vers);
	ut_a(success);

	old_has = row_vers_old_has_index_entry(FALSE,
					       btr_pcur_get_rec(&(node->pcur)),
					       &mtr_vers, index, entry);
	if (old_has) {
		err = btr_cur_del_mark_set_sec_rec(BTR_NO_LOCKING_FLAG,
						   btr_cur, TRUE, thr, &mtr);
		ut_ad(err == DB_SUCCESS);
	} else {
		/* Remove the index record */

		if (mode == BTR_MODIFY_LEAF) {
			success = btr_cur_optimistic_delete(btr_cur, &mtr);
			if (success) {
				err = DB_SUCCESS;
			} else {
				err = DB_FAIL;
			}
		} else {
			ut_ad(mode == BTR_MODIFY_TREE);

			/* No need to distinguish RB_RECOVERY_PURGE here,
			because we are deleting a secondary index record:
			the distinction between RB_NORMAL and
			RB_RECOVERY_PURGE only matters when deleting a
			record that contains externally stored
			columns. */
			ut_ad(!dict_index_is_clust(index));
			btr_cur_pessimistic_delete(&err, FALSE, btr_cur,
						   RB_NORMAL, &mtr);

			/* The delete operation may fail if we have little
			file space left: TODO: easiest to crash the database
			and restart with more file space */
		}
	}

	btr_pcur_commit_specify_mtr(&(node->pcur), &mtr_vers);

func_exit:
	btr_pcur_close(&pcur);
	mtr_commit(&mtr);

	return(err);
}

/***********************************************************//**
Delete marks or removes a secondary index entry if found.
NOTE that if we updated the fields of a delete-marked secondary index record
so that alphabetically they stayed the same, e.g., 'abc' -> 'aBc', we cannot
return to the original values because we do not know them. But this should
not cause problems because in row0sel.c, in queries we always retrieve the
clustered index record or an earlier version of it, if the secondary index
record through which we do the search is delete-marked.
@return	DB_SUCCESS or DB_OUT_OF_FILE_SPACE */
static
ulint
row_undo_mod_del_mark_or_remove_sec(
/*================================*/
	undo_node_t*	node,	/*!< in: row undo node */
	que_thr_t*	thr,	/*!< in: query thread */
	dict_index_t*	index,	/*!< in: index */
	dtuple_t*	entry)	/*!< in: index entry */
{
	ulint	err;

	err = row_undo_mod_del_mark_or_remove_sec_low(node, thr, index,
						      entry, BTR_MODIFY_LEAF);
	if (err == DB_SUCCESS) {

		return(err);
	}

	err = row_undo_mod_del_mark_or_remove_sec_low(node, thr, index,
						      entry, BTR_MODIFY_TREE);
	return(err);
}

/***********************************************************//**
Delete unmarks a secondary index entry which must be found. It might not be
delete-marked at the moment, but it does not harm to unmark it anyway. We also
need to update the fields of the secondary index record if we updated its
fields but alphabetically they stayed the same, e.g., 'abc' -> 'aBc'.
@return	DB_FAIL or DB_SUCCESS or DB_OUT_OF_FILE_SPACE */
static
ulint
row_undo_mod_del_unmark_sec_and_undo_update(
/*========================================*/
	ulint		mode,	/*!< in: search mode: BTR_MODIFY_LEAF or
				BTR_MODIFY_TREE */
	que_thr_t*	thr,	/*!< in: query thread */
	dict_index_t*	index,	/*!< in: index */
	const dtuple_t*	entry)	/*!< in: index entry */
{
	mem_heap_t*		heap;
	btr_pcur_t		pcur;
	btr_cur_t*		btr_cur;
	upd_t*			update;
	ulint			err		= DB_SUCCESS;
	big_rec_t*		dummy_big_rec;
	mtr_t			mtr;
	trx_t*			trx		= thr_get_trx(thr);
	enum row_search_result	search_result;

	/* Ignore indexes that are being created. */
	if (UNIV_UNLIKELY(*index->name == TEMP_INDEX_PREFIX)) {

		return(DB_SUCCESS);
	}

	log_free_check();
	mtr_start(&mtr);

	ut_ad(mode == BTR_MODIFY_TREE || mode == BTR_MODIFY_LEAF);

	search_result = row_search_index_entry(index, entry, mode,
					       &pcur, &mtr);

	switch (search_result) {
	case ROW_BUFFERED:
	case ROW_NOT_DELETED_REF:
		/* These are invalid outcomes, because the mode passed
		to row_search_index_entry() did not include any of the
		flags BTR_INSERT, BTR_DELETE, or BTR_DELETE_MARK. */
		ut_error;
	case ROW_NOT_FOUND:
		fputs("InnoDB: error in sec index entry del undo in\n"
		      "InnoDB: ", stderr);
		dict_index_name_print(stderr, trx, index);
		fputs("\n"
		      "InnoDB: tuple ", stderr);
		dtuple_print(stderr, entry);
		fputs("\n"
		      "InnoDB: record ", stderr);
		rec_print(stderr, btr_pcur_get_rec(&pcur), index);
		putc('\n', stderr);
		trx_print(stderr, trx, 0);
		fputs("\n"
		      "InnoDB: Submit a detailed bug report"
		      " to http://bugs.mysql.com\n", stderr);
		ut_ad(0);
		break;
	case ROW_FOUND:
		btr_cur = btr_pcur_get_btr_cur(&pcur);
		err = btr_cur_del_mark_set_sec_rec(BTR_NO_LOCKING_FLAG,
						   btr_cur, FALSE, thr, &mtr);
		ut_a(err == DB_SUCCESS);
		heap = mem_heap_create(100);

		update = row_upd_build_sec_rec_difference_binary(
			index, entry, btr_cur_get_rec(btr_cur), trx, heap);
		if (upd_get_n_fields(update) == 0) {

			/* Do nothing */

		} else if (mode == BTR_MODIFY_LEAF) {
			/* Try an optimistic updating of the record, keeping
			changes within the page */

			err = btr_cur_optimistic_update(
				BTR_KEEP_SYS_FLAG | BTR_NO_LOCKING_FLAG,
				btr_cur, update, 0, thr, &mtr);
			switch (err) {
			case DB_OVERFLOW:
			case DB_UNDERFLOW:
			case DB_ZIP_OVERFLOW:
				err = DB_FAIL;
			}
		} else {
			ut_a(mode == BTR_MODIFY_TREE);
			err = btr_cur_pessimistic_update(
				BTR_KEEP_SYS_FLAG | BTR_NO_LOCKING_FLAG,
				btr_cur, &heap, &dummy_big_rec,
				update, 0, thr, &mtr);
			ut_a(!dummy_big_rec);
		}

		mem_heap_free(heap);
	}

	btr_pcur_close(&pcur);
	mtr_commit(&mtr);

	return(err);
}

/***********************************************************//**
Undoes a modify in secondary indexes when undo record type is UPD_DEL.
@return	DB_SUCCESS or DB_OUT_OF_FILE_SPACE */
static
ulint
row_undo_mod_upd_del_sec(
/*=====================*/
	undo_node_t*	node,	/*!< in: row undo node */
	que_thr_t*	thr)	/*!< in: query thread */
{
	mem_heap_t*	heap;
	dtuple_t*	entry;
	dict_index_t*	index;
	ulint		err	= DB_SUCCESS;

	ut_ad(node->rec_type == TRX_UNDO_UPD_DEL_REC);
	ut_ad(!node->undo_row);
	heap = mem_heap_create(1024);

	while (node->index != NULL) {

		/* Skip all corrupted secondary index */
		dict_table_skip_corrupt_index(node->index);

		if (!node->index) {
			break;
		}

		index = node->index;

		entry = row_build_index_entry(node->row, node->ext,
					      index, heap);
		if (UNIV_UNLIKELY(!entry)) {
			/* The database must have crashed after
			inserting a clustered index record but before
			writing all the externally stored columns of
			that record.  Because secondary index entries
			are inserted after the clustered index record,
			we may assume that the secondary index record
			does not exist.  However, this situation may
			only occur during the rollback of incomplete
			transactions. */
			ut_a(thr_is_recv(thr));
		} else {
			err = row_undo_mod_del_mark_or_remove_sec(
				node, thr, index, entry);

			if (err != DB_SUCCESS) {

				break;
			}
		}

		mem_heap_empty(heap);

		node->index = dict_table_get_next_index(node->index);
	}

	mem_heap_free(heap);

	return(err);
}

/***********************************************************//**
Undoes a modify in secondary indexes when undo record type is DEL_MARK.
@return	DB_SUCCESS or DB_OUT_OF_FILE_SPACE */
static
ulint
row_undo_mod_del_mark_sec(
/*======================*/
	undo_node_t*	node,	/*!< in: row undo node */
	que_thr_t*	thr)	/*!< in: query thread */
{
	mem_heap_t*	heap;
	dtuple_t*	entry;
	dict_index_t*	index;
	ulint		err;

	ut_ad(!node->undo_row);

	heap = mem_heap_create(1024);

	while (node->index != NULL) {
		/* Skip all corrupted secondary index */
		dict_table_skip_corrupt_index(node->index);

		if (!node->index) {
			break;
		}

		index = node->index;

		entry = row_build_index_entry(node->row, node->ext,
					      index, heap);
		ut_a(entry);
		err = row_undo_mod_del_unmark_sec_and_undo_update(
			BTR_MODIFY_LEAF, thr, index, entry);
		if (err == DB_FAIL) {
			err = row_undo_mod_del_unmark_sec_and_undo_update(
				BTR_MODIFY_TREE, thr, index, entry);
		}

		if (err != DB_SUCCESS) {

			mem_heap_free(heap);

			return(err);
		}

		node->index = dict_table_get_next_index(node->index);
	}

	mem_heap_free(heap);

	return(DB_SUCCESS);
}

/***********************************************************//**
Undoes a modify in secondary indexes when undo record type is UPD_EXIST.
@return	DB_SUCCESS or DB_OUT_OF_FILE_SPACE */
static
ulint
row_undo_mod_upd_exist_sec(
/*=======================*/
	undo_node_t*	node,	/*!< in: row undo node */
	que_thr_t*	thr)	/*!< in: query thread */
{
	mem_heap_t*	heap;
	dtuple_t*	entry;
	dict_index_t*	index;
	ulint		err;

	if (node->cmpl_info & UPD_NODE_NO_ORD_CHANGE) {
		/* No change in secondary indexes */

		return(DB_SUCCESS);
	}

	heap = mem_heap_create(1024);

	while (node->index != NULL) {
		/* Skip all corrupted secondary index */
		dict_table_skip_corrupt_index(node->index);

		if (!node->index) {
			break;
		}

		index = node->index;

		if (row_upd_changes_ord_field_binary(node->index, node->update,
						     thr,
						     node->row, node->ext)) {

			/* Build the newest version of the index entry */
			entry = row_build_index_entry(node->row, node->ext,
						      index, heap);
			if (UNIV_UNLIKELY(!entry)) {
				/* The server must have crashed in
				row_upd_clust_rec_by_insert() before
				the updated externally stored columns (BLOBs)
				of the new clustered index entry were
				written. */

				/* The table must be in DYNAMIC or COMPRESSED
				format.  REDUNDANT and COMPACT formats
				store a local 768-byte prefix of each
				externally stored column. */
				ut_a(dict_table_get_format(index->table)
				     >= DICT_TF_FORMAT_ZIP);

				/* This is only legitimate when
				rolling back an incomplete transaction
				after crash recovery. */
				ut_a(thr_get_trx(thr)->is_recovered);

				/* The server must have crashed before
				completing the insert of the new
				clustered index entry and before
				inserting to the secondary indexes.
				Because node->row was not yet written
				to this index, we can ignore it.  But
				we must restore node->undo_row. */
			} else {
				/* NOTE that if we updated the fields of a
				delete-marked secondary index record so that
				alphabetically they stayed the same, e.g.,
				'abc' -> 'aBc', we cannot return to the
				original values because we do not know them.
				But this should not cause problems because
				in row0sel.c, in queries we always retrieve
				the clustered index record or an earlier
				version of it, if the secondary index record
				through which we do the search is
				delete-marked. */

				err = row_undo_mod_del_mark_or_remove_sec(
					node, thr, index, entry);
				if (err != DB_SUCCESS) {
					mem_heap_free(heap);

					return(err);
				}

				mem_heap_empty(heap);
			}

			/* We may have to update the delete mark in the
			secondary index record of the previous version of
			the row. We also need to update the fields of
			the secondary index record if we updated its fields
			but alphabetically they stayed the same, e.g.,
			'abc' -> 'aBc'. */
			entry = row_build_index_entry(node->undo_row,
						      node->undo_ext,
						      index, heap);
			ut_a(entry);

			err = row_undo_mod_del_unmark_sec_and_undo_update(
				BTR_MODIFY_LEAF, thr, index, entry);
			if (err == DB_FAIL) {
				err = row_undo_mod_del_unmark_sec_and_undo_update(
					BTR_MODIFY_TREE, thr, index, entry);
			}

			if (err != DB_SUCCESS) {
				mem_heap_free(heap);

				return(err);
			}
		}

		node->index = dict_table_get_next_index(node->index);
	}

	mem_heap_free(heap);

	return(DB_SUCCESS);
}

/***********************************************************//**
Parses the row reference and other info in a modify undo log record. */
static
void
row_undo_mod_parse_undo_rec(
/*========================*/
	undo_node_t*	node,	/*!< in: row undo node */
	que_thr_t*	thr)	/*!< in: query thread */
{
	dict_index_t*	clust_index;
	byte*		ptr;
	undo_no_t	undo_no;
	table_id_t	table_id;
	trx_id_t	trx_id;
	roll_ptr_t	roll_ptr;
	ulint		info_bits;
	ulint		type;
	ulint		cmpl_info;
	ibool		dummy_extern;
	trx_t*		trx;

	ut_ad(node && thr);
	trx = thr_get_trx(thr);
	ptr = trx_undo_rec_get_pars(node->undo_rec, &type, &cmpl_info,
				    &dummy_extern, &undo_no, &table_id);
	node->rec_type = type;

	node->table = dict_table_get_on_id(table_id, trx);

	/* TODO: other fixes associated with DROP TABLE + rollback in the
	same table by another user */

	if (node->table == NULL) {
		/* Table was dropped */
		return;
	}

	if (node->table->ibd_file_missing) {
		/* We skip undo operations to missing .ibd files */
		node->table = NULL;

		return;
	}

	clust_index = dict_table_get_first_index(node->table);

	ptr = trx_undo_update_rec_get_sys_cols(ptr, &trx_id, &roll_ptr,
					       &info_bits);

	ptr = trx_undo_rec_get_row_ref(ptr, clust_index, &(node->ref),
				       node->heap);

	trx_undo_update_rec_get_update(ptr, clust_index, type, trx_id,
				       roll_ptr, info_bits, trx,
				       node->heap, &(node->update));
	node->new_trx_id = trx_id;
	node->cmpl_info = cmpl_info;
}

/***********************************************************//**
Undoes a modify operation on a row of a table.
@return	DB_SUCCESS or error code */
UNIV_INTERN
ulint
row_undo_mod(
/*=========*/
	undo_node_t*	node,	/*!< in: row undo node */
	que_thr_t*	thr)	/*!< in: query thread */
{
	ulint	err;

	ut_ad(node && thr);
	ut_ad(node->state == UNDO_NODE_MODIFY);

	row_undo_mod_parse_undo_rec(node, thr);

	if (!node->table || !row_undo_search_clust_to_pcur(node)) {
		/* It is already undone, or will be undone by another query
		thread, or table was dropped */

		trx_undo_rec_release(node->trx, node->undo_no);
		node->state = UNDO_NODE_FETCH_NEXT;

		return(DB_SUCCESS);
	}

	node->index = dict_table_get_next_index(
		dict_table_get_first_index(node->table));

	/* Skip all corrupted secondary index */
	dict_table_skip_corrupt_index(node->index);

	if (node->rec_type == TRX_UNDO_UPD_EXIST_REC) {

		err = row_undo_mod_upd_exist_sec(node, thr);

	} else if (node->rec_type == TRX_UNDO_DEL_MARK_REC) {

		err = row_undo_mod_del_mark_sec(node, thr);
	} else {
		ut_ad(node->rec_type == TRX_UNDO_UPD_DEL_REC);
		err = row_undo_mod_upd_del_sec(node, thr);
	}

	if (err != DB_SUCCESS) {

		return(err);
	}

	err = row_undo_mod_clust(node, thr);

	return(err);
}<|MERGE_RESOLUTION|>--- conflicted
+++ resolved
@@ -1,6 +1,6 @@
 /*****************************************************************************
 
-Copyright (c) 1997, 2012, Oracle and/or its affiliates. All Rights Reserved.
+Copyright (c) 1997, 2013, Oracle and/or its affiliates. All Rights Reserved.
 
 This program is free software; you can redistribute it and/or modify it under
 the terms of the GNU General Public License as published by the Free Software
@@ -14,15 +14,11 @@
 this program; if not, write to the Free Software Foundation, Inc., 
 51 Franklin St, Fifth Floor, Boston, MA 02110-1301 USA
 
-<<<<<<< HEAD
 *****************************************************************************/
 
 /**************************************************//**
 @file row/row0umod.c
 Undo modify of a row
-=======
-Copyright (c) 1997, 2013, Oracle and/or its affiliates. All Rights Reserved.
->>>>>>> 31809607
 
 Created 2/27/1997 Heikki Tuuri
 *******************************************************/
@@ -131,48 +127,24 @@
 	return(err);
 }
 
-<<<<<<< HEAD
-/***********************************************************//**
-Removes a clustered index record after undo if possible.
-This is attempted when the record was inserted by updating a
-delete-marked record and there no longer exist transactions
-that would see the delete-marked record.  In other words, we
-roll back the insert by purging the record.
-@return	DB_SUCCESS, DB_FAIL, or error code: we may run out of file space */
-=======
-/***************************************************************
+/***********************************************************//**
 Purges a clustered index record after undo if possible.
 This is attempted when the record was inserted by updating a
 delete-marked record and there no longer exist transactions
-that would see the delete-marked record. */
->>>>>>> 31809607
+that would see the delete-marked record.
+@return	DB_SUCCESS, DB_FAIL, or error code: we may run out of file space */
 static
 ulint
 row_undo_mod_remove_clust_low(
 /*==========================*/
-<<<<<<< HEAD
 	undo_node_t*	node,	/*!< in: row undo node */
 	que_thr_t*	thr,	/*!< in: query thread */
-	mtr_t*		mtr,	/*!< in: mtr */
+	mtr_t*		mtr,	/*!< in/out: mini-transaction */
 	ulint		mode)	/*!< in: BTR_MODIFY_LEAF or BTR_MODIFY_TREE */
-=======
-				/* out: DB_SUCCESS, DB_FAIL, or error code:
-				we may run out of file space */
-	undo_node_t*	node,	/* in: row undo node */
-	que_thr_t*	thr __attribute__((unused)), /* in: query thread */
-	mtr_t*		mtr,	/* in/out: mini-transaction */
-	ulint		mode)	/* in: BTR_MODIFY_LEAF or BTR_MODIFY_TREE */
->>>>>>> 31809607
 {
 	btr_cur_t*	btr_cur;
 	ulint		err;
-<<<<<<< HEAD
-=======
-	ibool		success;
-	byte*		db_trx_id;
-
-	ut_ad(node->rec_type == TRX_UNDO_UPD_DEL_REC);
->>>>>>> 31809607
+	ulint		trx_id_offset;
 
 	ut_ad(node->rec_type == TRX_UNDO_UPD_DEL_REC);
 
@@ -185,16 +157,11 @@
 		return(DB_SUCCESS);
 	}
 
-<<<<<<< HEAD
 	btr_cur = btr_pcur_get_btr_cur(&node->pcur);
-=======
-	/* Find out if we can remove the whole clustered index record */
-
-	if (row_vers_must_preserve_del_marked(node->new_trx_id, mtr)) {
-		return(DB_SUCCESS);
-	}
-
-	if (!btr_cur_get_index(btr_cur)->trx_id_offset) {
+
+	trx_id_offset = btr_cur_get_index(btr_cur)->trx_id_offset;
+
+	if (!trx_id_offset) {
 		mem_heap_t*	heap	= NULL;
 		ulint		trx_id_col;
 		ulint*		offsets;
@@ -209,21 +176,24 @@
 			btr_cur_get_rec(btr_cur), btr_cur_get_index(btr_cur),
 			NULL, trx_id_col + 1, &heap);
 
-		db_trx_id = rec_get_nth_field(btr_cur_get_rec(btr_cur),
-					      offsets, trx_id_col, &len);
+		trx_id_offset = rec_get_nth_field_offs(
+			offsets, trx_id_col, &len);
 		ut_ad(len == DATA_TRX_ID_LEN);
 		mem_heap_free(heap);
-	} else {
-		db_trx_id = btr_cur_get_rec(btr_cur)
-			+ btr_cur_get_index(btr_cur)->trx_id_offset;
-	}
-
-	if (ut_dulint_cmp(trx_read_trx_id(db_trx_id), node->new_trx_id)) {
+	}
+
+	if (trx_read_trx_id(btr_cur_get_rec(btr_cur) + trx_id_offset)
+	    != node->new_trx_id) {
 		/* The record must have been purged and then replaced
 		with a different one. */
 		return(DB_SUCCESS);
 	}
->>>>>>> 31809607
+
+	/* We are about to remove an old, delete-marked version of the
+	record that may have been delete-marked by a different transaction
+	than the rolling-back one. */
+	ut_ad(rec_get_deleted_flag(btr_cur_get_rec(btr_cur),
+				   dict_table_is_comp(node->table)));
 
 	if (mode == BTR_MODIFY_LEAF) {
 		err = btr_cur_optimistic_delete(btr_cur, mtr)
