/*****************************************************************************

Copyright (c) 2000, 2018, Oracle and/or its affiliates. All Rights Reserved.
Copyright (c) 2015, 2019, MariaDB Corporation.

This program is free software; you can redistribute it and/or modify it under
the terms of the GNU General Public License as published by the Free Software
Foundation; version 2 of the License.

This program is distributed in the hope that it will be useful, but WITHOUT
ANY WARRANTY; without even the implied warranty of MERCHANTABILITY or FITNESS
FOR A PARTICULAR PURPOSE. See the GNU General Public License for more details.

You should have received a copy of the GNU General Public License along with
this program; if not, write to the Free Software Foundation, Inc.,
51 Franklin Street, Suite 500, Boston, MA 02110-1335 USA

*****************************************************************************/

/**************************************************//**
@file row/row0mysql.cc
Interface between Innobase row operations and MySQL.
Contains also create table and other data dictionary operations.

Created 9/17/2000 Heikki Tuuri
*******************************************************/

#include "univ.i"
#include <debug_sync.h>
#include <gstream.h>
#include <spatial.h>

#include "row0mysql.h"
#include "btr0sea.h"
#include "dict0boot.h"
#include "dict0crea.h"
#include <sql_const.h>
#include "dict0dict.h"
#include "dict0load.h"
#include "dict0priv.h"
#include "dict0stats.h"
#include "dict0stats_bg.h"
#include "dict0defrag_bg.h"
#include "btr0defragment.h"
#include "fil0fil.h"
#include "fil0crypt.h"
#include "fsp0file.h"
#include "fts0fts.h"
#include "fts0types.h"
#include "ibuf0ibuf.h"
#include "lock0lock.h"
#include "log0log.h"
#include "pars0pars.h"
#include "que0que.h"
#include "rem0cmp.h"
#include "row0import.h"
#include "row0ins.h"
#include "row0merge.h"
#include "row0row.h"
#include "row0sel.h"
#include "row0upd.h"
#include "trx0purge.h"
#include "trx0rec.h"
#include "trx0roll.h"
#include "trx0undo.h"
#include "srv0start.h"
#include "row0ext.h"
#include "srv0start.h"

#include <algorithm>
#include <deque>
#include <vector>

#ifdef WITH_WSREP
#include "mysql/service_wsrep.h"
#include "wsrep.h"
#include "log.h"
#include "wsrep_mysqld.h"
#endif

/** Provide optional 4.x backwards compatibility for 5.0 and above */
ibool	row_rollback_on_timeout	= FALSE;

/** Chain node of the list of tables to drop in the background. */
struct row_mysql_drop_t{
	table_id_t			table_id;	/*!< table id */
	UT_LIST_NODE_T(row_mysql_drop_t)row_mysql_drop_list;
							/*!< list chain node */
};

/** @brief List of tables we should drop in background.

ALTER TABLE in MySQL requires that the table handler can drop the
table in background when there are no queries to it any
more.  Protected by row_drop_list_mutex. */
static UT_LIST_BASE_NODE_T(row_mysql_drop_t)	row_mysql_drop_list;

/** Mutex protecting the background table drop list. */
static ib_mutex_t row_drop_list_mutex;

/** Flag: has row_mysql_drop_list been initialized? */
static ibool	row_mysql_drop_list_inited	= FALSE;

/*******************************************************************//**
Determine if the given name is a name reserved for MySQL system tables.
@return TRUE if name is a MySQL system table name */
static
ibool
row_mysql_is_system_table(
/*======================*/
	const char*	name)
{
	if (strncmp(name, "mysql/", 6) != 0) {

		return(FALSE);
	}

	return(0 == strcmp(name + 6, "host")
	       || 0 == strcmp(name + 6, "user")
	       || 0 == strcmp(name + 6, "db"));
}

#ifdef UNIV_DEBUG
/** Wait for the background drop list to become empty. */
void
row_wait_for_background_drop_list_empty()
{
	bool	empty = false;
	while (!empty) {
		mutex_enter(&row_drop_list_mutex);
		empty = (UT_LIST_GET_LEN(row_mysql_drop_list) == 0);
		mutex_exit(&row_drop_list_mutex);
		os_thread_sleep(100000);
	}
}
#endif /* UNIV_DEBUG */

/*******************************************************************//**
Delays an INSERT, DELETE or UPDATE operation if the purge is lagging. */
static
void
row_mysql_delay_if_needed(void)
/*===========================*/
{
	if (srv_dml_needed_delay) {
		os_thread_sleep(srv_dml_needed_delay);
	}
}

/*******************************************************************//**
Frees the blob heap in prebuilt when no longer needed. */
void
row_mysql_prebuilt_free_blob_heap(
/*==============================*/
	row_prebuilt_t*	prebuilt)	/*!< in: prebuilt struct of a
					ha_innobase:: table handle */
{
	DBUG_ENTER("row_mysql_prebuilt_free_blob_heap");

	DBUG_PRINT("row_mysql_prebuilt_free_blob_heap",
		   ("blob_heap freeing: %p", prebuilt->blob_heap));

	mem_heap_free(prebuilt->blob_heap);
	prebuilt->blob_heap = NULL;
	DBUG_VOID_RETURN;
}

/*******************************************************************//**
Stores a >= 5.0.3 format true VARCHAR length to dest, in the MySQL row
format.
@return pointer to the data, we skip the 1 or 2 bytes at the start
that are used to store the len */
byte*
row_mysql_store_true_var_len(
/*=========================*/
	byte*	dest,	/*!< in: where to store */
	ulint	len,	/*!< in: length, must fit in two bytes */
	ulint	lenlen)	/*!< in: storage length of len: either 1 or 2 bytes */
{
	if (lenlen == 2) {
		ut_a(len < 256 * 256);

		mach_write_to_2_little_endian(dest, len);

		return(dest + 2);
	}

	ut_a(lenlen == 1);
	ut_a(len < 256);

	mach_write_to_1(dest, len);

	return(dest + 1);
}

/*******************************************************************//**
Reads a >= 5.0.3 format true VARCHAR length, in the MySQL row format, and
returns a pointer to the data.
@return pointer to the data, we skip the 1 or 2 bytes at the start
that are used to store the len */
const byte*
row_mysql_read_true_varchar(
/*========================*/
	ulint*		len,	/*!< out: variable-length field length */
	const byte*	field,	/*!< in: field in the MySQL format */
	ulint		lenlen)	/*!< in: storage length of len: either 1
				or 2 bytes */
{
	if (lenlen == 2) {
		*len = mach_read_from_2_little_endian(field);

		return(field + 2);
	}

	ut_a(lenlen == 1);

	*len = mach_read_from_1(field);

	return(field + 1);
}

/*******************************************************************//**
Stores a reference to a BLOB in the MySQL format. */
void
row_mysql_store_blob_ref(
/*=====================*/
	byte*		dest,	/*!< in: where to store */
	ulint		col_len,/*!< in: dest buffer size: determines into
				how many bytes the BLOB length is stored,
				the space for the length may vary from 1
				to 4 bytes */
	const void*	data,	/*!< in: BLOB data; if the value to store
				is SQL NULL this should be NULL pointer */
	ulint		len)	/*!< in: BLOB length; if the value to store
				is SQL NULL this should be 0; remember
				also to set the NULL bit in the MySQL record
				header! */
{
	/* MySQL might assume the field is set to zero except the length and
	the pointer fields */

	memset(dest, '\0', col_len);

	/* In dest there are 1 - 4 bytes reserved for the BLOB length,
	and after that 8 bytes reserved for the pointer to the data.
	In 32-bit architectures we only use the first 4 bytes of the pointer
	slot. */

	ut_a(col_len - 8 > 1 || len < 256);
	ut_a(col_len - 8 > 2 || len < 256 * 256);
	ut_a(col_len - 8 > 3 || len < 256 * 256 * 256);

	mach_write_to_n_little_endian(dest, col_len - 8, len);

	memcpy(dest + col_len - 8, &data, sizeof data);
}

/*******************************************************************//**
Reads a reference to a BLOB in the MySQL format.
@return pointer to BLOB data */
const byte*
row_mysql_read_blob_ref(
/*====================*/
	ulint*		len,		/*!< out: BLOB length */
	const byte*	ref,		/*!< in: BLOB reference in the
					MySQL format */
	ulint		col_len)	/*!< in: BLOB reference length
					(not BLOB length) */
{
	byte*	data;

	*len = mach_read_from_n_little_endian(ref, col_len - 8);

	memcpy(&data, ref + col_len - 8, sizeof data);

	return(data);
}

/*******************************************************************//**
Converting InnoDB geometry data format to MySQL data format. */
void
row_mysql_store_geometry(
/*=====================*/
	byte*		dest,		/*!< in/out: where to store */
	ulint		dest_len,	/*!< in: dest buffer size: determines
					into how many bytes the GEOMETRY length
					is stored, the space for the length
					may vary from 1 to 4 bytes */
	const byte*	src,		/*!< in: GEOMETRY data; if the value to
					store is SQL NULL this should be NULL
					pointer */
	ulint		src_len)	/*!< in: GEOMETRY length; if the value
					to store is SQL NULL this should be 0;
					remember also to set the NULL bit in
					the MySQL record header! */
{
	/* MySQL might assume the field is set to zero except the length and
	the pointer fields */
	UNIV_MEM_ASSERT_RW(src, src_len);
	UNIV_MEM_ASSERT_W(dest, dest_len);
	UNIV_MEM_INVALID(dest, dest_len);

	memset(dest, '\0', dest_len);

	/* In dest there are 1 - 4 bytes reserved for the BLOB length,
	and after that 8 bytes reserved for the pointer to the data.
	In 32-bit architectures we only use the first 4 bytes of the pointer
	slot. */

	ut_ad(dest_len - 8 > 1 || src_len < 1<<8);
	ut_ad(dest_len - 8 > 2 || src_len < 1<<16);
	ut_ad(dest_len - 8 > 3 || src_len < 1<<24);

	mach_write_to_n_little_endian(dest, dest_len - 8, src_len);

	memcpy(dest + dest_len - 8, &src, sizeof src);
}

/*******************************************************************//**
Read geometry data in the MySQL format.
@return pointer to geometry data */
static
const byte*
row_mysql_read_geometry(
/*====================*/
	ulint*		len,		/*!< out: data length */
	const byte*	ref,		/*!< in: geometry data in the
					MySQL format */
	ulint		col_len)	/*!< in: MySQL format length */
{
	byte*		data;

	*len = mach_read_from_n_little_endian(ref, col_len - 8);

	memcpy(&data, ref + col_len - 8, sizeof data);

	return(data);
}

/**************************************************************//**
Pad a column with spaces. */
void
row_mysql_pad_col(
/*==============*/
	ulint	mbminlen,	/*!< in: minimum size of a character,
				in bytes */
	byte*	pad,		/*!< out: padded buffer */
	ulint	len)		/*!< in: number of bytes to pad */
{
	const byte*	pad_end;

	switch (UNIV_EXPECT(mbminlen, 1)) {
	default:
		ut_error;
	case 1:
		/* space=0x20 */
		memset(pad, 0x20, len);
		break;
	case 2:
		/* space=0x0020 */
		pad_end = pad + len;
		ut_a(!(len % 2));
		while (pad < pad_end) {
			*pad++ = 0x00;
			*pad++ = 0x20;
		};
		break;
	case 4:
		/* space=0x00000020 */
		pad_end = pad + len;
		ut_a(!(len % 4));
		while (pad < pad_end) {
			*pad++ = 0x00;
			*pad++ = 0x00;
			*pad++ = 0x00;
			*pad++ = 0x20;
		}
		break;
	}
}

/**************************************************************//**
Stores a non-SQL-NULL field given in the MySQL format in the InnoDB format.
The counterpart of this function is row_sel_field_store_in_mysql_format() in
row0sel.cc.
@return up to which byte we used buf in the conversion */
byte*
row_mysql_store_col_in_innobase_format(
/*===================================*/
	dfield_t*	dfield,		/*!< in/out: dfield where dtype
					information must be already set when
					this function is called! */
	byte*		buf,		/*!< in/out: buffer for a converted
					integer value; this must be at least
					col_len long then! NOTE that dfield
					may also get a pointer to 'buf',
					therefore do not discard this as long
					as dfield is used! */
	ibool		row_format_col,	/*!< TRUE if the mysql_data is from
					a MySQL row, FALSE if from a MySQL
					key value;
					in MySQL, a true VARCHAR storage
					format differs in a row and in a
					key value: in a key value the length
					is always stored in 2 bytes! */
	const byte*	mysql_data,	/*!< in: MySQL column value, not
					SQL NULL; NOTE that dfield may also
					get a pointer to mysql_data,
					therefore do not discard this as long
					as dfield is used! */
	ulint		col_len,	/*!< in: MySQL column length; NOTE that
					this is the storage length of the
					column in the MySQL format row, not
					necessarily the length of the actual
					payload data; if the column is a true
					VARCHAR then this is irrelevant */
	ulint		comp)		/*!< in: nonzero=compact format */
{
	const byte*	ptr	= mysql_data;
	const dtype_t*	dtype;
	ulint		type;
	ulint		lenlen;

	dtype = dfield_get_type(dfield);

	type = dtype->mtype;

	if (type == DATA_INT) {
		/* Store integer data in Innobase in a big-endian format,
		sign bit negated if the data is a signed integer. In MySQL,
		integers are stored in a little-endian format. */

		byte*	p = buf + col_len;

		for (;;) {
			p--;
			*p = *mysql_data;
			if (p == buf) {
				break;
			}
			mysql_data++;
		}

		if (!(dtype->prtype & DATA_UNSIGNED)) {

			*buf ^= 128;
		}

		ptr = buf;
		buf += col_len;
	} else if ((type == DATA_VARCHAR
		    || type == DATA_VARMYSQL
		    || type == DATA_BINARY)) {

		if (dtype_get_mysql_type(dtype) == DATA_MYSQL_TRUE_VARCHAR) {
			/* The length of the actual data is stored to 1 or 2
			bytes at the start of the field */

			if (row_format_col) {
				if (dtype->prtype & DATA_LONG_TRUE_VARCHAR) {
					lenlen = 2;
				} else {
					lenlen = 1;
				}
			} else {
				/* In a MySQL key value, lenlen is always 2 */
				lenlen = 2;
			}

			ptr = row_mysql_read_true_varchar(&col_len, mysql_data,
							  lenlen);
		} else {
			/* Remove trailing spaces from old style VARCHAR
			columns. */

			/* Handle Unicode strings differently. */
			ulint	mbminlen	= dtype_get_mbminlen(dtype);

			ptr = mysql_data;

			switch (mbminlen) {
			default:
				ut_error;
			case 4:
				/* space=0x00000020 */
				/* Trim "half-chars", just in case. */
				col_len &= ~3U;

				while (col_len >= 4
				       && ptr[col_len - 4] == 0x00
				       && ptr[col_len - 3] == 0x00
				       && ptr[col_len - 2] == 0x00
				       && ptr[col_len - 1] == 0x20) {
					col_len -= 4;
				}
				break;
			case 2:
				/* space=0x0020 */
				/* Trim "half-chars", just in case. */
				col_len &= ~1U;

				while (col_len >= 2 && ptr[col_len - 2] == 0x00
				       && ptr[col_len - 1] == 0x20) {
					col_len -= 2;
				}
				break;
			case 1:
				/* space=0x20 */
				while (col_len > 0
				       && ptr[col_len - 1] == 0x20) {
					col_len--;
				}
			}
		}
	} else if (comp && type == DATA_MYSQL
		   && dtype_get_mbminlen(dtype) == 1
		   && dtype_get_mbmaxlen(dtype) > 1) {
		/* In some cases we strip trailing spaces from UTF-8 and other
		multibyte charsets, from FIXED-length CHAR columns, to save
		space. UTF-8 would otherwise normally use 3 * the string length
		bytes to store an ASCII string! */

		/* We assume that this CHAR field is encoded in a
		variable-length character set where spaces have
		1:1 correspondence to 0x20 bytes, such as UTF-8.

		Consider a CHAR(n) field, a field of n characters.
		It will contain between n * mbminlen and n * mbmaxlen bytes.
		We will try to truncate it to n bytes by stripping
		space padding.	If the field contains single-byte
		characters only, it will be truncated to n characters.
		Consider a CHAR(5) field containing the string
		".a   " where "." denotes a 3-byte character represented
		by the bytes "$%&". After our stripping, the string will
		be stored as "$%&a " (5 bytes). The string
		".abc " will be stored as "$%&abc" (6 bytes).

		The space padding will be restored in row0sel.cc, function
		row_sel_field_store_in_mysql_format(). */

		ulint		n_chars;

		ut_a(!(dtype_get_len(dtype) % dtype_get_mbmaxlen(dtype)));

		n_chars = dtype_get_len(dtype) / dtype_get_mbmaxlen(dtype);

		/* Strip space padding. */
		while (col_len > n_chars && ptr[col_len - 1] == 0x20) {
			col_len--;
		}
	} else if (!row_format_col) {
		/* if mysql data is from a MySQL key value
		since the length is always stored in 2 bytes,
		we need do nothing here. */
	} else if (type == DATA_BLOB) {

		ptr = row_mysql_read_blob_ref(&col_len, mysql_data, col_len);
	} else if (DATA_GEOMETRY_MTYPE(type)) {
		ptr = row_mysql_read_geometry(&col_len, mysql_data, col_len);
	}

	dfield_set_data(dfield, ptr, col_len);

	return(buf);
}

/**************************************************************//**
Convert a row in the MySQL format to a row in the Innobase format. Note that
the function to convert a MySQL format key value to an InnoDB dtuple is
row_sel_convert_mysql_key_to_innobase() in row0sel.cc. */
static
void
row_mysql_convert_row_to_innobase(
/*==============================*/
	dtuple_t*	row,		/*!< in/out: Innobase row where the
					field type information is already
					copied there! */
	row_prebuilt_t*	prebuilt,	/*!< in: prebuilt struct where template
					must be of type ROW_MYSQL_WHOLE_ROW */
	const byte*	mysql_rec,	/*!< in: row in the MySQL format;
					NOTE: do not discard as long as
					row is used, as row may contain
					pointers to this record! */
	mem_heap_t**	blob_heap)	/*!< in: FIX_ME, remove this after
					server fixes its issue */
{
	const mysql_row_templ_t*templ;
	dfield_t*		dfield;
	ulint			i;
	ulint			n_col = 0;
	ulint			n_v_col = 0;

	ut_ad(prebuilt->template_type == ROW_MYSQL_WHOLE_ROW);
	ut_ad(prebuilt->mysql_template);

	for (i = 0; i < prebuilt->n_template; i++) {

		templ = prebuilt->mysql_template + i;

		if (templ->is_virtual) {
			ut_ad(n_v_col < dtuple_get_n_v_fields(row));
			dfield = dtuple_get_nth_v_field(row, n_v_col);
			n_v_col++;
		} else {
			dfield = dtuple_get_nth_field(row, n_col);
			n_col++;
		}

		if (templ->mysql_null_bit_mask != 0) {
			/* Column may be SQL NULL */

			if (mysql_rec[templ->mysql_null_byte_offset]
			    & (byte) (templ->mysql_null_bit_mask)) {

				/* It is SQL NULL */

				dfield_set_null(dfield);

				goto next_column;
			}
		}

		row_mysql_store_col_in_innobase_format(
			dfield,
			prebuilt->ins_upd_rec_buff + templ->mysql_col_offset,
			TRUE, /* MySQL row format data */
			mysql_rec + templ->mysql_col_offset,
			templ->mysql_col_len,
			dict_table_is_comp(prebuilt->table));

		/* server has issue regarding handling BLOB virtual fields,
		and we need to duplicate it with our own memory here */
		if (templ->is_virtual
		    && DATA_LARGE_MTYPE(dfield_get_type(dfield)->mtype)) {
			if (*blob_heap == NULL) {
				*blob_heap = mem_heap_create(dfield->len);
			}
			dfield_dup(dfield, *blob_heap);
		}
next_column:
		;
	}

	/* If there is a FTS doc id column and it is not user supplied (
	generated by server) then assign it a new doc id. */
	if (!prebuilt->table->fts) {
		return;
	}

	ut_a(prebuilt->table->fts->doc_col != ULINT_UNDEFINED);

	doc_id_t	doc_id;

	if (!DICT_TF2_FLAG_IS_SET(prebuilt->table, DICT_TF2_FTS_HAS_DOC_ID)) {
		if (prebuilt->table->fts->cache->first_doc_id
		    == FTS_NULL_DOC_ID) {
			fts_get_next_doc_id(prebuilt->table, &doc_id);
		}
		return;
	}

	dfield_t*	fts_doc_id = dtuple_get_nth_field(
		row, prebuilt->table->fts->doc_col);

	if (fts_get_next_doc_id(prebuilt->table, &doc_id) == DB_SUCCESS) {
		ut_a(doc_id != FTS_NULL_DOC_ID);
		ut_ad(sizeof(doc_id) == fts_doc_id->type.len);
		dfield_set_data(fts_doc_id, prebuilt->ins_upd_rec_buff
				+ prebuilt->mysql_row_len, 8);
		fts_write_doc_id(fts_doc_id->data, doc_id);
	} else {
		dfield_set_null(fts_doc_id);
	}
}

/****************************************************************//**
Handles user errors and lock waits detected by the database engine.
@return true if it was a lock wait and we should continue running the
query thread and in that case the thr is ALREADY in the running state. */
bool
row_mysql_handle_errors(
/*====================*/
	dberr_t*	new_err,/*!< out: possible new error encountered in
				lock wait, or if no new error, the value
				of trx->error_state at the entry of this
				function */
	trx_t*		trx,	/*!< in: transaction */
	que_thr_t*	thr,	/*!< in: query thread, or NULL */
	trx_savept_t*	savept)	/*!< in: savepoint, or NULL */
{
	dberr_t	err;

	DBUG_ENTER("row_mysql_handle_errors");

handle_new_error:
	err = trx->error_state;

	ut_a(err != DB_SUCCESS);

	trx->error_state = DB_SUCCESS;

	DBUG_LOG("trx", "handle error: " << ut_strerr(err)
		 << ";id=" << ib::hex(trx->id) << ", " << trx);

	switch (err) {
	case DB_LOCK_WAIT_TIMEOUT:
		if (row_rollback_on_timeout) {
			goto rollback;
		}
		/* fall through */
	case DB_DUPLICATE_KEY:
	case DB_FOREIGN_DUPLICATE_KEY:
	case DB_TOO_BIG_RECORD:
	case DB_UNDO_RECORD_TOO_BIG:
	case DB_ROW_IS_REFERENCED:
	case DB_NO_REFERENCED_ROW:
	case DB_CANNOT_ADD_CONSTRAINT:
	case DB_TOO_MANY_CONCURRENT_TRXS:
	case DB_OUT_OF_FILE_SPACE:
	case DB_READ_ONLY:
	case DB_FTS_INVALID_DOCID:
	case DB_INTERRUPTED:
	case DB_CANT_CREATE_GEOMETRY_OBJECT:
	case DB_TABLE_NOT_FOUND:
	case DB_DECRYPTION_FAILED:
	case DB_COMPUTE_VALUE_FAILED:
	rollback_to_savept:
		DBUG_EXECUTE_IF("row_mysql_crash_if_error", {
					log_buffer_flush_to_disk();
					DBUG_SUICIDE(); });
		if (savept) {
			/* Roll back the latest, possibly incomplete insertion
			or update */

			trx_rollback_to_savepoint(trx, savept);
		}
		/* MySQL will roll back the latest SQL statement */
		break;
	case DB_LOCK_WAIT:
		lock_wait_suspend_thread(thr);

		if (trx->error_state != DB_SUCCESS) {
			que_thr_stop_for_mysql(thr);

			goto handle_new_error;
		}

		*new_err = err;

		DBUG_RETURN(true);

	case DB_DEADLOCK:
	case DB_LOCK_TABLE_FULL:
	rollback:
		/* Roll back the whole transaction; this resolution was added
		to version 3.23.43 */

		trx_rollback_to_savepoint(trx, NULL);
		break;

	case DB_MUST_GET_MORE_FILE_SPACE:
		ib::fatal() << "The database cannot continue operation because"
			" of lack of space. You must add a new data file"
			" to my.cnf and restart the database.";
		break;

	case DB_CORRUPTION:
	case DB_PAGE_CORRUPTED:
		ib::error() << "We detected index corruption in an InnoDB type"
			" table. You have to dump + drop + reimport the"
			" table or, in a case of widespread corruption,"
			" dump all InnoDB tables and recreate the whole"
			" tablespace. If the mysqld server crashes after"
			" the startup or when you dump the tables. "
			<< FORCE_RECOVERY_MSG;
		goto rollback_to_savept;
	case DB_FOREIGN_EXCEED_MAX_CASCADE:
		ib::error() << "Cannot delete/update rows with cascading"
			" foreign key constraints that exceed max depth of "
			<< FK_MAX_CASCADE_DEL << ". Please drop excessive"
			" foreign constraints and try again";
		goto rollback_to_savept;
	case DB_UNSUPPORTED:
		ib::error() << "Cannot delete/update rows with cascading"
			" foreign key constraints in timestamp-based temporal"
			" table. Please drop excessive"
			" foreign constraints and try again";
		goto rollback_to_savept;
	default:
		ib::fatal() << "Unknown error code " << err << ": "
			<< ut_strerr(err);
	}

	if (trx->error_state != DB_SUCCESS) {
		*new_err = trx->error_state;
	} else {
		*new_err = err;
	}

	trx->error_state = DB_SUCCESS;

	DBUG_RETURN(false);
}

/********************************************************************//**
Create a prebuilt struct for a MySQL table handle.
@return own: a prebuilt struct */
row_prebuilt_t*
row_create_prebuilt(
/*================*/
	dict_table_t*	table,		/*!< in: Innobase table handle */
	ulint		mysql_row_len)	/*!< in: length in bytes of a row in
					the MySQL format */
{
	DBUG_ENTER("row_create_prebuilt");

	row_prebuilt_t*	prebuilt;
	mem_heap_t*	heap;
	dict_index_t*	clust_index;
	dict_index_t*	temp_index;
	dtuple_t*	ref;
	ulint		ref_len;
	uint		srch_key_len = 0;
	ulint		search_tuple_n_fields;

	search_tuple_n_fields = 2 * (dict_table_get_n_cols(table)
				     + dict_table_get_n_v_cols(table));

	clust_index = dict_table_get_first_index(table);

	/* Make sure that search_tuple is long enough for clustered index */
	ut_a(2 * dict_table_get_n_cols(table) >= clust_index->n_fields);

	ref_len = dict_index_get_n_unique(clust_index);


        /* Maximum size of the buffer needed for conversion of INTs from
	little endian format to big endian format in an index. An index
	can have maximum 16 columns (MAX_REF_PARTS) in it. Therfore
	Max size for PK: 16 * 8 bytes (BIGINT's size) = 128 bytes
	Max size Secondary index: 16 * 8 bytes + PK = 256 bytes. */
#define MAX_SRCH_KEY_VAL_BUFFER         2* (8 * MAX_REF_PARTS)

#define PREBUILT_HEAP_INITIAL_SIZE	\
	( \
	sizeof(*prebuilt) \
	/* allocd in this function */ \
	+ DTUPLE_EST_ALLOC(search_tuple_n_fields) \
	+ DTUPLE_EST_ALLOC(ref_len) \
	/* allocd in row_prebuild_sel_graph() */ \
	+ sizeof(sel_node_t) \
	+ sizeof(que_fork_t) \
	+ sizeof(que_thr_t) \
	/* allocd in row_get_prebuilt_update_vector() */ \
	+ sizeof(upd_node_t) \
	+ sizeof(upd_t) \
	+ sizeof(upd_field_t) \
	  * dict_table_get_n_cols(table) \
	+ sizeof(que_fork_t) \
	+ sizeof(que_thr_t) \
	/* allocd in row_get_prebuilt_insert_row() */ \
	+ sizeof(ins_node_t) \
	/* mysql_row_len could be huge and we are not \
	sure if this prebuilt instance is going to be \
	used in inserts */ \
	+ (mysql_row_len < 256 ? mysql_row_len : 0) \
	+ DTUPLE_EST_ALLOC(dict_table_get_n_cols(table) \
			   + dict_table_get_n_v_cols(table)) \
	+ sizeof(que_fork_t) \
	+ sizeof(que_thr_t) \
	+ sizeof(*prebuilt->pcur) \
	+ sizeof(*prebuilt->clust_pcur) \
	)

	/* Calculate size of key buffer used to store search key in
	InnoDB format. MySQL stores INTs in little endian format and
	InnoDB stores INTs in big endian format with the sign bit
	flipped. All other field types are stored/compared the same
	in MySQL and InnoDB, so we must create a buffer containing
	the INT key parts in InnoDB format.We need two such buffers
	since both start and end keys are used in records_in_range(). */

	for (temp_index = dict_table_get_first_index(table); temp_index;
	     temp_index = dict_table_get_next_index(temp_index)) {
		DBUG_EXECUTE_IF("innodb_srch_key_buffer_max_value",
			ut_a(temp_index->n_user_defined_cols
						== MAX_REF_PARTS););
		uint temp_len = 0;
		for (uint i = 0; i < temp_index->n_uniq; i++) {
			ulint type = temp_index->fields[i].col->mtype;
			if (type == DATA_INT) {
				temp_len +=
					temp_index->fields[i].fixed_len;
			}
		}
		srch_key_len = std::max(srch_key_len,temp_len);
	}

	ut_a(srch_key_len <= MAX_SRCH_KEY_VAL_BUFFER);

	DBUG_EXECUTE_IF("innodb_srch_key_buffer_max_value",
		ut_a(srch_key_len == MAX_SRCH_KEY_VAL_BUFFER););

	/* We allocate enough space for the objects that are likely to
	be created later in order to minimize the number of malloc()
	calls */
	heap = mem_heap_create(PREBUILT_HEAP_INITIAL_SIZE + 2 * srch_key_len);

	prebuilt = static_cast<row_prebuilt_t*>(
		mem_heap_zalloc(heap, sizeof(*prebuilt)));

	prebuilt->magic_n = ROW_PREBUILT_ALLOCATED;
	prebuilt->magic_n2 = ROW_PREBUILT_ALLOCATED;

	prebuilt->table = table;

	prebuilt->sql_stat_start = TRUE;
	prebuilt->heap = heap;

	prebuilt->srch_key_val_len = srch_key_len;
	if (prebuilt->srch_key_val_len) {
		prebuilt->srch_key_val1 = static_cast<byte*>(
			mem_heap_alloc(prebuilt->heap,
				       2 * prebuilt->srch_key_val_len));
		prebuilt->srch_key_val2 = prebuilt->srch_key_val1 +
						prebuilt->srch_key_val_len;
	} else {
		prebuilt->srch_key_val1 = NULL;
		prebuilt->srch_key_val2 = NULL;
	}

	prebuilt->pcur = static_cast<btr_pcur_t*>(
				mem_heap_zalloc(prebuilt->heap,
					       sizeof(btr_pcur_t)));
	prebuilt->clust_pcur = static_cast<btr_pcur_t*>(
					mem_heap_zalloc(prebuilt->heap,
						       sizeof(btr_pcur_t)));
	btr_pcur_reset(prebuilt->pcur);
	btr_pcur_reset(prebuilt->clust_pcur);

	prebuilt->select_lock_type = LOCK_NONE;
	prebuilt->stored_select_lock_type = LOCK_NONE_UNSET;

	prebuilt->search_tuple = dtuple_create(heap, search_tuple_n_fields);

	ref = dtuple_create(heap, ref_len);

	dict_index_copy_types(ref, clust_index, ref_len);

	prebuilt->clust_ref = ref;

	prebuilt->autoinc_error = DB_SUCCESS;
	prebuilt->autoinc_offset = 0;

	/* Default to 1, we will set the actual value later in
	ha_innobase::get_auto_increment(). */
	prebuilt->autoinc_increment = 1;

	prebuilt->autoinc_last_value = 0;

	/* During UPDATE and DELETE we need the doc id. */
	prebuilt->fts_doc_id = 0;

	prebuilt->mysql_row_len = mysql_row_len;

	prebuilt->fts_doc_id_in_read_set = 0;
	prebuilt->blob_heap = NULL;

	prebuilt->m_no_prefetch = false;
	prebuilt->m_read_virtual_key = false;

	DBUG_RETURN(prebuilt);
}

/********************************************************************//**
Free a prebuilt struct for a MySQL table handle. */
void
row_prebuilt_free(
/*==============*/
	row_prebuilt_t*	prebuilt,	/*!< in, own: prebuilt struct */
	ibool		dict_locked)	/*!< in: TRUE=data dictionary locked */
{
	DBUG_ENTER("row_prebuilt_free");

	ut_a(prebuilt->magic_n == ROW_PREBUILT_ALLOCATED);
	ut_a(prebuilt->magic_n2 == ROW_PREBUILT_ALLOCATED);

	prebuilt->magic_n = ROW_PREBUILT_FREED;
	prebuilt->magic_n2 = ROW_PREBUILT_FREED;

	btr_pcur_reset(prebuilt->pcur);
	btr_pcur_reset(prebuilt->clust_pcur);

	ut_free(prebuilt->mysql_template);

	if (prebuilt->ins_graph) {
		que_graph_free_recursive(prebuilt->ins_graph);
	}

	if (prebuilt->sel_graph) {
		que_graph_free_recursive(prebuilt->sel_graph);
	}

	if (prebuilt->upd_graph) {
		que_graph_free_recursive(prebuilt->upd_graph);
	}

	if (prebuilt->blob_heap) {
		row_mysql_prebuilt_free_blob_heap(prebuilt);
	}

	if (prebuilt->old_vers_heap) {
		mem_heap_free(prebuilt->old_vers_heap);
	}

	if (prebuilt->fetch_cache[0] != NULL) {
		byte*	base = prebuilt->fetch_cache[0] - 4;
		byte*	ptr = base;

		for (ulint i = 0; i < MYSQL_FETCH_CACHE_SIZE; i++) {
			ulint	magic1 = mach_read_from_4(ptr);
			ut_a(magic1 == ROW_PREBUILT_FETCH_MAGIC_N);
			ptr += 4;

			byte*	row = ptr;
			ut_a(row == prebuilt->fetch_cache[i]);
			ptr += prebuilt->mysql_row_len;

			ulint	magic2 = mach_read_from_4(ptr);
			ut_a(magic2 == ROW_PREBUILT_FETCH_MAGIC_N);
			ptr += 4;
		}

		ut_free(base);
	}

	if (prebuilt->rtr_info) {
		rtr_clean_rtr_info(prebuilt->rtr_info, true);
	}
	if (prebuilt->table) {
		dict_table_close(prebuilt->table, dict_locked, TRUE);
	}

	mem_heap_free(prebuilt->heap);

	DBUG_VOID_RETURN;
}

/*********************************************************************//**
Updates the transaction pointers in query graphs stored in the prebuilt
struct. */
void
row_update_prebuilt_trx(
/*====================*/
	row_prebuilt_t*	prebuilt,	/*!< in/out: prebuilt struct
					in MySQL handle */
	trx_t*		trx)		/*!< in: transaction handle */
{
	ut_a(trx->magic_n == TRX_MAGIC_N);
	ut_a(prebuilt->magic_n == ROW_PREBUILT_ALLOCATED);
	ut_a(prebuilt->magic_n2 == ROW_PREBUILT_ALLOCATED);

	prebuilt->trx = trx;

	if (prebuilt->ins_graph) {
		prebuilt->ins_graph->trx = trx;
	}

	if (prebuilt->upd_graph) {
		prebuilt->upd_graph->trx = trx;
	}

	if (prebuilt->sel_graph) {
		prebuilt->sel_graph->trx = trx;
	}
}

/*********************************************************************//**
Gets pointer to a prebuilt dtuple used in insertions. If the insert graph
has not yet been built in the prebuilt struct, then this function first
builds it.
@return prebuilt dtuple; the column type information is also set in it */
static
dtuple_t*
row_get_prebuilt_insert_row(
/*========================*/
	row_prebuilt_t*	prebuilt)	/*!< in: prebuilt struct in MySQL
					handle */
{
	dict_table_t*		table	= prebuilt->table;

	ut_ad(prebuilt && table && prebuilt->trx);

	if (prebuilt->ins_node != 0) {

		/* Check if indexes have been dropped or added and we
		may need to rebuild the row insert template. */

		if (prebuilt->trx_id == table->def_trx_id
		    && UT_LIST_GET_LEN(prebuilt->ins_node->entry_list)
		    == UT_LIST_GET_LEN(table->indexes)) {

			return(prebuilt->ins_node->row);
		}

		ut_ad(prebuilt->trx_id < table->def_trx_id);

		que_graph_free_recursive(prebuilt->ins_graph);

		prebuilt->ins_graph = 0;
	}

	/* Create an insert node and query graph to the prebuilt struct */

	ins_node_t*		node;

	node = ins_node_create(INS_DIRECT, table, prebuilt->heap);

	prebuilt->ins_node = node;

	if (prebuilt->ins_upd_rec_buff == 0) {
		prebuilt->ins_upd_rec_buff = static_cast<byte*>(
			mem_heap_alloc(
				prebuilt->heap,
				DICT_TF2_FLAG_IS_SET(prebuilt->table,
						     DICT_TF2_FTS_HAS_DOC_ID)
				? prebuilt->mysql_row_len + 8/* FTS_DOC_ID */
				: prebuilt->mysql_row_len));
	}

	dtuple_t*	row;

	row = dtuple_create_with_vcol(
			prebuilt->heap, dict_table_get_n_cols(table),
			dict_table_get_n_v_cols(table));

	dict_table_copy_types(row, table);

	ins_node_set_new_row(node, row);

	prebuilt->ins_graph = static_cast<que_fork_t*>(
		que_node_get_parent(
			pars_complete_graph_for_exec(
				node,
				prebuilt->trx, prebuilt->heap, prebuilt)));

	prebuilt->ins_graph->state = QUE_FORK_ACTIVE;

	prebuilt->trx_id = table->def_trx_id;

	return(prebuilt->ins_node->row);
}

/*********************************************************************//**
Sets an AUTO_INC type lock on the table mentioned in prebuilt. The
AUTO_INC lock gives exclusive access to the auto-inc counter of the
table. The lock is reserved only for the duration of an SQL statement.
It is not compatible with another AUTO_INC or exclusive lock on the
table.
@return error code or DB_SUCCESS */
dberr_t
row_lock_table_autoinc_for_mysql(
/*=============================*/
	row_prebuilt_t*	prebuilt)	/*!< in: prebuilt struct in the MySQL
					table handle */
{
	trx_t*			trx	= prebuilt->trx;
	ins_node_t*		node	= prebuilt->ins_node;
	const dict_table_t*	table	= prebuilt->table;
	que_thr_t*		thr;
	dberr_t			err;
	ibool			was_lock_wait;

	/* If we already hold an AUTOINC lock on the table then do nothing.
	Note: We peek at the value of the current owner without acquiring
	the lock mutex. */
	if (trx == table->autoinc_trx) {

		return(DB_SUCCESS);
	}

	trx->op_info = "setting auto-inc lock";

	row_get_prebuilt_insert_row(prebuilt);
	node = prebuilt->ins_node;

	/* We use the insert query graph as the dummy graph needed
	in the lock module call */

	thr = que_fork_get_first_thr(prebuilt->ins_graph);

	que_thr_move_to_run_state_for_mysql(thr, trx);

run_again:
	thr->run_node = node;
	thr->prev_node = node;

	/* It may be that the current session has not yet started
	its transaction, or it has been committed: */

	trx_start_if_not_started_xa(trx, true);

	err = lock_table(0, prebuilt->table, LOCK_AUTO_INC, thr);

	trx->error_state = err;

	if (err != DB_SUCCESS) {
		que_thr_stop_for_mysql(thr);

		was_lock_wait = row_mysql_handle_errors(&err, trx, thr, NULL);

		if (was_lock_wait) {
			goto run_again;
		}

		trx->op_info = "";

		return(err);
	}

	que_thr_stop_for_mysql_no_error(thr, trx);

	trx->op_info = "";

	return(err);
}

/** Lock a table.
@param[in,out]	prebuilt	table handle
@return error code or DB_SUCCESS */
dberr_t
row_lock_table(row_prebuilt_t* prebuilt)
{
	trx_t*		trx		= prebuilt->trx;
	que_thr_t*	thr;
	dberr_t		err;
	ibool		was_lock_wait;

	trx->op_info = "setting table lock";

	if (prebuilt->sel_graph == NULL) {
		/* Build a dummy select query graph */
		row_prebuild_sel_graph(prebuilt);
	}

	/* We use the select query graph as the dummy graph needed
	in the lock module call */

	thr = que_fork_get_first_thr(prebuilt->sel_graph);

	que_thr_move_to_run_state_for_mysql(thr, trx);

run_again:
	thr->run_node = thr;
	thr->prev_node = thr->common.parent;

	/* It may be that the current session has not yet started
	its transaction, or it has been committed: */

	trx_start_if_not_started_xa(trx, false);

	err = lock_table(0, prebuilt->table,
			 static_cast<enum lock_mode>(
				 prebuilt->select_lock_type),
			 thr);

	trx->error_state = err;

	if (err != DB_SUCCESS) {
		que_thr_stop_for_mysql(thr);

		was_lock_wait = row_mysql_handle_errors(&err, trx, thr, NULL);

		if (was_lock_wait) {
			goto run_again;
		}

		trx->op_info = "";

		return(err);
	}

	que_thr_stop_for_mysql_no_error(thr, trx);

	trx->op_info = "";

	return(err);
}

/** Determine is tablespace encrypted but decryption failed, is table corrupted
or is tablespace .ibd file missing.
@param[in]	table		Table
@param[in]	trx		Transaction
@param[in]	push_warning	true if we should push warning to user
@retval	DB_DECRYPTION_FAILED	table is encrypted but decryption failed
@retval	DB_CORRUPTION		table is corrupted
@retval	DB_TABLESPACE_NOT_FOUND	tablespace .ibd file not found */
static
dberr_t
row_mysql_get_table_status(
	const dict_table_t*	table,
	trx_t*			trx,
	bool 			push_warning = true)
{
	dberr_t err;
	if (const fil_space_t* space = table->space) {
		if (space->crypt_data && space->crypt_data->is_encrypted()) {
			// maybe we cannot access the table due to failing
			// to decrypt
			if (push_warning) {
				ib_push_warning(trx, DB_DECRYPTION_FAILED,
					"Table %s in tablespace %lu encrypted."
					"However key management plugin or used key_id is not found or"
					" used encryption algorithm or method does not match.",
					table->name.m_name, table->space);
			}

			err = DB_DECRYPTION_FAILED;
		} else {
			if (push_warning) {
				ib_push_warning(trx, DB_CORRUPTION,
					"Table %s in tablespace %lu corrupted.",
					table->name.m_name, table->space);
			}

			err = DB_CORRUPTION;
		}
	} else {
		ib::error() << ".ibd file is missing for table "
			<< table->name;
		err = DB_TABLESPACE_NOT_FOUND;
	}

	return(err);
}

/** Writes 8 bytes to nth tuple field
@param[in]	tuple	where to write
@param[in]	nth	index in tuple
@param[in]	data	what to write
@param[in]	buf	field data buffer */
static
void
set_tuple_col_8(dtuple_t* tuple, int col, uint64_t data, byte* buf) {
	dfield_t* dfield = dtuple_get_nth_field(tuple, col);
	ut_ad(dfield->type.len == 8);
	if (dfield->len == UNIV_SQL_NULL) {
		dfield_set_data(dfield, buf, 8);
	}
	ut_ad(dfield->len == dfield->type.len && dfield->data);
	mach_write_to_8(dfield->data, data);
}

/** Does an insert for MySQL.
@param[in]	mysql_rec	row in the MySQL format
@param[in,out]	prebuilt	prebuilt struct in MySQL handle
@return error code or DB_SUCCESS */
dberr_t
row_insert_for_mysql(
	const byte*	mysql_rec,
	row_prebuilt_t*	prebuilt,
	ins_mode_t	ins_mode)
{
	trx_savept_t	savept;
	que_thr_t*	thr;
	dberr_t		err;
	ibool		was_lock_wait;
	trx_t*		trx		= prebuilt->trx;
	ins_node_t*	node		= prebuilt->ins_node;
	dict_table_t*	table		= prebuilt->table;

	/* FIX_ME: This blob heap is used to compensate an issue in server
	for virtual column blob handling */
	mem_heap_t*	blob_heap = NULL;

	ut_ad(trx);
	ut_a(prebuilt->magic_n == ROW_PREBUILT_ALLOCATED);
	ut_a(prebuilt->magic_n2 == ROW_PREBUILT_ALLOCATED);

	if (!prebuilt->table->space) {

		ib::error() << "The table " << prebuilt->table->name
			<< " doesn't have a corresponding tablespace, it was"
			" discarded.";

		return(DB_TABLESPACE_DELETED);

	} else if (!prebuilt->table->is_readable()) {
		return(row_mysql_get_table_status(prebuilt->table, trx, true));
	} else if (high_level_read_only) {
		return(DB_READ_ONLY);
	}

	DBUG_EXECUTE_IF("mark_table_corrupted", {
		/* Mark the table corrupted for the clustered index */
		dict_index_t*	index = dict_table_get_first_index(table);
		ut_ad(dict_index_is_clust(index));
		dict_set_corrupted(index, trx, "INSERT TABLE"); });

	if (dict_table_is_corrupted(table)) {

		ib::error() << "Table " << table->name << " is corrupt.";
		return(DB_TABLE_CORRUPT);
	}

	trx->op_info = "inserting";

	row_mysql_delay_if_needed();

	if (!table->no_rollback()) {
		trx_start_if_not_started_xa(trx, true);
	}

	row_get_prebuilt_insert_row(prebuilt);
	node = prebuilt->ins_node;

	row_mysql_convert_row_to_innobase(node->row, prebuilt, mysql_rec,
					  &blob_heap);

	if (ins_mode != ROW_INS_NORMAL)
	{
		ut_ad(table->vers_start != table->vers_end);
		/* Return back modified fields into mysql_rec, so that
		   upper logic may benefit from it (f.ex. 'on duplicate key'). */
		const mysql_row_templ_t* t = prebuilt->get_template_by_col(table->vers_end);
		ut_ad(t);
		ut_ad(t->mysql_col_len == 8);

		if (ins_mode == ROW_INS_HISTORICAL) {
			set_tuple_col_8(node->row, table->vers_end, trx->id, node->vers_end_buf);
		}
		else /* ROW_INS_VERSIONED */ {
			set_tuple_col_8(node->row, table->vers_end, TRX_ID_MAX, node->vers_end_buf);
			int8store(&mysql_rec[t->mysql_col_offset], TRX_ID_MAX);
			t = prebuilt->get_template_by_col(table->vers_start);
			ut_ad(t);
			ut_ad(t->mysql_col_len == 8);
			set_tuple_col_8(node->row, table->vers_start, trx->id, node->vers_start_buf);
			int8store(&mysql_rec[t->mysql_col_offset], trx->id);
		}
	}

	savept = trx_savept_take(trx);

	thr = que_fork_get_first_thr(prebuilt->ins_graph);

	if (prebuilt->sql_stat_start) {
		node->state = INS_NODE_SET_IX_LOCK;
		prebuilt->sql_stat_start = FALSE;
	} else {
		node->state = INS_NODE_ALLOC_ROW_ID;
	}

	que_thr_move_to_run_state_for_mysql(thr, trx);

run_again:
	thr->run_node = node;
	thr->prev_node = node;

	row_ins_step(thr);

	DEBUG_SYNC_C("ib_after_row_insert_step");

	err = trx->error_state;

	if (err != DB_SUCCESS) {
error_exit:
		que_thr_stop_for_mysql(thr);

		/* FIXME: What's this ? */
		thr->lock_state = QUE_THR_LOCK_ROW;

		was_lock_wait = row_mysql_handle_errors(
			&err, trx, thr, &savept);

		thr->lock_state = QUE_THR_LOCK_NOLOCK;

		if (was_lock_wait) {
			ut_ad(node->state == INS_NODE_INSERT_ENTRIES
			      || node->state == INS_NODE_ALLOC_ROW_ID);
			goto run_again;
		}

		node->duplicate = NULL;
		trx->op_info = "";

		if (blob_heap != NULL) {
			mem_heap_free(blob_heap);
		}

		return(err);
	}

	node->duplicate = NULL;

	if (dict_table_has_fts_index(table)) {
		doc_id_t	doc_id;

		/* Extract the doc id from the hidden FTS column */
		doc_id = fts_get_doc_id_from_row(table, node->row);

		if (doc_id <= 0) {
			ib::error() << "FTS Doc ID must be large than 0";
			err = DB_FTS_INVALID_DOCID;
			trx->error_state = DB_FTS_INVALID_DOCID;
			goto error_exit;
		}

		if (!DICT_TF2_FLAG_IS_SET(table, DICT_TF2_FTS_HAS_DOC_ID)) {
			doc_id_t	next_doc_id
				= table->fts->cache->next_doc_id;

			if (doc_id < next_doc_id) {

				ib::error() << "FTS Doc ID must be large than "
					<< next_doc_id - 1 << " for table "
					<< table->name;

				err = DB_FTS_INVALID_DOCID;
				trx->error_state = DB_FTS_INVALID_DOCID;
				goto error_exit;
			}

			/* Difference between Doc IDs are restricted within
			4 bytes integer. See fts_get_encoded_len(). Consecutive
			doc_ids difference should not exceed
			FTS_DOC_ID_MAX_STEP value. */

			if (doc_id - next_doc_id >= FTS_DOC_ID_MAX_STEP) {
				 ib::error() << "Doc ID " << doc_id
					<< " is too big. Its difference with"
					" largest used Doc ID "
					<< next_doc_id - 1 << " cannot"
					" exceed or equal to "
					<< FTS_DOC_ID_MAX_STEP;
				err = DB_FTS_INVALID_DOCID;
				trx->error_state = DB_FTS_INVALID_DOCID;
				goto error_exit;
			}
		}

		if (table->skip_alter_undo) {
			if (trx->fts_trx == NULL) {
				trx->fts_trx = fts_trx_create(trx);
			}

			fts_trx_table_t ftt;
			ftt.table = table;
			ftt.fts_trx = trx->fts_trx;

			fts_add_doc_from_tuple(&ftt, doc_id, node->row);
		} else {
			/* Pass NULL for the columns affected, since an INSERT affects
			all FTS indexes. */
			fts_trx_add_op(trx, table, doc_id, FTS_INSERT, NULL);
		}
	}

	que_thr_stop_for_mysql_no_error(thr, trx);

	if (table->is_system_db) {
		srv_stats.n_system_rows_inserted.inc(size_t(trx->id));
	} else {
		srv_stats.n_rows_inserted.inc(size_t(trx->id));
	}

	/* Not protected by dict_table_stats_lock() for performance
	reasons, we would rather get garbage in stat_n_rows (which is
	just an estimate anyway) than protecting the following code
	with a latch. */
	dict_table_n_rows_inc(table);

	if (prebuilt->clust_index_was_generated) {
		/* set row id to prebuilt */
		memcpy(prebuilt->row_id, node->sys_buf, DATA_ROW_ID_LEN);
	}

	dict_stats_update_if_needed(table, trx->mysql_thd);
	trx->op_info = "";

	if (blob_heap != NULL) {
		mem_heap_free(blob_heap);
	}

	return(err);
}

/*********************************************************************//**
Builds a dummy query graph used in selects. */
void
row_prebuild_sel_graph(
/*===================*/
	row_prebuilt_t*	prebuilt)	/*!< in: prebuilt struct in MySQL
					handle */
{
	sel_node_t*	node;

	ut_ad(prebuilt && prebuilt->trx);

	if (prebuilt->sel_graph == NULL) {

		node = sel_node_create(prebuilt->heap);

		prebuilt->sel_graph = static_cast<que_fork_t*>(
			que_node_get_parent(
				pars_complete_graph_for_exec(
					static_cast<sel_node_t*>(node),
					prebuilt->trx, prebuilt->heap,
					prebuilt)));

		prebuilt->sel_graph->state = QUE_FORK_ACTIVE;
	}
}

/*********************************************************************//**
Creates an query graph node of 'update' type to be used in the MySQL
interface.
@return own: update node */
upd_node_t*
row_create_update_node_for_mysql(
/*=============================*/
	dict_table_t*	table,	/*!< in: table to update */
	mem_heap_t*	heap)	/*!< in: mem heap from which allocated */
{
	upd_node_t*	node;

	DBUG_ENTER("row_create_update_node_for_mysql");

	node = upd_node_create(heap);

	node->in_mysql_interface = true;
	node->is_delete = NO_DELETE;
	node->searched_update = FALSE;
	node->select = NULL;
	node->pcur = btr_pcur_create_for_mysql();

	DBUG_PRINT("info", ("node: %p, pcur: %p", node, node->pcur));

	node->table = table;

	node->update = upd_create(dict_table_get_n_cols(table)
				  + dict_table_get_n_v_cols(table), heap);

	node->update_n_fields = dict_table_get_n_cols(table);

	UT_LIST_INIT(node->columns, &sym_node_t::col_var_list);

	node->has_clust_rec_x_lock = TRUE;
	node->cmpl_info = 0;

	node->table_sym = NULL;
	node->col_assign_list = NULL;

	DBUG_RETURN(node);
}

/*********************************************************************//**
Gets pointer to a prebuilt update vector used in updates. If the update
graph has not yet been built in the prebuilt struct, then this function
first builds it.
@return prebuilt update vector */
upd_t*
row_get_prebuilt_update_vector(
/*===========================*/
	row_prebuilt_t*	prebuilt)	/*!< in: prebuilt struct in MySQL
					handle */
{
	if (prebuilt->upd_node == NULL) {

		/* Not called before for this handle: create an update node
		and query graph to the prebuilt struct */

		prebuilt->upd_node = row_create_update_node_for_mysql(
			prebuilt->table, prebuilt->heap);

		prebuilt->upd_graph = static_cast<que_fork_t*>(
			que_node_get_parent(
				pars_complete_graph_for_exec(
					prebuilt->upd_node,
					prebuilt->trx, prebuilt->heap,
					prebuilt)));

		prebuilt->upd_graph->state = QUE_FORK_ACTIVE;
	}

	return(prebuilt->upd_node->update);
}

/********************************************************************
Handle an update of a column that has an FTS index. */
static
void
row_fts_do_update(
/*==============*/
	trx_t*		trx,		/* in: transaction */
	dict_table_t*	table,		/* in: Table with FTS index */
	doc_id_t	old_doc_id,	/* in: old document id */
	doc_id_t	new_doc_id)	/* in: new document id */
{
	if(trx->fts_next_doc_id) {
		fts_trx_add_op(trx, table, old_doc_id, FTS_DELETE, NULL);
		if(new_doc_id != FTS_NULL_DOC_ID)
		fts_trx_add_op(trx, table, new_doc_id, FTS_INSERT, NULL);
	}
}

/************************************************************************
Handles FTS matters for an update or a delete.
NOTE: should not be called if the table does not have an FTS index. .*/
static
dberr_t
row_fts_update_or_delete(
/*=====================*/
	row_prebuilt_t*	prebuilt)	/* in: prebuilt struct in MySQL
					handle */
{
	trx_t*		trx = prebuilt->trx;
	dict_table_t*	table = prebuilt->table;
	upd_node_t*	node = prebuilt->upd_node;
	doc_id_t	old_doc_id = prebuilt->fts_doc_id;

	DBUG_ENTER("row_fts_update_or_delete");

	ut_a(dict_table_has_fts_index(prebuilt->table));

	/* Deletes are simple; get them out of the way first. */
	if (node->is_delete == PLAIN_DELETE) {
		/* A delete affects all FTS indexes, so we pass NULL */
		fts_trx_add_op(trx, table, old_doc_id, FTS_DELETE, NULL);
	} else {
		doc_id_t	new_doc_id;
		new_doc_id = fts_read_doc_id((byte*) &trx->fts_next_doc_id);

		if (new_doc_id == 0) {
			ib::error() << "InnoDB FTS: Doc ID cannot be 0";
			return(DB_FTS_INVALID_DOCID);
		}
		row_fts_do_update(trx, table, old_doc_id, new_doc_id);
	}

	DBUG_RETURN(DB_SUCCESS);
}

/*********************************************************************//**
Initialize the Doc ID system for FK table with FTS index */
static
void
init_fts_doc_id_for_ref(
/*====================*/
	dict_table_t*	table,		/*!< in: table */
	ulint*		depth)		/*!< in: recusive call depth */
{
	dict_foreign_t* foreign;

	table->fk_max_recusive_level = 0;

	(*depth)++;

	/* Limit on tables involved in cascading delete/update */
	if (*depth > FK_MAX_CASCADE_DEL) {
		return;
	}

	/* Loop through this table's referenced list and also
	recursively traverse each table's foreign table list */
	for (dict_foreign_set::iterator it = table->referenced_set.begin();
	     it != table->referenced_set.end();
	     ++it) {

		foreign = *it;

		ut_ad(foreign->foreign_table != NULL);

		if (foreign->foreign_table->fts != NULL) {
			fts_init_doc_id(foreign->foreign_table);
		}

		if (!foreign->foreign_table->referenced_set.empty()
		    && foreign->foreign_table != table) {
			init_fts_doc_id_for_ref(
				foreign->foreign_table, depth);
		}
	}
}

/** Does an update or delete of a row for MySQL.
@param[in,out]	prebuilt	prebuilt struct in MySQL handle
@return error code or DB_SUCCESS */
dberr_t
row_update_for_mysql(row_prebuilt_t* prebuilt)
{
	trx_savept_t	savept;
	dberr_t		err;
	que_thr_t*	thr;
	dict_index_t*	clust_index;
	upd_node_t*	node;
	dict_table_t*	table		= prebuilt->table;
	trx_t*		trx		= prebuilt->trx;
	ulint		fk_depth	= 0;
	bool		got_s_lock	= false;

	DBUG_ENTER("row_update_for_mysql");

	ut_ad(trx);
	ut_a(prebuilt->magic_n == ROW_PREBUILT_ALLOCATED);
	ut_a(prebuilt->magic_n2 == ROW_PREBUILT_ALLOCATED);
	ut_a(prebuilt->template_type == ROW_MYSQL_WHOLE_ROW);
	ut_ad(table->stat_initialized);

	if (!table->is_readable()) {
		return(row_mysql_get_table_status(table, trx, true));
	}

	if (high_level_read_only) {
		return(DB_READ_ONLY);
	}

	DEBUG_SYNC_C("innodb_row_update_for_mysql_begin");

	trx->op_info = "updating or deleting";

	row_mysql_delay_if_needed();

	init_fts_doc_id_for_ref(table, &fk_depth);

	if (!table->no_rollback()) {
		trx_start_if_not_started_xa(trx, true);
	}

	if (dict_table_is_referenced_by_foreign_key(table)) {
		/* Share lock the data dictionary to prevent any
		table dictionary (for foreign constraint) change.
		This is similar to row_ins_check_foreign_constraint
		check protect by the dictionary lock as well.
		In the future, this can be removed once the Foreign
		key MDL is implemented */
		row_mysql_freeze_data_dictionary(trx);
		init_fts_doc_id_for_ref(table, &fk_depth);
		row_mysql_unfreeze_data_dictionary(trx);
	}

	node = prebuilt->upd_node;
	const bool is_delete = node->is_delete == PLAIN_DELETE;
	ut_ad(node->table == table);

	clust_index = dict_table_get_first_index(table);

	if (prebuilt->pcur->btr_cur.index == clust_index) {
		btr_pcur_copy_stored_position(node->pcur, prebuilt->pcur);
	} else {
		btr_pcur_copy_stored_position(node->pcur,
					      prebuilt->clust_pcur);
	}

	ut_a(node->pcur->rel_pos == BTR_PCUR_ON);

	/* MySQL seems to call rnd_pos before updating each row it
	has cached: we can get the correct cursor position from
	prebuilt->pcur; NOTE that we cannot build the row reference
	from mysql_rec if the clustered index was automatically
	generated for the table: MySQL does not know anything about
	the row id used as the clustered index key */

	savept = trx_savept_take(trx);

	thr = que_fork_get_first_thr(prebuilt->upd_graph);

	node->state = UPD_NODE_UPDATE_CLUSTERED;

	ut_ad(!prebuilt->sql_stat_start);

	que_thr_move_to_run_state_for_mysql(thr, trx);

	ut_ad(!prebuilt->versioned_write || node->table->versioned());

	if (prebuilt->versioned_write) {
		if (node->is_delete == VERSIONED_DELETE) {
			node->make_versioned_delete(trx);
		} else if (node->update->affects_versioned()) {
			node->make_versioned_update(trx);
		}
	}

	for (;;) {
		thr->run_node = node;
		thr->prev_node = node;
		thr->fk_cascade_depth = 0;

		row_upd_step(thr);

		err = trx->error_state;

		if (err == DB_SUCCESS) {
			break;
		}

		que_thr_stop_for_mysql(thr);

		if (err == DB_RECORD_NOT_FOUND) {
			trx->error_state = DB_SUCCESS;
			goto error;
		}

		thr->lock_state= QUE_THR_LOCK_ROW;

		DEBUG_SYNC(trx->mysql_thd, "row_update_for_mysql_error");

		bool was_lock_wait = row_mysql_handle_errors(
			&err, trx, thr, &savept);
		thr->lock_state= QUE_THR_LOCK_NOLOCK;

		if (!was_lock_wait) {
			goto error;
		}
	}

	que_thr_stop_for_mysql_no_error(thr, trx);

	if (dict_table_has_fts_index(table)
	    && trx->fts_next_doc_id != UINT64_UNDEFINED) {
		err = row_fts_update_or_delete(prebuilt);
		if (UNIV_UNLIKELY(err != DB_SUCCESS)) {
			ut_ad(!"unexpected error");
			goto error;
		}
	}

	/* Completed cascading operations (if any) */
	if (got_s_lock) {
		row_mysql_unfreeze_data_dictionary(trx);
	}

	bool	update_statistics;
	ut_ad(is_delete == (node->is_delete == PLAIN_DELETE));

	if (is_delete) {
		/* Not protected by dict_table_stats_lock() for performance
		reasons, we would rather get garbage in stat_n_rows (which is
		just an estimate anyway) than protecting the following code
		with a latch. */
		dict_table_n_rows_dec(prebuilt->table);

		if (table->is_system_db) {
			srv_stats.n_system_rows_deleted.inc(size_t(trx->id));
		} else {
			srv_stats.n_rows_deleted.inc(size_t(trx->id));
		}

		update_statistics = !srv_stats_include_delete_marked;
	} else {
		if (table->is_system_db) {
			srv_stats.n_system_rows_updated.inc(size_t(trx->id));
		} else {
			srv_stats.n_rows_updated.inc(size_t(trx->id));
		}

		update_statistics
			= !(node->cmpl_info & UPD_NODE_NO_ORD_CHANGE);
	}

	if (update_statistics) {
		dict_stats_update_if_needed(prebuilt->table, trx->mysql_thd);
	} else {
		/* Always update the table modification counter. */
		prebuilt->table->stat_modified_counter++;
	}

	trx->op_info = "";

	DBUG_RETURN(err);

error:
	trx->op_info = "";
	if (got_s_lock) {
		row_mysql_unfreeze_data_dictionary(trx);
	}

	DBUG_RETURN(err);
}

/** This can only be used when srv_locks_unsafe_for_binlog is TRUE or this
session is using a READ COMMITTED or READ UNCOMMITTED isolation level.
Before calling this function row_search_for_mysql() must have
initialized prebuilt->new_rec_locks to store the information which new
record locks really were set. This function removes a newly set
clustered index record lock under prebuilt->pcur or
prebuilt->clust_pcur.  Thus, this implements a 'mini-rollback' that
releases the latest clustered index record lock we set.
@param[in,out]	prebuilt		prebuilt struct in MySQL handle
@param[in]	has_latches_on_recs	TRUE if called so that we have the
					latches on the records under pcur
					and clust_pcur, and we do not need
					to reposition the cursors. */
void
row_unlock_for_mysql(
	row_prebuilt_t*	prebuilt,
	ibool		has_latches_on_recs)
{
	btr_pcur_t*	pcur		= prebuilt->pcur;
	btr_pcur_t*	clust_pcur	= prebuilt->clust_pcur;
	trx_t*		trx		= prebuilt->trx;

	ut_ad(prebuilt != NULL);
	ut_ad(trx != NULL);

	if (UNIV_UNLIKELY
	    (!srv_locks_unsafe_for_binlog
	     && trx->isolation_level > TRX_ISO_READ_COMMITTED)) {

		ib::error() << "Calling row_unlock_for_mysql though"
			" innodb_locks_unsafe_for_binlog is FALSE and this"
			" session is not using READ COMMITTED isolation"
			" level.";
		return;
	}
	if (dict_index_is_spatial(prebuilt->index)) {
		return;
	}

	trx->op_info = "unlock_row";

	if (prebuilt->new_rec_locks >= 1) {

		const rec_t*	rec;
		dict_index_t*	index;
		trx_id_t	rec_trx_id;
		mtr_t		mtr;

		mtr_start(&mtr);

		/* Restore the cursor position and find the record */

		if (!has_latches_on_recs) {
			btr_pcur_restore_position(BTR_SEARCH_LEAF, pcur, &mtr);
		}

		rec = btr_pcur_get_rec(pcur);
		index = btr_pcur_get_btr_cur(pcur)->index;

		if (prebuilt->new_rec_locks >= 2) {
			/* Restore the cursor position and find the record
			in the clustered index. */

			if (!has_latches_on_recs) {
				btr_pcur_restore_position(BTR_SEARCH_LEAF,
							  clust_pcur, &mtr);
			}

			rec = btr_pcur_get_rec(clust_pcur);
			index = btr_pcur_get_btr_cur(clust_pcur)->index;
		}

		if (!dict_index_is_clust(index)) {
			/* This is not a clustered index record.  We
			do not know how to unlock the record. */
			goto no_unlock;
		}

		/* If the record has been modified by this
		transaction, do not unlock it. */

		if (index->trx_id_offset) {
			rec_trx_id = trx_read_trx_id(rec
						     + index->trx_id_offset);
		} else {
			mem_heap_t*	heap			= NULL;
			ulint	offsets_[REC_OFFS_NORMAL_SIZE];
			ulint*	offsets				= offsets_;

			rec_offs_init(offsets_);
			offsets = rec_get_offsets(rec, index, offsets, true,
						  ULINT_UNDEFINED, &heap);

			rec_trx_id = row_get_rec_trx_id(rec, index, offsets);

			if (UNIV_LIKELY_NULL(heap)) {
				mem_heap_free(heap);
			}
		}

		if (rec_trx_id != trx->id) {
			/* We did not update the record: unlock it */

			rec = btr_pcur_get_rec(pcur);

			lock_rec_unlock(
				trx,
				btr_pcur_get_block(pcur),
				rec,
				static_cast<enum lock_mode>(
					prebuilt->select_lock_type));

			if (prebuilt->new_rec_locks >= 2) {
				rec = btr_pcur_get_rec(clust_pcur);

				lock_rec_unlock(
					trx,
					btr_pcur_get_block(clust_pcur),
					rec,
					static_cast<enum lock_mode>(
						prebuilt->select_lock_type));
			}
		}
no_unlock:
		mtr_commit(&mtr);
	}

	trx->op_info = "";
}

/*********************************************************************//**
Locks the data dictionary in shared mode from modifications, for performing
foreign key check, rollback, or other operation invisible to MySQL. */
void
row_mysql_freeze_data_dictionary_func(
/*==================================*/
	trx_t*		trx,	/*!< in/out: transaction */
	const char*	file,	/*!< in: file name */
	unsigned	line)	/*!< in: line number */
{
	ut_a(trx->dict_operation_lock_mode == 0);

	rw_lock_s_lock_inline(dict_operation_lock, 0, file, line);

	trx->dict_operation_lock_mode = RW_S_LATCH;
}

/*********************************************************************//**
Unlocks the data dictionary shared lock. */
void
row_mysql_unfreeze_data_dictionary(
/*===============================*/
	trx_t*	trx)	/*!< in/out: transaction */
{
	ut_ad(lock_trx_has_sys_table_locks(trx) == NULL);

	ut_a(trx->dict_operation_lock_mode == RW_S_LATCH);

	rw_lock_s_unlock(dict_operation_lock);

	trx->dict_operation_lock_mode = 0;
}

/** Write query start time as SQL field data to a buffer. Needed by InnoDB.
@param	thd	Thread object
@param	buf	Buffer to hold start time data */
void thd_get_query_start_data(THD *thd, char *buf);

/** Function restores btr_pcur_t, creates dtuple_t from rec_t,
sets row_end = CURRENT_TIMESTAMP/trx->id, inserts it to a table and updates
table statistics.
This is used in UPDATE CASCADE/SET NULL of a system versioning table.
@param[in]	thr	current query thread
@param[in]	node	a node which just updated a row in a foreign table
@return DB_SUCCESS or some error */
static dberr_t row_update_vers_insert(que_thr_t* thr, upd_node_t* node)
{
	const trx_t* trx = thr_get_trx(thr);
	dict_table_t* table = node->table;
	ut_ad(table->versioned());

	dtuple_t* row = node->historical_row;
	ut_ad(row);
	node->historical_row = NULL;

	ins_node_t* insert_node =
		ins_node_create(INS_DIRECT, table, node->historical_heap);

	ins_node_set_new_row(insert_node, row);

	dfield_t* row_end = dtuple_get_nth_field(row, table->vers_end);
	char row_end_data[8];
	if (dict_table_get_nth_col(table, table->vers_end)->vers_native()) {
		mach_write_to_8(row_end_data, trx->id);
		dfield_set_data(row_end, row_end_data, 8);
	} else {
		thd_get_query_start_data(trx->mysql_thd, row_end_data);
		dfield_set_data(row_end, row_end_data, 7);
	}

	for (;;) {
		thr->run_node = insert_node;
		thr->prev_node = insert_node;

		row_ins_step(thr);

		switch (trx->error_state) {
		case DB_LOCK_WAIT:
			que_thr_stop_for_mysql(thr);
			lock_wait_suspend_thread(thr);

			if (trx->error_state == DB_SUCCESS) {
				continue;
			}

			/* fall through */
		default:
			/* Other errors are handled for the parent node. */
			thr->fk_cascade_depth = 0;
			goto exit;

		case DB_SUCCESS:
			srv_stats.n_rows_inserted.inc(
				static_cast<size_t>(trx->id));
			dict_stats_update_if_needed(table, trx->mysql_thd);
			goto exit;
		}
	}
exit:
	mem_heap_free(node->historical_heap);
	node->historical_heap = NULL;
	return trx->error_state;
}

/**********************************************************************//**
Does a cascaded delete or set null in a foreign key operation.
@return error code or DB_SUCCESS */
dberr_t
row_update_cascade_for_mysql(
/*=========================*/
        que_thr_t*      thr,    /*!< in: query thread */
        upd_node_t*     node,   /*!< in: update node used in the cascade
                                or set null operation */
        dict_table_t*   table)  /*!< in: table where we do the operation */
{
        /* Increment fk_cascade_depth to record the recursive call depth on
        a single update/delete that affects multiple tables chained
        together with foreign key relations. */

        if (++thr->fk_cascade_depth > FK_MAX_CASCADE_DEL) {
                return(DB_FOREIGN_EXCEED_MAX_CASCADE);
        }

	const trx_t* trx = thr_get_trx(thr);

	if (table->versioned()) {
		if (node->is_delete == PLAIN_DELETE) {
			node->make_versioned_delete(trx);
		} else if (node->update->affects_versioned()) {
			dberr_t err = row_update_vers_insert(thr, node);
			if (err != DB_SUCCESS) {
				return err;
			}
			node->make_versioned_update(trx);
		}
	}

	for (;;) {
		thr->run_node = node;
		thr->prev_node = node;

		DEBUG_SYNC_C("foreign_constraint_update_cascade");
		{
			TABLE *mysql_table = thr->prebuilt->m_mysql_table;
			thr->prebuilt->m_mysql_table = NULL;
			row_upd_step(thr);
			thr->prebuilt->m_mysql_table = mysql_table;
		}

		switch (trx->error_state) {
		case DB_LOCK_WAIT:
			que_thr_stop_for_mysql(thr);
			lock_wait_suspend_thread(thr);

			if (trx->error_state == DB_SUCCESS) {
				continue;
			}

			/* fall through */
		default:
			/* Other errors are handled for the parent node. */
			thr->fk_cascade_depth = 0;
			return trx->error_state;

		case DB_SUCCESS:
			thr->fk_cascade_depth = 0;
			bool stats;

			if (node->is_delete == PLAIN_DELETE) {
				/* Not protected by
				dict_table_stats_lock() for
				performance reasons, we would rather
				get garbage in stat_n_rows (which is
				just an estimate anyway) than
				protecting the following code with a
				latch. */
				dict_table_n_rows_dec(node->table);

				stats = !srv_stats_include_delete_marked;
				srv_stats.n_rows_deleted.inc(size_t(trx->id));
			} else {
				stats = !(node->cmpl_info
					  & UPD_NODE_NO_ORD_CHANGE);
				srv_stats.n_rows_updated.inc(size_t(trx->id));
			}

			if (stats) {
				dict_stats_update_if_needed(node->table,
							    trx->mysql_thd);
			} else {
				/* Always update the table
				modification counter. */
				node->table->stat_modified_counter++;
			}

			return(DB_SUCCESS);
		}
	}
}

/*********************************************************************//**
Locks the data dictionary exclusively for performing a table create or other
data dictionary modification operation. */
void
row_mysql_lock_data_dictionary_func(
/*================================*/
	trx_t*		trx,	/*!< in/out: transaction */
	const char*	file,	/*!< in: file name */
	unsigned	line)	/*!< in: line number */
{
	ut_a(trx->dict_operation_lock_mode == 0
	     || trx->dict_operation_lock_mode == RW_X_LATCH);

	/* Serialize data dictionary operations with dictionary mutex:
	no deadlocks or lock waits can occur then in these operations */

	rw_lock_x_lock_inline(dict_operation_lock, 0, file, line);
	trx->dict_operation_lock_mode = RW_X_LATCH;

	mutex_enter(&dict_sys->mutex);
}

/*********************************************************************//**
Unlocks the data dictionary exclusive lock. */
void
row_mysql_unlock_data_dictionary(
/*=============================*/
	trx_t*	trx)	/*!< in/out: transaction */
{
	ut_ad(lock_trx_has_sys_table_locks(trx) == NULL);

	ut_a(trx->dict_operation_lock_mode == RW_X_LATCH);

	/* Serialize data dictionary operations with dictionary mutex:
	no deadlocks can occur then in these operations */

	mutex_exit(&dict_sys->mutex);
	rw_lock_x_unlock(dict_operation_lock);

	trx->dict_operation_lock_mode = 0;
}

/*********************************************************************//**
Creates a table for MySQL. On failure the transaction will be rolled back
and the 'table' object will be freed.
@return error code or DB_SUCCESS */
dberr_t
row_create_table_for_mysql(
/*=======================*/
	dict_table_t*	table,	/*!< in, own: table definition
				(will be freed, or on DB_SUCCESS
				added to the data dictionary cache) */
	trx_t*		trx,	/*!< in/out: transaction */
	fil_encryption_t mode,	/*!< in: encryption mode */
	uint32_t	key_id)	/*!< in: encryption key_id */
{
	tab_node_t*	node;
	mem_heap_t*	heap;
	que_thr_t*	thr;
	dberr_t		err;

	ut_ad(rw_lock_own(dict_operation_lock, RW_LOCK_X));
	ut_ad(mutex_own(&dict_sys->mutex));
	ut_ad(trx->dict_operation_lock_mode == RW_X_LATCH);

	DBUG_EXECUTE_IF(
		"ib_create_table_fail_at_start_of_row_create_table_for_mysql",
		goto err_exit;
	);

	trx->op_info = "creating table";

	if (row_mysql_is_system_table(table->name.m_name)) {

		ib::error() << "Trying to create a MySQL system table "
			<< table->name << " of type InnoDB. MySQL system"
			" tables must be of the MyISAM type!";
#ifndef DBUG_OFF
err_exit:
#endif /* !DBUG_OFF */
		dict_mem_table_free(table);

		trx->op_info = "";

		return(DB_ERROR);
	}

	trx_start_if_not_started_xa(trx, true);

	heap = mem_heap_create(512);

	switch (trx_get_dict_operation(trx)) {
	case TRX_DICT_OP_NONE:
		trx_set_dict_operation(trx, TRX_DICT_OP_TABLE);
	case TRX_DICT_OP_TABLE:
		break;
	case TRX_DICT_OP_INDEX:
		/* If the transaction was previously flagged as
		TRX_DICT_OP_INDEX, we should be creating auxiliary
		tables for full-text indexes. */
		ut_ad(strstr(table->name.m_name, "/FTS_") != NULL);
	}

	node = tab_create_graph_create(table, heap, mode, key_id);

	thr = pars_complete_graph_for_exec(node, trx, heap, NULL);

	ut_a(thr == que_fork_start_command(
			static_cast<que_fork_t*>(que_node_get_parent(thr))));

	que_run_threads(thr);

	err = trx->error_state;

	/* Update SYS_TABLESPACES and SYS_DATAFILES if a new file-per-table
	tablespace was created. */
	if (err == DB_SUCCESS && dict_table_is_file_per_table(table)) {
		err = dict_replace_tablespace_in_dictionary(
			table->space_id, table->name.m_name,
			table->space->flags,
			table->space->chain.start->name, trx);

		if (err != DB_SUCCESS) {

			/* We must delete the link file. */
			RemoteDatafile::delete_link_file(table->name.m_name);
		}
	}

	switch (err) {
	case DB_SUCCESS:
		break;
	case DB_OUT_OF_FILE_SPACE:
		trx->error_state = DB_SUCCESS;
		trx_rollback_to_savepoint(trx, NULL);

		ib::warn() << "Cannot create table "
			<< table->name
			<< " because tablespace full";

		if (dict_table_open_on_name(table->name.m_name, TRUE, FALSE,
					    DICT_ERR_IGNORE_NONE)) {

			dict_table_close_and_drop(trx, table);
		} else {
			dict_mem_table_free(table);
		}

		break;

	case DB_UNSUPPORTED:
	case DB_TOO_MANY_CONCURRENT_TRXS:
		/* We already have .ibd file here. it should be deleted. */

		if (dict_table_is_file_per_table(table)
		    && fil_delete_tablespace(table->space_id) != DB_SUCCESS) {
			ib::error() << "Cannot delete the file of table "
				<< table->name;
		}
		/* fall through */

	case DB_DUPLICATE_KEY:
	case DB_TABLESPACE_EXISTS:
	default:
		trx->error_state = DB_SUCCESS;
		trx_rollback_to_savepoint(trx, NULL);
		dict_mem_table_free(table);
		break;
	}

	que_graph_free((que_t*) que_node_get_parent(thr));

	trx->op_info = "";

	return(err);
}

/*********************************************************************//**
Create an index when creating a table.
On failure, the caller must drop the table!
@return error number or DB_SUCCESS */
dberr_t
row_create_index_for_mysql(
/*=======================*/
	dict_index_t*	index,		/*!< in, own: index definition
					(will be freed) */
	trx_t*		trx,		/*!< in: transaction handle */
	const ulint*	field_lengths)	/*!< in: if not NULL, must contain
					dict_index_get_n_fields(index)
					actual field lengths for the
					index columns, which are
					then checked for not being too
					large. */
{
	ind_node_t*	node;
	mem_heap_t*	heap;
	que_thr_t*	thr;
	dberr_t		err;
	ulint		i;
	ulint		len;
	dict_table_t*	table = index->table;

	ut_ad(rw_lock_own(dict_operation_lock, RW_LOCK_X));
	ut_ad(mutex_own(&dict_sys->mutex));

	for (i = 0; i < index->n_def; i++) {
		/* Check that prefix_len and actual length
		< DICT_MAX_INDEX_COL_LEN */

		len = dict_index_get_nth_field(index, i)->prefix_len;

		if (field_lengths && field_lengths[i]) {
			len = ut_max(len, field_lengths[i]);
		}

		DBUG_EXECUTE_IF(
			"ib_create_table_fail_at_create_index",
			len = DICT_MAX_FIELD_LEN_BY_FORMAT(table) + 1;
		);

		/* Column or prefix length exceeds maximum column length */
		if (len > (ulint) DICT_MAX_FIELD_LEN_BY_FORMAT(table)) {
			dict_mem_index_free(index);
			return DB_TOO_BIG_INDEX_COL;
		}
	}

	trx->op_info = "creating index";

	/* For temp-table we avoid insertion into SYSTEM TABLES to
	maintain performance and so we have separate path that directly
	just updates dictonary cache. */
	if (!table->is_temporary()) {
		trx_start_if_not_started_xa(trx, true);
		trx_set_dict_operation(trx, TRX_DICT_OP_TABLE);
		/* Note that the space id where we store the index is
		inherited from the table in dict_build_index_def_step()
		in dict0crea.cc. */

		heap = mem_heap_create(512);
		node = ind_create_graph_create(index, table->name.m_name,
					       heap);

		thr = pars_complete_graph_for_exec(node, trx, heap, NULL);

		ut_a(thr == que_fork_start_command(
				static_cast<que_fork_t*>(
					que_node_get_parent(thr))));

		que_run_threads(thr);

		err = trx->error_state;

		index = node->index;

		ut_ad(!index == (err != DB_SUCCESS));

		que_graph_free((que_t*) que_node_get_parent(thr));

		if (index && (index->type & DICT_FTS)) {
			err = fts_create_index_tables(trx, index, table->id);
		}
	} else {
		dict_build_index_def(table, index, trx);

		/* add index to dictionary cache and also free index object. */
		index = dict_index_add_to_cache(
			index, FIL_NULL, trx_is_strict(trx), &err);
		if (index) {
			ut_ad(!index->is_instant());
			index->n_core_null_bytes = UT_BITS_IN_BYTES(
				unsigned(index->n_nullable));

			err = dict_create_index_tree_in_mem(index, trx);

			if (err != DB_SUCCESS) {
				dict_index_remove_from_cache(table, index);
			}
		}
	}

	trx->op_info = "";

	return(err);
}

/*********************************************************************//**
Drops a table for MySQL as a background operation. MySQL relies on Unix
in ALTER TABLE to the fact that the table handler does not remove the
table before all handles to it has been removed. Furhermore, the MySQL's
call to drop table must be non-blocking. Therefore we do the drop table
as a background operation, which is taken care of by the master thread
in srv0srv.cc.
@return error code or DB_SUCCESS */
static
dberr_t
row_drop_table_for_mysql_in_background(
/*===================================*/
	const char*	name)	/*!< in: table name */
{
	dberr_t	error;
	trx_t*	trx;

	trx = trx_create();

	/* If the original transaction was dropping a table referenced by
	foreign keys, we must set the following to be able to drop the
	table: */

	trx->check_foreigns = false;

	/* Try to drop the table in InnoDB */

	error = row_drop_table_for_mysql(name, trx, SQLCOM_TRUNCATE);

	trx_commit_for_mysql(trx);

	trx_free(trx);

	return(error);
}

/*********************************************************************//**
The master thread in srv0srv.cc calls this regularly to drop tables which
we must drop in background after queries to them have ended. Such lazy
dropping of tables is needed in ALTER TABLE on Unix.
@return how many tables dropped + remaining tables in list */
ulint
row_drop_tables_for_mysql_in_background(void)
/*=========================================*/
{
	row_mysql_drop_t*	drop;
	dict_table_t*		table;
	ulint			n_tables;
	ulint			n_tables_dropped = 0;
loop:
	mutex_enter(&row_drop_list_mutex);

	ut_a(row_mysql_drop_list_inited);
next:
	drop = UT_LIST_GET_FIRST(row_mysql_drop_list);

	n_tables = UT_LIST_GET_LEN(row_mysql_drop_list);

	mutex_exit(&row_drop_list_mutex);

	if (drop == NULL) {
		/* All tables dropped */

		return(n_tables + n_tables_dropped);
	}

	/* On fast shutdown, just empty the list without dropping tables. */
	table = srv_shutdown_state == SRV_SHUTDOWN_NONE || !srv_fast_shutdown
		? dict_table_open_on_id(drop->table_id, FALSE,
					DICT_TABLE_OP_OPEN_ONLY_IF_CACHED)
		: NULL;

	if (!table) {
		n_tables_dropped++;
		mutex_enter(&row_drop_list_mutex);
		UT_LIST_REMOVE(row_mysql_drop_list, drop);
		MONITOR_DEC(MONITOR_BACKGROUND_DROP_TABLE);
		ut_free(drop);
		goto next;
	}

	ut_a(!table->can_be_evicted);

	if (!table->to_be_dropped) {
		dict_table_close(table, FALSE, FALSE);

		mutex_enter(&row_drop_list_mutex);
		UT_LIST_REMOVE(row_mysql_drop_list, drop);
		UT_LIST_ADD_LAST(row_mysql_drop_list, drop);
		goto next;
	}

	char* name = mem_strdup(table->name.m_name);

	dict_table_close(table, FALSE, FALSE);

	dberr_t err = row_drop_table_for_mysql_in_background(name);

	ut_free(name);

	if (err != DB_SUCCESS) {
		/* If the DROP fails for some table, we return, and let the
		main thread retry later */
		return(n_tables + n_tables_dropped);
	}

	goto loop;
}

/*********************************************************************//**
Get the background drop list length. NOTE: the caller must own the
drop list mutex!
@return how many tables in list */
ulint
row_get_background_drop_list_len_low(void)
/*======================================*/
{
	ulint	len;

	mutex_enter(&row_drop_list_mutex);

	ut_a(row_mysql_drop_list_inited);

	len = UT_LIST_GET_LEN(row_mysql_drop_list);

	mutex_exit(&row_drop_list_mutex);

	return(len);
}

/** Drop garbage tables during recovery. */
void
row_mysql_drop_garbage_tables()
{
	mem_heap_t*	heap = mem_heap_create(FN_REFLEN);
	btr_pcur_t	pcur;
	mtr_t		mtr;
	trx_t*		trx = trx_create();
	trx->op_info = "dropping garbage tables";
	row_mysql_lock_data_dictionary(trx);

	mtr.start();
	btr_pcur_open_at_index_side(
		true, dict_table_get_first_index(dict_sys->sys_tables),
		BTR_SEARCH_LEAF, &pcur, true, 0, &mtr);

	for (;;) {
		const rec_t*	rec;
		const byte*	field;
		ulint		len;
		const char*	table_name;

		btr_pcur_move_to_next_user_rec(&pcur, &mtr);

		if (!btr_pcur_is_on_user_rec(&pcur)) {
			break;
		}

		rec = btr_pcur_get_rec(&pcur);
		if (rec_get_deleted_flag(rec, 0)) {
			continue;
		}

		field = rec_get_nth_field_old(rec, 0/*NAME*/, &len);
		if (len == UNIV_SQL_NULL || len == 0) {
			/* Corrupted SYS_TABLES.NAME */
			continue;
		}

		table_name = mem_heap_strdupl(
			heap,
			reinterpret_cast<const char*>(field), len);
		if (strstr(table_name, "/" TEMP_FILE_PREFIX "-")) {
			btr_pcur_store_position(&pcur, &mtr);
			btr_pcur_commit_specify_mtr(&pcur, &mtr);

			if (dict_load_table(table_name, true,
<<<<<<< HEAD
					    DICT_ERR_IGNORE_ALL)) {
				row_drop_table_for_mysql(table_name, trx,
							 SQLCOM_DROP_TABLE);
=======
					    DICT_ERR_IGNORE_DROP)) {
				row_drop_table_for_mysql(
					table_name, trx,
					SQLCOM_DROP_TABLE);
>>>>>>> 867617a9
				trx_commit_for_mysql(trx);
			}

			mtr.start();
			btr_pcur_restore_position(BTR_SEARCH_LEAF,
						  &pcur, &mtr);
		}

		mem_heap_empty(heap);
	}

	btr_pcur_close(&pcur);
	mtr.commit();
	row_mysql_unlock_data_dictionary(trx);
	trx_free(trx);
	mem_heap_free(heap);
}

/*********************************************************************//**
If a table is not yet in the drop list, adds the table to the list of tables
which the master thread drops in background. We need this on Unix because in
ALTER TABLE MySQL may call drop table even if the table has running queries on
it. Also, if there are running foreign key checks on the table, we drop the
table lazily.
@return	whether background DROP TABLE was scheduled for the first time */
static
bool
row_add_table_to_background_drop_list(table_id_t table_id)
{
	row_mysql_drop_t*	drop;
	bool			added = true;

	mutex_enter(&row_drop_list_mutex);

	ut_a(row_mysql_drop_list_inited);

	/* Look if the table already is in the drop list */
	for (drop = UT_LIST_GET_FIRST(row_mysql_drop_list);
	     drop != NULL;
	     drop = UT_LIST_GET_NEXT(row_mysql_drop_list, drop)) {

		if (drop->table_id == table_id) {
			added = false;
			goto func_exit;
		}
	}

	drop = static_cast<row_mysql_drop_t*>(ut_malloc_nokey(sizeof *drop));
	drop->table_id = table_id;

	UT_LIST_ADD_LAST(row_mysql_drop_list, drop);

	MONITOR_INC(MONITOR_BACKGROUND_DROP_TABLE);
func_exit:
	mutex_exit(&row_drop_list_mutex);
	return added;
}

/** Reassigns the table identifier of a table.
@param[in,out]	table	table
@param[in,out]	trx	transaction
@param[out]	new_id	new table id
@return error code or DB_SUCCESS */
static
dberr_t
row_mysql_table_id_reassign(
	dict_table_t*	table,
	trx_t*		trx,
	table_id_t*	new_id)
{
	dberr_t		err;
	pars_info_t*	info	= pars_info_create();

	dict_hdr_get_new_id(new_id, NULL, NULL, table, false);

	pars_info_add_ull_literal(info, "old_id", table->id);
	pars_info_add_ull_literal(info, "new_id", *new_id);

	err = que_eval_sql(
		info,
		"PROCEDURE RENUMBER_TABLE_PROC () IS\n"
		"BEGIN\n"
		"UPDATE SYS_TABLES SET ID = :new_id\n"
		" WHERE ID = :old_id;\n"
		"UPDATE SYS_COLUMNS SET TABLE_ID = :new_id\n"
		" WHERE TABLE_ID = :old_id;\n"
		"UPDATE SYS_INDEXES SET TABLE_ID = :new_id\n"
		" WHERE TABLE_ID = :old_id;\n"
		"UPDATE SYS_VIRTUAL SET TABLE_ID = :new_id\n"
		" WHERE TABLE_ID = :old_id;\n"
		"END;\n", FALSE, trx);

	return(err);
}

/*********************************************************************//**
Setup the pre-requisites for DISCARD TABLESPACE. It will start the transaction,
acquire the data dictionary lock in X mode and open the table.
@return table instance or 0 if not found. */
static
dict_table_t*
row_discard_tablespace_begin(
/*=========================*/
	const char*	name,	/*!< in: table name */
	trx_t*		trx)	/*!< in: transaction handle */
{
	trx->op_info = "discarding tablespace";

	trx_set_dict_operation(trx, TRX_DICT_OP_TABLE);

	trx_start_if_not_started_xa(trx, true);

	/* Serialize data dictionary operations with dictionary mutex:
	this is to avoid deadlocks during data dictionary operations */

	row_mysql_lock_data_dictionary(trx);

	dict_table_t*	table;

	table = dict_table_open_on_name(
		name, TRUE, FALSE, DICT_ERR_IGNORE_NONE);

	if (table) {
		dict_stats_wait_bg_to_stop_using_table(table, trx);
		ut_a(!is_system_tablespace(table->space_id));
		ut_ad(!table->n_foreign_key_checks_running);
	}

	return(table);
}

/*********************************************************************//**
Do the foreign key constraint checks.
@return DB_SUCCESS or error code. */
static
dberr_t
row_discard_tablespace_foreign_key_checks(
/*======================================*/
	const trx_t*		trx,	/*!< in: transaction handle */
	const dict_table_t*	table)	/*!< in: table to be discarded */
{

	if (srv_read_only_mode || !trx->check_foreigns) {
		return(DB_SUCCESS);
	}

	/* Check if the table is referenced by foreign key constraints from
	some other table (not the table itself) */
	dict_foreign_set::const_iterator	it
		= std::find_if(table->referenced_set.begin(),
			       table->referenced_set.end(),
			       dict_foreign_different_tables());

	if (it == table->referenced_set.end()) {
		return(DB_SUCCESS);
	}

	const dict_foreign_t*	foreign	= *it;
	FILE*			ef	= dict_foreign_err_file;

	ut_ad(foreign->foreign_table != table);
	ut_ad(foreign->referenced_table == table);

	/* We only allow discarding a referenced table if
	FOREIGN_KEY_CHECKS is set to 0 */

	mutex_enter(&dict_foreign_err_mutex);

	rewind(ef);

	ut_print_timestamp(ef);

	fputs("  Cannot DISCARD table ", ef);
	ut_print_name(ef, trx, table->name.m_name);
	fputs("\n"
	      "because it is referenced by ", ef);
	ut_print_name(ef, trx, foreign->foreign_table_name);
	putc('\n', ef);

	mutex_exit(&dict_foreign_err_mutex);

	return(DB_CANNOT_DROP_CONSTRAINT);
}

/*********************************************************************//**
Cleanup after the DISCARD TABLESPACE operation.
@return error code. */
static
dberr_t
row_discard_tablespace_end(
/*=======================*/
	trx_t*		trx,	/*!< in/out: transaction handle */
	dict_table_t*	table,	/*!< in/out: table to be discarded */
	dberr_t		err)	/*!< in: error code */
{
	if (table != 0) {
		dict_table_close(table, TRUE, FALSE);
	}

	DBUG_EXECUTE_IF("ib_discard_before_commit_crash",
			log_make_checkpoint_at(LSN_MAX, TRUE);
			DBUG_SUICIDE(););

	trx_commit_for_mysql(trx);

	DBUG_EXECUTE_IF("ib_discard_after_commit_crash",
			log_make_checkpoint_at(LSN_MAX, TRUE);
			DBUG_SUICIDE(););

	row_mysql_unlock_data_dictionary(trx);

	trx->op_info = "";

	return(err);
}

/*********************************************************************//**
Do the DISCARD TABLESPACE operation.
@return DB_SUCCESS or error code. */
static
dberr_t
row_discard_tablespace(
/*===================*/
	trx_t*		trx,	/*!< in/out: transaction handle */
	dict_table_t*	table)	/*!< in/out: table to be discarded */
{
	dberr_t		err;

	/* How do we prevent crashes caused by ongoing operations on
	the table? Old operations could try to access non-existent
	pages. MySQL will block all DML on the table using MDL and a
	DISCARD will not start unless all existing operations on the
	table to be discarded are completed.

	1) Acquire the data dictionary latch in X mode. To prevent any
	internal operations that MySQL is not aware off and also for
	the internal SQL parser.

	2) Purge and rollback: we assign a new table id for the
	table. Since purge and rollback look for the table based on
	the table id, they see the table as 'dropped' and discard
	their operations.

	3) Insert buffer: we remove all entries for the tablespace in
	the insert buffer tree. */

	ibuf_delete_for_discarded_space(table->space_id);

	table_id_t	new_id;

	/* Set the TABLESPACE DISCARD flag in the table definition
	on disk. */
	err = row_import_update_discarded_flag(trx, table->id, true);

	if (err != DB_SUCCESS) {
		return(err);
	}

	/* Update the index root pages in the system tables, on disk */
	err = row_import_update_index_root(trx, table, true);

	if (err != DB_SUCCESS) {
		return(err);
	}

	/* Drop all the FTS auxiliary tables. */
	if (dict_table_has_fts_index(table)
	    || DICT_TF2_FLAG_IS_SET(table, DICT_TF2_FTS_HAS_DOC_ID)) {

		fts_drop_tables(trx, table);
	}

	/* Assign a new space ID to the table definition so that purge
	can ignore the changes. Update the system table on disk. */

	err = row_mysql_table_id_reassign(table, trx, &new_id);

	if (err != DB_SUCCESS) {
		return(err);
	}

	/* Discard the physical file that is used for the tablespace. */
	err = fil_delete_tablespace(table->space_id);
	switch (err) {
	case DB_IO_ERROR:
		ib::warn() << "ALTER TABLE " << table->name
			<< " DISCARD TABLESPACE failed to delete file";
		break;
	case DB_TABLESPACE_NOT_FOUND:
		ib::warn() << "ALTER TABLE " << table->name
			<< " DISCARD TABLESPACE failed to find tablespace";
		break;
	case DB_SUCCESS:
		break;
	default:
		ut_error;
	}

	/* All persistent operations successful, update the
	data dictionary memory cache. */

	table->file_unreadable = true;
	table->space = NULL;
	table->flags2 |= DICT_TF2_DISCARDED;
	dict_table_change_id_in_cache(table, new_id);

	dict_index_t* index = UT_LIST_GET_FIRST(table->indexes);
	if (index) index->remove_instant();

	/* Reset the root page numbers. */
	for (; index; index = UT_LIST_GET_NEXT(indexes, index)) {
		index->page = FIL_NULL;
	}

	/* If the tablespace did not already exist or we couldn't
	write to it, we treat that as a successful DISCARD. It is
	unusable anyway. */
	return DB_SUCCESS;
}

/*********************************************************************//**
Discards the tablespace of a table which stored in an .ibd file. Discarding
means that this function renames the .ibd file and assigns a new table id for
the table. Also the file_unreadable flag is set.
@return error code or DB_SUCCESS */
dberr_t
row_discard_tablespace_for_mysql(
/*=============================*/
	const char*	name,	/*!< in: table name */
	trx_t*		trx)	/*!< in: transaction handle */
{
	dberr_t		err;
	dict_table_t*	table;

	/* Open the table and start the transaction if not started. */

	table = row_discard_tablespace_begin(name, trx);

	if (table == 0) {
		err = DB_TABLE_NOT_FOUND;
	} else if (table->is_temporary()) {

		ib_senderrf(trx->mysql_thd, IB_LOG_LEVEL_ERROR,
			    ER_CANNOT_DISCARD_TEMPORARY_TABLE);

		err = DB_ERROR;

	} else if (table->space_id == TRX_SYS_SPACE) {
		char	table_name[MAX_FULL_NAME_LEN + 1];

		innobase_format_name(
			table_name, sizeof(table_name),
			table->name.m_name);

		ib_senderrf(trx->mysql_thd, IB_LOG_LEVEL_ERROR,
			    ER_TABLE_IN_SYSTEM_TABLESPACE, table_name);

		err = DB_ERROR;

	} else {
		ut_ad(!table->n_foreign_key_checks_running);

		/* Do foreign key constraint checks. */

		err = row_discard_tablespace_foreign_key_checks(trx, table);

		if (err == DB_SUCCESS) {
			err = row_discard_tablespace(trx, table);
		}
	}

	return(row_discard_tablespace_end(trx, table, err));
}

/*********************************************************************//**
Sets an exclusive lock on a table.
@return error code or DB_SUCCESS */
dberr_t
row_mysql_lock_table(
/*=================*/
	trx_t*		trx,		/*!< in/out: transaction */
	dict_table_t*	table,		/*!< in: table to lock */
	enum lock_mode	mode,		/*!< in: LOCK_X or LOCK_S */
	const char*	op_info)	/*!< in: string for trx->op_info */
{
	mem_heap_t*	heap;
	que_thr_t*	thr;
	dberr_t		err;
	sel_node_t*	node;

	ut_ad(mode == LOCK_X || mode == LOCK_S);

	heap = mem_heap_create(512);

	trx->op_info = op_info;

	node = sel_node_create(heap);
	thr = pars_complete_graph_for_exec(node, trx, heap, NULL);
	thr->graph->state = QUE_FORK_ACTIVE;

	/* We use the select query graph as the dummy graph needed
	in the lock module call */

	thr = que_fork_get_first_thr(
		static_cast<que_fork_t*>(que_node_get_parent(thr)));

	que_thr_move_to_run_state_for_mysql(thr, trx);

run_again:
	thr->run_node = thr;
	thr->prev_node = thr->common.parent;

	err = lock_table(0, table, mode, thr);

	trx->error_state = err;

	if (err == DB_SUCCESS) {
		que_thr_stop_for_mysql_no_error(thr, trx);
	} else {
		que_thr_stop_for_mysql(thr);

		if (row_mysql_handle_errors(&err, trx, thr, NULL)) {
			goto run_again;
		}
	}

	que_graph_free(thr->graph);
	trx->op_info = "";

	return(err);
}

/** Drop ancillary FTS tables as part of dropping a table.
@param[in,out]	table		Table cache entry
@param[in,out]	trx		Transaction handle
@return error code or DB_SUCCESS */
UNIV_INLINE
dberr_t
row_drop_ancillary_fts_tables(
	dict_table_t*	table,
	trx_t*		trx)
{
	/* Drop ancillary FTS tables */
	if (dict_table_has_fts_index(table)
	    || DICT_TF2_FLAG_IS_SET(table, DICT_TF2_FTS_HAS_DOC_ID)) {

		ut_ad(table->get_ref_count() == 0);
		ut_ad(trx_is_started(trx));

		dberr_t err = fts_drop_tables(trx, table);

		if (err != DB_SUCCESS) {
			ib::error() << " Unable to remove ancillary FTS"
				" tables for table "
				<< table->name << " : " << ut_strerr(err);

			return(err);
		}
	}

	/* The table->fts flag can be set on the table for which
	the cluster index is being rebuilt. Such table might not have
	DICT_TF2_FTS flag set. So keep this out of above
	dict_table_has_fts_index condition */
	if (table->fts != NULL) {
		/* Need to set TABLE_DICT_LOCKED bit, since
		fts_que_graph_free_check_lock would try to acquire
		dict mutex lock */
		table->fts->fts_status |= TABLE_DICT_LOCKED;

		fts_free(table);
	}

	return(DB_SUCCESS);
}

/** Drop a table from the memory cache as part of dropping a table.
@param[in]	tablename	A copy of table->name. Used when table == null
@param[in,out]	table		Table cache entry
@param[in,out]	trx		Transaction handle
@return error code or DB_SUCCESS */
UNIV_INLINE
dberr_t
row_drop_table_from_cache(
	const char*	tablename,
	dict_table_t*	table,
	trx_t*		trx)
{
	dberr_t	err = DB_SUCCESS;
	ut_ad(!table->is_temporary());

	/* Remove the pointer to this table object from the list
	of modified tables by the transaction because the object
	is going to be destroyed below. */
	trx->mod_tables.erase(table);

	dict_table_remove_from_cache(table);

	if (dict_load_table(tablename, true, DICT_ERR_IGNORE_NONE)) {
		ib::error() << "Not able to remove table "
			<< ut_get_name(trx, tablename)
			<< " from the dictionary cache!";
		err = DB_ERROR;
	}

	return(err);
}

<<<<<<< HEAD
/** Drop a table for MySQL.
=======
/** Drop a single-table tablespace as part of dropping or renaming a table.
This deletes the fil_space_t if found and the file on disk.
@param[in]	space_id	Tablespace ID
@param[in]	tablename	Table name, same as the tablespace name
@param[in]	filepath	File path of tablespace to delete
@param[in]	table_flags	table flags
@return error code or DB_SUCCESS */
UNIV_INLINE
dberr_t
row_drop_single_table_tablespace(
	ulint		space_id,
	const char*	tablename,
	const char*	filepath,
	ulint		table_flags)
{
	dberr_t	err = DB_SUCCESS;

	/* If the tablespace is not in the cache, just delete the file. */
	if (!fil_space_for_table_exists_in_mem(
		    space_id, tablename, NULL, table_flags)) {

		/* Force a delete of any discarded or temporary files. */
		fil_delete_file(filepath);

		ib::info() << "Removed datafile " << filepath
			<< " for table " << tablename;
	} else if (fil_delete_tablespace(space_id) != DB_SUCCESS) {

		ib::error() << "We removed the InnoDB internal data"
			" dictionary entry of table " << tablename
			<< " but we are not able to delete the tablespace "
			<< space_id << " file " << filepath << "!";

		err = DB_ERROR;
	}

	return(err);
}

/** Drop a table.
>>>>>>> 867617a9
If the data dictionary was not already locked by the transaction,
the transaction will be committed.  Otherwise, the data dictionary
will remain locked.
@param[in]	name		Table name
@param[in,out]	trx		Transaction handle
@param[in]	sqlcom		type of SQL operation
@param[in]	create_failed	true=create table failed
				because e.g. foreign key column
@param[in]	nonatomic	Whether it is permitted to release
				and reacquire dict_operation_lock
@return error code or DB_SUCCESS */
dberr_t
row_drop_table_for_mysql(
	const char*		name,
	trx_t*			trx,
	enum_sql_command	sqlcom,
	bool			create_failed,
	bool			nonatomic)
{
	dberr_t		err;
	dict_foreign_t*	foreign;
	dict_table_t*	table;
	char*		tablename		= NULL;
	bool		locked_dictionary	= false;
	pars_info_t*	info			= NULL;
	mem_heap_t*	heap			= NULL;


	DBUG_ENTER("row_drop_table_for_mysql");
	DBUG_PRINT("row_drop_table_for_mysql", ("table: '%s'", name));

	ut_a(name != NULL);

	/* Serialize data dictionary operations with dictionary mutex:
	no deadlocks can occur then in these operations */

	trx->op_info = "dropping table";

	if (trx->dict_operation_lock_mode != RW_X_LATCH) {
		/* Prevent foreign key checks etc. while we are
		dropping the table */

		row_mysql_lock_data_dictionary(trx);

		locked_dictionary = true;
		nonatomic = true;
	}

	ut_ad(mutex_own(&dict_sys->mutex));
	ut_ad(rw_lock_own(dict_operation_lock, RW_LOCK_X));

	table = dict_table_open_on_name(
		name, TRUE, FALSE,
		static_cast<dict_err_ignore_t>(
			DICT_ERR_IGNORE_INDEX_ROOT
			| DICT_ERR_IGNORE_CORRUPT));

	if (!table) {
		if (locked_dictionary) {
			row_mysql_unlock_data_dictionary(trx);
		}
		trx->op_info = "";
		DBUG_RETURN(DB_TABLE_NOT_FOUND);
	}

	const bool is_temp_name = strstr(table->name.m_name,
					 "/" TEMP_FILE_PREFIX);

	if (table->is_temporary()) {
		ut_ad(table->space == fil_system.temp_space);
		for (dict_index_t* index = dict_table_get_first_index(table);
		     index != NULL;
		     index = dict_table_get_next_index(index)) {
			btr_free(page_id_t(SRV_TMP_SPACE_ID, index->page),
				 univ_page_size);
		}
		/* Remove the pointer to this table object from the list
		of modified tables by the transaction because the object
		is going to be destroyed below. */
		trx->mod_tables.erase(table);
		table->release();
		dict_table_remove_from_cache(table);
		err = DB_SUCCESS;
		goto funct_exit_all_freed;
	}

	/* This function is called recursively via fts_drop_tables(). */
	if (!trx_is_started(trx)) {
		trx_start_for_ddl(trx, TRX_DICT_OP_TABLE);
	}

	/* Turn on this drop bit before we could release the dictionary
	latch */
	table->to_be_dropped = true;

	if (nonatomic) {
		/* This trx did not acquire any locks on dictionary
		table records yet. Thus it is safe to release and
		reacquire the data dictionary latches. */
		if (table->fts) {
			ut_ad(!table->fts->add_wq);
			ut_ad(lock_trx_has_sys_table_locks(trx) == 0);

			for (;;) {
				bool retry = false;
				if (dict_fts_index_syncing(table)) {
					retry = true;
				}
				if (!retry) {
					break;
				}
				DICT_BG_YIELD(trx);
			}
			row_mysql_unlock_data_dictionary(trx);
			fts_optimize_remove_table(table);
			row_mysql_lock_data_dictionary(trx);
		}

		dict_stats_wait_bg_to_stop_using_table(table, trx);
	}

	/* make sure background stats thread is not running on the table */
	ut_ad(!(table->stats_bg_flag & BG_STAT_IN_PROGRESS));
	if (!table->no_rollback()) {
		if (table->space != fil_system.sys_space) {
#ifdef BTR_CUR_HASH_ADAPT
			/* On DISCARD TABLESPACE, we would not drop the
			adaptive hash index entries. If the tablespace is
			missing here, delete-marking the record in SYS_INDEXES
			would not free any pages in the buffer pool. Thus,
			dict_index_remove_from_cache() would hang due to
			adaptive hash index entries existing in the buffer
			pool.  To prevent this hang, and also to guarantee
			that btr_search_drop_page_hash_when_freed() will avoid
			calling btr_search_drop_page_hash_index() while we
			hold the InnoDB dictionary lock, we will drop any
			adaptive hash index entries upfront. */
			bool immune = is_temp_name
				|| strstr(table->name.m_name, "/FTS");

			while (buf_LRU_drop_page_hash_for_tablespace(table)) {
				if ((!immune && trx_is_interrupted(trx))
				    || srv_shutdown_state
				    != SRV_SHUTDOWN_NONE) {
					err = DB_INTERRUPTED;
					table->to_be_dropped = false;
					dict_table_close(table, true, false);
					goto funct_exit;
				}
			}
#endif /* BTR_CUR_HASH_ADAPT */

			/* Delete the link file if used. */
			if (DICT_TF_HAS_DATA_DIR(table->flags)) {
				RemoteDatafile::delete_link_file(name);
			}
		}

		dict_stats_recalc_pool_del(table);
		dict_stats_defrag_pool_del(table, NULL);
		if (btr_defragment_thread_active) {
			/* During fts_drop_orphaned_tables() in
			recv_recovery_rollback_active() the
			btr_defragment_mutex has not yet been
			initialized by btr_defragment_init(). */
			btr_defragment_remove_table(table);
		}

		/* Remove stats for this table and all of its indexes from the
		persistent storage if it exists and if there are stats for this
		table in there. This function creates its own trx and commits
		it. */
		char	errstr[1024];
		err = dict_stats_drop_table(name, errstr, sizeof(errstr));

		if (err != DB_SUCCESS) {
			ib::warn() << errstr;
		}
	}

	dict_table_prevent_eviction(table);
	dict_table_close(table, TRUE, FALSE);

	/* Check if the table is referenced by foreign key constraints from
	some other table (not the table itself) */

	if (!srv_read_only_mode && trx->check_foreigns) {

		for (dict_foreign_set::iterator it
			= table->referenced_set.begin();
		     it != table->referenced_set.end();
		     ++it) {

			foreign = *it;

			const bool	ref_ok = sqlcom == SQLCOM_DROP_DB
				&& dict_tables_have_same_db(
					name,
					foreign->foreign_table_name_lookup);

			/* We should allow dropping a referenced table if creating
			that referenced table has failed for some reason. For example
			if referenced table is created but it column types that are
			referenced do not match. */
			if (foreign->foreign_table != table &&
			    !create_failed && !ref_ok) {

				FILE*	ef	= dict_foreign_err_file;

				/* We only allow dropping a referenced table
				if FOREIGN_KEY_CHECKS is set to 0 */

				err = DB_CANNOT_DROP_CONSTRAINT;

				mutex_enter(&dict_foreign_err_mutex);
				rewind(ef);
				ut_print_timestamp(ef);

				fputs("  Cannot drop table ", ef);
				ut_print_name(ef, trx, name);
				fputs("\n"
				      "because it is referenced by ", ef);
				ut_print_name(ef, trx,
					      foreign->foreign_table_name);
				putc('\n', ef);
				mutex_exit(&dict_foreign_err_mutex);

				goto funct_exit;
			}
		}
	}

	DBUG_EXECUTE_IF("row_drop_table_add_to_background", goto defer;);

	/* TODO: could we replace the counter n_foreign_key_checks_running
	with lock checks on the table? Acquire here an exclusive lock on the
	table, and rewrite lock0lock.cc and the lock wait in srv0srv.cc so that
	they can cope with the table having been dropped here? Foreign key
	checks take an IS or IX lock on the table. */

	if (table->n_foreign_key_checks_running > 0) {
defer:
		if (!is_temp_name) {
			heap = mem_heap_create(FN_REFLEN);
			const char* tmp_name
				= dict_mem_create_temporary_tablename(
					heap, table->name.m_name, table->id);
			ib::info() << "Deferring DROP TABLE " << table->name
				   << "; renaming to " << tmp_name;
			err = row_rename_table_for_mysql(
				table->name.m_name, tmp_name, trx,
				false, false);
		} else {
			err = DB_SUCCESS;
		}
		if (err == DB_SUCCESS) {
			row_add_table_to_background_drop_list(table->id);
		}
		goto funct_exit;
	}

	/* Remove all locks that are on the table or its records, if there
	are no references to the table but it has record locks, we release
	the record locks unconditionally. One use case is:

		CREATE TABLE t2 (PRIMARY KEY (a)) SELECT * FROM t1;

	If after the user transaction has done the SELECT and there is a
	problem in completing the CREATE TABLE operation, MySQL will drop
	the table. InnoDB will create a new background transaction to do the
	actual drop, the trx instance that is passed to this function. To
	preserve existing behaviour we remove the locks but ideally we
	shouldn't have to. There should never be record locks on a table
	that is going to be dropped. */

	if (table->get_ref_count() > 0 || table->n_rec_locks > 0
	    || lock_table_has_locks(table)) {
		goto defer;
	}

	/* The "to_be_dropped" marks table that is to be dropped, but
	has not been dropped, instead, was put in the background drop
	list due to being used by concurrent DML operations. Clear it
	here since there are no longer any concurrent activities on it,
	and it is free to be dropped */
	table->to_be_dropped = false;

	switch (trx_get_dict_operation(trx)) {
	case TRX_DICT_OP_NONE:
		trx_set_dict_operation(trx, TRX_DICT_OP_TABLE);
		trx->table_id = table->id;
	case TRX_DICT_OP_TABLE:
		break;
	case TRX_DICT_OP_INDEX:
		/* If the transaction was previously flagged as
		TRX_DICT_OP_INDEX, we should be dropping auxiliary
		tables for full-text indexes. */
		ut_ad(strstr(table->name.m_name, "/FTS_"));
	}

	/* Mark all indexes unavailable in the data dictionary cache
	before starting to drop the table. */

	unsigned*	page_no;
	unsigned*	page_nos;
	heap = mem_heap_create(
		200 + UT_LIST_GET_LEN(table->indexes) * sizeof *page_nos);
	tablename = mem_heap_strdup(heap, name);

	page_no = page_nos = static_cast<unsigned*>(
		mem_heap_alloc(
			heap,
			UT_LIST_GET_LEN(table->indexes) * sizeof *page_no));

	for (dict_index_t* index = dict_table_get_first_index(table);
	     index != NULL;
	     index = dict_table_get_next_index(index)) {
		rw_lock_x_lock(dict_index_get_lock(index));
		/* Save the page numbers so that we can restore them
		if the operation fails. */
		*page_no++ = index->page;
		/* Mark the index unusable. */
		index->page = FIL_NULL;
		rw_lock_x_unlock(dict_index_get_lock(index));
	}

	/* Deleting a row from SYS_INDEXES table will invoke
	dict_drop_index_tree(). */
	info = pars_info_create();

	pars_info_add_str_literal(info, "name", name);

	if (sqlcom != SQLCOM_TRUNCATE
	    && strchr(name, '/')
	    && dict_table_get_low("SYS_FOREIGN")
	    && dict_table_get_low("SYS_FOREIGN_COLS")) {
		err = que_eval_sql(
			info,
			"PROCEDURE DROP_FOREIGN_PROC () IS\n"
			"fid CHAR;\n"

			"DECLARE CURSOR fk IS\n"
			"SELECT ID FROM SYS_FOREIGN\n"
			"WHERE FOR_NAME = :name\n"
			"AND TO_BINARY(FOR_NAME) = TO_BINARY(:name)\n"
			"FOR UPDATE;\n"

			"BEGIN\n"
			"OPEN fk;\n"
			"WHILE 1 = 1 LOOP\n"
			"  FETCH fk INTO fid;\n"
			"  IF (SQL % NOTFOUND) THEN RETURN; END IF;\n"
			"  DELETE FROM SYS_FOREIGN_COLS WHERE ID=fid;\n"
			"  DELETE FROM SYS_FOREIGN WHERE ID=fid;\n"
			"END LOOP;\n"
			"CLOSE fk;\n"
			"END;\n", FALSE, trx);
		if (err == DB_SUCCESS) {
			info = pars_info_create();
			pars_info_add_str_literal(info, "name", name);
			goto do_drop;
		}
	} else {
do_drop:
		if (dict_table_get_low("SYS_VIRTUAL")) {
			err = que_eval_sql(
				info,
				"PROCEDURE DROP_VIRTUAL_PROC () IS\n"
				"tid CHAR;\n"

				"BEGIN\n"
				"SELECT ID INTO tid FROM SYS_TABLES\n"
				"WHERE NAME = :name FOR UPDATE;\n"
				"IF (SQL % NOTFOUND) THEN RETURN;"
				" END IF;\n"
				"DELETE FROM SYS_VIRTUAL"
				" WHERE TABLE_ID = tid;\n"
				"END;\n", FALSE, trx);
			if (err == DB_SUCCESS) {
				info = pars_info_create();
				pars_info_add_str_literal(
					info, "name", name);
			}
		} else {
			err = DB_SUCCESS;
		}

		err = err == DB_SUCCESS ? que_eval_sql(
			info,
			"PROCEDURE DROP_TABLE_PROC () IS\n"
			"tid CHAR;\n"
			"iid CHAR;\n"

			"DECLARE CURSOR cur_idx IS\n"
			"SELECT ID FROM SYS_INDEXES\n"
			"WHERE TABLE_ID = tid FOR UPDATE;\n"

			"BEGIN\n"
			"SELECT ID INTO tid FROM SYS_TABLES\n"
			"WHERE NAME = :name FOR UPDATE;\n"
			"IF (SQL % NOTFOUND) THEN RETURN; END IF;\n"

			"OPEN cur_idx;\n"
			"WHILE 1 = 1 LOOP\n"
			"  FETCH cur_idx INTO iid;\n"
			"  IF (SQL % NOTFOUND) THEN EXIT; END IF;\n"
			"  DELETE FROM SYS_FIELDS\n"
			"  WHERE INDEX_ID = iid;\n"
			"  DELETE FROM SYS_INDEXES\n"
			"  WHERE ID = iid AND TABLE_ID = tid;\n"
			"END LOOP;\n"
			"CLOSE cur_idx;\n"

			"DELETE FROM SYS_COLUMNS WHERE TABLE_ID=tid;\n"
			"DELETE FROM SYS_TABLES WHERE NAME=:name;\n"

			"END;\n", FALSE, trx) : err;

		if (err == DB_SUCCESS && table->space
		    && dict_table_get_low("SYS_TABLESPACES")
		    && dict_table_get_low("SYS_DATAFILES")) {
			info = pars_info_create();
			pars_info_add_int4_literal(info, "id",
						   lint(table->space_id));
			err = que_eval_sql(
				info,
				"PROCEDURE DROP_SPACE_PROC () IS\n"
				"BEGIN\n"
				"DELETE FROM SYS_TABLESPACES\n"
				"WHERE SPACE = :id;\n"
				"DELETE FROM SYS_DATAFILES\n"
				"WHERE SPACE = :id;\n"
				"END;\n", FALSE, trx);
		}
	}

	switch (err) {
		fil_space_t* space;
		char* filepath;
	case DB_SUCCESS:
		if (!table->no_rollback()) {
			err = row_drop_ancillary_fts_tables(table, trx);
			if (err != DB_SUCCESS) {
				break;
			}
		}

		space = table->space;
		ut_ad(!space || space->id == table->space_id);
		/* Determine the tablespace filename before we drop
		dict_table_t. */
		if (DICT_TF_HAS_DATA_DIR(table->flags)) {
			dict_get_and_save_data_dir_path(table, true);
			ut_a(table->data_dir_path);
			filepath = space ? NULL : fil_make_filepath(
				table->data_dir_path,
				table->name.m_name, IBD, true);
		} else {
			filepath = space ? NULL : fil_make_filepath(
				NULL, table->name.m_name, IBD, false);
		}

		/* Free the dict_table_t object. */
		err = row_drop_table_from_cache(tablename, table, trx);
		if (err != DB_SUCCESS) {
			ut_free(filepath);
			break;
		}

		/* Do not attempt to drop known-to-be-missing tablespaces,
		nor the system tablespace. */
		if (!space) {
			fil_delete_file(filepath);
			ut_free(filepath);
			break;
		}

		ut_ad(!filepath);

		if (space->id != TRX_SYS_SPACE) {
			err = fil_delete_tablespace(space->id);
		}
		break;

	case DB_OUT_OF_FILE_SPACE:
		err = DB_MUST_GET_MORE_FILE_SPACE;
		trx->error_state = err;
		row_mysql_handle_errors(&err, trx, NULL, NULL);

		/* raise error */
		ut_error;
		break;

	case DB_TOO_MANY_CONCURRENT_TRXS:
		/* Cannot even find a free slot for the
		the undo log. We can directly exit here
		and return the DB_TOO_MANY_CONCURRENT_TRXS
		error. */

	default:
		/* This is some error we do not expect. Print
		the error number and rollback the transaction */
		ib::error() << "Unknown error code " << err << " while"
			" dropping table: "
			<< ut_get_name(trx, tablename) << ".";

		trx->error_state = DB_SUCCESS;
		trx_rollback_to_savepoint(trx, NULL);
		trx->error_state = DB_SUCCESS;

		/* Mark all indexes available in the data dictionary
		cache again. */

		page_no = page_nos;

		for (dict_index_t* index = dict_table_get_first_index(table);
		     index != NULL;
		     index = dict_table_get_next_index(index)) {
			rw_lock_x_lock(dict_index_get_lock(index));
			ut_a(index->page == FIL_NULL);
			index->page = *page_no++;
			rw_lock_x_unlock(dict_index_get_lock(index));
		}
	}

	if (err != DB_SUCCESS && table != NULL) {
		/* Drop table has failed with error but as drop table is not
		transaction safe we should mark the table as corrupted to avoid
		unwarranted follow-up action on this table that can result
		in more serious issues. */

		table->corrupted = true;
		for (dict_index_t* index = UT_LIST_GET_FIRST(table->indexes);
		     index != NULL;
		     index = UT_LIST_GET_NEXT(indexes, index)) {
			dict_set_corrupted(index, trx, "DROP TABLE");
		}
	}

funct_exit:
	if (heap) {
		mem_heap_free(heap);
	}

funct_exit_all_freed:
	if (locked_dictionary) {

		if (trx_is_started(trx)) {

			trx_commit_for_mysql(trx);
		}

		row_mysql_unlock_data_dictionary(trx);
	}

	trx->op_info = "";

	srv_wake_master_thread();

	DBUG_RETURN(err);
}

/** Drop a table after failed CREATE TABLE. */
dberr_t row_drop_table_after_create_fail(const char* name, trx_t* trx)
{
	ib::warn() << "Dropping incompletely created " << name << " table.";
	return row_drop_table_for_mysql(name, trx, SQLCOM_DROP_DB, true);
}

/*******************************************************************//**
Drop all foreign keys in a database, see Bug#18942.
Called at the end of row_drop_database_for_mysql().
@return error code or DB_SUCCESS */
static MY_ATTRIBUTE((nonnull, warn_unused_result))
dberr_t
drop_all_foreign_keys_in_db(
/*========================*/
	const char*	name,	/*!< in: database name which ends to '/' */
	trx_t*		trx)	/*!< in: transaction handle */
{
	pars_info_t*	pinfo;
	dberr_t		err;

	ut_a(name[strlen(name) - 1] == '/');

	pinfo = pars_info_create();

	pars_info_add_str_literal(pinfo, "dbname", name);

/** true if for_name is not prefixed with dbname */
#define TABLE_NOT_IN_THIS_DB \
"SUBSTR(for_name, 0, LENGTH(:dbname)) <> :dbname"

	err = que_eval_sql(pinfo,
			   "PROCEDURE DROP_ALL_FOREIGN_KEYS_PROC () IS\n"
			   "foreign_id CHAR;\n"
			   "for_name CHAR;\n"
			   "found INT;\n"
			   "DECLARE CURSOR cur IS\n"
			   "SELECT ID, FOR_NAME FROM SYS_FOREIGN\n"
			   "WHERE FOR_NAME >= :dbname\n"
			   "LOCK IN SHARE MODE\n"
			   "ORDER BY FOR_NAME;\n"
			   "BEGIN\n"
			   "found := 1;\n"
			   "OPEN cur;\n"
			   "WHILE found = 1 LOOP\n"
			   "        FETCH cur INTO foreign_id, for_name;\n"
			   "        IF (SQL % NOTFOUND) THEN\n"
			   "                found := 0;\n"
			   "        ELSIF (" TABLE_NOT_IN_THIS_DB ") THEN\n"
			   "                found := 0;\n"
			   "        ELSIF (1=1) THEN\n"
			   "                DELETE FROM SYS_FOREIGN_COLS\n"
			   "                WHERE ID = foreign_id;\n"
			   "                DELETE FROM SYS_FOREIGN\n"
			   "                WHERE ID = foreign_id;\n"
			   "        END IF;\n"
			   "END LOOP;\n"
			   "CLOSE cur;\n"
			   "COMMIT WORK;\n"
			   "END;\n",
			   FALSE, /* do not reserve dict mutex,
				  we are already holding it */
			   trx);

	return(err);
}

/** Drop a database for MySQL.
@param[in]	name	database name which ends at '/'
@param[in]	trx	transaction handle
@param[out]	found	number of dropped tables/partitions
@return error code or DB_SUCCESS */
dberr_t
row_drop_database_for_mysql(
	const char*	name,
	trx_t*		trx,
	ulint*		found)
{
	dict_table_t*	table;
	char*		table_name;
	dberr_t		err	= DB_SUCCESS;
	ulint		namelen	= strlen(name);
	bool		is_partition = false;

	ut_ad(found != NULL);

	DBUG_ENTER("row_drop_database_for_mysql");

	DBUG_PRINT("row_drop_database_for_mysql", ("db: '%s'", name));

	ut_a(name != NULL);
	/* Assert DB name or partition name. */
	if (name[namelen - 1] == '#') {
		ut_ad(name[namelen - 2] != '/');
		is_partition = true;
		trx->op_info = "dropping partitions";
	} else {
		ut_a(name[namelen - 1] == '/');
		trx->op_info = "dropping database";
	}

	*found = 0;

	trx_set_dict_operation(trx, TRX_DICT_OP_TABLE);

	trx_start_if_not_started_xa(trx, true);

loop:
	row_mysql_lock_data_dictionary(trx);

	while ((table_name = dict_get_first_table_name_in_db(name))) {
		/* Drop parent table if it is a fts aux table, to
		avoid accessing dropped fts aux tables in information
		scheam when parent table still exists.
		Note: Drop parent table will drop fts aux tables. */
		char*	parent_table_name;
		parent_table_name = fts_get_parent_table_name(
				table_name, strlen(table_name));

		if (parent_table_name != NULL) {
			ut_free(table_name);
			table_name = parent_table_name;
		}

		ut_a(memcmp(table_name, name, namelen) == 0);

		table = dict_table_open_on_name(
			table_name, TRUE, FALSE, static_cast<dict_err_ignore_t>(
				DICT_ERR_IGNORE_INDEX_ROOT
				| DICT_ERR_IGNORE_CORRUPT));

		if (!table) {
			ib::error() << "Cannot load table " << table_name
				<< " from InnoDB internal data dictionary"
				" during drop database";
			ut_free(table_name);
			err = DB_TABLE_NOT_FOUND;
			break;

		}

		if (!table->name.is_temporary()) {
			/* There could be orphan temp tables left from
			interrupted alter table. Leave them, and handle
			the rest.*/
			if (table->can_be_evicted
			    && (name[namelen - 1] != '#')) {
				ib::warn() << "Orphan table encountered during"
					" DROP DATABASE. This is possible if '"
					<< table->name << ".frm' was lost.";
			}

			if (!table->is_readable() && !table->space) {
				ib::warn() << "Missing .ibd file for table "
					<< table->name << ".";
			}
		}

		dict_table_close(table, TRUE, FALSE);

		/* The dict_table_t object must not be accessed before
		dict_table_open() or after dict_table_close(). But this is OK
		if we are holding, the dict_sys->mutex. */
		ut_ad(mutex_own(&dict_sys->mutex));

		/* Disable statistics on the found table. */
		if (!dict_stats_stop_bg(table)) {
			row_mysql_unlock_data_dictionary(trx);

			os_thread_sleep(250000);

			ut_free(table_name);

			goto loop;
		}

		/* Wait until MySQL does not have any queries running on
		the table */

		if (table->get_ref_count() > 0) {
			row_mysql_unlock_data_dictionary(trx);

			ib::warn() << "MySQL is trying to drop database "
				<< ut_get_name(trx, name) << " though"
				" there are still open handles to table "
				<< table->name << ".";

			os_thread_sleep(1000000);

			ut_free(table_name);

			goto loop;
		}

		err = row_drop_table_for_mysql(
			table_name, trx, SQLCOM_DROP_DB);
		trx_commit_for_mysql(trx);

		if (err != DB_SUCCESS) {
			ib::error() << "DROP DATABASE "
				<< ut_get_name(trx, name) << " failed"
				" with error (" << ut_strerr(err) << ") for"
				" table " << ut_get_name(trx, table_name);
			ut_free(table_name);
			break;
		}

		ut_free(table_name);
		(*found)++;
	}

	/* Partitioning does not yet support foreign keys. */
	if (err == DB_SUCCESS && !is_partition) {
		/* after dropping all tables try to drop all leftover
		foreign keys in case orphaned ones exist */
		err = drop_all_foreign_keys_in_db(name, trx);

		if (err != DB_SUCCESS) {
			const std::string&	db = ut_get_name(trx, name);
			ib::error() << "DROP DATABASE " << db << " failed with"
				" error " << err << " while dropping all"
				" foreign keys";
		}
	}

	trx_commit_for_mysql(trx);

	row_mysql_unlock_data_dictionary(trx);

	trx->op_info = "";

	DBUG_RETURN(err);
}

/****************************************************************//**
Delete a single constraint.
@return error code or DB_SUCCESS */
static MY_ATTRIBUTE((nonnull, warn_unused_result))
dberr_t
row_delete_constraint_low(
/*======================*/
	const char*	id,		/*!< in: constraint id */
	trx_t*		trx)		/*!< in: transaction handle */
{
	pars_info_t*	info = pars_info_create();

	pars_info_add_str_literal(info, "id", id);

	return(que_eval_sql(info,
			    "PROCEDURE DELETE_CONSTRAINT () IS\n"
			    "BEGIN\n"
			    "DELETE FROM SYS_FOREIGN_COLS WHERE ID = :id;\n"
			    "DELETE FROM SYS_FOREIGN WHERE ID = :id;\n"
			    "END;\n"
			    , FALSE, trx));
}

/****************************************************************//**
Delete a single constraint.
@return error code or DB_SUCCESS */
static MY_ATTRIBUTE((nonnull, warn_unused_result))
dberr_t
row_delete_constraint(
/*==================*/
	const char*	id,		/*!< in: constraint id */
	const char*	database_name,	/*!< in: database name, with the
					trailing '/' */
	mem_heap_t*	heap,		/*!< in: memory heap */
	trx_t*		trx)		/*!< in: transaction handle */
{
	dberr_t	err;

	/* New format constraints have ids <databasename>/<constraintname>. */
	err = row_delete_constraint_low(
		mem_heap_strcat(heap, database_name, id), trx);

	if ((err == DB_SUCCESS) && !strchr(id, '/')) {
		/* Old format < 4.0.18 constraints have constraint ids
		NUMBER_NUMBER. We only try deleting them if the
		constraint name does not contain a '/' character, otherwise
		deleting a new format constraint named 'foo/bar' from
		database 'baz' would remove constraint 'bar' from database
		'foo', if it existed. */

		err = row_delete_constraint_low(id, trx);
	}

	return(err);
}

/*********************************************************************//**
Renames a table for MySQL.
@return error code or DB_SUCCESS */
dberr_t
row_rename_table_for_mysql(
/*=======================*/
	const char*	old_name,	/*!< in: old table name */
	const char*	new_name,	/*!< in: new table name */
	trx_t*		trx,		/*!< in/out: transaction */
	bool		commit,		/*!< in: whether to commit trx */
	bool		use_fk)		/*!< in: whether to parse and enforce
					FOREIGN KEY constraints */
{
	dict_table_t*	table			= NULL;
	ibool		dict_locked		= FALSE;
	dberr_t		err			= DB_ERROR;
	mem_heap_t*	heap			= NULL;
	const char**	constraints_to_drop	= NULL;
	ulint		n_constraints_to_drop	= 0;
	ibool		old_is_tmp, new_is_tmp;
	pars_info_t*	info			= NULL;
	int		retry;
	bool		aux_fts_rename		= false;
	char*		is_part 		= NULL;

	ut_a(old_name != NULL);
	ut_a(new_name != NULL);
	ut_ad(trx->state == TRX_STATE_ACTIVE);

	if (high_level_read_only) {
		return(DB_READ_ONLY);

	} else if (row_mysql_is_system_table(new_name)) {

		ib::error() << "Trying to create a MySQL system table "
			<< new_name << " of type InnoDB. MySQL system tables"
			" must be of the MyISAM type!";

		goto funct_exit;
	}

	trx->op_info = "renaming table";

	old_is_tmp = dict_table_t::is_temporary_name(old_name);
	new_is_tmp = dict_table_t::is_temporary_name(new_name);

	dict_locked = trx->dict_operation_lock_mode == RW_X_LATCH;

	table = dict_table_open_on_name(old_name, dict_locked, FALSE,
					DICT_ERR_IGNORE_NONE);

	/* We look for pattern #P# to see if the table is partitioned
	MySQL table. */
#ifdef __WIN__
	is_part = strstr((char *)old_name, (char *)"#p#");
#else
	is_part = strstr((char *)old_name, (char *)"#P#");
#endif /* __WIN__ */

	/* MySQL partition engine hard codes the file name
	separator as "#P#". The text case is fixed even if
	lower_case_table_names is set to 1 or 2. This is true
	for sub-partition names as well. InnoDB always
	normalises file names to lower case on Windows, this
	can potentially cause problems when copying/moving
	tables between platforms.

	1) If boot against an installation from Windows
	platform, then its partition table name could
	be all be in lower case in system tables. So we
	will need to check lower case name when load table.

	2) If  we boot an installation from other case
	sensitive platform in Windows, we might need to
	check the existence of table name without lowering
	case them in the system table. */
	if (!table &&
	    is_part &&
	    innobase_get_lower_case_table_names() == 1) {
		char par_case_name[MAX_FULL_NAME_LEN + 1];
#ifndef __WIN__
		/* Check for the table using lower
		case name, including the partition
		separator "P" */
		memcpy(par_case_name, old_name,
			strlen(old_name));
		par_case_name[strlen(old_name)] = 0;
		innobase_casedn_str(par_case_name);
#else
		/* On Windows platfrom, check
		whether there exists table name in
		system table whose name is
		not being normalized to lower case */
		normalize_table_name_c_low(
			par_case_name, old_name, FALSE);
#endif
		table = dict_table_open_on_name(par_case_name, dict_locked, FALSE,
					DICT_ERR_IGNORE_NONE);
	}

	if (!table) {
		err = DB_TABLE_NOT_FOUND;
		goto funct_exit;

	} else if (!table->is_readable() && !table->space
		   && !(table->flags2 & DICT_TF2_DISCARDED)) {

		err = DB_TABLE_NOT_FOUND;

		ib::error() << "Table " << old_name << " does not have an .ibd"
			" file in the database directory. "
			<< TROUBLESHOOTING_MSG;

		goto funct_exit;

	} else if (use_fk && !old_is_tmp && new_is_tmp) {
		/* MySQL is doing an ALTER TABLE command and it renames the
		original table to a temporary table name. We want to preserve
		the original foreign key constraint definitions despite the
		name change. An exception is those constraints for which
		the ALTER TABLE contained DROP FOREIGN KEY <foreign key id>.*/

		heap = mem_heap_create(100);

		err = dict_foreign_parse_drop_constraints(
			heap, trx, table, &n_constraints_to_drop,
			&constraints_to_drop);

		if (err != DB_SUCCESS) {
			goto funct_exit;
		}
	}

	/* Is a foreign key check running on this table? */
	for (retry = 0; retry < 100
	     && table->n_foreign_key_checks_running > 0; ++retry) {
		row_mysql_unlock_data_dictionary(trx);
		os_thread_yield();
		row_mysql_lock_data_dictionary(trx);
	}

	if (table->n_foreign_key_checks_running > 0) {
		ib::error() << "In ALTER TABLE "
			<< ut_get_name(trx, old_name)
			<< " a FOREIGN KEY check is running. Cannot rename"
			" table.";
		err = DB_TABLE_IN_FK_CHECK;
		goto funct_exit;
	}

	if (!table->is_temporary()) {
		err = trx_undo_report_rename(trx, table);

		if (err != DB_SUCCESS) {
			goto funct_exit;
		}
	}

	/* We use the private SQL parser of Innobase to generate the query
	graphs needed in updating the dictionary data from system tables. */

	info = pars_info_create();

	pars_info_add_str_literal(info, "new_table_name", new_name);
	pars_info_add_str_literal(info, "old_table_name", old_name);

	err = que_eval_sql(info,
			   "PROCEDURE RENAME_TABLE () IS\n"
			   "BEGIN\n"
			   "UPDATE SYS_TABLES"
			   " SET NAME = :new_table_name\n"
			   " WHERE NAME = :old_table_name;\n"
			   "END;\n"
			   , FALSE, trx);

	/* SYS_TABLESPACES and SYS_DATAFILES need to be updated if
	the table is in a single-table tablespace. */
	if (err == DB_SUCCESS
	    && dict_table_is_file_per_table(table)) {
		/* Make a new pathname to update SYS_DATAFILES. */
		/* If old path and new path are the same means tablename
		has not changed and only the database name holding the table
		has changed so we need to make the complete filepath again. */
		char*	new_path = dict_tables_have_same_db(old_name, new_name)
			? row_make_new_pathname(table, new_name)
			: fil_make_filepath(NULL, new_name, IBD, false);

		info = pars_info_create();

		pars_info_add_str_literal(info, "new_table_name", new_name);
		pars_info_add_str_literal(info, "new_path_name", new_path);
		pars_info_add_int4_literal(info, "space_id", table->space_id);

		err = que_eval_sql(info,
				   "PROCEDURE RENAME_SPACE () IS\n"
				   "BEGIN\n"
				   "UPDATE SYS_TABLESPACES"
				   " SET NAME = :new_table_name\n"
				   " WHERE SPACE = :space_id;\n"
				   "UPDATE SYS_DATAFILES"
				   " SET PATH = :new_path_name\n"
				   " WHERE SPACE = :space_id;\n"
				   "END;\n"
				   , FALSE, trx);

		ut_free(new_path);
	}
	if (err != DB_SUCCESS) {
		goto end;
	}

	if (!new_is_tmp) {
		/* Rename all constraints. */
		char	new_table_name[MAX_TABLE_NAME_LEN + 1];
		char	old_table_utf8[MAX_TABLE_NAME_LEN + 1];
		uint	errors = 0;

		strncpy(old_table_utf8, old_name, MAX_TABLE_NAME_LEN);
		old_table_utf8[MAX_TABLE_NAME_LEN] = '\0';
		innobase_convert_to_system_charset(
			strchr(old_table_utf8, '/') + 1,
			strchr(old_name, '/') +1,
			MAX_TABLE_NAME_LEN, &errors);

		if (errors) {
			/* Table name could not be converted from charset
			my_charset_filename to UTF-8. This means that the
			table name is already in UTF-8 (#mysql#50). */
			strncpy(old_table_utf8, old_name, MAX_TABLE_NAME_LEN);
			old_table_utf8[MAX_TABLE_NAME_LEN] = '\0';
		}

		info = pars_info_create();

		pars_info_add_str_literal(info, "new_table_name", new_name);
		pars_info_add_str_literal(info, "old_table_name", old_name);
		pars_info_add_str_literal(info, "old_table_name_utf8",
					  old_table_utf8);

		strncpy(new_table_name, new_name, MAX_TABLE_NAME_LEN);
		new_table_name[MAX_TABLE_NAME_LEN] = '\0';
		innobase_convert_to_system_charset(
			strchr(new_table_name, '/') + 1,
			strchr(new_name, '/') +1,
			MAX_TABLE_NAME_LEN, &errors);

		if (errors) {
			/* Table name could not be converted from charset
			my_charset_filename to UTF-8. This means that the
			table name is already in UTF-8 (#mysql#50). */
			strncpy(new_table_name, new_name, MAX_TABLE_NAME_LEN);
			new_table_name[MAX_TABLE_NAME_LEN] = '\0';
		}

		pars_info_add_str_literal(info, "new_table_utf8", new_table_name);

		err = que_eval_sql(
			info,
			"PROCEDURE RENAME_CONSTRAINT_IDS () IS\n"
			"gen_constr_prefix CHAR;\n"
			"new_db_name CHAR;\n"
			"foreign_id CHAR;\n"
			"new_foreign_id CHAR;\n"
			"old_db_name_len INT;\n"
			"old_t_name_len INT;\n"
			"new_db_name_len INT;\n"
			"id_len INT;\n"
			"offset INT;\n"
			"found INT;\n"
			"BEGIN\n"
			"found := 1;\n"
			"old_db_name_len := INSTR(:old_table_name, '/')-1;\n"
			"new_db_name_len := INSTR(:new_table_name, '/')-1;\n"
			"new_db_name := SUBSTR(:new_table_name, 0,\n"
			"                      new_db_name_len);\n"
			"old_t_name_len := LENGTH(:old_table_name);\n"
			"gen_constr_prefix := CONCAT(:old_table_name_utf8,\n"
			"                            '_ibfk_');\n"
			"WHILE found = 1 LOOP\n"
			"       SELECT ID INTO foreign_id\n"
			"        FROM SYS_FOREIGN\n"
			"        WHERE FOR_NAME = :old_table_name\n"
			"         AND TO_BINARY(FOR_NAME)\n"
			"           = TO_BINARY(:old_table_name)\n"
			"         LOCK IN SHARE MODE;\n"
			"       IF (SQL % NOTFOUND) THEN\n"
			"        found := 0;\n"
			"       ELSE\n"
			"        UPDATE SYS_FOREIGN\n"
			"        SET FOR_NAME = :new_table_name\n"
			"         WHERE ID = foreign_id;\n"
			"        id_len := LENGTH(foreign_id);\n"
			"        IF (INSTR(foreign_id, '/') > 0) THEN\n"
			"               IF (INSTR(foreign_id,\n"
			"                         gen_constr_prefix) > 0)\n"
			"               THEN\n"
                        "                offset := INSTR(foreign_id, '_ibfk_') - 1;\n"
			"                new_foreign_id :=\n"
			"                CONCAT(:new_table_utf8,\n"
			"                SUBSTR(foreign_id, offset,\n"
			"                       id_len - offset));\n"
			"               ELSE\n"
			"                new_foreign_id :=\n"
			"                CONCAT(new_db_name,\n"
			"                SUBSTR(foreign_id,\n"
			"                       old_db_name_len,\n"
			"                       id_len - old_db_name_len));\n"
			"               END IF;\n"
			"               UPDATE SYS_FOREIGN\n"
			"                SET ID = new_foreign_id\n"
			"                WHERE ID = foreign_id;\n"
			"               UPDATE SYS_FOREIGN_COLS\n"
			"                SET ID = new_foreign_id\n"
			"                WHERE ID = foreign_id;\n"
			"        END IF;\n"
			"       END IF;\n"
			"END LOOP;\n"
			"UPDATE SYS_FOREIGN SET REF_NAME = :new_table_name\n"
			"WHERE REF_NAME = :old_table_name\n"
			"  AND TO_BINARY(REF_NAME)\n"
			"    = TO_BINARY(:old_table_name);\n"
			"END;\n"
			, FALSE, trx);

	} else if (n_constraints_to_drop > 0) {
		/* Drop some constraints of tmp tables. */

		ulint	db_name_len = dict_get_db_name_len(old_name) + 1;
		char*	db_name = mem_heap_strdupl(heap, old_name,
						   db_name_len);
		ulint	i;

		for (i = 0; i < n_constraints_to_drop; i++) {
			err = row_delete_constraint(constraints_to_drop[i],
						    db_name, heap, trx);

			if (err != DB_SUCCESS) {
				break;
			}
		}
	}

	if (err == DB_SUCCESS
	    && (dict_table_has_fts_index(table)
	    || DICT_TF2_FLAG_IS_SET(table, DICT_TF2_FTS_HAS_DOC_ID))
	    && !dict_tables_have_same_db(old_name, new_name)) {
		err = fts_rename_aux_tables(table, new_name, trx);
		if (err != DB_TABLE_NOT_FOUND) {
			aux_fts_rename = true;
		}
	}

end:
	if (err != DB_SUCCESS) {
		if (err == DB_DUPLICATE_KEY) {
			ib::error() << "Possible reasons:";
			ib::error() << "(1) Table rename would cause two"
				" FOREIGN KEY constraints to have the same"
				" internal name in case-insensitive"
				" comparison.";
			ib::error() << "(2) Table "
				<< ut_get_name(trx, new_name)
				<< " exists in the InnoDB internal data"
				" dictionary though MySQL is trying to rename"
				" table " << ut_get_name(trx, old_name)
				<< " to it. Have you deleted the .frm file and"
				" not used DROP TABLE?";
			ib::info() << TROUBLESHOOTING_MSG;
			ib::error() << "If table "
				<< ut_get_name(trx, new_name)
				<< " is a temporary table #sql..., then"
				" it can be that there are still queries"
				" running on the table, and it will be dropped"
				" automatically when the queries end. You can"
				" drop the orphaned table inside InnoDB by"
				" creating an InnoDB table with the same name"
				" in another database and copying the .frm file"
				" to the current database. Then MySQL thinks"
				" the table exists, and DROP TABLE will"
				" succeed.";
		}
		trx->error_state = DB_SUCCESS;
		trx_rollback_to_savepoint(trx, NULL);
		trx->error_state = DB_SUCCESS;
	} else {
		/* The following call will also rename the .ibd data file if
		the table is stored in a single-table tablespace */

		err = dict_table_rename_in_cache(
			table, new_name, !new_is_tmp);
		if (err != DB_SUCCESS) {
			trx->error_state = DB_SUCCESS;
			trx_rollback_to_savepoint(trx, NULL);
			trx->error_state = DB_SUCCESS;
			goto funct_exit;
		}

		/* In case of copy alter, template db_name and
		table_name should be renamed only for newly
		created table. */
		if (table->vc_templ != NULL && !new_is_tmp) {
			innobase_rename_vc_templ(table);
		}

		/* We only want to switch off some of the type checking in
		an ALTER TABLE...ALGORITHM=COPY, not in a RENAME. */
		dict_names_t	fk_tables;

		err = dict_load_foreigns(
			new_name, NULL,
			false, !old_is_tmp || trx->check_foreigns,
			DICT_ERR_IGNORE_NONE, fk_tables);

		if (err != DB_SUCCESS) {

			if (old_is_tmp) {
				ib::error() << "In ALTER TABLE "
					<< ut_get_name(trx, new_name)
					<< " has or is referenced in foreign"
					" key constraints which are not"
					" compatible with the new table"
					" definition.";
			} else {
				ib::error() << "In RENAME TABLE table "
					<< ut_get_name(trx, new_name)
					<< " is referenced in foreign key"
					" constraints which are not compatible"
					" with the new table definition.";
			}

			ut_a(DB_SUCCESS == dict_table_rename_in_cache(
				table, old_name, FALSE));
			trx->error_state = DB_SUCCESS;
			trx_rollback_to_savepoint(trx, NULL);
			trx->error_state = DB_SUCCESS;
		}

		/* Check whether virtual column or stored column affects
		the foreign key constraint of the table. */
		if (dict_foreigns_has_s_base_col(
				table->foreign_set, table)) {
			err = DB_NO_FK_ON_S_BASE_COL;
			ut_a(DB_SUCCESS == dict_table_rename_in_cache(
				table, old_name, FALSE));
			trx->error_state = DB_SUCCESS;
			trx_rollback_to_savepoint(trx, NULL);
			trx->error_state = DB_SUCCESS;
			goto funct_exit;
		}

		/* Fill the virtual column set in foreign when
		the table undergoes copy alter operation. */
		dict_mem_table_free_foreign_vcol_set(table);
		dict_mem_table_fill_foreign_vcol_set(table);

		while (!fk_tables.empty()) {
			dict_load_table(fk_tables.front(), true,
					DICT_ERR_IGNORE_NONE);
			fk_tables.pop_front();
		}

		table->data_dir_path= NULL;
	}

funct_exit:
	if (aux_fts_rename && err != DB_SUCCESS
	    && table != NULL && (table->space != 0)) {

		char*	orig_name = table->name.m_name;
		trx_t*	trx_bg = trx_create();

		/* If the first fts_rename fails, the trx would
		be rolled back and committed, we can't use it any more,
		so we have to start a new background trx here. */
		ut_a(trx_state_eq(trx_bg, TRX_STATE_NOT_STARTED));
		trx_bg->op_info = "Revert the failing rename "
				  "for fts aux tables";
		trx_bg->dict_operation_lock_mode = RW_X_LATCH;
		trx_start_for_ddl(trx_bg, TRX_DICT_OP_TABLE);

		/* If rename fails and table has its own tablespace,
		we need to call fts_rename_aux_tables again to
		revert the ibd file rename, which is not under the
		control of trx. Also notice the parent table name
		in cache is not changed yet. If the reverting fails,
		the ibd data may be left in the new database, which
		can be fixed only manually. */
		table->name.m_name = const_cast<char*>(new_name);
		fts_rename_aux_tables(table, old_name, trx_bg);
		table->name.m_name = orig_name;

		trx_bg->dict_operation_lock_mode = 0;
		trx_commit_for_mysql(trx_bg);
		trx_free(trx_bg);
	}

	if (table != NULL) {
		dict_table_close(table, dict_locked, FALSE);
	}

	if (commit) {
		DEBUG_SYNC(trx->mysql_thd, "before_rename_table_commit");
		trx_commit_for_mysql(trx);
	}

	if (UNIV_LIKELY_NULL(heap)) {
		mem_heap_free(heap);
	}

	trx->op_info = "";

	return(err);
}

/*********************************************************************//**
Scans an index for either COUNT(*) or CHECK TABLE.
If CHECK TABLE; Checks that the index contains entries in an ascending order,
unique constraint is not broken, and calculates the number of index entries
in the read view of the current transaction.
@return DB_SUCCESS or other error */
dberr_t
row_scan_index_for_mysql(
/*=====================*/
	row_prebuilt_t*		prebuilt,	/*!< in: prebuilt struct
						in MySQL handle */
	const dict_index_t*	index,		/*!< in: index */
	ulint*			n_rows)		/*!< out: number of entries
						seen in the consistent read */
{
	dtuple_t*	prev_entry	= NULL;
	ulint		matched_fields;
	byte*		buf;
	dberr_t		ret;
	rec_t*		rec;
	int		cmp;
	ibool		contains_null;
	ulint		i;
	ulint		cnt;
	mem_heap_t*	heap		= NULL;
	ulint		n_ext;
	ulint		offsets_[REC_OFFS_NORMAL_SIZE];
	ulint*		offsets;
	rec_offs_init(offsets_);

	*n_rows = 0;

	/* Don't support RTree Leaf level scan */
	ut_ad(!dict_index_is_spatial(index));

	if (dict_index_is_clust(index)) {
		/* The clustered index of a table is always available.
		During online ALTER TABLE that rebuilds the table, the
		clustered index in the old table will have
		index->online_log pointing to the new table. All
		indexes of the old table will remain valid and the new
		table will be unaccessible to MySQL until the
		completion of the ALTER TABLE. */
	} else if (dict_index_is_online_ddl(index)
		   || (index->type & DICT_FTS)) {
		/* Full Text index are implemented by auxiliary tables,
		not the B-tree. We also skip secondary indexes that are
		being created online. */
		return(DB_SUCCESS);
	}

	ulint bufsize = std::max<ulint>(srv_page_size,
					prebuilt->mysql_row_len);
	buf = static_cast<byte*>(ut_malloc_nokey(bufsize));
	heap = mem_heap_create(100);

	cnt = 1000;

	ret = row_search_for_mysql(buf, PAGE_CUR_G, prebuilt, 0, 0);
loop:
	/* Check thd->killed every 1,000 scanned rows */
	if (--cnt == 0) {
		if (trx_is_interrupted(prebuilt->trx)) {
			ret = DB_INTERRUPTED;
			goto func_exit;
		}
		cnt = 1000;
	}

	switch (ret) {
	case DB_SUCCESS:
		break;
	case DB_DEADLOCK:
	case DB_LOCK_TABLE_FULL:
	case DB_LOCK_WAIT_TIMEOUT:
	case DB_INTERRUPTED:
		goto func_exit;
	default:
		ib::warn() << "CHECK TABLE on index " << index->name << " of"
			" table " << index->table->name << " returned " << ret;
		/* (this error is ignored by CHECK TABLE) */
		/* fall through */
	case DB_END_OF_INDEX:
		ret = DB_SUCCESS;
func_exit:
		ut_free(buf);
		mem_heap_free(heap);

		return(ret);
	}

	*n_rows = *n_rows + 1;

	/* else this code is doing handler::check() for CHECK TABLE */

	/* row_search... returns the index record in buf, record origin offset
	within buf stored in the first 4 bytes, because we have built a dummy
	template */

	rec = buf + mach_read_from_4(buf);

	offsets = rec_get_offsets(rec, index, offsets_, true,
				  ULINT_UNDEFINED, &heap);

	if (prev_entry != NULL) {
		matched_fields = 0;

		cmp = cmp_dtuple_rec_with_match(prev_entry, rec, offsets,
						&matched_fields);
		contains_null = FALSE;

		/* In a unique secondary index we allow equal key values if
		they contain SQL NULLs */

		for (i = 0;
		     i < dict_index_get_n_ordering_defined_by_user(index);
		     i++) {
			if (UNIV_SQL_NULL == dfield_get_len(
				    dtuple_get_nth_field(prev_entry, i))) {

				contains_null = TRUE;
				break;
			}
		}

		const char* msg;

		if (cmp > 0) {
			ret = DB_INDEX_CORRUPT;
			msg = "index records in a wrong order in ";
not_ok:
			ib::error()
				<< msg << index->name
				<< " of table " << index->table->name
				<< ": " << *prev_entry << ", "
				<< rec_offsets_print(rec, offsets);
			/* Continue reading */
		} else if (dict_index_is_unique(index)
			   && !contains_null
			   && matched_fields
			   >= dict_index_get_n_ordering_defined_by_user(
				   index)) {
			ret = DB_DUPLICATE_KEY;
			msg = "duplicate key in ";
			goto not_ok;
		}
	}

	{
		mem_heap_t*	tmp_heap = NULL;

		/* Empty the heap on each round.  But preserve offsets[]
		for the row_rec_to_index_entry() call, by copying them
		into a separate memory heap when needed. */
		if (UNIV_UNLIKELY(offsets != offsets_)) {
			ulint	size = rec_offs_get_n_alloc(offsets)
				* sizeof *offsets;

			tmp_heap = mem_heap_create(size);

			offsets = static_cast<ulint*>(
				mem_heap_dup(tmp_heap, offsets, size));
		}

		mem_heap_empty(heap);

		prev_entry = row_rec_to_index_entry(
			rec, index, offsets, &n_ext, heap);

		if (UNIV_LIKELY_NULL(tmp_heap)) {
			mem_heap_free(tmp_heap);
		}
	}

	ret = row_search_for_mysql(
		buf, PAGE_CUR_G, prebuilt, 0, ROW_SEL_NEXT);

	goto loop;
}

/*********************************************************************//**
Initialize this module */
void
row_mysql_init(void)
/*================*/
{
	mutex_create(LATCH_ID_ROW_DROP_LIST, &row_drop_list_mutex);

	UT_LIST_INIT(
		row_mysql_drop_list,
		&row_mysql_drop_t::row_mysql_drop_list);

	row_mysql_drop_list_inited = TRUE;
}

/*********************************************************************//**
Close this module */
void
row_mysql_close(void)
/*================*/
{
	ut_a(UT_LIST_GET_LEN(row_mysql_drop_list) == 0);

	if (row_mysql_drop_list_inited) {
		mutex_free(&row_drop_list_mutex);
		row_mysql_drop_list_inited = FALSE;
	}
}<|MERGE_RESOLUTION|>--- conflicted
+++ resolved
@@ -2771,16 +2771,9 @@
 			btr_pcur_commit_specify_mtr(&pcur, &mtr);
 
 			if (dict_load_table(table_name, true,
-<<<<<<< HEAD
-					    DICT_ERR_IGNORE_ALL)) {
+					    DICT_ERR_IGNORE_DROP)) {
 				row_drop_table_for_mysql(table_name, trx,
 							 SQLCOM_DROP_TABLE);
-=======
-					    DICT_ERR_IGNORE_DROP)) {
-				row_drop_table_for_mysql(
-					table_name, trx,
-					SQLCOM_DROP_TABLE);
->>>>>>> 867617a9
 				trx_commit_for_mysql(trx);
 			}
 
@@ -3289,50 +3282,7 @@
 	return(err);
 }
 
-<<<<<<< HEAD
 /** Drop a table for MySQL.
-=======
-/** Drop a single-table tablespace as part of dropping or renaming a table.
-This deletes the fil_space_t if found and the file on disk.
-@param[in]	space_id	Tablespace ID
-@param[in]	tablename	Table name, same as the tablespace name
-@param[in]	filepath	File path of tablespace to delete
-@param[in]	table_flags	table flags
-@return error code or DB_SUCCESS */
-UNIV_INLINE
-dberr_t
-row_drop_single_table_tablespace(
-	ulint		space_id,
-	const char*	tablename,
-	const char*	filepath,
-	ulint		table_flags)
-{
-	dberr_t	err = DB_SUCCESS;
-
-	/* If the tablespace is not in the cache, just delete the file. */
-	if (!fil_space_for_table_exists_in_mem(
-		    space_id, tablename, NULL, table_flags)) {
-
-		/* Force a delete of any discarded or temporary files. */
-		fil_delete_file(filepath);
-
-		ib::info() << "Removed datafile " << filepath
-			<< " for table " << tablename;
-	} else if (fil_delete_tablespace(space_id) != DB_SUCCESS) {
-
-		ib::error() << "We removed the InnoDB internal data"
-			" dictionary entry of table " << tablename
-			<< " but we are not able to delete the tablespace "
-			<< space_id << " file " << filepath << "!";
-
-		err = DB_ERROR;
-	}
-
-	return(err);
-}
-
-/** Drop a table.
->>>>>>> 867617a9
 If the data dictionary was not already locked by the transaction,
 the transaction will be committed.  Otherwise, the data dictionary
 will remain locked.
