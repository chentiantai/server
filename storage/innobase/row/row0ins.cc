/*****************************************************************************

Copyright (c) 1996, 2016, Oracle and/or its affiliates. All Rights Reserved.
Copyright (c) 2016, 2018, MariaDB Corporation.

This program is free software; you can redistribute it and/or modify it under
the terms of the GNU General Public License as published by the Free Software
Foundation; version 2 of the License.

This program is distributed in the hope that it will be useful, but WITHOUT
ANY WARRANTY; without even the implied warranty of MERCHANTABILITY or FITNESS
FOR A PARTICULAR PURPOSE. See the GNU General Public License for more details.

You should have received a copy of the GNU General Public License along with
this program; if not, write to the Free Software Foundation, Inc.,
51 Franklin Street, Suite 500, Boston, MA 02110-1335 USA

*****************************************************************************/

/**************************************************//**
@file row/row0ins.cc
Insert into a table

Created 4/20/1996 Heikki Tuuri
*******************************************************/

#include "ha_prototypes.h"

#include "row0ins.h"
#include "dict0dict.h"
#include "dict0boot.h"
#include "trx0rec.h"
#include "trx0undo.h"
#include "btr0btr.h"
#include "btr0cur.h"
#include "mach0data.h"
#include "ibuf0ibuf.h"
#include "que0que.h"
#include "row0upd.h"
#include "row0sel.h"
#include "row0row.h"
#include "row0log.h"
#include "rem0cmp.h"
#include "lock0lock.h"
#include "log0log.h"
#include "eval0eval.h"
#include "data0data.h"
#include "usr0sess.h"
#include "buf0lru.h"
#include "fts0fts.h"
#include "fts0types.h"
#include "m_string.h"
#include "gis0geo.h"

/*************************************************************************
IMPORTANT NOTE: Any operation that generates redo MUST check that there
is enough space in the redo log before for that operation. This is
done by calling log_free_check(). The reason for checking the
availability of the redo log space before the start of the operation is
that we MUST not hold any synchonization objects when performing the
check.
If you make a change in this module make sure that no codepath is
introduced where a call to log_free_check() is bypassed. */

/*********************************************************************//**
Creates an insert node struct.
@return own: insert node struct */
ins_node_t*
ins_node_create(
/*============*/
	ulint		ins_type,	/*!< in: INS_VALUES, ... */
	dict_table_t*	table,		/*!< in: table where to insert */
	mem_heap_t*	heap)		/*!< in: mem heap where created */
{
	ins_node_t*	node;

	node = static_cast<ins_node_t*>(
		mem_heap_alloc(heap, sizeof(ins_node_t)));

	node->common.type = QUE_NODE_INSERT;

	node->ins_type = ins_type;

	node->state = INS_NODE_SET_IX_LOCK;
	node->table = table;
	node->index = NULL;
	node->entry = NULL;

	node->select = NULL;

	node->trx_id = 0;
	node->duplicate = NULL;

	node->entry_sys_heap = mem_heap_create(128);

	node->magic_n = INS_NODE_MAGIC_N;

	return(node);
}

/***********************************************************//**
Creates an entry template for each index of a table. */
static
void
ins_node_create_entry_list(
/*=======================*/
	ins_node_t*	node)	/*!< in: row insert node */
{
	dict_index_t*	index;
	dtuple_t*	entry;

	ut_ad(node->entry_sys_heap);

	UT_LIST_INIT(node->entry_list, &dtuple_t::tuple_list);

	/* We will include all indexes (include those corrupted
	secondary indexes) in the entry list. Filteration of
	these corrupted index will be done in row_ins() */

	for (index = dict_table_get_first_index(node->table);
	     index != 0;
	     index = dict_table_get_next_index(index)) {

		entry = row_build_index_entry_low(
			node->row, NULL, index, node->entry_sys_heap,
			ROW_BUILD_FOR_INSERT);

		UT_LIST_ADD_LAST(node->entry_list, entry);
	}
}

/*****************************************************************//**
Adds system field buffers to a row. */
static
void
row_ins_alloc_sys_fields(
/*=====================*/
	ins_node_t*	node)	/*!< in: insert node */
{
	dtuple_t*		row;
	dict_table_t*		table;
	mem_heap_t*		heap;
	const dict_col_t*	col;
	dfield_t*		dfield;
	byte*			ptr;

	row = node->row;
	table = node->table;
	heap = node->entry_sys_heap;

	ut_ad(row && table && heap);
	ut_ad(dtuple_get_n_fields(row) == dict_table_get_n_cols(table));

	/* allocate buffer to hold the needed system created hidden columns. */
	const uint len = DATA_ROW_ID_LEN + DATA_TRX_ID_LEN + DATA_ROLL_PTR_LEN;
	ptr = static_cast<byte*>(mem_heap_zalloc(heap, len));

	/* 1. Populate row-id */
	col = dict_table_get_sys_col(table, DATA_ROW_ID);

	dfield = dtuple_get_nth_field(row, dict_col_get_no(col));

	dfield_set_data(dfield, ptr, DATA_ROW_ID_LEN);

	node->row_id_buf = ptr;

	ptr += DATA_ROW_ID_LEN;

	/* 2. Populate trx id */
	col = dict_table_get_sys_col(table, DATA_TRX_ID);

	dfield = dtuple_get_nth_field(row, dict_col_get_no(col));

	dfield_set_data(dfield, ptr, DATA_TRX_ID_LEN);

	node->trx_id_buf = ptr;

	ptr += DATA_TRX_ID_LEN;

	col = dict_table_get_sys_col(table, DATA_ROLL_PTR);

	dfield = dtuple_get_nth_field(row, dict_col_get_no(col));

	dfield_set_data(dfield, ptr, DATA_ROLL_PTR_LEN);
}

/*********************************************************************//**
Sets a new row to insert for an INS_DIRECT node. This function is only used
if we have constructed the row separately, which is a rare case; this
function is quite slow. */
void
ins_node_set_new_row(
/*=================*/
	ins_node_t*	node,	/*!< in: insert node */
	dtuple_t*	row)	/*!< in: new row (or first row) for the node */
{
	node->state = INS_NODE_SET_IX_LOCK;
	node->index = NULL;
	node->entry = NULL;
	node->duplicate = NULL;

	node->row = row;

	mem_heap_empty(node->entry_sys_heap);

	/* Create templates for index entries */

	ins_node_create_entry_list(node);

	/* Allocate from entry_sys_heap buffers for sys fields */

	row_ins_alloc_sys_fields(node);

	/* As we allocated a new trx id buf, the trx id should be written
	there again: */

	node->trx_id = 0;
}

/*******************************************************************//**
Does an insert operation by updating a delete-marked existing record
in the index. This situation can occur if the delete-marked record is
kept in the index for consistent reads.
@return DB_SUCCESS or error code */
static MY_ATTRIBUTE((nonnull, warn_unused_result))
dberr_t
row_ins_sec_index_entry_by_modify(
/*==============================*/
	ulint		flags,	/*!< in: undo logging and locking flags */
	ulint		mode,	/*!< in: BTR_MODIFY_LEAF or BTR_MODIFY_TREE,
				depending on whether mtr holds just a leaf
				latch or also a tree latch */
	btr_cur_t*	cursor,	/*!< in: B-tree cursor */
	ulint**		offsets,/*!< in/out: offsets on cursor->page_cur.rec */
	mem_heap_t*	offsets_heap,
				/*!< in/out: memory heap that can be emptied */
	mem_heap_t*	heap,	/*!< in/out: memory heap */
	const dtuple_t*	entry,	/*!< in: index entry to insert */
	que_thr_t*	thr,	/*!< in: query thread */
	mtr_t*		mtr)	/*!< in: mtr; must be committed before
				latching any further pages */
{
	big_rec_t*	dummy_big_rec;
	upd_t*		update;
	rec_t*		rec;
	dberr_t		err;

	rec = btr_cur_get_rec(cursor);

	ut_ad(!dict_index_is_clust(cursor->index));
	ut_ad(rec_offs_validate(rec, cursor->index, *offsets));
	ut_ad(!entry->info_bits);

	/* We know that in the alphabetical ordering, entry and rec are
	identified. But in their binary form there may be differences if
	there are char fields in them. Therefore we have to calculate the
	difference. */

	update = row_upd_build_sec_rec_difference_binary(
		rec, cursor->index, *offsets, entry, heap);

	if (!rec_get_deleted_flag(rec, rec_offs_comp(*offsets))) {
		/* We should never insert in place of a record that
		has not been delete-marked. The only exception is when
		online CREATE INDEX copied the changes that we already
		made to the clustered index, and completed the
		secondary index creation before we got here. In this
		case, the change would already be there. The CREATE
		INDEX should be waiting for a MySQL meta-data lock
		upgrade at least until this INSERT or UPDATE
		returns. After that point, set_committed(true)
		would be invoked in commit_inplace_alter_table(). */
		ut_a(update->n_fields == 0);
		ut_a(!cursor->index->is_committed());
		ut_ad(!dict_index_is_online_ddl(cursor->index));
		return(DB_SUCCESS);
	}

	if (mode == BTR_MODIFY_LEAF) {
		/* Try an optimistic updating of the record, keeping changes
		within the page */

		/* TODO: pass only *offsets */
		err = btr_cur_optimistic_update(
			flags | BTR_KEEP_SYS_FLAG, cursor,
			offsets, &offsets_heap, update, 0, thr,
			thr_get_trx(thr)->id, mtr);
		switch (err) {
		case DB_OVERFLOW:
		case DB_UNDERFLOW:
		case DB_ZIP_OVERFLOW:
			err = DB_FAIL;
		default:
			break;
		}
	} else {
		ut_a(mode == BTR_MODIFY_TREE);
		if (buf_LRU_buf_pool_running_out()) {

			return(DB_LOCK_TABLE_FULL);
		}

		err = btr_cur_pessimistic_update(
			flags | BTR_KEEP_SYS_FLAG, cursor,
			offsets, &offsets_heap,
			heap, &dummy_big_rec, update, 0,
			thr, thr_get_trx(thr)->id, mtr);
		ut_ad(!dummy_big_rec);
	}

	return(err);
}

/*******************************************************************//**
Does an insert operation by delete unmarking and updating a delete marked
existing record in the index. This situation can occur if the delete marked
record is kept in the index for consistent reads.
@return DB_SUCCESS, DB_FAIL, or error code */
static MY_ATTRIBUTE((nonnull, warn_unused_result))
dberr_t
row_ins_clust_index_entry_by_modify(
/*================================*/
	btr_pcur_t*	pcur,	/*!< in/out: a persistent cursor pointing
				to the clust_rec that is being modified. */
	ulint		flags,	/*!< in: undo logging and locking flags */
	ulint		mode,	/*!< in: BTR_MODIFY_LEAF or BTR_MODIFY_TREE,
				depending on whether mtr holds just a leaf
				latch or also a tree latch */
	ulint**		offsets,/*!< out: offsets on cursor->page_cur.rec */
	mem_heap_t**	offsets_heap,
				/*!< in/out: pointer to memory heap that can
				be emptied, or NULL */
	mem_heap_t*	heap,	/*!< in/out: memory heap */
	const dtuple_t*	entry,	/*!< in: index entry to insert */
	que_thr_t*	thr,	/*!< in: query thread */
	mtr_t*		mtr)	/*!< in: mtr; must be committed before
				latching any further pages */
{
	const rec_t*	rec;
	upd_t*		update;
	dberr_t		err;
	btr_cur_t*	cursor	= btr_pcur_get_btr_cur(pcur);
	TABLE*		mysql_table = NULL;
	ut_ad(dict_index_is_clust(cursor->index));

	rec = btr_cur_get_rec(cursor);

	ut_ad(rec_get_deleted_flag(rec,
				   dict_table_is_comp(cursor->index->table)));
	/* In delete-marked records, DB_TRX_ID must
	always refer to an existing undo log record. */
	ut_ad(rec_get_trx_id(rec, cursor->index));

	/* Build an update vector containing all the fields to be modified;
	NOTE that this vector may NOT contain system columns trx_id or
	roll_ptr */
	if (thr->prebuilt != NULL) {
		mysql_table = thr->prebuilt->m_mysql_table;
		ut_ad(thr->prebuilt->trx == thr_get_trx(thr));
	}

	update = row_upd_build_difference_binary(
		cursor->index, entry, rec, NULL, true,
		thr_get_trx(thr), heap, mysql_table);
	if (mode != BTR_MODIFY_TREE) {
		ut_ad((mode & ~BTR_ALREADY_S_LATCHED) == BTR_MODIFY_LEAF);

		/* Try optimistic updating of the record, keeping changes
		within the page */

		err = btr_cur_optimistic_update(
			flags, cursor, offsets, offsets_heap, update, 0, thr,
			thr_get_trx(thr)->id, mtr);
		switch (err) {
		case DB_OVERFLOW:
		case DB_UNDERFLOW:
		case DB_ZIP_OVERFLOW:
			err = DB_FAIL;
		default:
			break;
		}
	} else {
		if (buf_LRU_buf_pool_running_out()) {

			return(DB_LOCK_TABLE_FULL);

		}

		big_rec_t*	big_rec	= NULL;

		err = btr_cur_pessimistic_update(
			flags | BTR_KEEP_POS_FLAG,
			cursor, offsets, offsets_heap, heap,
			&big_rec, update, 0, thr, thr_get_trx(thr)->id, mtr);

		if (big_rec) {
			ut_a(err == DB_SUCCESS);

			DEBUG_SYNC_C("before_row_ins_upd_extern");
			err = btr_store_big_rec_extern_fields(
				pcur, *offsets, big_rec, mtr,
				BTR_STORE_INSERT_UPDATE);
			DEBUG_SYNC_C("after_row_ins_upd_extern");
			dtuple_big_rec_free(big_rec);
		}
	}

	return(err);
}

/*********************************************************************//**
Returns TRUE if in a cascaded update/delete an ancestor node of node
updates (not DELETE, but UPDATE) table.
@return TRUE if an ancestor updates table */
static
ibool
row_ins_cascade_ancestor_updates_table(
/*===================================*/
	que_node_t*	node,	/*!< in: node in a query graph */
	dict_table_t*	table)	/*!< in: table */
{
	que_node_t*	parent;

	for (parent = que_node_get_parent(node);
	     que_node_get_type(parent) == QUE_NODE_UPDATE;
	     parent = que_node_get_parent(parent)) {

		upd_node_t*	upd_node;

		upd_node = static_cast<upd_node_t*>(parent);

		if (upd_node->table == table && !upd_node->is_delete) {

			return(TRUE);
		}
	}

	return(FALSE);
}

/*********************************************************************//**
Returns the number of ancestor UPDATE or DELETE nodes of a
cascaded update/delete node.
@return number of ancestors */
static MY_ATTRIBUTE((nonnull, warn_unused_result))
ulint
row_ins_cascade_n_ancestors(
/*========================*/
	que_node_t*	node)	/*!< in: node in a query graph */
{
	que_node_t*	parent;
	ulint		n_ancestors = 0;

	for (parent = que_node_get_parent(node);
	     que_node_get_type(parent) == QUE_NODE_UPDATE;
	     parent = que_node_get_parent(parent)) {

		n_ancestors++;
	}

	return(n_ancestors);
}

/******************************************************************//**
Calculates the update vector node->cascade->update for a child table in
a cascaded update.
@return number of fields in the calculated update vector; the value
can also be 0 if no foreign key fields changed; the returned value is
ULINT_UNDEFINED if the column type in the child table is too short to
fit the new value in the parent table: that means the update fails */
static MY_ATTRIBUTE((nonnull, warn_unused_result))
ulint
row_ins_cascade_calc_update_vec(
/*============================*/
	upd_node_t*	node,		/*!< in: update node of the parent
					table */
	dict_foreign_t*	foreign,	/*!< in: foreign key constraint whose
					type is != 0 */
	mem_heap_t*	heap,		/*!< in: memory heap to use as
					temporary storage */
	trx_t*		trx,		/*!< in: update transaction */
	ibool*		fts_col_affected,
					/*!< out: is FTS column affected */
	upd_node_t*	cascade)	/*!< in: cascade update node */
{
	dict_table_t*	table		= foreign->foreign_table;
	dict_index_t*	index		= foreign->foreign_index;
	upd_t*		update;
	dict_table_t*	parent_table;
	dict_index_t*	parent_index;
	upd_t*		parent_update;
	ulint		n_fields_updated;
	ulint		parent_field_no;
	ulint		i;
	ulint		j;
	ibool		doc_id_updated = FALSE;
	ulint		doc_id_pos = 0;
	doc_id_t	new_doc_id = FTS_NULL_DOC_ID;
	ulint		prefix_col;

	ut_a(node);
	ut_a(foreign);
	ut_a(cascade);
	ut_a(table);
	ut_a(index);

	/* Calculate the appropriate update vector which will set the fields
	in the child index record to the same value (possibly padded with
	spaces if the column is a fixed length CHAR or FIXBINARY column) as
	the referenced index record will get in the update. */

	parent_table = node->table;
	ut_a(parent_table == foreign->referenced_table);
	parent_index = foreign->referenced_index;
	parent_update = node->update;

	update = cascade->update;

	update->info_bits = 0;

	n_fields_updated = 0;

	*fts_col_affected = FALSE;

	if (table->fts) {
		doc_id_pos = dict_table_get_nth_col_pos(
			table, table->fts->doc_col, &prefix_col);
	}

	for (i = 0; i < foreign->n_fields; i++) {

		parent_field_no = dict_table_get_nth_col_pos(
			parent_table,
			dict_index_get_nth_col_no(parent_index, i),
			&prefix_col);

		for (j = 0; j < parent_update->n_fields; j++) {
			const upd_field_t*	parent_ufield
				= &parent_update->fields[j];

			if (parent_ufield->field_no == parent_field_no) {

				ulint			min_size;
				const dict_col_t*	col;
				ulint			ufield_len;
				upd_field_t*		ufield;

				col = dict_index_get_nth_col(index, i);

				/* A field in the parent index record is
				updated. Let us make the update vector
				field for the child table. */

				ufield = update->fields + n_fields_updated;

				ufield->field_no
					= dict_table_get_nth_col_pos(
						table, dict_col_get_no(col),
						&prefix_col);

				ufield->orig_len = 0;
				ufield->exp = NULL;

				ufield->new_val = parent_ufield->new_val;
				ufield_len = dfield_get_len(&ufield->new_val);

				/* Clear the "external storage" flag */
				dfield_set_len(&ufield->new_val, ufield_len);

				/* Do not allow a NOT NULL column to be
				updated as NULL */

				if (dfield_is_null(&ufield->new_val)
				    && (col->prtype & DATA_NOT_NULL)) {

					return(ULINT_UNDEFINED);
				}

				/* If the new value would not fit in the
				column, do not allow the update */

				if (!dfield_is_null(&ufield->new_val)
				    && dtype_get_at_most_n_mbchars(
					col->prtype, col->mbminmaxlen,
					col->len,
					ufield_len,
					static_cast<char*>(
						dfield_get_data(
							&ufield->new_val)))
				    < ufield_len) {

					return(ULINT_UNDEFINED);
				}

				/* If the parent column type has a different
				length than the child column type, we may
				need to pad with spaces the new value of the
				child column */

				min_size = dict_col_get_min_size(col);

				/* Because UNIV_SQL_NULL (the marker
				of SQL NULL values) exceeds all possible
				values of min_size, the test below will
				not hold for SQL NULL columns. */

				if (min_size > ufield_len) {

					byte*	pad;
					ulint	pad_len;
					byte*	padded_data;
					ulint	mbminlen;

					padded_data = static_cast<byte*>(
						mem_heap_alloc(
							heap, min_size));

					pad = padded_data + ufield_len;
					pad_len = min_size - ufield_len;

					memcpy(padded_data,
					       dfield_get_data(&ufield
							       ->new_val),
					       ufield_len);

					mbminlen = dict_col_get_mbminlen(col);

					ut_ad(!(ufield_len % mbminlen));
					ut_ad(!(min_size % mbminlen));

					if (mbminlen == 1
					    && dtype_get_charset_coll(
						    col->prtype)
					    == DATA_MYSQL_BINARY_CHARSET_COLL) {
						/* Do not pad BINARY columns */
						return(ULINT_UNDEFINED);
					}

					row_mysql_pad_col(mbminlen,
							  pad, pad_len);
					dfield_set_data(&ufield->new_val,
							padded_data, min_size);
				}

				/* Check whether the current column has
				FTS index on it */
				if (table->fts
				    && dict_table_is_fts_column(
					table->fts->indexes,
					dict_col_get_no(col),
					dict_col_is_virtual(col))
					!= ULINT_UNDEFINED) {
					*fts_col_affected = TRUE;
				}

				/* If Doc ID is updated, check whether the
				Doc ID is valid */
				if (table->fts
				    && ufield->field_no == doc_id_pos) {
					doc_id_t	n_doc_id;

					n_doc_id =
						table->fts->cache->next_doc_id;

					new_doc_id = fts_read_doc_id(
						static_cast<const byte*>(
							dfield_get_data(
							&ufield->new_val)));

					if (new_doc_id <= 0) {
						ib::error() << "FTS Doc ID"
							" must be larger than"
							" 0";
						return(ULINT_UNDEFINED);
					}

					if (new_doc_id < n_doc_id) {
						ib::error() << "FTS Doc ID"
							" must be larger than "
							<< n_doc_id - 1
							<< " for table "
							<< table->name;

						return(ULINT_UNDEFINED);
					}

					*fts_col_affected = TRUE;
					doc_id_updated = TRUE;
				}

				n_fields_updated++;
			}
		}
	}

	/* Generate a new Doc ID if FTS index columns get updated */
	if (table->fts && *fts_col_affected) {
		if (DICT_TF2_FLAG_IS_SET(table, DICT_TF2_FTS_HAS_DOC_ID)) {
			doc_id_t	doc_id;
			doc_id_t*	next_doc_id;
			upd_field_t*	ufield;

			next_doc_id = static_cast<doc_id_t*>(mem_heap_alloc(
				heap, sizeof(doc_id_t)));

			ut_ad(!doc_id_updated);
			ufield = update->fields + n_fields_updated;
			fts_get_next_doc_id(table, next_doc_id);
			doc_id = fts_update_doc_id(table, ufield, next_doc_id);
			n_fields_updated++;
			cascade->fts_next_doc_id = doc_id;
		} else  {
			if (doc_id_updated) {
				ut_ad(new_doc_id);
				cascade->fts_next_doc_id = new_doc_id;
			} else {
				cascade->fts_next_doc_id = FTS_NULL_DOC_ID;
				ib::error() << "FTS Doc ID must be updated"
					" along with FTS indexed column for"
					" table " << table->name;
				return(ULINT_UNDEFINED);
			}
		}
	}

	update->n_fields = n_fields_updated;

	return(n_fields_updated);
}

/*********************************************************************//**
Set detailed error message associated with foreign key errors for
the given transaction. */
static
void
row_ins_set_detailed(
/*=================*/
	trx_t*		trx,		/*!< in: transaction */
	dict_foreign_t*	foreign)	/*!< in: foreign key constraint */
{
	ut_ad(!srv_read_only_mode);

	mutex_enter(&srv_misc_tmpfile_mutex);
	rewind(srv_misc_tmpfile);

	if (os_file_set_eof(srv_misc_tmpfile)) {
		ut_print_name(srv_misc_tmpfile, trx,
			      foreign->foreign_table_name);
		std::string fk_str = dict_print_info_on_foreign_key_in_create_format(
			trx, foreign, FALSE);
		fputs(fk_str.c_str(), srv_misc_tmpfile);
		trx_set_detailed_error_from_file(trx, srv_misc_tmpfile);
	} else {
		trx_set_detailed_error(trx, "temp file operation failed");
	}

	mutex_exit(&srv_misc_tmpfile_mutex);
}

/*********************************************************************//**
Acquires dict_foreign_err_mutex, rewinds dict_foreign_err_file
and displays information about the given transaction.
The caller must release dict_foreign_err_mutex. */
static
void
row_ins_foreign_trx_print(
/*======================*/
	trx_t*	trx)	/*!< in: transaction */
{
	ulint	n_rec_locks;
	ulint	n_trx_locks;
	ulint	heap_size;

	ut_ad(!srv_read_only_mode);

	lock_mutex_enter();
	n_rec_locks = lock_number_of_rows_locked(&trx->lock);
	n_trx_locks = UT_LIST_GET_LEN(trx->lock.trx_locks);
	heap_size = mem_heap_get_size(trx->lock.lock_heap);
	lock_mutex_exit();

	mutex_enter(&dict_foreign_err_mutex);
	rewind(dict_foreign_err_file);
	ut_print_timestamp(dict_foreign_err_file);
	fputs(" Transaction:\n", dict_foreign_err_file);

	trx_print_low(dict_foreign_err_file, trx, 600,
		      n_rec_locks, n_trx_locks, heap_size);

	ut_ad(mutex_own(&dict_foreign_err_mutex));
}

/*********************************************************************//**
Reports a foreign key error associated with an update or a delete of a
parent table index entry. */
static
void
row_ins_foreign_report_err(
/*=======================*/
	const char*	errstr,		/*!< in: error string from the viewpoint
					of the parent table */
	que_thr_t*	thr,		/*!< in: query thread whose run_node
					is an update node */
	dict_foreign_t*	foreign,	/*!< in: foreign key constraint */
	const rec_t*	rec,		/*!< in: a matching index record in the
					child table */
	const dtuple_t*	entry)		/*!< in: index entry in the parent
					table */
{
	std::string fk_str;

	if (srv_read_only_mode) {
		return;
	}

	FILE*	ef	= dict_foreign_err_file;
	trx_t*	trx	= thr_get_trx(thr);

	row_ins_set_detailed(trx, foreign);

	row_ins_foreign_trx_print(trx);

	fputs("Foreign key constraint fails for table ", ef);
	ut_print_name(ef, trx, foreign->foreign_table_name);
	fputs(":\n", ef);
	fk_str = dict_print_info_on_foreign_key_in_create_format(trx, foreign,
							TRUE);
	fputs(fk_str.c_str(), ef);
	putc('\n', ef);
	fputs(errstr, ef);
	fprintf(ef, " in parent table, in index %s",
		foreign->referenced_index->name());
	if (entry) {
		fputs(" tuple:\n", ef);
		dtuple_print(ef, entry);
	}
	fputs("\nBut in child table ", ef);
	ut_print_name(ef, trx, foreign->foreign_table_name);
	fprintf(ef, ", in index %s", foreign->foreign_index->name());
	if (rec) {
		fputs(", there is a record:\n", ef);
		rec_print(ef, rec, foreign->foreign_index);
	} else {
		fputs(", the record is not available\n", ef);
	}
	putc('\n', ef);

	mutex_exit(&dict_foreign_err_mutex);
}

/*********************************************************************//**
Reports a foreign key error to dict_foreign_err_file when we are trying
to add an index entry to a child table. Note that the adding may be the result
of an update, too. */
static
void
row_ins_foreign_report_add_err(
/*===========================*/
	trx_t*		trx,		/*!< in: transaction */
	dict_foreign_t*	foreign,	/*!< in: foreign key constraint */
	const rec_t*	rec,		/*!< in: a record in the parent table:
					it does not match entry because we
					have an error! */
	const dtuple_t*	entry)		/*!< in: index entry to insert in the
					child table */
{
	std::string fk_str;

	if (srv_read_only_mode) {
		return;
	}

	FILE*	ef	= dict_foreign_err_file;

	row_ins_set_detailed(trx, foreign);

	row_ins_foreign_trx_print(trx);

	fputs("Foreign key constraint fails for table ", ef);
	ut_print_name(ef, trx, foreign->foreign_table_name);
	fputs(":\n", ef);
	fk_str = dict_print_info_on_foreign_key_in_create_format(trx, foreign,
							TRUE);
	fputs(fk_str.c_str(), ef);
	fprintf(ef, " in parent table, in index %s",
		foreign->foreign_index->name());
	if (entry) {
		fputs(" tuple:\n", ef);
		/* TODO: DB_TRX_ID and DB_ROLL_PTR may be uninitialized.
		It would be better to only display the user columns. */
		dtuple_print(ef, entry);
	}
	fputs("\nBut in parent table ", ef);
	ut_print_name(ef, trx, foreign->referenced_table_name);
	fprintf(ef, ", in index %s,\n"
		"the closest match we can find is record:\n",
		foreign->referenced_index->name());
	if (rec && page_rec_is_supremum(rec)) {
		/* If the cursor ended on a supremum record, it is better
		to report the previous record in the error message, so that
		the user gets a more descriptive error message. */
		rec = page_rec_get_prev_const(rec);
	}

	if (rec) {
		rec_print(ef, rec, foreign->referenced_index);
	}
	putc('\n', ef);

	mutex_exit(&dict_foreign_err_mutex);
}

/*********************************************************************//**
Invalidate the query cache for the given table. */
static
void
row_ins_invalidate_query_cache(
/*===========================*/
	que_thr_t*	thr,		/*!< in: query thread whose run_node
					is an update node */
	const char*	name)		/*!< in: table name prefixed with
					database name and a '/' character */
{
	ulint	len = strlen(name) + 1;
	innobase_invalidate_query_cache(thr_get_trx(thr), name, len);
}


/** Fill virtual column information in cascade node for the child table.
@param[out]	cascade		child update node
@param[in]	rec		clustered rec of child table
@param[in]	index		clustered index of child table
@param[in]	node		parent update node
@param[in]	foreign		foreign key information
@param[out]	err		error code. */
static
void
row_ins_foreign_fill_virtual(
	upd_node_t*		cascade,
	const rec_t*		rec,
	dict_index_t*		index,
	upd_node_t*		node,
	dict_foreign_t*		foreign,
	dberr_t*		err)
{
	THD*		thd = current_thd;
	row_ext_t*	ext;
	ulint		offsets_[REC_OFFS_NORMAL_SIZE];
	rec_offs_init(offsets_);
	const ulint*	offsets =
		rec_get_offsets(rec, index, offsets_, true,
				ULINT_UNDEFINED, &cascade->heap);
	mem_heap_t*	v_heap = NULL;
	upd_t*		update = cascade->update;
	ulint		n_v_fld = index->table->n_v_def;
	ulint		n_diff;
	upd_field_t*	upd_field;
	dict_vcol_set*	v_cols = foreign->v_cols;
	update->old_vrow = row_build(
		ROW_COPY_POINTERS, index, rec,
		offsets, index->table, NULL, NULL,
		&ext, cascade->heap);
	n_diff = update->n_fields;

	update->n_fields += n_v_fld;

	if (index->table->vc_templ == NULL) {
		/** This can occur when there is a cascading
		delete or update after restart. */
		innobase_init_vc_templ(index->table);
	}

	for (ulint i = 0; i < n_v_fld; i++) {

		dict_v_col_t*     col = dict_table_get_nth_v_col(
				index->table, i);

		dict_vcol_set::iterator it = v_cols->find(col);

		if (it == v_cols->end()) {
			continue;
		}

		dfield_t*	vfield = innobase_get_computed_value(
				update->old_vrow, col, index,
				&v_heap, update->heap, NULL, thd, NULL,
				NULL, NULL, NULL);

		if (vfield == NULL) {
			*err = DB_COMPUTE_VALUE_FAILED;
			goto func_exit;
		}

		upd_field = upd_get_nth_field(update, n_diff);

		upd_field->old_v_val = static_cast<dfield_t*>(
				mem_heap_alloc(cascade->heap,
					sizeof *upd_field->old_v_val));

		dfield_copy(upd_field->old_v_val, vfield);

		upd_field_set_v_field_no(upd_field, i, index);

		if (node->is_delete
		    ? (foreign->type & DICT_FOREIGN_ON_DELETE_SET_NULL)
		    : (foreign->type & DICT_FOREIGN_ON_UPDATE_SET_NULL)) {

			dfield_set_null(&upd_field->new_val);
		}

		if (!node->is_delete
		    && (foreign->type & DICT_FOREIGN_ON_UPDATE_CASCADE)) {

			dfield_t* new_vfield = innobase_get_computed_value(
					update->old_vrow, col, index,
					&v_heap, update->heap, NULL, thd,
					NULL, NULL, node->update, foreign);

			if (new_vfield == NULL) {
				*err = DB_COMPUTE_VALUE_FAILED;
				goto func_exit;
			}

			dfield_copy(&(upd_field->new_val), new_vfield);
		}

		n_diff++;
	}

	update->n_fields = n_diff;
	*err = DB_SUCCESS;

func_exit:
	if (v_heap) {
		mem_heap_free(v_heap);
	}
}

#ifdef WITH_WSREP
dberr_t wsrep_append_foreign_key(trx_t *trx,
			       dict_foreign_t*	foreign,
			       const rec_t*	clust_rec,
			       dict_index_t*	clust_index,
			       ibool		referenced,
			       ibool            shared);
#endif /* WITH_WSREP */

/*********************************************************************//**
Perform referential actions or checks when a parent row is deleted or updated
and the constraint had an ON DELETE or ON UPDATE condition which was not
RESTRICT.
@return DB_SUCCESS, DB_LOCK_WAIT, or error code */
static MY_ATTRIBUTE((nonnull, warn_unused_result))
dberr_t
row_ins_foreign_check_on_constraint(
/*================================*/
	que_thr_t*	thr,		/*!< in: query thread whose run_node
					is an update node */
	dict_foreign_t*	foreign,	/*!< in: foreign key constraint whose
					type is != 0 */
	btr_pcur_t*	pcur,		/*!< in: cursor placed on a matching
					index record in the child table */
	dtuple_t*	entry,		/*!< in: index entry in the parent
					table */
	mtr_t*		mtr)		/*!< in: mtr holding the latch of pcur
					page */
{
	upd_node_t*	node;
	upd_node_t*	cascade;
	dict_table_t*	table		= foreign->foreign_table;
	dict_index_t*	index;
	dict_index_t*	clust_index;
	dtuple_t*	ref;
	const rec_t*	rec;
	const rec_t*	clust_rec;
	const buf_block_t* clust_block;
	upd_t*		update;
	ulint		n_to_update;
	dberr_t		err;
	ulint		i;
	trx_t*		trx;
	mem_heap_t*	tmp_heap	= NULL;
	doc_id_t	doc_id = FTS_NULL_DOC_ID;
	ibool		fts_col_affacted = FALSE;

	DBUG_ENTER("row_ins_foreign_check_on_constraint");
	ut_a(thr);
	ut_a(foreign);
	ut_a(pcur);
	ut_a(mtr);

	trx = thr_get_trx(thr);

	/* Since we are going to delete or update a row, we have to invalidate
	the MySQL query cache for table. A deadlock of threads is not possible
	here because the caller of this function does not hold any latches with
	the mutex rank above the lock_sys_t::mutex. The query cache mutex
	has a rank just above the lock_sys_t::mutex. */

	row_ins_invalidate_query_cache(thr, table->name.m_name);

	node = static_cast<upd_node_t*>(thr->run_node);

	if (node->is_delete && 0 == (foreign->type
				     & (DICT_FOREIGN_ON_DELETE_CASCADE
					| DICT_FOREIGN_ON_DELETE_SET_NULL))) {

		row_ins_foreign_report_err("Trying to delete",
					   thr, foreign,
					   btr_pcur_get_rec(pcur), entry);

		DBUG_RETURN(DB_ROW_IS_REFERENCED);
	}

	if (!node->is_delete && 0 == (foreign->type
				      & (DICT_FOREIGN_ON_UPDATE_CASCADE
					 | DICT_FOREIGN_ON_UPDATE_SET_NULL))) {

		/* This is an UPDATE */

		row_ins_foreign_report_err("Trying to update",
					   thr, foreign,
					   btr_pcur_get_rec(pcur), entry);

		DBUG_RETURN(DB_ROW_IS_REFERENCED);
	}

	cascade = row_create_update_node_for_mysql(table, node->cascade_heap);
	que_node_set_parent(cascade, node);

	/* For the cascaded operation, all the update nodes are allocated in
	the same heap.  All the update nodes will point to the same heap.
	This heap is owned by the first update node. And it must be freed
	only in the first update node */
	cascade->cascade_heap = node->cascade_heap;
	cascade->cascade_upd_nodes = node->cascade_upd_nodes;
	cascade->new_upd_nodes = node->new_upd_nodes;
	cascade->processed_cascades = node->processed_cascades;

	cascade->table = table;

	cascade->foreign = foreign;

	if (node->is_delete
	    && (foreign->type & DICT_FOREIGN_ON_DELETE_CASCADE)) {
		cascade->is_delete = PLAIN_DELETE;
	} else {
		cascade->is_delete = NO_DELETE;

		if (foreign->n_fields > cascade->update_n_fields) {
			/* We have to make the update vector longer */

			cascade->update = upd_create(foreign->n_fields,
						     node->cascade_heap);
			cascade->update_n_fields = foreign->n_fields;
		}
	}

	/* We do not allow cyclic cascaded updating (DELETE is allowed,
	but not UPDATE) of the same table, as this can lead to an infinite
	cycle. Check that we are not updating the same table which is
	already being modified in this cascade chain. We have to check
	this also because the modification of the indexes of a 'parent'
	table may still be incomplete, and we must avoid seeing the indexes
	of the parent table in an inconsistent state! */

	if (!cascade->is_delete
	    && row_ins_cascade_ancestor_updates_table(cascade, table)) {

		/* We do not know if this would break foreign key
		constraints, but play safe and return an error */

		err = DB_ROW_IS_REFERENCED;

		row_ins_foreign_report_err(
			"Trying an update, possibly causing a cyclic"
			" cascaded update\n"
			"in the child table,", thr, foreign,
			btr_pcur_get_rec(pcur), entry);

		goto nonstandard_exit_func;
	}

	if (row_ins_cascade_n_ancestors(cascade) >= FK_MAX_CASCADE_DEL) {
		err = DB_FOREIGN_EXCEED_MAX_CASCADE;

		row_ins_foreign_report_err(
			"Trying a too deep cascaded delete or update\n",
			thr, foreign, btr_pcur_get_rec(pcur), entry);

		goto nonstandard_exit_func;
	}

	index = btr_pcur_get_btr_cur(pcur)->index;

	ut_a(index == foreign->foreign_index);

	rec = btr_pcur_get_rec(pcur);

	tmp_heap = mem_heap_create(256);

	if (dict_index_is_clust(index)) {
		/* pcur is already positioned in the clustered index of
		the child table */

		clust_index = index;
		clust_rec = rec;
		clust_block = btr_pcur_get_block(pcur);
	} else {
		/* We have to look for the record in the clustered index
		in the child table */

		clust_index = dict_table_get_first_index(table);

		ref = row_build_row_ref(ROW_COPY_POINTERS, index, rec,
					tmp_heap);
		btr_pcur_open_with_no_init(clust_index, ref,
					   PAGE_CUR_LE, BTR_SEARCH_LEAF,
					   cascade->pcur, 0, mtr);

		clust_rec = btr_pcur_get_rec(cascade->pcur);
		clust_block = btr_pcur_get_block(cascade->pcur);

		if (!page_rec_is_user_rec(clust_rec)
		    || btr_pcur_get_low_match(cascade->pcur)
		    < dict_index_get_n_unique(clust_index)) {

			ib::error() << "In cascade of a foreign key op index "
				<< index->name
				<< " of table " << index->table->name;

			fputs("InnoDB: record ", stderr);
			rec_print(stderr, rec, index);
			fputs("\n"
			      "InnoDB: clustered record ", stderr);
			rec_print(stderr, clust_rec, clust_index);
			fputs("\n"
			      "InnoDB: Submit a detailed bug report to"
			      " https://jira.mariadb.org/\n", stderr);
			ut_ad(0);
			err = DB_SUCCESS;

			goto nonstandard_exit_func;
		}
	}

	/* Set an X-lock on the row to delete or update in the child table */

	err = lock_table(0, table, LOCK_IX, thr);

	if (err == DB_SUCCESS) {
		/* Here it suffices to use a LOCK_REC_NOT_GAP type lock;
		we already have a normal shared lock on the appropriate
		gap if the search criterion was not unique */

		err = lock_clust_rec_read_check_and_lock_alt(
			0, clust_block, clust_rec, clust_index,
			LOCK_X, LOCK_REC_NOT_GAP, thr);
	}

	if (err != DB_SUCCESS) {

		goto nonstandard_exit_func;
	}

	if (rec_get_deleted_flag(clust_rec, dict_table_is_comp(table))) {
		/* In delete-marked records, DB_TRX_ID must
		always refer to an existing undo log record. */
		ut_ad(rec_get_trx_id(clust_rec, clust_index));
		/* This can happen if there is a circular reference of
		rows such that cascading delete comes to delete a row
		already in the process of being delete marked */
		err = DB_SUCCESS;

		goto nonstandard_exit_func;
	}

	if (table->fts) {
		doc_id = fts_get_doc_id_from_rec(table, clust_rec,
						 clust_index, tmp_heap);
	}

	if (node->is_delete
	    ? (foreign->type & DICT_FOREIGN_ON_DELETE_SET_NULL)
	    : (foreign->type & DICT_FOREIGN_ON_UPDATE_SET_NULL)) {

		/* Build the appropriate update vector which sets
		foreign->n_fields first fields in rec to SQL NULL */
		if (table->fts) {

			/* For the clause ON DELETE SET NULL, the cascade
			operation is actually an update operation with the new
			values being null.  For FTS, this means that the old
			values be deleted and no new values to be added.*/
			cascade->fts_next_doc_id = FTS_NULL_DOC_ID;
		}

		update = cascade->update;

		update->info_bits = 0;
		update->n_fields = foreign->n_fields;
		UNIV_MEM_INVALID(update->fields,
				 update->n_fields * sizeof *update->fields);

		for (i = 0; i < foreign->n_fields; i++) {
			upd_field_t*	ufield = &update->fields[i];
			ulint		col_no = dict_index_get_nth_col_no(
						index, i);
			ulint		prefix_col;

			ufield->field_no = dict_table_get_nth_col_pos(
				table, col_no, &prefix_col);
			dict_col_t*	col = dict_table_get_nth_col(
				table, col_no);
			dict_col_copy_type(col, dfield_get_type(&ufield->new_val));

			ufield->orig_len = 0;
			ufield->exp = NULL;
			dfield_set_null(&ufield->new_val);

			if (table->fts && dict_table_is_fts_column(
				table->fts->indexes,
				dict_index_get_nth_col_no(index, i),
				dict_col_is_virtual(
					dict_index_get_nth_col(index, i)))
			    != ULINT_UNDEFINED) {
				fts_col_affacted = TRUE;
			}
		}

		if (fts_col_affacted) {
			cascade->fts_doc_id = doc_id;
		}

		if (foreign->v_cols != NULL
		    && foreign->v_cols->size() > 0) {
			row_ins_foreign_fill_virtual(
				cascade, clust_rec, clust_index,
				node, foreign, &err);

			if (err != DB_SUCCESS) {
				goto nonstandard_exit_func;
			}
		}
	} else if (table->fts && cascade->is_delete == PLAIN_DELETE) {
		/* DICT_FOREIGN_ON_DELETE_CASCADE case */
		for (i = 0; i < foreign->n_fields; i++) {
			if (table->fts && dict_table_is_fts_column(
				table->fts->indexes,
				dict_index_get_nth_col_no(index, i),
				dict_col_is_virtual(
					dict_index_get_nth_col(index, i)))
			    != ULINT_UNDEFINED) {
				fts_col_affacted = TRUE;
			}
		}

		if (fts_col_affacted) {
			cascade->fts_doc_id = doc_id;
		}
	}

	if (!node->is_delete
	    && (foreign->type & DICT_FOREIGN_ON_UPDATE_CASCADE)) {

		/* Build the appropriate update vector which sets changing
		foreign->n_fields first fields in rec to new values */

		n_to_update = row_ins_cascade_calc_update_vec(
			node, foreign, cascade->cascade_heap,
			trx, &fts_col_affacted, cascade);


		if (foreign->v_cols != NULL
		    && foreign->v_cols->size() > 0) {
			row_ins_foreign_fill_virtual(
				cascade, clust_rec, clust_index,
				node, foreign, &err);

			if (err != DB_SUCCESS) {
				goto nonstandard_exit_func;
			}
		}

		if (n_to_update == ULINT_UNDEFINED) {
			err = DB_ROW_IS_REFERENCED;

			row_ins_foreign_report_err(
				"Trying a cascaded update where the"
				" updated value in the child\n"
				"table would not fit in the length"
				" of the column, or the value would\n"
				"be NULL and the column is"
				" declared as not NULL in the child table,",
				thr, foreign, btr_pcur_get_rec(pcur), entry);

			goto nonstandard_exit_func;
		}

		if (cascade->update->n_fields == 0) {

			/* The update does not change any columns referred
			to in this foreign key constraint: no need to do
			anything */

			err = DB_SUCCESS;

			goto nonstandard_exit_func;
		}

		/* Mark the old Doc ID as deleted */
		if (fts_col_affacted) {
			ut_ad(table->fts);
			cascade->fts_doc_id = doc_id;
		}
	}

	/* Store pcur position and initialize or store the cascade node
	pcur stored position */

	btr_pcur_store_position(pcur, mtr);

	if (index == clust_index) {
		btr_pcur_copy_stored_position(cascade->pcur, pcur);
	} else {
		btr_pcur_store_position(cascade->pcur, mtr);
	}

	mtr_commit(mtr);

	ut_a(cascade->pcur->rel_pos == BTR_PCUR_ON);

	cascade->state = UPD_NODE_UPDATE_CLUSTERED;

#ifdef WITH_WSREP
	err = wsrep_append_foreign_key(
				       thr_get_trx(thr),
				       foreign,
				       clust_rec,
				       clust_index,
				       FALSE, FALSE);
	if (err != DB_SUCCESS) {
		fprintf(stderr,
			"WSREP: foreign key append failed: %d\n", err);
	} else
#endif /* WITH_WSREP */
	node->new_upd_nodes->push_back(cascade);

	table->inc_fk_checks();

	/* Release the data dictionary latch for a while, so that we do not
	starve other threads from doing CREATE TABLE etc. if we have a huge
	cascaded operation running. */

	row_mysql_unfreeze_data_dictionary(thr_get_trx(thr));

	DEBUG_SYNC_C("innodb_dml_cascade_dict_unfreeze");

	row_mysql_freeze_data_dictionary(thr_get_trx(thr));

	mtr_start(mtr);

	/* Restore pcur position */

	btr_pcur_restore_position(BTR_SEARCH_LEAF, pcur, mtr);

	if (tmp_heap) {
		mem_heap_free(tmp_heap);
	}

	DBUG_RETURN(err);

nonstandard_exit_func:
	que_graph_free_recursive(cascade);

	if (tmp_heap) {
		mem_heap_free(tmp_heap);
	}

	btr_pcur_store_position(pcur, mtr);

	mtr_commit(mtr);
	mtr_start(mtr);

	btr_pcur_restore_position(BTR_SEARCH_LEAF, pcur, mtr);

	DBUG_RETURN(err);
}

/*********************************************************************//**
Sets a shared lock on a record. Used in locking possible duplicate key
records and also in checking foreign key constraints.
@return DB_SUCCESS, DB_SUCCESS_LOCKED_REC, or error code */
static
dberr_t
row_ins_set_shared_rec_lock(
/*========================*/
	ulint			type,	/*!< in: LOCK_ORDINARY, LOCK_GAP, or
					LOCK_REC_NOT_GAP type lock */
	const buf_block_t*	block,	/*!< in: buffer block of rec */
	const rec_t*		rec,	/*!< in: record */
	dict_index_t*		index,	/*!< in: index */
	const ulint*		offsets,/*!< in: rec_get_offsets(rec, index) */
	que_thr_t*		thr)	/*!< in: query thread */
{
	dberr_t	err;

	ut_ad(rec_offs_validate(rec, index, offsets));

	if (dict_index_is_clust(index)) {
		err = lock_clust_rec_read_check_and_lock(
			0, block, rec, index, offsets, LOCK_S, type, thr);
	} else {
		err = lock_sec_rec_read_check_and_lock(
			0, block, rec, index, offsets, LOCK_S, type, thr);
	}

	return(err);
}

/*********************************************************************//**
Sets a exclusive lock on a record. Used in locking possible duplicate key
records
@return DB_SUCCESS, DB_SUCCESS_LOCKED_REC, or error code */
static
dberr_t
row_ins_set_exclusive_rec_lock(
/*===========================*/
	ulint			type,	/*!< in: LOCK_ORDINARY, LOCK_GAP, or
					LOCK_REC_NOT_GAP type lock */
	const buf_block_t*	block,	/*!< in: buffer block of rec */
	const rec_t*		rec,	/*!< in: record */
	dict_index_t*		index,	/*!< in: index */
	const ulint*		offsets,/*!< in: rec_get_offsets(rec, index) */
	que_thr_t*		thr)	/*!< in: query thread */
{
	dberr_t	err;

	ut_ad(rec_offs_validate(rec, index, offsets));

	if (dict_index_is_clust(index)) {
		err = lock_clust_rec_read_check_and_lock(
			0, block, rec, index, offsets, LOCK_X, type, thr);
	} else {
		err = lock_sec_rec_read_check_and_lock(
			0, block, rec, index, offsets, LOCK_X, type, thr);
	}

	return(err);
}

/***************************************************************//**
Checks if foreign key constraint fails for an index entry. Sets shared locks
which lock either the success or the failure of the constraint. NOTE that
the caller must have a shared latch on dict_operation_lock.
@return DB_SUCCESS, DB_NO_REFERENCED_ROW, or DB_ROW_IS_REFERENCED */
dberr_t
row_ins_check_foreign_constraint(
/*=============================*/
	ibool		check_ref,/*!< in: TRUE if we want to check that
				the referenced table is ok, FALSE if we
				want to check the foreign key table */
	dict_foreign_t*	foreign,/*!< in: foreign constraint; NOTE that the
				tables mentioned in it must be in the
				dictionary cache if they exist at all */
	dict_table_t*	table,	/*!< in: if check_ref is TRUE, then the foreign
				table, else the referenced table */
	dtuple_t*	entry,	/*!< in: index entry for index */
	que_thr_t*	thr)	/*!< in: query thread */
{
	dberr_t		err;
	upd_node_t*	upd_node;
	dict_table_t*	check_table;
	dict_index_t*	check_index;
	ulint		n_fields_cmp;
	btr_pcur_t	pcur;
	int		cmp;
	mtr_t		mtr;
	trx_t*		trx		= thr_get_trx(thr);
	mem_heap_t*	heap		= NULL;
	ulint		offsets_[REC_OFFS_NORMAL_SIZE];
	ulint*		offsets		= offsets_;

	bool		skip_gap_lock;

	skip_gap_lock = (trx->isolation_level <= TRX_ISO_READ_COMMITTED);

	DBUG_ENTER("row_ins_check_foreign_constraint");

	rec_offs_init(offsets_);

#ifdef WITH_WSREP
	upd_node= NULL;
#endif /* WITH_WSREP */

	ut_ad(rw_lock_own(dict_operation_lock, RW_LOCK_S));

	err = DB_SUCCESS;

	if (trx->check_foreigns == FALSE) {
		/* The user has suppressed foreign key checks currently for
		this session */
		goto exit_func;
	}

	/* If any of the foreign key fields in entry is SQL NULL, we
	suppress the foreign key check: this is compatible with Oracle,
	for example */
	for (ulint i = 0; i < entry->n_fields; i++) {
		dfield_t* field = dtuple_get_nth_field(entry, i);
		if (i < foreign->n_fields && dfield_is_null(field)) {
			goto exit_func;
		}
		/* System Versioning: if row_end != Inf, we
		suppress the foreign key check */
		if (field->type.vers_sys_end() && field->vers_history_row()) {
			goto exit_func;
		}
	}

	if (que_node_get_type(thr->run_node) == QUE_NODE_UPDATE) {
		upd_node = static_cast<upd_node_t*>(thr->run_node);

		if (!(upd_node->is_delete) && upd_node->foreign == foreign) {
			/* If a cascaded update is done as defined by a
			foreign key constraint, do not check that
			constraint for the child row. In ON UPDATE CASCADE
			the update of the parent row is only half done when
			we come here: if we would check the constraint here
			for the child row it would fail.

			A QUESTION remains: if in the child table there are
			several constraints which refer to the same parent
			table, we should merge all updates to the child as
			one update? And the updates can be contradictory!
			Currently we just perform the update associated
			with each foreign key constraint, one after
			another, and the user has problems predicting in
			which order they are performed. */

			goto exit_func;
		}
	}

	if (check_ref) {
		check_table = foreign->referenced_table;
		check_index = foreign->referenced_index;
	} else {
		check_table = foreign->foreign_table;
		check_index = foreign->foreign_index;
	}

	if (check_table == NULL
	    || !check_table->is_readable()
	    || check_index == NULL) {

		if (!srv_read_only_mode && check_ref) {
			FILE*	ef = dict_foreign_err_file;
			std::string fk_str;

			row_ins_set_detailed(trx, foreign);

			row_ins_foreign_trx_print(trx);

			fputs("Foreign key constraint fails for table ", ef);
			ut_print_name(ef, trx,
				      foreign->foreign_table_name);
			fputs(":\n", ef);
			fk_str = dict_print_info_on_foreign_key_in_create_format(
				trx, foreign, TRUE);
			fputs(fk_str.c_str(), ef);
			fprintf(ef, "\nTrying to add to index %s tuple:\n",
				foreign->foreign_index->name());
			dtuple_print(ef, entry);
			fputs("\nBut the parent table ", ef);
			ut_print_name(ef, trx,
				      foreign->referenced_table_name);
			fputs("\nor its .ibd file does"
			      " not currently exist!\n", ef);
			mutex_exit(&dict_foreign_err_mutex);

			err = DB_NO_REFERENCED_ROW;
		}

		goto exit_func;
	}

	if (check_table != table) {
		/* We already have a LOCK_IX on table, but not necessarily
		on check_table */

		err = lock_table(0, check_table, LOCK_IS, thr);

		if (err != DB_SUCCESS) {

			goto do_possible_lock_wait;
		}
	}

	mtr_start(&mtr);

	/* Store old value on n_fields_cmp */

	n_fields_cmp = dtuple_get_n_fields_cmp(entry);

	dtuple_set_n_fields_cmp(entry, foreign->n_fields);

	btr_pcur_open(check_index, entry, PAGE_CUR_GE,
		      BTR_SEARCH_LEAF, &pcur, &mtr);

	/* Scan index records and check if there is a matching record */

	do {
		const rec_t*		rec = btr_pcur_get_rec(&pcur);
		const buf_block_t*	block = btr_pcur_get_block(&pcur);

		if (page_rec_is_infimum(rec)) {

			continue;
		}

		offsets = rec_get_offsets(rec, check_index, offsets, true,
					  ULINT_UNDEFINED, &heap);

		if (page_rec_is_supremum(rec)) {

			if (skip_gap_lock) {

				continue;
			}

			err = row_ins_set_shared_rec_lock(LOCK_ORDINARY, block,
							  rec, check_index,
							  offsets, thr);
			switch (err) {
			case DB_SUCCESS_LOCKED_REC:
			case DB_SUCCESS:
				continue;
			default:
				goto end_scan;
			}
		}

		cmp = cmp_dtuple_rec(entry, rec, offsets);

		if (cmp == 0) {
			if (check_table->versioned()) {
				bool history_row = false;

				if (check_index->is_clust()) {
					history_row = check_index->
						vers_history_row(rec, offsets);
				} else if (check_index->
					vers_history_row(rec, history_row))
				{
					break;
				}

				if (history_row) {
					continue;
				}
			}

			if (rec_get_deleted_flag(rec,
						 rec_offs_comp(offsets))) {
				/* In delete-marked records, DB_TRX_ID must
				always refer to an existing undo log record. */
				ut_ad(!dict_index_is_clust(check_index)
				      || row_get_rec_trx_id(rec, check_index,
							    offsets));

				err = row_ins_set_shared_rec_lock(
					skip_gap_lock
					? LOCK_REC_NOT_GAP
					: LOCK_ORDINARY, block,
					rec, check_index, offsets, thr);
				switch (err) {
				case DB_SUCCESS_LOCKED_REC:
				case DB_SUCCESS:
					break;
				default:
					goto end_scan;
				}
			} else {
				/* Found a matching record. Lock only
				a record because we can allow inserts
				into gaps */

				err = row_ins_set_shared_rec_lock(
					LOCK_REC_NOT_GAP, block,
					rec, check_index, offsets, thr);

				switch (err) {
				case DB_SUCCESS_LOCKED_REC:
				case DB_SUCCESS:
					break;
				default:
					goto end_scan;
				}

				if (check_ref) {
					err = DB_SUCCESS;
#ifdef WITH_WSREP
					err = wsrep_append_foreign_key(
						thr_get_trx(thr),
						foreign,
						rec,
						check_index,
						check_ref,
						(upd_node) ? TRUE : FALSE);
#endif /* WITH_WSREP */
					goto end_scan;
				} else if (foreign->type != 0) {
					/* There is an ON UPDATE or ON DELETE
					condition: check them in a separate
					function */

					err = row_ins_foreign_check_on_constraint(
						thr, foreign, &pcur, entry,
						&mtr);
					if (err != DB_SUCCESS) {
						/* Since reporting a plain
						"duplicate key" error
						message to the user in
						cases where a long CASCADE
						operation would lead to a
						duplicate key in some
						other table is very
						confusing, map duplicate
						key errors resulting from
						FK constraints to a
						separate error code. */

						if (err == DB_DUPLICATE_KEY) {
							err = DB_FOREIGN_DUPLICATE_KEY;
						}

						goto end_scan;
					}

					/* row_ins_foreign_check_on_constraint
					may have repositioned pcur on a
					different block */
					block = btr_pcur_get_block(&pcur);
				} else {
					row_ins_foreign_report_err(
						"Trying to delete or update",
						thr, foreign, rec, entry);

					err = DB_ROW_IS_REFERENCED;
					goto end_scan;
				}
			}
		} else {
			ut_a(cmp < 0);

			err = skip_gap_lock
				? DB_SUCCESS
				: row_ins_set_shared_rec_lock(
					LOCK_GAP, block,
					rec, check_index, offsets, thr);

			switch (err) {
			case DB_SUCCESS_LOCKED_REC:
				err = DB_SUCCESS;
				/* fall through */
			case DB_SUCCESS:
				if (check_ref) {
					err = DB_NO_REFERENCED_ROW;
					row_ins_foreign_report_add_err(
						trx, foreign, rec, entry);
				}
			default:
				break;
			}

			goto end_scan;
		}
	} while (btr_pcur_move_to_next(&pcur, &mtr));

	if (check_ref) {
		row_ins_foreign_report_add_err(
			trx, foreign, btr_pcur_get_rec(&pcur), entry);
		err = DB_NO_REFERENCED_ROW;
	} else {
		err = DB_SUCCESS;
	}

end_scan:
	btr_pcur_close(&pcur);

	mtr_commit(&mtr);

	/* Restore old value */
	dtuple_set_n_fields_cmp(entry, n_fields_cmp);

do_possible_lock_wait:
	if (err == DB_LOCK_WAIT) {
		trx->error_state = err;

		que_thr_stop_for_mysql(thr);

		thr->lock_state = QUE_THR_LOCK_ROW;

		check_table->inc_fk_checks();

		trx_kill_blocking(trx);

		lock_wait_suspend_thread(thr);

		thr->lock_state = QUE_THR_LOCK_NOLOCK;

		err = check_table->to_be_dropped
			? DB_LOCK_WAIT_TIMEOUT
			: trx->error_state;

		check_table->dec_fk_checks();
	}

exit_func:
	if (heap != NULL) {
		mem_heap_free(heap);
	}

	DBUG_RETURN(err);
}

/***************************************************************//**
Checks if foreign key constraints fail for an index entry. If index
is not mentioned in any constraint, this function does nothing,
Otherwise does searches to the indexes of referenced tables and
sets shared locks which lock either the success or the failure of
a constraint.
@return DB_SUCCESS or error code */
static MY_ATTRIBUTE((nonnull, warn_unused_result))
dberr_t
row_ins_check_foreign_constraints(
/*==============================*/
	dict_table_t*	table,	/*!< in: table */
	dict_index_t*	index,	/*!< in: index */
	dtuple_t*	entry,	/*!< in: index entry for index */
	que_thr_t*	thr)	/*!< in: query thread */
{
	dict_foreign_t*	foreign;
	dberr_t		err;
	trx_t*		trx;
	ibool		got_s_lock	= FALSE;

	trx = thr_get_trx(thr);

	DEBUG_SYNC_C_IF_THD(thr_get_trx(thr)->mysql_thd,
			    "foreign_constraint_check_for_ins");

	for (dict_foreign_set::iterator it = table->foreign_set.begin();
	     it != table->foreign_set.end();
	     ++it) {

		foreign = *it;

		if (foreign->foreign_index == index) {
			dict_table_t*	ref_table = NULL;
			dict_table_t*	referenced_table
						= foreign->referenced_table;

			if (referenced_table == NULL) {

				ref_table = dict_table_open_on_name(
					foreign->referenced_table_name_lookup,
					FALSE, FALSE, DICT_ERR_IGNORE_NONE);
			}

			if (0 == trx->dict_operation_lock_mode) {
				got_s_lock = TRUE;

				row_mysql_freeze_data_dictionary(trx);
			}

			/* NOTE that if the thread ends up waiting for a lock
			we will release dict_operation_lock temporarily!
			But the counter on the table protects the referenced
			table from being dropped while the check is running. */

			err = row_ins_check_foreign_constraint(
				TRUE, foreign, table, entry, thr);

			if (got_s_lock) {
				row_mysql_unfreeze_data_dictionary(trx);
			}

			if (ref_table != NULL) {
				dict_table_close(ref_table, FALSE, FALSE);
			}

			if (err != DB_SUCCESS) {

				return(err);
			}
		}
	}

	return(DB_SUCCESS);
}

/***************************************************************//**
Checks if a unique key violation to rec would occur at the index entry
insert.
@return TRUE if error */
static
ibool
row_ins_dupl_error_with_rec(
/*========================*/
	const rec_t*	rec,	/*!< in: user record; NOTE that we assume
				that the caller already has a record lock on
				the record! */
	const dtuple_t*	entry,	/*!< in: entry to insert */
	dict_index_t*	index,	/*!< in: index */
	const ulint*	offsets)/*!< in: rec_get_offsets(rec, index) */
{
	ulint	matched_fields;
	ulint	n_unique;
	ulint	i;

	ut_ad(rec_offs_validate(rec, index, offsets));

	n_unique = dict_index_get_n_unique(index);

	matched_fields = 0;

	cmp_dtuple_rec_with_match(entry, rec, offsets, &matched_fields);

	if (matched_fields < n_unique) {

		return(FALSE);
	}

	/* In a unique secondary index we allow equal key values if they
	contain SQL NULLs */

	if (!dict_index_is_clust(index) && !index->nulls_equal) {

		for (i = 0; i < n_unique; i++) {
			if (dfield_is_null(dtuple_get_nth_field(entry, i))) {

				return(FALSE);
			}
		}
	}

	return(!rec_get_deleted_flag(rec, rec_offs_comp(offsets)));
}

/***************************************************************//**
Scans a unique non-clustered index at a given index entry to determine
whether a uniqueness violation has occurred for the key value of the entry.
Set shared locks on possible duplicate records.
@return DB_SUCCESS, DB_DUPLICATE_KEY, or DB_LOCK_WAIT */
static MY_ATTRIBUTE((nonnull, warn_unused_result))
dberr_t
row_ins_scan_sec_index_for_duplicate(
/*=================================*/
	ulint		flags,	/*!< in: undo logging and locking flags */
	dict_index_t*	index,	/*!< in: non-clustered unique index */
	dtuple_t*	entry,	/*!< in: index entry */
	que_thr_t*	thr,	/*!< in: query thread */
	bool		s_latch,/*!< in: whether index->lock is being held */
	mtr_t*		mtr,	/*!< in/out: mini-transaction */
	mem_heap_t*	offsets_heap)
				/*!< in/out: memory heap that can be emptied */
{
	ulint		n_unique;
	int		cmp;
	ulint		n_fields_cmp;
	btr_pcur_t	pcur;
	dberr_t		err		= DB_SUCCESS;
	ulint		allow_duplicates;
	ulint*		offsets		= NULL;
	DBUG_ENTER("row_ins_scan_sec_index_for_duplicate");


	ut_ad(s_latch == rw_lock_own_flagged(
			&index->lock, RW_LOCK_FLAG_S | RW_LOCK_FLAG_SX));

	n_unique = dict_index_get_n_unique(index);

	/* If the secondary index is unique, but one of the fields in the
	n_unique first fields is NULL, a unique key violation cannot occur,
	since we define NULL != NULL in this case */

	if (!index->nulls_equal) {
		for (ulint i = 0; i < n_unique; i++) {
			if (UNIV_SQL_NULL == dfield_get_len(
					dtuple_get_nth_field(entry, i))) {

				DBUG_RETURN(DB_SUCCESS);
			}
		}
	}

	/* Store old value on n_fields_cmp */

	n_fields_cmp = dtuple_get_n_fields_cmp(entry);

	dtuple_set_n_fields_cmp(entry, n_unique);

	btr_pcur_open(index, entry, PAGE_CUR_GE,
		      s_latch
		      ? BTR_SEARCH_LEAF_ALREADY_S_LATCHED
		      : BTR_SEARCH_LEAF,
		      &pcur, mtr);

	allow_duplicates = thr_get_trx(thr)->duplicates;

	/* Scan index records and check if there is a duplicate */

	do {
		const rec_t*		rec	= btr_pcur_get_rec(&pcur);
		const buf_block_t*	block	= btr_pcur_get_block(&pcur);
		const ulint		lock_type = LOCK_ORDINARY;

		if (page_rec_is_infimum(rec)) {

			continue;
		}

		offsets = rec_get_offsets(rec, index, offsets, true,
					  ULINT_UNDEFINED, &offsets_heap);

		if (flags & BTR_NO_LOCKING_FLAG) {
			/* Set no locks when applying log
			in online table rebuild. */
		} else if (allow_duplicates) {

			/* If the SQL-query will update or replace
			duplicate key we will take X-lock for
			duplicates ( REPLACE, LOAD DATAFILE REPLACE,
			INSERT ON DUPLICATE KEY UPDATE). */

			err = row_ins_set_exclusive_rec_lock(
				lock_type, block, rec, index, offsets, thr);
		} else {

			err = row_ins_set_shared_rec_lock(
				lock_type, block, rec, index, offsets, thr);
		}

		switch (err) {
		case DB_SUCCESS_LOCKED_REC:
			err = DB_SUCCESS;
		case DB_SUCCESS:
			break;
		default:
			goto end_scan;
		}

		if (page_rec_is_supremum(rec)) {

			continue;
		}

		cmp = cmp_dtuple_rec(entry, rec, offsets);

		if (cmp == 0) {
			if (row_ins_dupl_error_with_rec(rec, entry,
							index, offsets)) {
				err = DB_DUPLICATE_KEY;

				thr_get_trx(thr)->error_info = index;

				/* If the duplicate is on hidden FTS_DOC_ID,
				state so in the error log */
				if (index == index->table->fts_doc_id_index
				    && DICT_TF2_FLAG_IS_SET(
					index->table,
					DICT_TF2_FTS_HAS_DOC_ID)) {

					ib::error() << "Duplicate FTS_DOC_ID"
						" value on table "
						<< index->table->name;
				}

				goto end_scan;
			}
		} else {
			ut_a(cmp < 0);
			goto end_scan;
		}
	} while (btr_pcur_move_to_next(&pcur, mtr));

end_scan:
	/* Restore old value */
	dtuple_set_n_fields_cmp(entry, n_fields_cmp);

	DBUG_RETURN(err);
}

/** Checks for a duplicate when the table is being rebuilt online.
@retval DB_SUCCESS when no duplicate is detected
@retval DB_SUCCESS_LOCKED_REC when rec is an exact match of entry or
a newer version of entry (the entry should not be inserted)
@retval DB_DUPLICATE_KEY when entry is a duplicate of rec */
static MY_ATTRIBUTE((nonnull, warn_unused_result))
dberr_t
row_ins_duplicate_online(
/*=====================*/
	ulint		n_uniq,	/*!< in: offset of DB_TRX_ID */
	const dtuple_t*	entry,	/*!< in: entry that is being inserted */
	const rec_t*	rec,	/*!< in: clustered index record */
	ulint*		offsets)/*!< in/out: rec_get_offsets(rec) */
{
	ulint	fields	= 0;

	/* During rebuild, there should not be any delete-marked rows
	in the new table. */
	ut_ad(!rec_get_deleted_flag(rec, rec_offs_comp(offsets)));
	ut_ad(dtuple_get_n_fields_cmp(entry) == n_uniq);

	/* Compare the PRIMARY KEY fields and the
	DB_TRX_ID, DB_ROLL_PTR. */
	cmp_dtuple_rec_with_match_low(
		entry, rec, offsets, n_uniq + 2, &fields);

	if (fields < n_uniq) {
		/* Not a duplicate. */
		return(DB_SUCCESS);
	}

	if (fields == n_uniq + 2) {
		/* rec is an exact match of entry. */
		return(DB_SUCCESS_LOCKED_REC);
	}

	return(DB_DUPLICATE_KEY);
}

/** Checks for a duplicate when the table is being rebuilt online.
@retval DB_SUCCESS when no duplicate is detected
@retval DB_SUCCESS_LOCKED_REC when rec is an exact match of entry or
a newer version of entry (the entry should not be inserted)
@retval DB_DUPLICATE_KEY when entry is a duplicate of rec */
static MY_ATTRIBUTE((nonnull, warn_unused_result))
dberr_t
row_ins_duplicate_error_in_clust_online(
/*====================================*/
	ulint		n_uniq,	/*!< in: offset of DB_TRX_ID */
	const dtuple_t*	entry,	/*!< in: entry that is being inserted */
	const btr_cur_t*cursor,	/*!< in: cursor on insert position */
	ulint**		offsets,/*!< in/out: rec_get_offsets(rec) */
	mem_heap_t**	heap)	/*!< in/out: heap for offsets */
{
	dberr_t		err	= DB_SUCCESS;
	const rec_t*	rec	= btr_cur_get_rec(cursor);

	ut_ad(!cursor->index->is_instant());

	if (cursor->low_match >= n_uniq && !page_rec_is_infimum(rec)) {
		*offsets = rec_get_offsets(rec, cursor->index, *offsets, true,
					   ULINT_UNDEFINED, heap);
		err = row_ins_duplicate_online(n_uniq, entry, rec, *offsets);
		if (err != DB_SUCCESS) {
			return(err);
		}
	}

	rec = page_rec_get_next_const(btr_cur_get_rec(cursor));

	if (cursor->up_match >= n_uniq && !page_rec_is_supremum(rec)) {
		*offsets = rec_get_offsets(rec, cursor->index, *offsets, true,
					   ULINT_UNDEFINED, heap);
		err = row_ins_duplicate_online(n_uniq, entry, rec, *offsets);
	}

	return(err);
}

/***************************************************************//**
Checks if a unique key violation error would occur at an index entry
insert. Sets shared locks on possible duplicate records. Works only
for a clustered index!
@retval DB_SUCCESS if no error
@retval DB_DUPLICATE_KEY if error,
@retval DB_LOCK_WAIT if we have to wait for a lock on a possible duplicate
record */
static MY_ATTRIBUTE((nonnull, warn_unused_result))
dberr_t
row_ins_duplicate_error_in_clust(
	ulint		flags,	/*!< in: undo logging and locking flags */
	btr_cur_t*	cursor,	/*!< in: B-tree cursor */
	const dtuple_t*	entry,	/*!< in: entry to insert */
	que_thr_t*	thr)	/*!< in: query thread */
{
	dberr_t	err;
	rec_t*	rec;
	ulint	n_unique;
	trx_t*	trx		= thr_get_trx(thr);
	mem_heap_t*heap		= NULL;
	ulint	offsets_[REC_OFFS_NORMAL_SIZE];
	ulint*	offsets		= offsets_;
	rec_offs_init(offsets_);

	ut_ad(dict_index_is_clust(cursor->index));

	/* NOTE: For unique non-clustered indexes there may be any number
	of delete marked records with the same value for the non-clustered
	index key (remember multiversioning), and which differ only in
	the row refererence part of the index record, containing the
	clustered index key fields. For such a secondary index record,
	to avoid race condition, we must FIRST do the insertion and after
	that check that the uniqueness condition is not breached! */

	/* NOTE: A problem is that in the B-tree node pointers on an
	upper level may match more to the entry than the actual existing
	user records on the leaf level. So, even if low_match would suggest
	that a duplicate key violation may occur, this may not be the case. */

	n_unique = dict_index_get_n_unique(cursor->index);

	if (cursor->low_match >= n_unique) {

		rec = btr_cur_get_rec(cursor);

		if (!page_rec_is_infimum(rec)) {
			offsets = rec_get_offsets(rec, cursor->index, offsets,
						  true,
						  ULINT_UNDEFINED, &heap);

			ulint lock_type;

			lock_type =
				trx->isolation_level <= TRX_ISO_READ_COMMITTED
				? LOCK_REC_NOT_GAP : LOCK_ORDINARY;

			/* We set a lock on the possible duplicate: this
			is needed in logical logging of MySQL to make
			sure that in roll-forward we get the same duplicate
			errors as in original execution */

			if (flags & BTR_NO_LOCKING_FLAG) {
				/* Do nothing if no-locking is set */
				err = DB_SUCCESS;
			} else if (trx->duplicates) {

				/* If the SQL-query will update or replace
				duplicate key we will take X-lock for
				duplicates ( REPLACE, LOAD DATAFILE REPLACE,
				INSERT ON DUPLICATE KEY UPDATE). */

				err = row_ins_set_exclusive_rec_lock(
					lock_type,
					btr_cur_get_block(cursor),
					rec, cursor->index, offsets, thr);
			} else {

				err = row_ins_set_shared_rec_lock(
					lock_type,
					btr_cur_get_block(cursor), rec,
					cursor->index, offsets, thr);
			}

			switch (err) {
			case DB_SUCCESS_LOCKED_REC:
			case DB_SUCCESS:
				break;
			default:
				goto func_exit;
			}

			if (row_ins_dupl_error_with_rec(
				    rec, entry, cursor->index, offsets)) {
duplicate:
				trx->error_info = cursor->index;
				err = DB_DUPLICATE_KEY;
				goto func_exit;
			}
		}
	}

	if (cursor->up_match >= n_unique) {

		rec = page_rec_get_next(btr_cur_get_rec(cursor));

		if (!page_rec_is_supremum(rec)) {
			offsets = rec_get_offsets(rec, cursor->index, offsets,
						  true,
						  ULINT_UNDEFINED, &heap);

			if (trx->duplicates) {

				/* If the SQL-query will update or replace
				duplicate key we will take X-lock for
				duplicates ( REPLACE, LOAD DATAFILE REPLACE,
				INSERT ON DUPLICATE KEY UPDATE). */

				err = row_ins_set_exclusive_rec_lock(
					LOCK_REC_NOT_GAP,
					btr_cur_get_block(cursor),
					rec, cursor->index, offsets, thr);
			} else {

				err = row_ins_set_shared_rec_lock(
					LOCK_REC_NOT_GAP,
					btr_cur_get_block(cursor),
					rec, cursor->index, offsets, thr);
			}

			switch (err) {
			case DB_SUCCESS_LOCKED_REC:
			case DB_SUCCESS:
				break;
			default:
				goto func_exit;
			}

			if (row_ins_dupl_error_with_rec(
				    rec, entry, cursor->index, offsets)) {
				goto duplicate;
			}
		}

		/* This should never happen */
		ut_error;
	}

	err = DB_SUCCESS;
func_exit:
	if (UNIV_LIKELY_NULL(heap)) {
		mem_heap_free(heap);
	}
	return(err);
}

/***************************************************************//**
Checks if an index entry has long enough common prefix with an
existing record so that the intended insert of the entry must be
changed to a modify of the existing record. In the case of a clustered
index, the prefix must be n_unique fields long. In the case of a
secondary index, all fields must be equal.  InnoDB never updates
secondary index records in place, other than clearing or setting the
delete-mark flag. We could be able to update the non-unique fields
of a unique secondary index record by checking the cursor->up_match,
but we do not do so, because it could have some locking implications.
@return TRUE if the existing record should be updated; FALSE if not */
UNIV_INLINE
ibool
row_ins_must_modify_rec(
/*====================*/
	const btr_cur_t*	cursor)	/*!< in: B-tree cursor */
{
	/* NOTE: (compare to the note in row_ins_duplicate_error_in_clust)
	Because node pointers on upper levels of the B-tree may match more
	to entry than to actual user records on the leaf level, we
	have to check if the candidate record is actually a user record.
	A clustered index node pointer contains index->n_unique first fields,
	and a secondary index node pointer contains all index fields. */

	return(cursor->low_match
	       >= dict_index_get_n_unique_in_tree(cursor->index)
	       && !page_rec_is_infimum(btr_cur_get_rec(cursor)));
}

/** Insert the externally stored fields (off-page columns)
of a clustered index entry.
@param[in]	entry	index entry to insert
@param[in]	big_rec	externally stored fields
@param[in,out]	offsets	rec_get_offsets()
@param[in,out]	heap	memory heap
@param[in]	thd	client connection, or NULL
@param[in]	index	clustered index
@return	error code
@retval	DB_SUCCESS
@retval DB_OUT_OF_FILE_SPACE */
static
dberr_t
row_ins_index_entry_big_rec(
	const dtuple_t*		entry,
	const big_rec_t*	big_rec,
	ulint*			offsets,
	mem_heap_t**		heap,
#ifndef DBUG_OFF
	const void*		thd,
#endif /* DBUG_OFF */
	dict_index_t*		index)
{
	mtr_t		mtr;
	btr_pcur_t	pcur;
	rec_t*		rec;
	dberr_t		error;

	ut_ad(dict_index_is_clust(index));

	DEBUG_SYNC_C_IF_THD(thd, "before_row_ins_extern_latch");

	mtr.start();
	if (index->table->is_temporary()) {
		mtr.set_log_mode(MTR_LOG_NO_REDO);
	} else {
		mtr.set_named_space(index->space);
	}

	btr_pcur_open(index, entry, PAGE_CUR_LE, BTR_MODIFY_TREE,
		      &pcur, &mtr);
	rec = btr_pcur_get_rec(&pcur);
	offsets = rec_get_offsets(rec, index, offsets, true,
				  ULINT_UNDEFINED, heap);

	DEBUG_SYNC_C_IF_THD(thd, "before_row_ins_extern");
	error = btr_store_big_rec_extern_fields(
		&pcur, offsets, big_rec, &mtr, BTR_STORE_INSERT);
	DEBUG_SYNC_C_IF_THD(thd, "after_row_ins_extern");

	if (error == DB_SUCCESS
	    && dict_index_is_online_ddl(index)) {
		row_log_table_insert(btr_pcur_get_rec(&pcur), index, offsets);
	}

	mtr.commit();

	btr_pcur_close(&pcur);

	return(error);
}

#ifdef DBUG_OFF
# define row_ins_index_entry_big_rec(e,big,ofs,heap,index,thd) \
	row_ins_index_entry_big_rec(e,big,ofs,heap,index)
#else /* DBUG_OFF */
# define row_ins_index_entry_big_rec(e,big,ofs,heap,index,thd) \
	row_ins_index_entry_big_rec(e,big,ofs,heap,thd,index)
#endif /* DBUG_OFF */

/***************************************************************//**
Tries to insert an entry into a clustered index, ignoring foreign key
constraints. If a record with the same unique key is found, the other
record is necessarily marked deleted by a committed transaction, or a
unique key violation error occurs. The delete marked record is then
updated to an existing record, and we must write an undo log record on
the delete marked record.
@retval DB_SUCCESS on success
@retval DB_LOCK_WAIT on lock wait when !(flags & BTR_NO_LOCKING_FLAG)
@retval DB_FAIL if retry with BTR_MODIFY_TREE is needed
@return error code */
dberr_t
row_ins_clust_index_entry_low(
/*==========================*/
	ulint		flags,	/*!< in: undo logging and locking flags */
	ulint		mode,	/*!< in: BTR_MODIFY_LEAF or BTR_MODIFY_TREE,
				depending on whether we wish optimistic or
				pessimistic descent down the index tree */
	dict_index_t*	index,	/*!< in: clustered index */
	ulint		n_uniq,	/*!< in: 0 or index->n_uniq */
	dtuple_t*	entry,	/*!< in/out: index entry to insert */
	ulint		n_ext,	/*!< in: number of externally stored columns */
	que_thr_t*	thr,	/*!< in: query thread */
	bool		dup_chk_only)
				/*!< in: if true, just do duplicate check
				and return. don't execute actual insert. */
{
	btr_pcur_t	pcur;
	btr_cur_t*	cursor;
	dberr_t		err		= DB_SUCCESS;
	big_rec_t*	big_rec		= NULL;
	mtr_t		mtr;
	ib_uint64_t	auto_inc	= 0;
	mem_heap_t*	offsets_heap	= NULL;
	ulint           offsets_[REC_OFFS_NORMAL_SIZE];
	ulint*          offsets         = offsets_;
	rec_offs_init(offsets_);

	DBUG_ENTER("row_ins_clust_index_entry_low");

	ut_ad(dict_index_is_clust(index));
	ut_ad(!dict_index_is_unique(index)
	      || n_uniq == dict_index_get_n_unique(index));
	ut_ad(!n_uniq || n_uniq == dict_index_get_n_unique(index));
	ut_ad(!thr_get_trx(thr)->in_rollback);

	mtr_start(&mtr);

	if (dict_table_is_temporary(index->table)) {
		/* Disable REDO logging as the lifetime of temp-tables is
		limited to server or connection lifetime and so REDO
		information is not needed on restart for recovery.
		Disable locking as temp-tables are local to a connection. */

		ut_ad(flags & BTR_NO_LOCKING_FLAG);
		ut_ad(!dict_index_is_online_ddl(index));
		ut_ad(!index->table->persistent_autoinc);
		ut_ad(!index->is_instant());
		mtr.set_log_mode(MTR_LOG_NO_REDO);
	} else {
		mtr.set_named_space(index->space);

		if (mode == BTR_MODIFY_LEAF
		    && dict_index_is_online_ddl(index)) {
			mode = BTR_MODIFY_LEAF_ALREADY_S_LATCHED;
			mtr_s_lock(dict_index_get_lock(index), &mtr);
		}

		if (unsigned ai = index->table->persistent_autoinc) {
			/* Prepare to persist the AUTO_INCREMENT value
			from the index entry to PAGE_ROOT_AUTO_INC. */
			const dfield_t* dfield = dtuple_get_nth_field(
				entry, ai - 1);
			auto_inc = dfield_is_null(dfield)
				? 0
				: row_parse_int(static_cast<const byte*>(
							dfield->data),
						dfield->len,
						dfield->type.mtype,
						dfield->type.prtype
						& DATA_UNSIGNED);
		}
	}

	/* Note that we use PAGE_CUR_LE as the search mode, because then
	the function will return in both low_match and up_match of the
	cursor sensible values */
 	err = btr_pcur_open_low(index, 0, entry, PAGE_CUR_LE, mode, &pcur,
			  __FILE__, __LINE__, auto_inc, &mtr);
	if (err != DB_SUCCESS) {
		index->table->file_unreadable = true;
		mtr.commit();
		goto func_exit;
	}

	cursor = btr_pcur_get_btr_cur(&pcur);
	cursor->thr = thr;

#ifdef UNIV_DEBUG
	{
		page_t*	page = btr_cur_get_page(cursor);
		rec_t*	first_rec = page_rec_get_next(
			page_get_infimum_rec(page));

		ut_ad(page_rec_is_supremum(first_rec)
		      || rec_n_fields_is_sane(index, first_rec, entry));
	}
#endif /* UNIV_DEBUG */

	if (UNIV_UNLIKELY(entry->info_bits)) {
		ut_ad(entry->info_bits == REC_INFO_DEFAULT_ROW);
		ut_ad(flags == BTR_NO_LOCKING_FLAG);
		ut_ad(index->is_instant());
		ut_ad(!dict_index_is_online_ddl(index));
		ut_ad(!dup_chk_only);

		const rec_t* rec = btr_cur_get_rec(cursor);

		switch (rec_get_info_bits(rec, page_rec_is_comp(rec))
			& (REC_INFO_MIN_REC_FLAG | REC_INFO_DELETED_FLAG)) {
		case REC_INFO_MIN_REC_FLAG:
			thr_get_trx(thr)->error_info = index;
			err = DB_DUPLICATE_KEY;
			goto err_exit;
		case REC_INFO_MIN_REC_FLAG | REC_INFO_DELETED_FLAG:
			/* The 'default row' is never delete-marked.
			If a table loses its 'instantness', it happens
			by the rollback of this first-time insert, or
			by a call to btr_page_empty() on the root page
			when the table becomes empty. */
			err = DB_CORRUPTION;
			goto err_exit;
		default:
			ut_ad(!row_ins_must_modify_rec(cursor));
			goto do_insert;
		}
	}

	if (index->is_instant()) entry->trim(*index);

	if (rec_is_default_row(btr_cur_get_rec(cursor), index)) {
		goto do_insert;
	}

	if (n_uniq
	    && (cursor->up_match >= n_uniq || cursor->low_match >= n_uniq)) {

		if (flags
		    == (BTR_CREATE_FLAG | BTR_NO_LOCKING_FLAG
			| BTR_NO_UNDO_LOG_FLAG | BTR_KEEP_SYS_FLAG)) {
			/* Set no locks when applying log
			in online table rebuild. Only check for duplicates. */
			err = row_ins_duplicate_error_in_clust_online(
				n_uniq, entry, cursor,
				&offsets, &offsets_heap);

			switch (err) {
			case DB_SUCCESS:
				break;
			default:
				ut_ad(0);
				/* fall through */
			case DB_SUCCESS_LOCKED_REC:
			case DB_DUPLICATE_KEY:
				thr_get_trx(thr)->error_info = cursor->index;
			}
		} else {
			/* Note that the following may return also
			DB_LOCK_WAIT */

			err = row_ins_duplicate_error_in_clust(
				flags, cursor, entry, thr);
		}

		if (err != DB_SUCCESS) {
err_exit:
			mtr_commit(&mtr);
			goto func_exit;
		}
	}

	if (dup_chk_only) {
		mtr_commit(&mtr);
		goto func_exit;
	}

	/* Note: Allowing duplicates would qualify for modification of
	an existing record as the new entry is exactly same as old entry. */
	if (row_ins_must_modify_rec(cursor)) {
		/* There is already an index entry with a long enough common
		prefix, we must convert the insert into a modify of an
		existing record */
		mem_heap_t*	entry_heap	= mem_heap_create(1024);

		err = row_ins_clust_index_entry_by_modify(
			&pcur, flags, mode, &offsets, &offsets_heap,
			entry_heap, entry, thr, &mtr);

		if (err == DB_SUCCESS && dict_index_is_online_ddl(index)) {
			row_log_table_insert(btr_cur_get_rec(cursor),
					     index, offsets);
		}

		mtr_commit(&mtr);
		mem_heap_free(entry_heap);
	} else {
do_insert:
		rec_t*	insert_rec;

		if (mode != BTR_MODIFY_TREE) {
			ut_ad((mode & ~BTR_ALREADY_S_LATCHED)
			      == BTR_MODIFY_LEAF);
			err = btr_cur_optimistic_insert(
				flags, cursor, &offsets, &offsets_heap,
				entry, &insert_rec, &big_rec,
				n_ext, thr, &mtr);
		} else {
			if (buf_LRU_buf_pool_running_out()) {

				err = DB_LOCK_TABLE_FULL;
				goto err_exit;
			}

			DEBUG_SYNC_C("before_insert_pessimitic_row_ins_clust");

			err = btr_cur_optimistic_insert(
				flags, cursor,
				&offsets, &offsets_heap,
				entry, &insert_rec, &big_rec,
				n_ext, thr, &mtr);

			if (err == DB_FAIL) {
				err = btr_cur_pessimistic_insert(
					flags, cursor,
					&offsets, &offsets_heap,
					entry, &insert_rec, &big_rec,
					n_ext, thr, &mtr);
			}
		}

		if (big_rec != NULL) {
			mtr_commit(&mtr);

			/* Online table rebuild could read (and
			ignore) the incomplete record at this point.
			If online rebuild is in progress, the
			row_ins_index_entry_big_rec() will write log. */

			DBUG_EXECUTE_IF(
				"row_ins_extern_checkpoint",
				log_make_checkpoint_at(
					LSN_MAX, TRUE););
			err = row_ins_index_entry_big_rec(
				entry, big_rec, offsets, &offsets_heap, index,
				thr_get_trx(thr)->mysql_thd);
			dtuple_convert_back_big_rec(index, entry, big_rec);
		} else {
			if (err == DB_SUCCESS
			    && dict_index_is_online_ddl(index)) {
				row_log_table_insert(
					insert_rec, index, offsets);
			}

			mtr_commit(&mtr);
		}
	}

func_exit:
	if (offsets_heap != NULL) {
		mem_heap_free(offsets_heap);
	}

	btr_pcur_close(&pcur);

	DBUG_RETURN(err);
}

/** Start a mini-transaction and check if the index will be dropped.
@param[in,out]	mtr		mini-transaction
@param[in,out]	index		secondary index
@param[in]	check		whether to check
@param[in]	search_mode	flags
@return true if the index is to be dropped */
static MY_ATTRIBUTE((warn_unused_result))
bool
row_ins_sec_mtr_start_and_check_if_aborted(
	mtr_t*		mtr,
	dict_index_t*	index,
	bool		check,
	ulint		search_mode)
{
	ut_ad(!dict_index_is_clust(index));
	ut_ad(mtr->is_named_space(index->space));

	const mtr_log_t	log_mode = mtr->get_log_mode();

	mtr_start(mtr);
	mtr->set_named_space(index->space);
	mtr->set_log_mode(log_mode);

	if (!check) {
		return(false);
	}

	if (search_mode & BTR_ALREADY_S_LATCHED) {
		mtr_s_lock(dict_index_get_lock(index), mtr);
	} else {
		mtr_sx_lock(dict_index_get_lock(index), mtr);
	}

	switch (index->online_status) {
	case ONLINE_INDEX_ABORTED:
	case ONLINE_INDEX_ABORTED_DROPPED:
		ut_ad(!index->is_committed());
		return(true);
	case ONLINE_INDEX_COMPLETE:
		return(false);
	case ONLINE_INDEX_CREATION:
		break;
	}

	ut_error;
	return(true);
}

/***************************************************************//**
Tries to insert an entry into a secondary index. If a record with exactly the
same fields is found, the other record is necessarily marked deleted.
It is then unmarked. Otherwise, the entry is just inserted to the index.
@retval DB_SUCCESS on success
@retval DB_LOCK_WAIT on lock wait when !(flags & BTR_NO_LOCKING_FLAG)
@retval DB_FAIL if retry with BTR_MODIFY_TREE is needed
@return error code */
dberr_t
row_ins_sec_index_entry_low(
/*========================*/
	ulint		flags,	/*!< in: undo logging and locking flags */
	ulint		mode,	/*!< in: BTR_MODIFY_LEAF or BTR_MODIFY_TREE,
				depending on whether we wish optimistic or
				pessimistic descent down the index tree */
	dict_index_t*	index,	/*!< in: secondary index */
	mem_heap_t*	offsets_heap,
				/*!< in/out: memory heap that can be emptied */
	mem_heap_t*	heap,	/*!< in/out: memory heap */
	dtuple_t*	entry,	/*!< in/out: index entry to insert */
	trx_id_t	trx_id,	/*!< in: PAGE_MAX_TRX_ID during
				row_log_table_apply(), or 0 */
	que_thr_t*	thr,	/*!< in: query thread */
	bool		dup_chk_only)
				/*!< in: if true, just do duplicate check
				and return. don't execute actual insert. */
{
	DBUG_ENTER("row_ins_sec_index_entry_low");

	btr_cur_t	cursor;
	ulint		search_mode	= mode;
	dberr_t		err		= DB_SUCCESS;
	ulint		n_unique;
	mtr_t		mtr;
	ulint           offsets_[REC_OFFS_NORMAL_SIZE];
	ulint*          offsets         = offsets_;
	rec_offs_init(offsets_);
	rtr_info_t	rtr_info;

	ut_ad(!dict_index_is_clust(index));
	ut_ad(mode == BTR_MODIFY_LEAF || mode == BTR_MODIFY_TREE);

	cursor.thr = thr;
	cursor.rtr_info = NULL;
	ut_ad(thr_get_trx(thr)->id != 0);

	mtr_start(&mtr);
	mtr.set_named_space(index->space);

	if (dict_table_is_temporary(index->table)) {
		/* Disable REDO logging as the lifetime of temp-tables is
		limited to server or connection lifetime and so REDO
		information is not needed on restart for recovery.
		Disable locking as temp-tables are local to a connection. */

		ut_ad(flags & BTR_NO_LOCKING_FLAG);
		mtr.set_log_mode(MTR_LOG_NO_REDO);
	} else if (!dict_index_is_spatial(index)) {
		/* Enable insert buffering if it's neither temp-table
		nor spatial index. */
		search_mode |= BTR_INSERT;
	}

	/* Ensure that we acquire index->lock when inserting into an
	index with index->online_status == ONLINE_INDEX_COMPLETE, but
	could still be subject to rollback_inplace_alter_table().
	This prevents a concurrent change of index->online_status.
	The memory object cannot be freed as long as we have an open
	reference to the table, or index->table->n_ref_count > 0. */
	const bool	check = !index->is_committed();
	if (check) {
		DEBUG_SYNC_C("row_ins_sec_index_enter");
		if (mode == BTR_MODIFY_LEAF) {
			search_mode |= BTR_ALREADY_S_LATCHED;
			mtr_s_lock(dict_index_get_lock(index), &mtr);
		} else {
			mtr_sx_lock(dict_index_get_lock(index), &mtr);
		}

		if (row_log_online_op_try(
			    index, entry, thr_get_trx(thr)->id)) {
			goto func_exit;
		}
	}

	/* Note that we use PAGE_CUR_LE as the search mode, because then
	the function will return in both low_match and up_match of the
	cursor sensible values */

	if (!thr_get_trx(thr)->check_unique_secondary) {
		search_mode |= BTR_IGNORE_SEC_UNIQUE;
	}

	if (dict_index_is_spatial(index)) {
		cursor.index = index;
		rtr_init_rtr_info(&rtr_info, false, &cursor, index, false);
		rtr_info_update_btr(&cursor, &rtr_info);

		err = btr_cur_search_to_nth_level(
			index, 0, entry, PAGE_CUR_RTREE_INSERT,
			search_mode,
			&cursor, 0, __FILE__, __LINE__, &mtr);

		if (mode == BTR_MODIFY_LEAF && rtr_info.mbr_adj) {
			mtr_commit(&mtr);
			rtr_clean_rtr_info(&rtr_info, true);
			rtr_init_rtr_info(&rtr_info, false, &cursor,
					  index, false);
			rtr_info_update_btr(&cursor, &rtr_info);
			mtr_start(&mtr);
			mtr.set_named_space(index->space);
			search_mode &= ulint(~BTR_MODIFY_LEAF);
			search_mode |= BTR_MODIFY_TREE;
			err = btr_cur_search_to_nth_level(
				index, 0, entry, PAGE_CUR_RTREE_INSERT,
				search_mode,
				&cursor, 0, __FILE__, __LINE__, &mtr);
			mode = BTR_MODIFY_TREE;
		}

		DBUG_EXECUTE_IF(
			"rtree_test_check_count", {
			goto func_exit;});

	} else {
		err = btr_cur_search_to_nth_level(
			index, 0, entry, PAGE_CUR_LE,
			search_mode,
			&cursor, 0, __FILE__, __LINE__, &mtr);
	}

	if (err != DB_SUCCESS) {
		trx_t* trx = thr_get_trx(thr);

		if (err == DB_DECRYPTION_FAILED) {
			ib_push_warning(trx->mysql_thd,
				DB_DECRYPTION_FAILED,
				"Table %s is encrypted but encryption service or"
				" used key_id is not available. "
				" Can't continue reading table.",
				index->table->name);
			index->table->file_unreadable = true;
		}
		goto func_exit;
	}

	if (cursor.flag == BTR_CUR_INSERT_TO_IBUF) {
		ut_ad(!dict_index_is_spatial(index));
		/* The insert was buffered during the search: we are done */
		goto func_exit;
	}

#ifdef UNIV_DEBUG
	{
		page_t*	page = btr_cur_get_page(&cursor);
		rec_t*	first_rec = page_rec_get_next(
			page_get_infimum_rec(page));

		ut_ad(page_rec_is_supremum(first_rec)
		      || rec_n_fields_is_sane(index, first_rec, entry));
	}
#endif /* UNIV_DEBUG */

	n_unique = dict_index_get_n_unique(index);

	if (dict_index_is_unique(index)
	    && (cursor.low_match >= n_unique || cursor.up_match >= n_unique)) {
		mtr_commit(&mtr);

		DEBUG_SYNC_C("row_ins_sec_index_unique");

		if (row_ins_sec_mtr_start_and_check_if_aborted(
			    &mtr, index, check, search_mode)) {
			goto func_exit;
		}

		err = row_ins_scan_sec_index_for_duplicate(
			flags, index, entry, thr, check, &mtr, offsets_heap);

		mtr_commit(&mtr);

		switch (err) {
		case DB_SUCCESS:
			break;
		case DB_DUPLICATE_KEY:
			if (!index->is_committed()) {
				ut_ad(!thr_get_trx(thr)
				      ->dict_operation_lock_mode);
				mutex_enter(&dict_sys->mutex);
				dict_set_corrupted_index_cache_only(index);
				mutex_exit(&dict_sys->mutex);
				/* Do not return any error to the
				caller. The duplicate will be reported
				by ALTER TABLE or CREATE UNIQUE INDEX.
				Unfortunately we cannot report the
				duplicate key value to the DDL thread,
				because the altered_table object is
				private to its call stack. */
				err = DB_SUCCESS;
			}
			/* fall through */
		default:
			if (dict_index_is_spatial(index)) {
				rtr_clean_rtr_info(&rtr_info, true);
			}
			DBUG_RETURN(err);
		}

		if (row_ins_sec_mtr_start_and_check_if_aborted(
			    &mtr, index, check, search_mode)) {
			goto func_exit;
		}

		DEBUG_SYNC_C("row_ins_sec_index_entry_dup_locks_created");

		/* We did not find a duplicate and we have now
		locked with s-locks the necessary records to
		prevent any insertion of a duplicate by another
		transaction. Let us now reposition the cursor and
		continue the insertion. */
		btr_cur_search_to_nth_level(
			index, 0, entry, PAGE_CUR_LE,
			(search_mode
			 & ~(BTR_INSERT | BTR_IGNORE_SEC_UNIQUE)),
			&cursor, 0, __FILE__, __LINE__, &mtr);
	}

	if (!(flags & BTR_NO_LOCKING_FLAG)
	    && dict_index_is_unique(index)
	    && thr_get_trx(thr)->duplicates
	    && thr_get_trx(thr)->isolation_level >= TRX_ISO_REPEATABLE_READ) {

		/* When using the REPLACE statement or ON DUPLICATE clause, a
		gap lock is taken on the position of the to-be-inserted record,
		to avoid other concurrent transactions from inserting the same
		record. */

		dberr_t	err;
		const rec_t* rec = page_rec_get_next_const(
			btr_cur_get_rec(&cursor));

		ut_ad(!page_rec_is_infimum(rec));

		offsets = rec_get_offsets(rec, index, offsets, true,
					  ULINT_UNDEFINED, &offsets_heap);

		err = row_ins_set_exclusive_rec_lock(
			LOCK_GAP, btr_cur_get_block(&cursor), rec,
			index, offsets, thr);

		switch (err) {
		case DB_SUCCESS:
		case DB_SUCCESS_LOCKED_REC:
			if (thr_get_trx(thr)->error_state != DB_DUPLICATE_KEY) {
				break;
			}
			/* Fall through (skip actual insert) after we have
			successfully acquired the gap lock. */
		default:
			goto func_exit;
		}
	}

	ut_ad(thr_get_trx(thr)->error_state == DB_SUCCESS);

	if (dup_chk_only) {
		goto func_exit;
	}

	if (row_ins_must_modify_rec(&cursor)) {
		/* There is already an index entry with a long enough common
		prefix, we must convert the insert into a modify of an
		existing record */
		offsets = rec_get_offsets(
			btr_cur_get_rec(&cursor), index, offsets, true,
			ULINT_UNDEFINED, &offsets_heap);

		err = row_ins_sec_index_entry_by_modify(
			flags, mode, &cursor, &offsets,
			offsets_heap, heap, entry, thr, &mtr);

		if (err == DB_SUCCESS && dict_index_is_spatial(index)
		    && rtr_info.mbr_adj) {
			err = rtr_ins_enlarge_mbr(&cursor, thr, &mtr);
		}
	} else {
		rec_t*		insert_rec;
		big_rec_t*	big_rec;

		if (mode == BTR_MODIFY_LEAF) {
			err = btr_cur_optimistic_insert(
				flags, &cursor, &offsets, &offsets_heap,
				entry, &insert_rec,
				&big_rec, 0, thr, &mtr);
			if (err == DB_SUCCESS
			    && dict_index_is_spatial(index)
			    && rtr_info.mbr_adj) {
				err = rtr_ins_enlarge_mbr(&cursor, thr, &mtr);
			}
		} else {
			ut_ad(mode == BTR_MODIFY_TREE);
			if (buf_LRU_buf_pool_running_out()) {

				err = DB_LOCK_TABLE_FULL;
				goto func_exit;
			}

			err = btr_cur_optimistic_insert(
				flags, &cursor,
				&offsets, &offsets_heap,
				entry, &insert_rec,
				&big_rec, 0, thr, &mtr);
			if (err == DB_FAIL) {
				err = btr_cur_pessimistic_insert(
					flags, &cursor,
					&offsets, &offsets_heap,
					entry, &insert_rec,
					&big_rec, 0, thr, &mtr);
			}
			if (err == DB_SUCCESS
				   && dict_index_is_spatial(index)
				   && rtr_info.mbr_adj) {
				err = rtr_ins_enlarge_mbr(&cursor, thr, &mtr);
			}
		}

		if (err == DB_SUCCESS && trx_id) {
			page_update_max_trx_id(
				btr_cur_get_block(&cursor),
				btr_cur_get_page_zip(&cursor),
				trx_id, &mtr);
		}

		ut_ad(!big_rec);
	}

func_exit:
	if (dict_index_is_spatial(index)) {
		rtr_clean_rtr_info(&rtr_info, true);
	}

	mtr_commit(&mtr);
	DBUG_RETURN(err);
}

/***************************************************************//**
Inserts an entry into a clustered index. Tries first optimistic,
then pessimistic descent down the tree. If the entry matches enough
to a delete marked record, performs the insert by updating or delete
unmarking the delete marked record.
@return DB_SUCCESS, DB_LOCK_WAIT, DB_DUPLICATE_KEY, or some other error code */
dberr_t
row_ins_clust_index_entry(
/*======================*/
	dict_index_t*	index,	/*!< in: clustered index */
	dtuple_t*	entry,	/*!< in/out: index entry to insert */
	que_thr_t*	thr,	/*!< in: query thread */
	ulint		n_ext,	/*!< in: number of externally stored columns */
	bool		dup_chk_only)
				/*!< in: if true, just do duplicate check
				and return. don't execute actual insert. */
{
	dberr_t	err;
	ulint	n_uniq;

	DBUG_ENTER("row_ins_clust_index_entry");

	if (!index->table->foreign_set.empty()) {
		err = row_ins_check_foreign_constraints(
			index->table, index, entry, thr);
		if (err != DB_SUCCESS) {

			DBUG_RETURN(err);
		}
	}

	n_uniq = dict_index_is_unique(index) ? index->n_uniq : 0;

<<<<<<< HEAD
	const ulint	flags = index->table->no_rollback() ? BTR_NO_ROLLBACK
=======
	ulint	flags = index->table->no_rollback() ? BTR_NO_ROLLBACK
>>>>>>> 0c1f2206
		: dict_table_is_temporary(index->table)
		? BTR_NO_LOCKING_FLAG : 0;
	const ulint	orig_n_fields = entry->n_fields;

	/* Try first optimistic descent to the B-tree */
	log_free_check();

	/* For intermediate table during copy alter table,
	   skip the undo log and record lock checking for
	   insertion operation.
	*/
	if (index->table->skip_alter_undo) {
		flags |= BTR_NO_UNDO_LOG_FLAG | BTR_NO_LOCKING_FLAG;
	}

	/* Try first optimistic descent to the B-tree */
	log_free_check();

	err = row_ins_clust_index_entry_low(
		flags, BTR_MODIFY_LEAF, index, n_uniq, entry,
		n_ext, thr, dup_chk_only);

	entry->n_fields = orig_n_fields;

	DEBUG_SYNC_C_IF_THD(thr_get_trx(thr)->mysql_thd,
			    "after_row_ins_clust_index_entry_leaf");

	if (err != DB_FAIL) {
		DEBUG_SYNC_C("row_ins_clust_index_entry_leaf_after");
		DBUG_RETURN(err);
	}

	/* Try then pessimistic descent to the B-tree */
	log_free_check();

	err = row_ins_clust_index_entry_low(
		flags, BTR_MODIFY_TREE, index, n_uniq, entry,
		n_ext, thr, dup_chk_only);

	entry->n_fields = orig_n_fields;

	DBUG_RETURN(err);
}

/***************************************************************//**
Inserts an entry into a secondary index. Tries first optimistic,
then pessimistic descent down the tree. If the entry matches enough
to a delete marked record, performs the insert by updating or delete
unmarking the delete marked record.
@return DB_SUCCESS, DB_LOCK_WAIT, DB_DUPLICATE_KEY, or some other error code */
dberr_t
row_ins_sec_index_entry(
/*====================*/
	dict_index_t*	index,	/*!< in: secondary index */
	dtuple_t*	entry,	/*!< in/out: index entry to insert */
	que_thr_t*	thr,	/*!< in: query thread */
	bool		dup_chk_only)
				/*!< in: if true, just do duplicate check
				and return. don't execute actual insert. */
{
	dberr_t		err;
	mem_heap_t*	offsets_heap;
	mem_heap_t*	heap;
	trx_id_t	trx_id  = 0;

	DBUG_EXECUTE_IF("row_ins_sec_index_entry_timeout", {
			DBUG_SET("-d,row_ins_sec_index_entry_timeout");
			return(DB_LOCK_WAIT);});

	if (!index->table->foreign_set.empty()) {
		err = row_ins_check_foreign_constraints(index->table, index,
							entry, thr);
		if (err != DB_SUCCESS) {

			return(err);
		}
	}

	ut_ad(thr_get_trx(thr)->id != 0);

	offsets_heap = mem_heap_create(1024);
	heap = mem_heap_create(1024);

	/* Try first optimistic descent to the B-tree */

	log_free_check();
	ulint flags = dict_table_is_temporary(index->table)
		? BTR_NO_LOCKING_FLAG
		: 0;

	/* For intermediate table during copy alter table,
	   skip the undo log and record lock checking for
	   insertion operation.
	*/
	if (index->table->skip_alter_undo) {
		trx_id = thr_get_trx(thr)->id;
		flags |= BTR_NO_UNDO_LOG_FLAG | BTR_NO_LOCKING_FLAG;
	}

	err = row_ins_sec_index_entry_low(
		flags, BTR_MODIFY_LEAF, index, offsets_heap, heap, entry,
		trx_id, thr, dup_chk_only);
	if (err == DB_FAIL) {
		mem_heap_empty(heap);

		if (index->space == IBUF_SPACE_ID
		    && !(index->type & (DICT_UNIQUE | DICT_SPATIAL))) {
			ibuf_free_excess_pages();
		}

		/* Try then pessimistic descent to the B-tree */
		log_free_check();

		err = row_ins_sec_index_entry_low(
			flags, BTR_MODIFY_TREE, index,
			offsets_heap, heap, entry, 0, thr,
			dup_chk_only);
	}

	mem_heap_free(heap);
	mem_heap_free(offsets_heap);
	return(err);
}

/***************************************************************//**
Inserts an index entry to index. Tries first optimistic, then pessimistic
descent down the tree. If the entry matches enough to a delete marked record,
performs the insert by updating or delete unmarking the delete marked
record.
@return DB_SUCCESS, DB_LOCK_WAIT, DB_DUPLICATE_KEY, or some other error code */
static
dberr_t
row_ins_index_entry(
/*================*/
	dict_index_t*	index,	/*!< in: index */
	dtuple_t*	entry,	/*!< in/out: index entry to insert */
	que_thr_t*	thr)	/*!< in: query thread */
{
	ut_ad(thr_get_trx(thr)->id || index->table->no_rollback());

	DBUG_EXECUTE_IF("row_ins_index_entry_timeout", {
			DBUG_SET("-d,row_ins_index_entry_timeout");
			return(DB_LOCK_WAIT);});

	if (index->is_clust()) {
		return(row_ins_clust_index_entry(index, entry, thr, 0, false));
	} else {
		return(row_ins_sec_index_entry(index, entry, thr, false));
	}
}


/*****************************************************************//**
This function generate MBR (Minimum Bounding Box) for spatial objects
and set it to spatial index field. */
static
void
row_ins_spatial_index_entry_set_mbr_field(
/*======================================*/
	dfield_t*	field,		/*!< in/out: mbr field */
	const dfield_t*	row_field)	/*!< in: row field */
{
	uchar*		dptr = NULL;
	ulint		dlen = 0;
	double		mbr[SPDIMS * 2];

	/* This must be a GEOMETRY datatype */
	ut_ad(DATA_GEOMETRY_MTYPE(field->type.mtype));

	dptr = static_cast<uchar*>(dfield_get_data(row_field));
	dlen = dfield_get_len(row_field);

	/* obtain the MBR */
	rtree_mbr_from_wkb(dptr + GEO_DATA_HEADER_SIZE,
			   static_cast<uint>(dlen - GEO_DATA_HEADER_SIZE),
			   SPDIMS, mbr);

	/* Set mbr as index entry data */
	dfield_write_mbr(field, mbr);
}

/** Sets the values of the dtuple fields in entry from the values of appropriate
columns in row.
@param[in]	index	index handler
@param[out]	entry	index entry to make
@param[in]	row	row

@return DB_SUCCESS if the set is successful */
dberr_t
row_ins_index_entry_set_vals(
	const dict_index_t*	index,
	dtuple_t*		entry,
	const dtuple_t*		row)
{
	ulint	n_fields;
	ulint	i;
	ulint	num_v = dtuple_get_n_v_fields(entry);

	n_fields = dtuple_get_n_fields(entry);

	for (i = 0; i < n_fields + num_v; i++) {
		dict_field_t*	ind_field = NULL;
		dfield_t*	field;
		const dfield_t*	row_field;
		ulint		len;
		dict_col_t*	col;

		if (i >= n_fields) {
			/* This is virtual field */
			field = dtuple_get_nth_v_field(entry, i - n_fields);
			col = &dict_table_get_nth_v_col(
				index->table, i - n_fields)->m_col;
		} else {
			field = dtuple_get_nth_field(entry, i);
			ind_field = dict_index_get_nth_field(index, i);
			col = ind_field->col;
		}

		if (dict_col_is_virtual(col)) {
			const dict_v_col_t*     v_col
				= reinterpret_cast<const dict_v_col_t*>(col);
			ut_ad(dtuple_get_n_fields(row)
			      == dict_table_get_n_cols(index->table));
			row_field = dtuple_get_nth_v_field(row, v_col->v_pos);
		} else {
			row_field = dtuple_get_nth_field(
				row, ind_field->col->ind);
		}

		len = dfield_get_len(row_field);

		/* Check column prefix indexes */
		if (ind_field != NULL && ind_field->prefix_len > 0
		    && dfield_get_len(row_field) != UNIV_SQL_NULL) {

			const	dict_col_t*	col
				= dict_field_get_col(ind_field);

			len = dtype_get_at_most_n_mbchars(
				col->prtype, col->mbminmaxlen,
				ind_field->prefix_len,
				len,
				static_cast<const char*>(
					dfield_get_data(row_field)));

			ut_ad(!dfield_is_ext(row_field));
		}

		/* Handle spatial index. For the first field, replace
		the data with its MBR (Minimum Bounding Box). */
		if ((i == 0) && dict_index_is_spatial(index)) {
			if (!row_field->data
			    || row_field->len < GEO_DATA_HEADER_SIZE) {
				return(DB_CANT_CREATE_GEOMETRY_OBJECT);
			}
			row_ins_spatial_index_entry_set_mbr_field(
				field, row_field);
			continue;
		}

		dfield_set_data(field, dfield_get_data(row_field), len);
		if (dfield_is_ext(row_field)) {
			ut_ad(dict_index_is_clust(index));
			dfield_set_ext(field);
		}
	}

	return(DB_SUCCESS);
}

/***********************************************************//**
Inserts a single index entry to the table.
@return DB_SUCCESS if operation successfully completed, else error
code or DB_LOCK_WAIT */
static MY_ATTRIBUTE((nonnull, warn_unused_result))
dberr_t
row_ins_index_entry_step(
/*=====================*/
	ins_node_t*	node,	/*!< in: row insert node */
	que_thr_t*	thr)	/*!< in: query thread */
{
	dberr_t	err;

	DBUG_ENTER("row_ins_index_entry_step");

	ut_ad(dtuple_check_typed(node->row));

	err = row_ins_index_entry_set_vals(node->index, node->entry, node->row);

	if (err != DB_SUCCESS) {
		DBUG_RETURN(err);
	}

	ut_ad(dtuple_check_typed(node->entry));

	err = row_ins_index_entry(node->index, node->entry, thr);

	DEBUG_SYNC_C_IF_THD(thr_get_trx(thr)->mysql_thd,
			    "after_row_ins_index_entry_step");

	DBUG_RETURN(err);
}

/***********************************************************//**
Allocates a row id for row and inits the node->index field. */
UNIV_INLINE
void
row_ins_alloc_row_id_step(
/*======================*/
	ins_node_t*	node)	/*!< in: row insert node */
{
	row_id_t	row_id;

	ut_ad(node->state == INS_NODE_ALLOC_ROW_ID);

	if (dict_index_is_unique(dict_table_get_first_index(node->table))) {

		/* No row id is stored if the clustered index is unique */

		return;
	}

	/* Fill in row id value to row */

	row_id = dict_sys_get_new_row_id();

	dict_sys_write_row_id(node->row_id_buf, row_id);
}

/***********************************************************//**
Gets a row to insert from the values list. */
UNIV_INLINE
void
row_ins_get_row_from_values(
/*========================*/
	ins_node_t*	node)	/*!< in: row insert node */
{
	que_node_t*	list_node;
	dfield_t*	dfield;
	dtuple_t*	row;
	ulint		i;

	/* The field values are copied in the buffers of the select node and
	it is safe to use them until we fetch from select again: therefore
	we can just copy the pointers */

	row = node->row;

	i = 0;
	list_node = node->values_list;

	while (list_node) {
		eval_exp(list_node);

		dfield = dtuple_get_nth_field(row, i);
		dfield_copy_data(dfield, que_node_get_val(list_node));

		i++;
		list_node = que_node_get_next(list_node);
	}
}

/***********************************************************//**
Gets a row to insert from the select list. */
UNIV_INLINE
void
row_ins_get_row_from_select(
/*========================*/
	ins_node_t*	node)	/*!< in: row insert node */
{
	que_node_t*	list_node;
	dfield_t*	dfield;
	dtuple_t*	row;
	ulint		i;

	/* The field values are copied in the buffers of the select node and
	it is safe to use them until we fetch from select again: therefore
	we can just copy the pointers */

	row = node->row;

	i = 0;
	list_node = node->select->select_list;

	while (list_node) {
		dfield = dtuple_get_nth_field(row, i);
		dfield_copy_data(dfield, que_node_get_val(list_node));

		i++;
		list_node = que_node_get_next(list_node);
	}
}

/***********************************************************//**
Inserts a row to a table.
@return DB_SUCCESS if operation successfully completed, else error
code or DB_LOCK_WAIT */
static MY_ATTRIBUTE((nonnull, warn_unused_result))
dberr_t
row_ins(
/*====*/
	ins_node_t*	node,	/*!< in: row insert node */
	que_thr_t*	thr)	/*!< in: query thread */
{
	dberr_t	err;

	DBUG_ENTER("row_ins");

	DBUG_PRINT("row_ins", ("table: %s", node->table->name.m_name));

	if (node->duplicate) {
		thr_get_trx(thr)->error_state = DB_DUPLICATE_KEY;
	}

	if (node->state == INS_NODE_ALLOC_ROW_ID) {

		row_ins_alloc_row_id_step(node);

		node->index = dict_table_get_first_index(node->table);
		node->entry = UT_LIST_GET_FIRST(node->entry_list);

		if (node->ins_type == INS_SEARCHED) {

			row_ins_get_row_from_select(node);

		} else if (node->ins_type == INS_VALUES) {

			row_ins_get_row_from_values(node);
		}

		node->state = INS_NODE_INSERT_ENTRIES;
	}

	ut_ad(node->state == INS_NODE_INSERT_ENTRIES);

	while (node->index != NULL) {
		if (node->index->type != DICT_FTS) {
			err = row_ins_index_entry_step(node, thr);

			switch (err) {
			case DB_SUCCESS:
				break;
			case DB_NO_REFERENCED_ROW:
				if (!dict_index_is_unique(node->index)) {
					DBUG_RETURN(err);
				}
				/* fall through */
			case DB_DUPLICATE_KEY:
				ut_ad(dict_index_is_unique(node->index));

				if (thr_get_trx(thr)->isolation_level
				    >= TRX_ISO_REPEATABLE_READ
				    && thr_get_trx(thr)->duplicates) {

					/* When we are in REPLACE statement or
					INSERT ..  ON DUPLICATE UPDATE
					statement, we process all the
					unique secondary indexes, even after we
					encounter a duplicate error. This is
					done to take necessary gap locks in
					secondary indexes to block concurrent
					transactions from inserting the
					searched records. */
					if (err == DB_NO_REFERENCED_ROW
					    && node->duplicate) {
						/* A foreign key check on a
						unique index may fail to
						find the record.

						Consider as a example
						following:
						create table child(a int not null
						primary key, b int not null,
						c int,
						unique key (b),
						foreign key (b) references
						parent (id)) engine=innodb;

						insert into child values
						(1,1,2);

						insert into child(a) values
						(1) on duplicate key update
						c = 3;

						Now primary key value 1
						naturally causes duplicate
						key error that will be
						stored on node->duplicate.
						If there was no duplicate
						key error, we should return
						the actual no referenced
						row error.

						As value for
						column b used in both unique
						key and foreign key is not
						provided, server uses 0 as a
						search value. This is
						naturally, not found leading
						to DB_NO_REFERENCED_ROW.
						But, we should update the
						row with primay key value 1
						anyway.

						Return the
						original  DB_DUPLICATE_KEY
						error after
						placing all gaplocks. */
						err = DB_DUPLICATE_KEY;
						break;
					} else if (!node->duplicate) {
						/* Save 1st dup error. Ignore
						subsequent dup errors. */
						node->duplicate = node->index;
						thr_get_trx(thr)->error_state
							= DB_DUPLICATE_KEY;
					}
					break;
				}
				// fall through
			default:
				DBUG_RETURN(err);
			}
		}

		if (node->duplicate && dict_table_is_temporary(node->table)) {
			ut_ad(thr_get_trx(thr)->error_state
			      == DB_DUPLICATE_KEY);
			/* For TEMPORARY TABLE, we won't lock anything,
			so we can simply break here instead of requiring
			GAP locks for other unique secondary indexes,
			pretending we have consumed all indexes. */
			node->index = NULL;
			node->entry = NULL;
			break;
		}

		node->index = dict_table_get_next_index(node->index);
		node->entry = UT_LIST_GET_NEXT(tuple_list, node->entry);

		DBUG_EXECUTE_IF(
			"row_ins_skip_sec",
			node->index = NULL; node->entry = NULL; break;);

		/* Skip corrupted secondary index and its entry */
		while (node->index && dict_index_is_corrupted(node->index)) {

			node->index = dict_table_get_next_index(node->index);
			node->entry = UT_LIST_GET_NEXT(tuple_list, node->entry);
		}

		/* After encountering a duplicate key error, we process
		remaining indexes just to place gap locks and no actual
		insertion will take place.  These gap locks are needed
		only for unique indexes.  So skipping non-unique indexes. */
		if (node->duplicate) {
			while (node->index
			       && !dict_index_is_unique(node->index)) {

				node->index = dict_table_get_next_index(
					node->index);
				node->entry = UT_LIST_GET_NEXT(tuple_list,
							       node->entry);
			}
			thr_get_trx(thr)->error_state = DB_DUPLICATE_KEY;
		}
	}

	ut_ad(node->entry == NULL);

	thr_get_trx(thr)->error_info = node->duplicate;
	node->state = INS_NODE_ALLOC_ROW_ID;

	DBUG_RETURN(node->duplicate ? DB_DUPLICATE_KEY : DB_SUCCESS);
}

/***********************************************************//**
Inserts a row to a table. This is a high-level function used in SQL execution
graphs.
@return query thread to run next or NULL */
que_thr_t*
row_ins_step(
/*=========*/
	que_thr_t*	thr)	/*!< in: query thread */
{
	ins_node_t*	node;
	que_node_t*	parent;
	sel_node_t*	sel_node;
	trx_t*		trx;
	dberr_t		err;

	ut_ad(thr);

	DEBUG_SYNC_C("innodb_row_ins_step_enter");

	trx = thr_get_trx(thr);

	node = static_cast<ins_node_t*>(thr->run_node);

	ut_ad(que_node_get_type(node) == QUE_NODE_INSERT);

	parent = que_node_get_parent(node);
	sel_node = node->select;

	if (thr->prev_node == parent) {
		node->state = INS_NODE_SET_IX_LOCK;
	}

	/* If this is the first time this node is executed (or when
	execution resumes after wait for the table IX lock), set an
	IX lock on the table and reset the possible select node. MySQL's
	partitioned table code may also call an insert within the same
	SQL statement AFTER it has used this table handle to do a search.
	This happens, for example, when a row update moves it to another
	partition. In that case, we have already set the IX lock on the
	table during the search operation, and there is no need to set
	it again here. But we must write trx->id to node->trx_id_buf. */

	if (node->table->no_rollback()) {
		/* No-rollback tables should only be written to by a
		single thread at a time, but there can be multiple
		concurrent readers. We must hold an open table handle. */
		DBUG_ASSERT(node->table->n_ref_count > 0);
		DBUG_ASSERT(node->ins_type == INS_DIRECT);
		/* No-rollback tables can consist only of a single index. */
		DBUG_ASSERT(UT_LIST_GET_LEN(node->entry_list) == 1);
		DBUG_ASSERT(UT_LIST_GET_LEN(node->table->indexes) == 1);
		/* There should be no possibility for interruption and
		restarting here. In theory, we could allow resumption
		from the INS_NODE_INSERT_ENTRIES state here. */
		DBUG_ASSERT(node->state == INS_NODE_SET_IX_LOCK);
		memset(node->trx_id_buf, 0, DATA_TRX_ID_LEN);
		memset(node->row_id_buf, 0, DATA_ROW_ID_LEN);
		node->index = dict_table_get_first_index(node->table);
		node->entry = UT_LIST_GET_FIRST(node->entry_list);
		node->state = INS_NODE_INSERT_ENTRIES;
		goto do_insert;
	}

	trx_write_trx_id(node->trx_id_buf, trx->id);

	if (node->state == INS_NODE_SET_IX_LOCK) {

		node->state = INS_NODE_ALLOC_ROW_ID;

		/* It may be that the current session has not yet started
		its transaction, or it has been committed: */

		if (trx->id == node->trx_id) {
			/* No need to do IX-locking */

			goto same_trx;
		}

		err = lock_table(0, node->table, LOCK_IX, thr);

		DBUG_EXECUTE_IF("ib_row_ins_ix_lock_wait",
				err = DB_LOCK_WAIT;);

		if (err != DB_SUCCESS) {

			goto error_handling;
		}

		node->trx_id = trx->id;
same_trx:
		if (node->ins_type == INS_SEARCHED) {
			/* Reset the cursor */
			sel_node->state = SEL_NODE_OPEN;

			/* Fetch a row to insert */

			thr->run_node = sel_node;

			return(thr);
		}
	}

	if ((node->ins_type == INS_SEARCHED)
	    && (sel_node->state != SEL_NODE_FETCH)) {

		ut_ad(sel_node->state == SEL_NODE_NO_MORE_ROWS);

		/* No more rows to insert */
		thr->run_node = parent;

		return(thr);
	}
do_insert:
	/* DO THE CHECKS OF THE CONSISTENCY CONSTRAINTS HERE */

	err = row_ins(node, thr);

error_handling:
	trx->error_state = err;

	if (err != DB_SUCCESS) {
		/* err == DB_LOCK_WAIT or SQL error detected */
		return(NULL);
	}

	/* DO THE TRIGGER ACTIONS HERE */

	if (node->ins_type == INS_SEARCHED) {
		/* Fetch a row to insert */

		thr->run_node = sel_node;
	} else {
		thr->run_node = que_node_get_parent(node);
	}

	return(thr);
}<|MERGE_RESOLUTION|>--- conflicted
+++ resolved
@@ -3230,11 +3230,7 @@
 
 	n_uniq = dict_index_is_unique(index) ? index->n_uniq : 0;
 
-<<<<<<< HEAD
-	const ulint	flags = index->table->no_rollback() ? BTR_NO_ROLLBACK
-=======
 	ulint	flags = index->table->no_rollback() ? BTR_NO_ROLLBACK
->>>>>>> 0c1f2206
 		: dict_table_is_temporary(index->table)
 		? BTR_NO_LOCKING_FLAG : 0;
 	const ulint	orig_n_fields = entry->n_fields;
