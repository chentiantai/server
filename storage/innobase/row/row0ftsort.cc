/*****************************************************************************

Copyright (c) 2010, 2016, Oracle and/or its affiliates. All Rights Reserved.
Copyright (c) 2015, 2020, MariaDB Corporation.

This program is free software; you can redistribute it and/or modify it under
the terms of the GNU General Public License as published by the Free Software
Foundation; version 2 of the License.

This program is distributed in the hope that it will be useful, but WITHOUT
ANY WARRANTY; without even the implied warranty of MERCHANTABILITY or FITNESS
FOR A PARTICULAR PURPOSE. See the GNU General Public License for more details.

You should have received a copy of the GNU General Public License along with
this program; if not, write to the Free Software Foundation, Inc.,
51 Franklin Street, Fifth Floor, Boston, MA 02110-1335 USA

*****************************************************************************/

/**************************************************//**
@file row/row0ftsort.cc
Create Full Text Index with (parallel) merge sort

Created 10/13/2010 Jimmy Yang
*******************************************************/

#include "row0ftsort.h"
#include "dict0dict.h"
#include "row0merge.h"
#include "row0row.h"
#include "btr0cur.h"
#include "fts0plugin.h"
#include "log0crypt.h"

/** Read the next record to buffer N.
@param N index into array of merge info structure */
#define ROW_MERGE_READ_GET_NEXT(N)					\
	do {								\
		b[N] = row_merge_read_rec(				\
			block[N], buf[N], b[N], index,			\
			fd[N], &foffs[N], &mrec[N], offsets[N],		\
			crypt_block[N], space);				\
		if (UNIV_UNLIKELY(!b[N])) {				\
			if (mrec[N]) {					\
				goto exit;				\
			}						\
		}							\
	} while (0)

/** Parallel sort degree */
ulong	fts_sort_pll_degree	= 2;

/*********************************************************************//**
Create a temporary "fts sort index" used to merge sort the
tokenized doc string. The index has three "fields":

1) Tokenized word,
2) Doc ID (depend on number of records to sort, it can be a 4 bytes or 8 bytes
integer value)
3) Word's position in original doc.

@see fts_create_one_index_table()

@return dict_index_t structure for the fts sort index */
dict_index_t*
row_merge_create_fts_sort_index(
/*============================*/
	dict_index_t*	index,	/*!< in: Original FTS index
				based on which this sort index
				is created */
	dict_table_t*	table,	/*!< in,out: table that FTS index
				is being created on */
	ibool*		opt_doc_id_size)
				/*!< out: whether to use 4 bytes
				instead of 8 bytes integer to
				store Doc ID during sort */
{
	dict_index_t*   new_index;
	dict_field_t*   field;
	dict_field_t*   idx_field;
	CHARSET_INFO*	charset;

	// FIXME: This name shouldn't be hard coded here.
	new_index = dict_mem_index_create(table, "tmp_fts_idx", DICT_FTS, 3);

	new_index->id = index->id;
	new_index->n_uniq = FTS_NUM_FIELDS_SORT;
	new_index->n_def = FTS_NUM_FIELDS_SORT;
	new_index->cached = TRUE;
	new_index->parser = index->parser;

	idx_field = dict_index_get_nth_field(index, 0);
	charset = fts_index_get_charset(index);

	/* The first field is on the Tokenized Word */
	field = dict_index_get_nth_field(new_index, 0);
	field->name = NULL;
	field->prefix_len = 0;
	field->col = static_cast<dict_col_t*>(
		mem_heap_zalloc(new_index->heap, sizeof(dict_col_t)));
	field->col->prtype = idx_field->col->prtype | DATA_NOT_NULL;
	field->col->mtype = charset == &my_charset_latin1
		? DATA_VARCHAR : DATA_VARMYSQL;
	field->col->mbminlen = idx_field->col->mbminlen;
	field->col->mbmaxlen = idx_field->col->mbmaxlen;
	field->col->len = HA_FT_MAXCHARLEN * unsigned(field->col->mbmaxlen);

	field->fixed_len = 0;

	/* Doc ID */
	field = dict_index_get_nth_field(new_index, 1);
	field->name = NULL;
	field->prefix_len = 0;
	field->col = static_cast<dict_col_t*>(
		mem_heap_zalloc(new_index->heap, sizeof(dict_col_t)));
	field->col->mtype = DATA_INT;
	*opt_doc_id_size = FALSE;

	/* Check whether we can use 4 bytes instead of 8 bytes integer
	field to hold the Doc ID, thus reduce the overall sort size */
	if (DICT_TF2_FLAG_IS_SET(table, DICT_TF2_FTS_ADD_DOC_ID)) {
		/* If Doc ID column is being added by this create
		index, then just check the number of rows in the table */
		if (dict_table_get_n_rows(table) < MAX_DOC_ID_OPT_VAL) {
			*opt_doc_id_size = TRUE;
		}
	} else {
		doc_id_t	max_doc_id;

		/* If the Doc ID column is supplied by user, then
		check the maximum Doc ID in the table */
		max_doc_id = fts_get_max_doc_id((dict_table_t*) table);

		if (max_doc_id && max_doc_id < MAX_DOC_ID_OPT_VAL) {
			*opt_doc_id_size = TRUE;
		}
	}

	if (*opt_doc_id_size) {
		field->col->len = sizeof(ib_uint32_t);
		field->fixed_len = sizeof(ib_uint32_t);
	} else {
		field->col->len = FTS_DOC_ID_LEN;
		field->fixed_len = FTS_DOC_ID_LEN;
	}

	field->col->prtype = DATA_NOT_NULL | DATA_BINARY_TYPE;

	/* The third field is on the word's position in the original doc */
	field = dict_index_get_nth_field(new_index, 2);
	field->name = NULL;
	field->prefix_len = 0;
	field->col = static_cast<dict_col_t*>(
		mem_heap_zalloc(new_index->heap, sizeof(dict_col_t)));
	field->col->mtype = DATA_INT;
	field->col->len = 4 ;
	field->fixed_len = 4;
	field->col->prtype = DATA_NOT_NULL;

	return(new_index);
}

/** Initialize FTS parallel sort structures.
@param[in]	trx		transaction
@param[in,out]	dup		descriptor of FTS index being created
@param[in]	new_table	table where indexes are created
@param[in]	opt_doc_id_size	whether to use 4 bytes instead of 8 bytes
				integer to store Doc ID during sort
@param[in]	old_page_size	page size of the old table during alter
@param[out]	psort		parallel sort info to be instantiated
@param[out]	merge		parallel merge info to be instantiated
@return TRUE if all successful */
ibool
row_fts_psort_info_init(
        trx_t*                  trx,
        row_merge_dup_t*        dup,
        const dict_table_t*     new_table,
        ibool                   opt_doc_id_size,
        const page_size_t       old_page_size,
        fts_psort_t**           psort,
        fts_psort_t**           merge)
{
	ulint			i;
	ulint			j;
	fts_psort_common_t*	common_info = NULL;
	fts_psort_t*		psort_info = NULL;
	fts_psort_t*		merge_info = NULL;
	ulint			block_size;
	ibool			ret = TRUE;
	bool			encrypted = false;

	block_size = 3 * srv_sort_buf_size;

	*psort = psort_info = static_cast<fts_psort_t*>(ut_zalloc_nokey(
		 fts_sort_pll_degree * sizeof *psort_info));

	if (!psort_info) {
		ut_free(dup);
		return(FALSE);
	}

	/* Common Info for all sort threads */
	common_info = static_cast<fts_psort_common_t*>(
		ut_malloc_nokey(sizeof *common_info));

	if (!common_info) {
		ut_free(dup);
		ut_free(psort_info);
		return(FALSE);
	}

	common_info->dup = dup;
	common_info->new_table = (dict_table_t*) new_table;
	common_info->old_page_size = old_page_size;
	common_info->trx = trx;
	common_info->all_info = psort_info;
	common_info->sort_event = os_event_create(0);
	common_info->merge_event = os_event_create(0);
	common_info->opt_doc_id_size = opt_doc_id_size;

	if (log_tmp_is_encrypted()) {
		encrypted = true;
	}

	ut_ad(trx->mysql_thd != NULL);
	const char*	path = thd_innodb_tmpdir(trx->mysql_thd);
	/* There will be FTS_NUM_AUX_INDEX number of "sort buckets" for
	each parallel sort thread. Each "sort bucket" holds records for
	a particular "FTS index partition" */
	for (j = 0; j < fts_sort_pll_degree; j++) {

		UT_LIST_INIT(
			psort_info[j].fts_doc_list, &fts_doc_item_t::doc_list);

		for (i = 0; i < FTS_NUM_AUX_INDEX; i++) {

			psort_info[j].merge_file[i] =
				 static_cast<merge_file_t*>(
					ut_zalloc_nokey(sizeof(merge_file_t)));

			if (!psort_info[j].merge_file[i]) {
				ret = FALSE;
				goto func_exit;
			}

			psort_info[j].merge_buf[i] = row_merge_buf_create(
				dup->index);

			if (row_merge_file_create(psort_info[j].merge_file[i],
						  path) == OS_FILE_CLOSED) {
				goto func_exit;
			}

			/* Need to align memory for O_DIRECT write */
			psort_info[j].block_alloc[i] =
				static_cast<row_merge_block_t*>(ut_malloc_nokey(
					block_size + 1024));

			psort_info[j].merge_block[i] =
				static_cast<row_merge_block_t*>(
					ut_align(
					psort_info[j].block_alloc[i], 1024));

			if (!psort_info[j].merge_block[i]) {
				ret = FALSE;
				goto func_exit;
			}

			/* If tablespace is encrypted, allocate additional buffer for
			encryption/decryption. */
			if (encrypted) {

				/* Need to align memory for O_DIRECT write */
				psort_info[j].crypt_alloc[i] =
					static_cast<row_merge_block_t*>(ut_malloc_nokey(
							block_size + 1024));

				psort_info[j].crypt_block[i] =
					static_cast<row_merge_block_t*>(
						ut_align(
							psort_info[j].crypt_alloc[i], 1024));

				if (!psort_info[j].crypt_block[i]) {
					ret = FALSE;
					goto func_exit;
				}
			} else {
				psort_info[j].crypt_alloc[i] = NULL;
				psort_info[j].crypt_block[i] = NULL;
			}
		}

		psort_info[j].child_status = 0;
		psort_info[j].state = 0;
		psort_info[j].psort_common = common_info;
		psort_info[j].error = DB_SUCCESS;
		psort_info[j].memory_used = 0;
		mutex_create(LATCH_ID_FTS_PLL_TOKENIZE, &psort_info[j].mutex);
	}

	/* Initialize merge_info structures parallel merge and insert
	into auxiliary FTS tables (FTS_INDEX_TABLE) */
	*merge = merge_info = static_cast<fts_psort_t*>(
		ut_malloc_nokey(FTS_NUM_AUX_INDEX * sizeof *merge_info));

	for (j = 0; j < FTS_NUM_AUX_INDEX; j++) {

		merge_info[j].child_status = 0;
		merge_info[j].state = 0;
		merge_info[j].psort_common = common_info;
	}

func_exit:
	if (!ret) {
		row_fts_psort_info_destroy(psort_info, merge_info);
	}

	return(ret);
}
/*********************************************************************//**
Clean up and deallocate FTS parallel sort structures, and close the
merge sort files  */
void
row_fts_psort_info_destroy(
/*=======================*/
	fts_psort_t*	psort_info,	/*!< parallel sort info */
	fts_psort_t*	merge_info)	/*!< parallel merge info */
{
	ulint	i;
	ulint	j;

	if (psort_info) {
		for (j = 0; j < fts_sort_pll_degree; j++) {
			for (i = 0; i < FTS_NUM_AUX_INDEX; i++) {
				if (psort_info[j].merge_file[i]) {
					row_merge_file_destroy(
						psort_info[j].merge_file[i]);
				}

				ut_free(psort_info[j].block_alloc[i]);
				ut_free(psort_info[j].merge_file[i]);

				if (psort_info[j].crypt_alloc[i]) {
					ut_free(psort_info[j].crypt_alloc[i]);
				}
			}

			mutex_free(&psort_info[j].mutex);
		}

		os_event_destroy(merge_info[0].psort_common->sort_event);
		os_event_destroy(merge_info[0].psort_common->merge_event);
		ut_free(merge_info[0].psort_common->dup);
		ut_free(merge_info[0].psort_common);
		ut_free(psort_info);
	}

	ut_free(merge_info);
}
/*********************************************************************//**
Free up merge buffers when merge sort is done */
void
row_fts_free_pll_merge_buf(
/*=======================*/
	fts_psort_t*	psort_info)	/*!< in: parallel sort info */
{
	ulint	j;
	ulint	i;

	if (!psort_info) {
		return;
	}

	for (j = 0; j < fts_sort_pll_degree; j++) {
		for (i = 0; i < FTS_NUM_AUX_INDEX; i++) {
			row_merge_buf_free(psort_info[j].merge_buf[i]);
		}
	}

	return;
}

/*********************************************************************//**
FTS plugin parser 'myql_add_word' callback function for row merge.
Refer to 'st_mysql_ftparser_param' for more detail.
@return always returns 0 */
static
int
row_merge_fts_doc_add_word_for_parser(
/*==================================*/
	MYSQL_FTPARSER_PARAM	*param,		/* in: parser paramter */
	const char		*word,		/* in: token word */
	int			word_len,	/* in: word len */
	MYSQL_FTPARSER_BOOLEAN_INFO*	boolean_info)	/* in: boolean info */
{
	fts_string_t		str;
	fts_tokenize_ctx_t*	t_ctx;
	row_fts_token_t*	fts_token;
	byte*			ptr;

	ut_ad(param);
	ut_ad(param->mysql_ftparam);
	ut_ad(word);
	ut_ad(boolean_info);

	t_ctx = static_cast<fts_tokenize_ctx_t*>(param->mysql_ftparam);
	ut_ad(t_ctx);

	str.f_str = (byte*)(word);
	str.f_len = ulint(word_len);
	str.f_n_char = fts_get_token_size(
		(CHARSET_INFO*)param->cs, word, ulint(word_len));

	/* JAN: TODO: MySQL 5.7 FTS
	ut_ad(boolean_info->position >= 0);
	*/

	ptr = static_cast<byte*>(ut_malloc_nokey(sizeof(row_fts_token_t)
			+ sizeof(fts_string_t) + str.f_len));
	fts_token = reinterpret_cast<row_fts_token_t*>(ptr);
	fts_token->text = reinterpret_cast<fts_string_t*>(
			ptr + sizeof(row_fts_token_t));
	fts_token->text->f_str = static_cast<byte*>(
			ptr + sizeof(row_fts_token_t) + sizeof(fts_string_t));

	fts_token->text->f_len = str.f_len;
	fts_token->text->f_n_char = str.f_n_char;
	memcpy(fts_token->text->f_str, str.f_str, str.f_len);

	/* JAN: TODO: MySQL 5.7 FTS
	fts_token->position = boolean_info->position;
	*/

	/* Add token to list */
	UT_LIST_ADD_LAST(t_ctx->fts_token_list, fts_token);

	return(0);
}

/*********************************************************************//**
Tokenize by fts plugin parser */
static
void
row_merge_fts_doc_tokenize_by_parser(
/*=================================*/
	fts_doc_t*		doc,	/* in: doc to tokenize */
	st_mysql_ftparser*	parser,	/* in: plugin parser instance */
	fts_tokenize_ctx_t*	t_ctx)	/* in/out: tokenize ctx instance */
{
	MYSQL_FTPARSER_PARAM	param;

	ut_a(parser);

	/* Set paramters for param */
	param.mysql_parse = fts_tokenize_document_internal;
	param.mysql_add_word = row_merge_fts_doc_add_word_for_parser;
	param.mysql_ftparam = t_ctx;
	param.cs = doc->charset;
	param.doc = reinterpret_cast<char*>(doc->text.f_str);
	param.length = static_cast<int>(doc->text.f_len);
	param.mode= MYSQL_FTPARSER_SIMPLE_MODE;

	PARSER_INIT(parser, &param);
	/* We assume parse returns successfully here. */
	parser->parse(&param);
	PARSER_DEINIT(parser, &param);
}

/*********************************************************************//**
Tokenize incoming text data and add to the sort buffer.
@see row_merge_buf_encode()
@return	TRUE if the record passed, FALSE if out of space */
static
ibool
row_merge_fts_doc_tokenize(
/*=======================*/
	row_merge_buf_t**	sort_buf,	/*!< in/out: sort buffer */
	doc_id_t		doc_id,		/*!< in: Doc ID */
	fts_doc_t*		doc,		/*!< in: Doc to be tokenized */
	merge_file_t**		merge_file,	/*!< in/out: merge file */
	ibool			opt_doc_id_size,/*!< in: whether to use 4 bytes
						instead of 8 bytes integer to
						store Doc ID during sort*/
	fts_tokenize_ctx_t*	t_ctx)          /*!< in/out: tokenize context */
{
	ulint		inc = 0;
	fts_string_t	str;
	ulint		len;
	row_merge_buf_t* buf;
	dfield_t*	field;
	fts_string_t	t_str;
	ibool		buf_full = FALSE;
	byte		str_buf[FTS_MAX_WORD_LEN + 1];
	ulint		data_size[FTS_NUM_AUX_INDEX];
	ulint		n_tuple[FTS_NUM_AUX_INDEX];
	st_mysql_ftparser*	parser;

	t_str.f_n_char = 0;
	t_ctx->buf_used = 0;

	memset(n_tuple, 0, FTS_NUM_AUX_INDEX * sizeof(ulint));
	memset(data_size, 0, FTS_NUM_AUX_INDEX * sizeof(ulint));

	parser = sort_buf[0]->index->parser;

	/* Tokenize the data and add each word string, its corresponding
	doc id and position to sort buffer */
	while (t_ctx->processed_len < doc->text.f_len) {
		ulint		idx = 0;
		ulint		cur_len;
		doc_id_t	write_doc_id;
		row_fts_token_t* fts_token = NULL;

		if (parser != NULL) {
			if (t_ctx->processed_len == 0) {
				UT_LIST_INIT(t_ctx->fts_token_list, &row_fts_token_t::token_list);

				/* Parse the whole doc and cache tokens */
				row_merge_fts_doc_tokenize_by_parser(doc,
					parser, t_ctx);

				/* Just indictate we have parsed all the word */
				t_ctx->processed_len += 1;
			}

			/* Then get a token */
			fts_token = UT_LIST_GET_FIRST(t_ctx->fts_token_list);
			if (fts_token) {
				str.f_len = fts_token->text->f_len;
				str.f_n_char = fts_token->text->f_n_char;
				str.f_str = fts_token->text->f_str;
			} else {
				ut_ad(UT_LIST_GET_LEN(t_ctx->fts_token_list) == 0);
				/* Reach the end of the list */
				t_ctx->processed_len = doc->text.f_len;
				break;
			}
		} else {
			inc = innobase_mysql_fts_get_token(
				doc->charset,
				doc->text.f_str + t_ctx->processed_len,
				doc->text.f_str + doc->text.f_len, &str);

			ut_a(inc > 0);
		}

		/* Ignore string whose character number is less than
		"fts_min_token_size" or more than "fts_max_token_size" */
		if (!fts_check_token(&str, NULL, NULL)) {
			if (parser != NULL) {
				UT_LIST_REMOVE(t_ctx->fts_token_list, fts_token);
				ut_free(fts_token);
			} else {
				t_ctx->processed_len += inc;
			}

			continue;
		}

		t_str.f_len = innobase_fts_casedn_str(
			doc->charset, (char*) str.f_str, str.f_len,
			(char*) &str_buf, FTS_MAX_WORD_LEN + 1);

		t_str.f_str = (byte*) &str_buf;

		/* if "cached_stopword" is defined, ignore words in the
		stopword list */
		if (!fts_check_token(&str, t_ctx->cached_stopword,
				     doc->charset)) {
			if (parser != NULL) {
				UT_LIST_REMOVE(t_ctx->fts_token_list, fts_token);
				ut_free(fts_token);
			} else {
				t_ctx->processed_len += inc;
			}

			continue;
		}

		/* There are FTS_NUM_AUX_INDEX auxiliary tables, find
		out which sort buffer to put this word record in */
		t_ctx->buf_used = fts_select_index(
			doc->charset, t_str.f_str, t_str.f_len);

		buf = sort_buf[t_ctx->buf_used];

		ut_a(t_ctx->buf_used < FTS_NUM_AUX_INDEX);
		idx = t_ctx->buf_used;

		mtuple_t* mtuple = &buf->tuples[buf->n_tuples + n_tuple[idx]];

		field = mtuple->fields = static_cast<dfield_t*>(
			mem_heap_alloc(buf->heap,
				       FTS_NUM_FIELDS_SORT * sizeof *field));

		/* The first field is the tokenized word */
		dfield_set_data(field, t_str.f_str, t_str.f_len);
		len = dfield_get_len(field);

		dict_col_copy_type(dict_index_get_nth_col(buf->index, 0), &field->type);
		field->type.prtype |= DATA_NOT_NULL;
		ut_ad(len <= field->type.len);

		/* For the temporary file, row_merge_buf_encode() uses
		1 byte for representing the number of extra_size bytes.
		This number will always be 1, because for this 3-field index
		consisting of one variable-size column, extra_size will always
		be 1 or 2, which can be encoded in one byte.

		The extra_size is 1 byte if the length of the
		variable-length column is less than 128 bytes or the
		maximum length is less than 256 bytes. */

		/* One variable length column, word with its lenght less than
		fts_max_token_size, add one extra size and one extra byte.

		Since the max length for FTS token now is larger than 255,
		so we will need to signify length byte itself, so only 1 to 128
		bytes can be used for 1 bytes, larger than that 2 bytes. */
		if (len < 128 || field->type.len < 256) {
			/* Extra size is one byte. */
			cur_len = 2 + len;
		} else {
			/* Extra size is two bytes. */
			cur_len = 3 + len;
		}

		dfield_dup(field, buf->heap);
		field++;

		/* The second field is the Doc ID */

		ib_uint32_t	doc_id_32_bit;

		if (!opt_doc_id_size) {
			fts_write_doc_id((byte*) &write_doc_id, doc_id);

			dfield_set_data(
				field, &write_doc_id, sizeof(write_doc_id));
		} else {
			mach_write_to_4(
				(byte*) &doc_id_32_bit, (ib_uint32_t) doc_id);

			dfield_set_data(
				field, &doc_id_32_bit, sizeof(doc_id_32_bit));
		}

		len = field->len;
		ut_ad(len == FTS_DOC_ID_LEN || len == sizeof(ib_uint32_t));

		field->type.mtype = DATA_INT;
		field->type.prtype = DATA_NOT_NULL | DATA_BINARY_TYPE;
		field->type.len = len;
		field->type.mbminlen = 0;
		field->type.mbmaxlen = 0;

		cur_len += len;
		dfield_dup(field, buf->heap);

		++field;

		/* The third field is the position.
		MySQL 5.7 changed the fulltext parser plugin interface
		by adding MYSQL_FTPARSER_BOOLEAN_INFO::position.
		Below we assume that the field is always 0. */
		ulint	pos = t_ctx->init_pos;
		byte		position[4];
		if (parser == NULL) {
			pos += t_ctx->processed_len + inc - str.f_len;
		}
		len = 4;
		mach_write_to_4(position, pos);
		dfield_set_data(field, &position, len);

		field->type.mtype = DATA_INT;
		field->type.prtype = DATA_NOT_NULL;
		field->type.len = len;
		field->type.mbminlen = 0;
		field->type.mbmaxlen = 0;
		cur_len += len;
		dfield_dup(field, buf->heap);

		/* Reserve one byte for the end marker of row_merge_block_t */
		if (buf->total_size + data_size[idx] + cur_len
		    >= srv_sort_buf_size - 1) {

			buf_full = TRUE;
			break;
		}

		/* Increment the number of tuples */
		n_tuple[idx]++;
		if (parser != NULL) {
			UT_LIST_REMOVE(t_ctx->fts_token_list, fts_token);
			ut_free(fts_token);
		} else {
			t_ctx->processed_len += inc;
		}
		data_size[idx] += cur_len;
	}

	/* Update the data length and the number of new word tuples
	added in this round of tokenization */
	for (ulint i = 0; i <  FTS_NUM_AUX_INDEX; i++) {
		/* The computation of total_size below assumes that no
		delete-mark flags will be stored and that all fields
		are NOT NULL and fixed-length. */

		sort_buf[i]->total_size += data_size[i];

		sort_buf[i]->n_tuples += n_tuple[i];

		merge_file[i]->n_rec += n_tuple[i];
		t_ctx->rows_added[i] += n_tuple[i];
	}

	if (!buf_full) {
		/* we pad one byte between text accross two fields */
		t_ctx->init_pos += doc->text.f_len + 1;
	}

	return(!buf_full);
}

/*********************************************************************//**
Get next doc item from fts_doc_list */
UNIV_INLINE
void
row_merge_fts_get_next_doc_item(
/*============================*/
	fts_psort_t*		psort_info,	/*!< in: psort_info */
	fts_doc_item_t**	doc_item)	/*!< in/out: doc item */
{
	if (*doc_item != NULL) {
		ut_free(*doc_item);
	}

	mutex_enter(&psort_info->mutex);

	*doc_item = UT_LIST_GET_FIRST(psort_info->fts_doc_list);
	if (*doc_item != NULL) {
		UT_LIST_REMOVE(psort_info->fts_doc_list, *doc_item);

		ut_ad(psort_info->memory_used >= sizeof(fts_doc_item_t)
		      + (*doc_item)->field->len);
		psort_info->memory_used -= sizeof(fts_doc_item_t)
			+ (*doc_item)->field->len;
	}

	mutex_exit(&psort_info->mutex);
}

/*********************************************************************//**
Function performs parallel tokenization of the incoming doc strings.
It also performs the initial in memory sort of the parsed records.
@return OS_THREAD_DUMMY_RETURN */
static
os_thread_ret_t
DECLARE_THREAD(fts_parallel_tokenization)(
/*======================*/
	void*		arg)	/*!< in: psort_info for the thread */
{
	fts_psort_t*		psort_info = (fts_psort_t*) arg;
	ulint			i;
	fts_doc_item_t*		doc_item = NULL;
	row_merge_buf_t**	buf;
	ibool			processed = FALSE;
	merge_file_t**		merge_file;
	row_merge_block_t**	block;
	row_merge_block_t**	crypt_block;
	pfs_os_file_t		tmpfd[FTS_NUM_AUX_INDEX];
	ulint			mycount[FTS_NUM_AUX_INDEX];
	ulint			num_doc_processed = 0;
	doc_id_t		last_doc_id = 0;
	mem_heap_t*		blob_heap = NULL;
	fts_doc_t		doc;
	dict_table_t*		table = psort_info->psort_common->new_table;
	fts_tokenize_ctx_t	t_ctx;
	ulint			retried = 0;
	dberr_t			error = DB_SUCCESS;

	ut_ad(psort_info->psort_common->trx->mysql_thd != NULL);

	/* const char*		path = thd_innodb_tmpdir(
		psort_info->psort_common->trx->mysql_thd);
	*/

	ut_ad(psort_info->psort_common->trx->mysql_thd != NULL);

	const char*		path = thd_innodb_tmpdir(
		psort_info->psort_common->trx->mysql_thd);

	ut_ad(psort_info);

	buf = psort_info->merge_buf;
	merge_file = psort_info->merge_file;
	blob_heap = mem_heap_create(512);
	memset(&doc, 0, sizeof(doc));
	memset(mycount, 0, FTS_NUM_AUX_INDEX * sizeof(int));

	doc.charset = fts_index_get_charset(
		psort_info->psort_common->dup->index);

	block = psort_info->merge_block;
	crypt_block = psort_info->crypt_block;

	const page_size_t	old_page_size =
			psort_info->psort_common->old_page_size;

	row_merge_fts_get_next_doc_item(psort_info, &doc_item);

	t_ctx.cached_stopword = table->fts->cache->stopword_info.cached_stopword;
	processed = TRUE;
loop:
	while (doc_item) {
		dfield_t*	dfield = doc_item->field;

		last_doc_id = doc_item->doc_id;

		ut_ad (dfield->data != NULL
		       && dfield_get_len(dfield) != UNIV_SQL_NULL);

		/* If finish processing the last item, update "doc" with
		strings in the doc_item, otherwise continue processing last
		item */
		if (processed) {
			byte*		data;
			ulint		data_len;

			dfield = doc_item->field;
			data = static_cast<byte*>(dfield_get_data(dfield));
			data_len = dfield_get_len(dfield);

			if (dfield_is_ext(dfield)) {
				doc.text.f_str =
					btr_copy_externally_stored_field(
						&doc.text.f_len, data,
						old_page_size, data_len, blob_heap);
			} else {
				doc.text.f_str = data;
				doc.text.f_len = data_len;
			}

			doc.tokens = 0;
			t_ctx.processed_len = 0;
		} else {
			/* Not yet finish processing the "doc" on hand,
			continue processing it */
			ut_ad(doc.text.f_str);
			ut_ad(t_ctx.processed_len < doc.text.f_len);
		}

		processed = row_merge_fts_doc_tokenize(
			buf, doc_item->doc_id, &doc,
			merge_file, psort_info->psort_common->opt_doc_id_size,
			&t_ctx);

		/* Current sort buffer full, need to recycle */
		if (!processed) {
			ut_ad(t_ctx.processed_len < doc.text.f_len);
			ut_ad(t_ctx.rows_added[t_ctx.buf_used]);
			break;
		}

		num_doc_processed++;

		if (UNIV_UNLIKELY(fts_enable_diag_print)
		    && num_doc_processed % 10000 == 1) {
			ib::info() << "Number of documents processed: "
				<< num_doc_processed;
#ifdef FTS_INTERNAL_DIAG_PRINT
			for (i = 0; i < FTS_NUM_AUX_INDEX; i++) {
				ib::info() << "ID " << psort_info->psort_id
					<< ", partition " << i << ", word "
					<< mycount[i];
			}
#endif
		}

		mem_heap_empty(blob_heap);

		row_merge_fts_get_next_doc_item(psort_info, &doc_item);

		if (doc_item && last_doc_id != doc_item->doc_id) {
			t_ctx.init_pos = 0;
		}
	}

	/* If we run out of current sort buffer, need to sort
	and flush the sort buffer to disk */
	if (t_ctx.rows_added[t_ctx.buf_used] && !processed) {
		row_merge_buf_sort(buf[t_ctx.buf_used], NULL);
		row_merge_buf_write(buf[t_ctx.buf_used],
				    merge_file[t_ctx.buf_used],
				    block[t_ctx.buf_used]);

		if (!row_merge_write(merge_file[t_ctx.buf_used]->fd,
				     merge_file[t_ctx.buf_used]->offset++,
				     block[t_ctx.buf_used],
				     crypt_block[t_ctx.buf_used],
				     table->space_id)) {
			error = DB_TEMP_FILE_WRITE_FAIL;
			goto func_exit;
		}

		MEM_UNDEFINED(block[t_ctx.buf_used], srv_sort_buf_size);
		buf[t_ctx.buf_used] = row_merge_buf_empty(buf[t_ctx.buf_used]);
		mycount[t_ctx.buf_used] += t_ctx.rows_added[t_ctx.buf_used];
		t_ctx.rows_added[t_ctx.buf_used] = 0;

		ut_a(doc_item);
		goto loop;
	}

	/* Parent done scanning, and if finish processing all the docs, exit */
	if (psort_info->state == FTS_PARENT_COMPLETE) {
		if (UT_LIST_GET_LEN(psort_info->fts_doc_list) == 0) {
			goto exit;
		} else if (retried > 10000) {
			ut_ad(!doc_item);
			/* retried too many times and cannot get new record */
			ib::error() << "FTS parallel sort processed "
				<< num_doc_processed
				<< " records, the sort queue has "
				<< UT_LIST_GET_LEN(psort_info->fts_doc_list)
				<< " records. But sort cannot get the next"
				" records during alter table " << table->name;
			goto exit;
		}
	} else if (psort_info->state == FTS_PARENT_EXITING) {
		/* Parent abort */
		goto func_exit;
	}

	if (doc_item == NULL) {
		os_thread_yield();
	}

	row_merge_fts_get_next_doc_item(psort_info, &doc_item);

	if (doc_item != NULL) {
		if (last_doc_id != doc_item->doc_id) {
			t_ctx.init_pos = 0;
		}

		retried = 0;
	} else if (psort_info->state == FTS_PARENT_COMPLETE) {
		retried++;
	}

	goto loop;

exit:
	/* Do a final sort of the last (or latest) batch of records
	in block memory. Flush them to temp file if records cannot
	be hold in one block memory */
	for (i = 0; i < FTS_NUM_AUX_INDEX; i++) {
		if (t_ctx.rows_added[i]) {
			row_merge_buf_sort(buf[i], NULL);
			row_merge_buf_write(
				buf[i], merge_file[i], block[i]);

			/* Write to temp file, only if records have
			been flushed to temp file before (offset > 0):
			The pseudo code for sort is following:

				while (there are rows) {
					tokenize rows, put result in block[]
					if (block[] runs out) {
						sort rows;
						write to temp file with
						row_merge_write();
						offset++;
					}
				}

				# write out the last batch
				if (offset > 0) {
					row_merge_write();
					offset++;
				} else {
					# no need to write anything
					offset stay as 0
				}

			so if merge_file[i]->offset is 0 when we come to
			here as the last batch, this means rows have
			never flush to temp file, it can be held all in
			memory */
			if (merge_file[i]->offset != 0) {
				if (!row_merge_write(merge_file[i]->fd,
						merge_file[i]->offset++,
						block[i],
						crypt_block[i],
						table->space_id)) {
					error = DB_TEMP_FILE_WRITE_FAIL;
					goto func_exit;
				}

#ifdef HAVE_valgrind
				MEM_UNDEFINED(block[i], srv_sort_buf_size);

				if (crypt_block[i]) {
					MEM_UNDEFINED(crypt_block[i],
						      srv_sort_buf_size);
				}
#endif /* HAVE_valgrind */
			}

			buf[i] = row_merge_buf_empty(buf[i]);
			t_ctx.rows_added[i] = 0;
		}
	}

	if (UNIV_UNLIKELY(fts_enable_diag_print)) {
		DEBUG_FTS_SORT_PRINT("  InnoDB_FTS: start merge sort\n");
	}

	for (i = 0; i < FTS_NUM_AUX_INDEX; i++) {
		if (!merge_file[i]->offset) {
			continue;
		}

		tmpfd[i] = row_merge_file_create_low(path);
		if (tmpfd[i] == OS_FILE_CLOSED) {
			error = DB_OUT_OF_MEMORY;
			goto func_exit;
		}

		error = row_merge_sort(psort_info->psort_common->trx,
				       psort_info->psort_common->dup,
				       merge_file[i], block[i], &tmpfd[i],
				       false, 0.0/* pct_progress */, 0.0/* pct_cost */,
				       crypt_block[i], table->space_id);

		if (error != DB_SUCCESS) {
			os_file_close(tmpfd[i]);
			goto func_exit;
		}

<<<<<<< HEAD
		total_rec += merge_file[i]->n_rec;
		os_file_close(tmpfd[i]);
=======
		close(tmpfd[i]);
>>>>>>> 773a07b6
	}

func_exit:
	if (UNIV_UNLIKELY(fts_enable_diag_print)) {
		DEBUG_FTS_SORT_PRINT("  InnoDB_FTS: complete merge sort\n");
	}

	mem_heap_free(blob_heap);

	mutex_enter(&psort_info->mutex);
	psort_info->error = error;
	mutex_exit(&psort_info->mutex);

	if (UT_LIST_GET_LEN(psort_info->fts_doc_list) > 0) {
		/* child can exit either with error or told by parent. */
		ut_ad(error != DB_SUCCESS
		      || psort_info->state == FTS_PARENT_EXITING);
	}

	/* Free fts doc list in case of error. */
	do {
		row_merge_fts_get_next_doc_item(psort_info, &doc_item);
	} while (doc_item != NULL);

	psort_info->child_status = FTS_CHILD_COMPLETE;
	os_event_set(psort_info->psort_common->sort_event);
	psort_info->child_status = FTS_CHILD_EXITING;

	os_thread_exit();

	OS_THREAD_DUMMY_RETURN;
}

/*********************************************************************//**
Start the parallel tokenization and parallel merge sort */
void
row_fts_start_psort(
/*================*/
	fts_psort_t*	psort_info)	/*!< parallel sort structure */
{
	ulint		i = 0;
	os_thread_id_t	thd_id;

	for (i = 0; i < fts_sort_pll_degree; i++) {
		psort_info[i].psort_id = i;
		psort_info[i].thread_hdl =
			os_thread_create(fts_parallel_tokenization,
				(void*) &psort_info[i],
				 &thd_id);
	}
}

/*********************************************************************//**
Function performs the merge and insertion of the sorted records.
@return OS_THREAD_DUMMY_RETURN */
static
os_thread_ret_t
DECLARE_THREAD(fts_parallel_merge)(
/*===============*/
	void*		arg)		/*!< in: parallel merge info */
{
	fts_psort_t*	psort_info = (fts_psort_t*) arg;
	ulint		id;

	ut_ad(psort_info);

	id = psort_info->psort_id;

	row_fts_merge_insert(psort_info->psort_common->dup->index,
			     psort_info->psort_common->new_table,
			     psort_info->psort_common->all_info, id);

	psort_info->child_status = FTS_CHILD_COMPLETE;
	os_event_set(psort_info->psort_common->merge_event);
	psort_info->child_status = FTS_CHILD_EXITING;

	os_thread_exit(false);

	OS_THREAD_DUMMY_RETURN;
}

/*********************************************************************//**
Kick off the parallel merge and insert thread */
void
row_fts_start_parallel_merge(
/*=========================*/
	fts_psort_t*	merge_info)	/*!< in: parallel sort info */
{
	ulint		i = 0;

	/* Kick off merge/insert threads */
	for (i = 0; i <  FTS_NUM_AUX_INDEX; i++) {
		merge_info[i].psort_id = i;
		merge_info[i].child_status = 0;

		merge_info[i].thread_hdl = os_thread_create(
			fts_parallel_merge,
			(void*) &merge_info[i],
			&merge_info[i].thread_hdl);
	}
}

/**
Write out a single word's data as new entry/entries in the INDEX table.
@param[in]	ins_ctx	insert context
@param[in]	word	word string
@param[in]	node	node colmns
@return	DB_SUCCUESS if insertion runs fine, otherwise error code */
static
dberr_t
row_merge_write_fts_node(
	const	fts_psort_insert_t*	ins_ctx,
	const	fts_string_t*		word,
	const	fts_node_t*		node)
{
	dtuple_t*	tuple;
	dfield_t*	field;
	dberr_t		ret = DB_SUCCESS;
	doc_id_t	write_first_doc_id[8];
	doc_id_t	write_last_doc_id[8];
	ib_uint32_t	write_doc_count;

	tuple = ins_ctx->tuple;

	/* The first field is the tokenized word */
	field = dtuple_get_nth_field(tuple, 0);
	dfield_set_data(field, word->f_str, word->f_len);

	/* The second field is first_doc_id */
	field = dtuple_get_nth_field(tuple, 1);
	fts_write_doc_id((byte*)&write_first_doc_id, node->first_doc_id);
	dfield_set_data(field, &write_first_doc_id, sizeof(doc_id_t));

	/* The third and fourth fileds(TRX_ID, ROLL_PTR) are filled already.*/
	/* The fifth field is last_doc_id */
	field = dtuple_get_nth_field(tuple, 4);
	fts_write_doc_id((byte*)&write_last_doc_id, node->last_doc_id);
	dfield_set_data(field, &write_last_doc_id, sizeof(doc_id_t));

	/* The sixth field is doc_count */
	field = dtuple_get_nth_field(tuple, 5);
	mach_write_to_4((byte*)&write_doc_count, (ib_uint32_t)node->doc_count);
	dfield_set_data(field, &write_doc_count, sizeof(ib_uint32_t));

	/* The seventh field is ilist */
	field = dtuple_get_nth_field(tuple, 6);
	dfield_set_data(field, node->ilist, node->ilist_size);

	ret = ins_ctx->btr_bulk->insert(tuple);

	return(ret);
}

/********************************************************************//**
Insert processed FTS data to auxillary index tables.
@return DB_SUCCESS if insertion runs fine */
static MY_ATTRIBUTE((nonnull))
dberr_t
row_merge_write_fts_word(
/*=====================*/
	fts_psort_insert_t*	ins_ctx,	/*!< in: insert context */
	fts_tokenizer_word_t*	word)		/*!< in: sorted and tokenized
						word */
{
	dberr_t	ret = DB_SUCCESS;

	ut_ad(ins_ctx->aux_index_id == fts_select_index(
		ins_ctx->charset, word->text.f_str, word->text.f_len));

	/* Pop out each fts_node in word->nodes write them to auxiliary table */
	for (ulint i = 0; i < ib_vector_size(word->nodes); i++) {
		dberr_t		error;
		fts_node_t*	fts_node;

		fts_node = static_cast<fts_node_t*>(ib_vector_get(word->nodes, i));

		error = row_merge_write_fts_node(ins_ctx, &word->text, fts_node);

		if (UNIV_UNLIKELY(error != DB_SUCCESS)) {
			ib::error() << "Failed to write word to FTS auxiliary"
				" index table "
				<< ins_ctx->btr_bulk->table_name()
				<< ", error " << error;
			ret = error;
		}

		ut_free(fts_node->ilist);
		fts_node->ilist = NULL;
	}

	ib_vector_reset(word->nodes);

	return(ret);
}

/*********************************************************************//**
Read sorted FTS data files and insert data tuples to auxillary tables.
@return DB_SUCCESS or error number */
static
void
row_fts_insert_tuple(
/*=================*/
	fts_psort_insert_t*
			ins_ctx,	/*!< in: insert context */
	fts_tokenizer_word_t* word,	/*!< in: last processed
					tokenized word */
	ib_vector_t*	positions,	/*!< in: word position */
	doc_id_t*	in_doc_id,	/*!< in: last item doc id */
	dtuple_t*	dtuple)		/*!< in: entry to insert */
{
	fts_node_t*	fts_node = NULL;
	dfield_t*	dfield;
	doc_id_t	doc_id;
	ulint		position;
	fts_string_t	token_word;
	ulint		i;

	/* Get fts_node for the FTS auxillary INDEX table */
	if (ib_vector_size(word->nodes) > 0) {
		fts_node = static_cast<fts_node_t*>(
			ib_vector_last(word->nodes));
	}

	if (fts_node == NULL
	    || fts_node->ilist_size > FTS_ILIST_MAX_SIZE) {

		fts_node = static_cast<fts_node_t*>(
			ib_vector_push(word->nodes, NULL));

		memset(fts_node, 0x0, sizeof(*fts_node));
	}

	/* If dtuple == NULL, this is the last word to be processed */
	if (!dtuple) {
		if (fts_node && ib_vector_size(positions) > 0) {
			fts_cache_node_add_positions(
				NULL, fts_node, *in_doc_id,
				positions);

			/* Write out the current word */
			row_merge_write_fts_word(ins_ctx, word);
		}

		return;
	}

	/* Get the first field for the tokenized word */
	dfield = dtuple_get_nth_field(dtuple, 0);

	token_word.f_n_char = 0;
	token_word.f_len = dfield->len;
	token_word.f_str = static_cast<byte*>(dfield_get_data(dfield));

	if (!word->text.f_str) {
		fts_string_dup(&word->text, &token_word, ins_ctx->heap);
	}

	/* compare to the last word, to see if they are the same
	word */
	if (innobase_fts_text_cmp(ins_ctx->charset,
				  &word->text, &token_word) != 0) {
		ulint	num_item;

		/* Getting a new word, flush the last position info
		for the currnt word in fts_node */
		if (ib_vector_size(positions) > 0) {
			fts_cache_node_add_positions(
				NULL, fts_node, *in_doc_id, positions);
		}

		/* Write out the current word */
		row_merge_write_fts_word(ins_ctx, word);

		/* Copy the new word */
		fts_string_dup(&word->text, &token_word, ins_ctx->heap);

		num_item = ib_vector_size(positions);

		/* Clean up position queue */
		for (i = 0; i < num_item; i++) {
			ib_vector_pop(positions);
		}

		/* Reset Doc ID */
		*in_doc_id = 0;
		memset(fts_node, 0x0, sizeof(*fts_node));
	}

	/* Get the word's Doc ID */
	dfield = dtuple_get_nth_field(dtuple, 1);

	if (!ins_ctx->opt_doc_id_size) {
		doc_id = fts_read_doc_id(
			static_cast<byte*>(dfield_get_data(dfield)));
	} else {
		doc_id = (doc_id_t) mach_read_from_4(
			static_cast<byte*>(dfield_get_data(dfield)));
	}

	/* Get the word's position info */
	dfield = dtuple_get_nth_field(dtuple, 2);
	position = mach_read_from_4(static_cast<byte*>(dfield_get_data(dfield)));

	/* If this is the same word as the last word, and they
	have the same Doc ID, we just need to add its position
	info. Otherwise, we will flush position info to the
	fts_node and initiate a new position vector  */
	if (!(*in_doc_id) || *in_doc_id == doc_id) {
		ib_vector_push(positions, &position);
	} else {
		ulint	num_pos = ib_vector_size(positions);

		fts_cache_node_add_positions(NULL, fts_node,
					     *in_doc_id, positions);
		for (i = 0; i < num_pos; i++) {
			ib_vector_pop(positions);
		}
		ib_vector_push(positions, &position);
	}

	/* record the current Doc ID */
	*in_doc_id = doc_id;
}

/*********************************************************************//**
Propagate a newly added record up one level in the selection tree
@return parent where this value propagated to */
static
ulint
row_fts_sel_tree_propagate(
/*=======================*/
	ulint		propogated,	/*<! in: tree node propagated */
	int*		sel_tree,	/*<! in: selection tree */
	const mrec_t**	mrec,		/*<! in: sort record */
	rec_offs**	offsets,	/*<! in: record offsets */
	dict_index_t*	index)		/*<! in/out: FTS index */
{
	ulint	parent;
	int	child_left;
	int	child_right;
	int	selected;

	/* Find which parent this value will be propagated to */
	parent = (propogated - 1) / 2;

	/* Find out which value is smaller, and to propagate */
	child_left = sel_tree[parent * 2 + 1];
	child_right = sel_tree[parent * 2 + 2];

	if (child_left == -1 || mrec[child_left] == NULL) {
		if (child_right == -1
		    || mrec[child_right] == NULL) {
			selected = -1;
		} else {
			selected = child_right ;
		}
	} else if (child_right == -1
		   || mrec[child_right] == NULL) {
		selected = child_left;
	} else if (cmp_rec_rec_simple(mrec[child_left], mrec[child_right],
				      offsets[child_left],
				      offsets[child_right],
				      index, NULL) < 0) {
		selected = child_left;
	} else {
		selected = child_right;
	}

	sel_tree[parent] = selected;

	return parent;
}

/*********************************************************************//**
Readjust selection tree after popping the root and read a new value
@return the new root */
static
int
row_fts_sel_tree_update(
/*====================*/
	int*		sel_tree,	/*<! in/out: selection tree */
	ulint		propagated,	/*<! in: node to propagate up */
	ulint		height,		/*<! in: tree height */
	const mrec_t**	mrec,		/*<! in: sort record */
	rec_offs**	offsets,	/*<! in: record offsets */
	dict_index_t*	index)		/*<! in: index dictionary */
{
	ulint	i;

	for (i = 1; i <= height; i++) {
		propagated = row_fts_sel_tree_propagate(
			propagated, sel_tree, mrec, offsets, index);
	}

	return(sel_tree[0]);
}

/*********************************************************************//**
Build selection tree at a specified level */
static
void
row_fts_build_sel_tree_level(
/*=========================*/
	int*		sel_tree,	/*<! in/out: selection tree */
	ulint		level,		/*<! in: selection tree level */
	const mrec_t**	mrec,		/*<! in: sort record */
	rec_offs**	offsets,	/*<! in: record offsets */
	dict_index_t*	index)		/*<! in: index dictionary */
{
	ulint	start;
	int	child_left;
	int	child_right;
	ulint	i;
	ulint	num_item	= ulint(1) << level;

	start = num_item - 1;

	for (i = 0; i < num_item;  i++) {
		child_left = sel_tree[(start + i) * 2 + 1];
		child_right = sel_tree[(start + i) * 2 + 2];

		if (child_left == -1) {
			if (child_right == -1) {
				sel_tree[start + i] = -1;
			} else {
				sel_tree[start + i] =  child_right;
			}
			continue;
		} else if (child_right == -1) {
			sel_tree[start + i] = child_left;
			continue;
		}

		/* Deal with NULL child conditions */
		if (!mrec[child_left]) {
			if (!mrec[child_right]) {
				sel_tree[start + i] = -1;
			} else {
				sel_tree[start + i] = child_right;
			}
			continue;
		} else if (!mrec[child_right]) {
			sel_tree[start + i] = child_left;
			continue;
		}

		/* Select the smaller one to set parent pointer */
		int cmp = cmp_rec_rec_simple(
			mrec[child_left], mrec[child_right],
			offsets[child_left], offsets[child_right],
			index, NULL);

		sel_tree[start + i] = cmp < 0 ? child_left : child_right;
	}
}

/*********************************************************************//**
Build a selection tree for merge. The selection tree is a binary tree
and should have fts_sort_pll_degree / 2 levels. With root as level 0
@return number of tree levels */
static
ulint
row_fts_build_sel_tree(
/*===================*/
	int*		sel_tree,	/*<! in/out: selection tree */
	const mrec_t**	mrec,		/*<! in: sort record */
	rec_offs**	offsets,	/*<! in: record offsets */
	dict_index_t*	index)		/*<! in: index dictionary */
{
	ulint	treelevel = 1;
	ulint	num = 2;
	ulint	i = 0;
	ulint	start;

	/* No need to build selection tree if we only have two merge threads */
	if (fts_sort_pll_degree <= 2) {
		return(0);
	}

	while (num < fts_sort_pll_degree) {
		num = num << 1;
		treelevel++;
	}

	start = (ulint(1) << treelevel) - 1;

	for (i = 0; i < fts_sort_pll_degree; i++) {
		sel_tree[i + start] = int(i);
	}

	i = treelevel;
	do {
		row_fts_build_sel_tree_level(
			sel_tree, --i, mrec, offsets, index);
	} while (i > 0);

	return(treelevel);
}

/*********************************************************************//**
Read sorted file containing index data tuples and insert these data
tuples to the index
@return DB_SUCCESS or error number */
dberr_t
row_fts_merge_insert(
/*=================*/
	dict_index_t*		index,	/*!< in: index */
	dict_table_t*		table,	/*!< in: new table */
	fts_psort_t*		psort_info, /*!< parallel sort info */
	ulint			id)	/* !< in: which auxiliary table's data
					to insert to */
{
	const byte**		b;
	mem_heap_t*		tuple_heap;
	mem_heap_t*		heap;
	dberr_t			error = DB_SUCCESS;
	ulint*			foffs;
	rec_offs**		offsets;
	fts_tokenizer_word_t	new_word;
	ib_vector_t*		positions;
	doc_id_t		last_doc_id;
	ib_alloc_t*		heap_alloc;
	ulint			i;
	mrec_buf_t**		buf;
	pfs_os_file_t*			fd;
	byte**			block;
	byte**			crypt_block;
	const mrec_t**		mrec;
	ulint			count = 0;
	int*			sel_tree;
	ulint			height;
	ulint			start;
	fts_psort_insert_t	ins_ctx;
	uint64_t		count_diag = 0;
	fts_table_t		fts_table;
	char			aux_table_name[MAX_FULL_NAME_LEN];
	dict_table_t*		aux_table;
	dict_index_t*		aux_index;
	trx_t*			trx;

	/* We use the insert query graph as the dummy graph
	needed in the row module call */

	trx = trx_create();
	trx_start_if_not_started(trx, true);

	trx->op_info = "inserting index entries";

	ins_ctx.opt_doc_id_size = psort_info[0].psort_common->opt_doc_id_size;

	heap = mem_heap_create(500 + sizeof(mrec_buf_t));

	b = (const byte**) mem_heap_alloc(
		heap, sizeof (*b) * fts_sort_pll_degree);
	foffs = (ulint*) mem_heap_alloc(
		heap, sizeof(*foffs) * fts_sort_pll_degree);
	offsets = (rec_offs**) mem_heap_alloc(
		heap, sizeof(*offsets) * fts_sort_pll_degree);
	buf = (mrec_buf_t**) mem_heap_alloc(
		heap, sizeof(*buf) * fts_sort_pll_degree);
	fd = (pfs_os_file_t*) mem_heap_alloc(heap, sizeof(*fd) * fts_sort_pll_degree);
	block = (byte**) mem_heap_alloc(
		heap, sizeof(*block) * fts_sort_pll_degree);
	crypt_block = (byte**) mem_heap_alloc(
		heap, sizeof(*block) * fts_sort_pll_degree);
	mrec = (const mrec_t**) mem_heap_alloc(
		heap, sizeof(*mrec) * fts_sort_pll_degree);
	sel_tree = (int*) mem_heap_alloc(
		heap, sizeof(*sel_tree) * (fts_sort_pll_degree * 2));

	tuple_heap = mem_heap_create(1000);

	ins_ctx.charset = fts_index_get_charset(index);
	ins_ctx.heap = heap;

	for (i = 0; i < fts_sort_pll_degree; i++) {
		ulint	num;

		num = 1 + REC_OFFS_HEADER_SIZE
			+ dict_index_get_n_fields(index);
		offsets[i] = static_cast<rec_offs*>(mem_heap_zalloc(
			heap, num * sizeof *offsets[i]));
		rec_offs_set_n_alloc(offsets[i], num);
		rec_offs_set_n_fields(offsets[i], dict_index_get_n_fields(index));
		block[i] = psort_info[i].merge_block[id];
		crypt_block[i] = psort_info[i].crypt_block[id];
		b[i] = psort_info[i].merge_block[id];
		fd[i] = psort_info[i].merge_file[id]->fd;
		foffs[i] = 0;

		buf[i] = static_cast<mrec_buf_t*>(
			mem_heap_alloc(heap, sizeof *buf[i]));

		count_diag += psort_info[i].merge_file[id]->n_rec;
	}

	if (UNIV_UNLIKELY(fts_enable_diag_print)) {
		ib::info() << "InnoDB_FTS: to insert " << count_diag
			<< " records";
	}

	/* Initialize related variables if creating FTS indexes */
	heap_alloc = ib_heap_allocator_create(heap);

	memset(&new_word, 0, sizeof(new_word));

	new_word.nodes = ib_vector_create(heap_alloc, sizeof(fts_node_t), 4);
	positions = ib_vector_create(heap_alloc, sizeof(ulint), 32);
	last_doc_id = 0;

	/* We should set the flags2 with aux_table_name here,
	in order to get the correct aux table names. */
	index->table->flags2 |= DICT_TF2_FTS_AUX_HEX_NAME;
	DBUG_EXECUTE_IF("innodb_test_wrong_fts_aux_table_name",
			index->table->flags2 &= ~DICT_TF2_FTS_AUX_HEX_NAME;);
	fts_table.type = FTS_INDEX_TABLE;
	fts_table.index_id = index->id;
	fts_table.table_id = table->id;
	fts_table.table = index->table;
	fts_table.suffix = fts_get_suffix(id);

	/* Get aux index */
	fts_get_table_name(&fts_table, aux_table_name);
	aux_table = dict_table_open_on_name(aux_table_name, FALSE, FALSE,
					    DICT_ERR_IGNORE_NONE);
	ut_ad(aux_table != NULL);
	dict_table_close(aux_table, FALSE, FALSE);
	aux_index = dict_table_get_first_index(aux_table);

	ut_ad(!aux_index->is_instant());
	/* row_merge_write_fts_node() depends on the correct value */
	ut_ad(aux_index->n_core_null_bytes
	      == UT_BITS_IN_BYTES(aux_index->n_nullable));

	/* Create bulk load instance */
	ins_ctx.btr_bulk = UT_NEW_NOKEY(
		BtrBulk(aux_index, trx, psort_info[0].psort_common->trx
			->get_flush_observer()));

	/* Create tuple for insert */
	ins_ctx.tuple = dtuple_create(heap, dict_index_get_n_fields(aux_index));
	dict_index_copy_types(ins_ctx.tuple, aux_index,
			      dict_index_get_n_fields(aux_index));

	/* Set TRX_ID and ROLL_PTR */
	dfield_set_data(dtuple_get_nth_field(ins_ctx.tuple, 2),
			&reset_trx_id, DATA_TRX_ID_LEN);
	dfield_set_data(dtuple_get_nth_field(ins_ctx.tuple, 3),
			&reset_trx_id[DATA_TRX_ID_LEN], DATA_ROLL_PTR_LEN);

	ut_d(ins_ctx.aux_index_id = id);

	const ulint space = table->space_id;

	for (i = 0; i < fts_sort_pll_degree; i++) {
		if (psort_info[i].merge_file[id]->n_rec == 0) {
			/* No Rows to read */
			mrec[i] = b[i] = NULL;
		} else {
			/* Read from temp file only if it has been
			written to. Otherwise, block memory holds
			all the sorted records */
			if (psort_info[i].merge_file[id]->offset > 0
			    && (!row_merge_read(
					fd[i], foffs[i],
					(row_merge_block_t*) block[i],
					(row_merge_block_t*) crypt_block[i],
					space))) {
				error = DB_CORRUPTION;
				goto exit;
			}

			ROW_MERGE_READ_GET_NEXT(i);
		}
	}

	height = row_fts_build_sel_tree(sel_tree, (const mrec_t **) mrec,
					offsets, index);

	start = (1U << height) - 1;

	/* Fetch sorted records from sort buffer and insert them into
	corresponding FTS index auxiliary tables */
	for (;;) {
		dtuple_t*	dtuple;
		int		min_rec = 0;

		if (fts_sort_pll_degree <= 2) {
			while (!mrec[min_rec]) {
				min_rec++;

				if (min_rec >= (int) fts_sort_pll_degree) {
					row_fts_insert_tuple(
						&ins_ctx, &new_word,
						positions, &last_doc_id,
						NULL);

					goto exit;
				}
			}

			for (i = min_rec + 1; i < fts_sort_pll_degree; i++) {
				if (!mrec[i]) {
					continue;
				}

				if (cmp_rec_rec_simple(
					    mrec[i], mrec[min_rec],
					    offsets[i], offsets[min_rec],
					    index, NULL) < 0) {
					min_rec = static_cast<int>(i);
				}
			}
		} else {
			min_rec = sel_tree[0];

			if (min_rec ==  -1) {
				row_fts_insert_tuple(
					&ins_ctx, &new_word,
					positions, &last_doc_id,
					NULL);

				goto exit;
			}
		}

		dtuple = row_rec_to_index_entry_low(
			mrec[min_rec], index, offsets[min_rec],
			tuple_heap);

		row_fts_insert_tuple(
			&ins_ctx, &new_word, positions,
			&last_doc_id, dtuple);


		ROW_MERGE_READ_GET_NEXT(min_rec);

		if (fts_sort_pll_degree > 2) {
			if (!mrec[min_rec]) {
				sel_tree[start + min_rec] = -1;
			}

			row_fts_sel_tree_update(sel_tree, start + min_rec,
						height, mrec,
						offsets, index);
		}

		count++;

		mem_heap_empty(tuple_heap);
	}

exit:
	fts_sql_commit(trx);

	trx->op_info = "";

	mem_heap_free(tuple_heap);

	error = ins_ctx.btr_bulk->finish(error);
	UT_DELETE(ins_ctx.btr_bulk);

	trx->free();

	mem_heap_free(heap);

	if (UNIV_UNLIKELY(fts_enable_diag_print)) {
		ib::info() << "InnoDB_FTS: inserted " << count << " records";
	}

	if (psort_info[0].psort_common->trx->get_flush_observer()) {
		row_merge_write_redo(aux_index);
	}

	return(error);
}<|MERGE_RESOLUTION|>--- conflicted
+++ resolved
@@ -1,7 +1,7 @@
 /*****************************************************************************
 
 Copyright (c) 2010, 2016, Oracle and/or its affiliates. All Rights Reserved.
-Copyright (c) 2015, 2020, MariaDB Corporation.
+Copyright (c) 2015, 2021, MariaDB Corporation.
 
 This program is free software; you can redistribute it and/or modify it under
 the terms of the GNU General Public License as published by the Free Software
@@ -1038,12 +1038,7 @@
 			goto func_exit;
 		}
 
-<<<<<<< HEAD
-		total_rec += merge_file[i]->n_rec;
 		os_file_close(tmpfd[i]);
-=======
-		close(tmpfd[i]);
->>>>>>> 773a07b6
 	}
 
 func_exit:
