/*****************************************************************************

Copyright (c) 1994, 2019, Oracle and/or its affiliates. All Rights Reserved.
Copyright (c) 2020, MariaDB Corporation.

This program is free software; you can redistribute it and/or modify it under
the terms of the GNU General Public License as published by the Free Software
Foundation; version 2 of the License.

This program is distributed in the hope that it will be useful, but WITHOUT
ANY WARRANTY; without even the implied warranty of MERCHANTABILITY or FITNESS
FOR A PARTICULAR PURPOSE. See the GNU General Public License for more details.

You should have received a copy of the GNU General Public License along with
this program; if not, write to the Free Software Foundation, Inc.,
51 Franklin Street, Fifth Floor, Boston, MA 02110-1335 USA

*****************************************************************************/

/*******************************************************************//**
@file rem/rem0cmp.cc
Comparison services for records

Created 7/1/1994 Heikki Tuuri
************************************************************************/

#include "rem0cmp.h"
#include "rem0rec.h"
#include "page0page.h"
#include "dict0mem.h"
#include "handler0alter.h"

/*		ALPHABETICAL ORDER
		==================

The records are put into alphabetical order in the following
way: let F be the first field where two records disagree.
If there is a character in some position n where the
records disagree, the order is determined by comparison of
the characters at position n, possibly after
collating transformation. If there is no such character,
but the corresponding fields have different lengths, then
if the data type of the fields is paddable,
shorter field is padded with a padding character. If the
data type is not paddable, longer field is considered greater.
Finally, the SQL null is bigger than any other value.

At the present, the comparison functions return 0 in the case,
where two records disagree only in the way that one
has more fields than the other. */

/** Compare two data fields.
@param[in] prtype precise type
@param[in] a data field
@param[in] a_length length of a, in bytes (not UNIV_SQL_NULL)
@param[in] b data field
@param[in] b_length length of b, in bytes (not UNIV_SQL_NULL)
@return positive, 0, negative, if a is greater, equal, less than b,
respectively */
UNIV_INLINE
int
innobase_mysql_cmp(
	ulint		prtype,
	const byte*	a,
	ulint		a_length,
	const byte*	b,
	ulint		b_length)
{
#ifdef UNIV_DEBUG
	switch (prtype & DATA_MYSQL_TYPE_MASK) {
	case MYSQL_TYPE_BIT:
	case MYSQL_TYPE_STRING:
	case MYSQL_TYPE_VAR_STRING:
	case MYSQL_TYPE_TINY_BLOB:
	case MYSQL_TYPE_MEDIUM_BLOB:
	case MYSQL_TYPE_BLOB:
	case MYSQL_TYPE_LONG_BLOB:
	case MYSQL_TYPE_VARCHAR:
		break;
	default:
		ut_error;
	}
#endif /* UNIV_DEBUG */

	uint cs_num = (uint) dtype_get_charset_coll(prtype);

	if (CHARSET_INFO* cs = get_charset(cs_num, MYF(MY_WME))) {
		return(cs->strnncollsp(a, a_length, b, b_length));
	}

	ib::fatal() << "Unable to find charset-collation " << cs_num;
	return(0);
}

/*************************************************************//**
Returns TRUE if two columns are equal for comparison purposes.
@return TRUE if the columns are considered equal in comparisons */
ibool
cmp_cols_are_equal(
/*===============*/
	const dict_col_t*	col1,	/*!< in: column 1 */
	const dict_col_t*	col2,	/*!< in: column 2 */
	ibool			check_charsets)
					/*!< in: whether to check charsets */
{
	if (dtype_is_non_binary_string_type(col1->mtype, col1->prtype)
	    && dtype_is_non_binary_string_type(col2->mtype, col2->prtype)) {

		/* Both are non-binary string types: they can be compared if
		and only if the charset-collation is the same */

		if (check_charsets) {
			return(dtype_get_charset_coll(col1->prtype)
			       == dtype_get_charset_coll(col2->prtype));
		} else {
			return(TRUE);
		}
	}

	if (dtype_is_binary_string_type(col1->mtype, col1->prtype)
	    && dtype_is_binary_string_type(col2->mtype, col2->prtype)) {

		/* Both are binary string types: they can be compared */

		return(TRUE);
	}

	if (col1->mtype != col2->mtype) {

		return(FALSE);
	}

	if (col1->mtype == DATA_INT
	    && (col1->prtype & DATA_UNSIGNED)
	    != (col2->prtype & DATA_UNSIGNED)) {

		/* The storage format of an unsigned integer is different
		from a signed integer: in a signed integer we OR
		0x8000... to the value of positive integers. */

		return(FALSE);
	}

	return(col1->mtype != DATA_INT || col1->len == col2->len);
}

/** Compare two DATA_DECIMAL (MYSQL_TYPE_DECIMAL) fields.
TODO: Remove this function. Everything should use MYSQL_TYPE_NEWDECIMAL.
@param[in] a data field
@param[in] a_length length of a, in bytes (not UNIV_SQL_NULL)
@param[in] b data field
@param[in] b_length length of b, in bytes (not UNIV_SQL_NULL)
@return positive, 0, negative, if a is greater, equal, less than b,
respectively */
static ATTRIBUTE_COLD
int
cmp_decimal(const byte*	a, ulint a_length, const byte* b, ulint b_length)
{
	int	swap_flag;

	/* Remove preceding spaces */
	for (; a_length && *a == ' '; a++, a_length--) { }
	for (; b_length && *b == ' '; b++, b_length--) { }

	if (*a == '-') {
		swap_flag = -1;

		if (*b != '-') {
			return(swap_flag);
		}

		a++; b++;
		a_length--;
		b_length--;
	} else {
		swap_flag = 1;

		if (*b == '-') {
			return(swap_flag);
		}
	}

	while (a_length > 0 && (*a == '+' || *a == '0')) {
		a++; a_length--;
	}

	while (b_length > 0 && (*b == '+' || *b == '0')) {
		b++; b_length--;
	}

	if (a_length != b_length) {
		if (a_length < b_length) {
			return(-swap_flag);
		}

		return(swap_flag);
	}

	while (a_length > 0 && *a == *b) {

		a++; b++; a_length--;
	}

	if (a_length == 0) {
		return(0);
	}

	if (*a <= *b) {
		swap_flag = -swap_flag;
	}

	return(swap_flag);
}

/** Compare two data fields.
@param[in] mtype main type
@param[in] prtype precise type
@param[in] data1 data field
@param[in] len1 length of data1 in bytes, or UNIV_SQL_NULL
@param[in] data2 data field
@param[in] len2 length of data2 in bytes, or UNIV_SQL_NULL
@return the comparison result of data1 and data2
@retval 0 if data1 is equal to data2
@retval negative if data1 is less than data2
@retval positive if data1 is greater than data2 */
inline
int
cmp_data(
	ulint		mtype,
	ulint		prtype,
	const byte*	data1,
	ulint		len1,
	const byte*	data2,
	ulint		len2)
{
	ut_ad(len1 != UNIV_SQL_DEFAULT);
	ut_ad(len2 != UNIV_SQL_DEFAULT);

	if (len1 == UNIV_SQL_NULL || len2 == UNIV_SQL_NULL) {
		if (len1 == len2) {
			return(0);
		}

		/* We define the SQL null to be the smallest possible
		value of a field. */
		return(len1 == UNIV_SQL_NULL ? -1 : 1);
	}

	ulint	pad;

	switch (mtype) {
	default:
		ib::fatal() << "Unknown data type number " << mtype;
	case DATA_FIXBINARY:
	case DATA_BINARY:
		if (dtype_get_charset_coll(prtype)
		    != DATA_MYSQL_BINARY_CHARSET_COLL) {
			pad = 0x20;
			break;
		}
		/* fall through */
	case DATA_INT:
	case DATA_SYS_CHILD:
	case DATA_SYS:
		pad = ULINT_UNDEFINED;
		break;
	case DATA_GEOMETRY:
		ut_ad(prtype & DATA_BINARY_TYPE);
		if (prtype & DATA_GIS_MBR) {
			ut_ad(len1 == DATA_MBR_LEN);
			ut_ad(len2 == DATA_MBR_LEN);
			return cmp_geometry_field(data1, data2);
		}
		pad = ULINT_UNDEFINED;
		break;
	case DATA_BLOB:
		if (prtype & DATA_BINARY_TYPE) {
			pad = ULINT_UNDEFINED;
			break;
		}
		if (prtype & DATA_BINARY_TYPE) {
			ib::error() << "Comparing a binary BLOB"
				" using a character set collation!";
			ut_ad(0);
		}
		/* fall through */
	case DATA_VARMYSQL:
	case DATA_MYSQL:
		return innobase_mysql_cmp(prtype, data1, len1, data2, len2);
	case DATA_VARCHAR:
	case DATA_CHAR:
		return my_charset_latin1.strnncollsp(data1, len1, data2, len2);
	case DATA_DECIMAL:
		return cmp_decimal(data1, len1, data2, len2);
	case DATA_DOUBLE:
		{
			double d_1 = mach_double_read(data1);
			double d_2 = mach_double_read(data2);

			if (d_1 > d_2) {
				return 1;
			} else if (d_2 > d_1) {
				return -1;
			}
		}
		return 0;

	case DATA_FLOAT:
		float f_1 = mach_float_read(data1);
		float f_2 = mach_float_read(data2);

		if (f_1 > f_2) {
			return 1;
		} else if (f_2 > f_1) {
			return -1;
		}

		return 0;
	}

	ulint len = std::min(len1, len2);
	int cmp = len ? memcmp(data1, data2, len) : 0;

	if (cmp) {
		return (cmp);
	}

	data1 += len;
	data2 += len;
	len1 -= len;
	len2 -= len;

	cmp = (int) (len1 - len2);

	if (!cmp || pad == ULINT_UNDEFINED) {
		return(cmp);
	}

	len = 0;

	if (len1) {
		do {
			cmp = static_cast<int>(
				mach_read_from_1(&data1[len++]) - pad);
		} while (cmp == 0 && len < len1);
	} else {
		ut_ad(len2 > 0);

		do {
			cmp = static_cast<int>(
				pad - mach_read_from_1(&data2[len++]));
		} while (cmp == 0 && len < len2);
	}

	return(cmp);
}

<<<<<<< HEAD
=======
/** Compare a GIS data tuple to a physical record.
@param[in] dtuple data tuple
@param[in] rec R-tree record
@param[in] offsets rec_get_offsets(rec)
@param[in] mode compare mode
@retval negative if dtuple is less than rec */
int
cmp_dtuple_rec_with_gis(
/*====================*/
	const dtuple_t*	dtuple,	/*!< in: data tuple */
	const rec_t*	rec,	/*!< in: physical record which differs from
				dtuple in some of the common fields, or which
				has an equal number or more fields than
				dtuple */
	const rec_offs*	offsets,/*!< in: array returned by rec_get_offsets() */
	page_cur_mode_t	mode)	/*!< in: compare mode */
{
	const dfield_t*	dtuple_field;	/* current field in logical record */
	ulint		dtuple_f_len;	/* the length of the current field
					in the logical record */
	ulint		rec_f_len;	/* length of current field in rec */
	const byte*	rec_b_ptr;	/* pointer to the current byte in
					rec field */
	int		ret = 0;	/* return value */

	dtuple_field = dtuple_get_nth_field(dtuple, 0);
	dtuple_f_len = dfield_get_len(dtuple_field);

	rec_b_ptr = rec_get_nth_field(rec, offsets, 0, &rec_f_len);
	ret = cmp_gis_field(
		mode, static_cast<const byte*>(dfield_get_data(dtuple_field)),
		(unsigned) dtuple_f_len, rec_b_ptr, (unsigned) rec_f_len);

	return(ret);
}

/** Compare a GIS data tuple to a physical record in rtree non-leaf node.
We need to check the page number field, since we don't store pk field in
rtree non-leaf node.
@param[in]	dtuple		data tuple
@param[in]	rec		R-tree record
@param[in]	offsets		rec_get_offsets(rec)
@retval negative if dtuple is less than rec */
int
cmp_dtuple_rec_with_gis_internal(
	const dtuple_t*	dtuple,
	const rec_t*	rec,
	const rec_offs*	offsets)
{
	const dfield_t*	dtuple_field;	/* current field in logical record */
	ulint		dtuple_f_len;	/* the length of the current field
					in the logical record */
	ulint		rec_f_len;	/* length of current field in rec */
	const byte*	rec_b_ptr;	/* pointer to the current byte in
					rec field */
	int		ret = 0;	/* return value */

	dtuple_field = dtuple_get_nth_field(dtuple, 0);
	dtuple_f_len = dfield_get_len(dtuple_field);

	rec_b_ptr = rec_get_nth_field(rec, offsets, 0, &rec_f_len);
	ret = cmp_gis_field(
		PAGE_CUR_WITHIN,
		static_cast<const byte*>(dfield_get_data(dtuple_field)),
		(unsigned) dtuple_f_len, rec_b_ptr, (unsigned) rec_f_len);
	if (ret != 0) {
		return(ret);
	}

	dtuple_field = dtuple_get_nth_field(dtuple, 1);
	dtuple_f_len = dfield_get_len(dtuple_field);
	rec_b_ptr = rec_get_nth_field(rec, offsets, 1, &rec_f_len);

	return(cmp_data(dtuple_field->type.mtype,
			dtuple_field->type.prtype,
			static_cast<const byte*>(dtuple_field->data),
			dtuple_f_len,
			rec_b_ptr,
			rec_f_len));
}

>>>>>>> 2c3c851d
/** Compare two data fields.
@param[in] mtype main type
@param[in] prtype precise type
@param[in] data1 data field
@param[in] len1 length of data1 in bytes, or UNIV_SQL_NULL
@param[in] data2 data field
@param[in] len2 length of data2 in bytes, or UNIV_SQL_NULL
@return the comparison result of data1 and data2
@retval 0 if data1 is equal to data2
@retval negative if data1 is less than data2
@retval positive if data1 is greater than data2 */
int
cmp_data_data(
	ulint		mtype,
	ulint		prtype,
	const byte*	data1,
	ulint		len1,
	const byte*	data2,
	ulint		len2)
{
	return(cmp_data(mtype, prtype, data1, len1, data2, len2));
}

/** Compare a data tuple to a physical record.
@param[in] dtuple data tuple
@param[in] rec B-tree record
@param[in] offsets rec_get_offsets(rec)
@param[in] n_cmp number of fields to compare
@param[in,out] matched_fields number of completely matched fields
@return the comparison result of dtuple and rec
@retval 0 if dtuple is equal to rec
@retval negative if dtuple is less than rec
@retval positive if dtuple is greater than rec */
int
cmp_dtuple_rec_with_match_low(
	const dtuple_t*	dtuple,
	const rec_t*	rec,
	const rec_offs*	offsets,
	ulint		n_cmp,
	ulint*		matched_fields)
{
	ulint		cur_field;	/* current field number */
	int		ret;		/* return value */

	ut_ad(dtuple_check_typed(dtuple));
	ut_ad(rec_offs_validate(rec, NULL, offsets));

	cur_field = *matched_fields;

	ut_ad(n_cmp > 0);
	ut_ad(n_cmp <= dtuple_get_n_fields(dtuple));
	ut_ad(cur_field <= n_cmp);
	ut_ad(cur_field <= rec_offs_n_fields(offsets));

	if (cur_field == 0) {
		ulint	rec_info = rec_get_info_bits(rec,
						     rec_offs_comp(offsets));
		ulint	tup_info = dtuple_get_info_bits(dtuple);

		if (UNIV_UNLIKELY(rec_info & REC_INFO_MIN_REC_FLAG)) {
			ret = !(tup_info & REC_INFO_MIN_REC_FLAG);
			goto order_resolved;
		} else if (UNIV_UNLIKELY(tup_info & REC_INFO_MIN_REC_FLAG)) {
			ret = -1;
			goto order_resolved;
		}
	}

	/* Match fields in a loop */

	for (; cur_field < n_cmp; cur_field++) {
		const byte*	rec_b_ptr;
		const dfield_t*	dtuple_field
			= dtuple_get_nth_field(dtuple, cur_field);
		const byte*	dtuple_b_ptr
			= static_cast<const byte*>(
				dfield_get_data(dtuple_field));
		const dtype_t*	type
			= dfield_get_type(dtuple_field);
		ulint		dtuple_f_len
			= dfield_get_len(dtuple_field);
		ulint		rec_f_len;

		/* We should never compare against an externally
		stored field.  Only clustered index records can
		contain externally stored fields, and the first fields
		(primary key fields) should already differ. */
		ut_ad(!rec_offs_nth_extern(offsets, cur_field));
		/* We should never compare against instantly added columns.
		Columns can only be instantly added to clustered index
		leaf page records, and the first fields (primary key fields)
		should already differ. */
		ut_ad(!rec_offs_nth_default(offsets, cur_field));

		rec_b_ptr = rec_get_nth_field(rec, offsets, cur_field,
					      &rec_f_len);

		ut_ad(!dfield_is_ext(dtuple_field));

		ret = cmp_data(type->mtype, type->prtype,
			       dtuple_b_ptr, dtuple_f_len,
			       rec_b_ptr, rec_f_len);
		if (ret) {
			goto order_resolved;
		}
	}

	ret = 0;	/* If we ran out of fields, dtuple was equal to rec
			up to the common fields */
order_resolved:
	*matched_fields = cur_field;
	return(ret);
}

/** Get the pad character code point for a type.
@param[in]	type
@return		pad character code point
@retval		ULINT_UNDEFINED if no padding is specified */
UNIV_INLINE
ulint
cmp_get_pad_char(
	const dtype_t*	type)
{
	switch (type->mtype) {
	case DATA_FIXBINARY:
	case DATA_BINARY:
		if (dtype_get_charset_coll(type->prtype)
		    == DATA_MYSQL_BINARY_CHARSET_COLL) {
			/* Starting from 5.0.18, do not pad
			VARBINARY or BINARY columns. */
			return(ULINT_UNDEFINED);
		}
		/* Fall through */
	case DATA_CHAR:
	case DATA_VARCHAR:
	case DATA_MYSQL:
	case DATA_VARMYSQL:
		/* Space is the padding character for all char and binary
		strings, and starting from 5.0.3, also for TEXT strings. */
		return(0x20);
	case DATA_GEOMETRY:
                /* DATA_GEOMETRY is binary data, not ASCII-based. */
	        return(ULINT_UNDEFINED);
	case DATA_BLOB:
		if (!(type->prtype & DATA_BINARY_TYPE)) {
			return(0x20);
		}
		/* Fall through */
	default:
		/* No padding specified */
		return(ULINT_UNDEFINED);
	}
}

/** Compare a data tuple to a physical record.
@param[in]	dtuple		data tuple
@param[in]	rec		B-tree or R-tree index record
@param[in]	index		index tree
@param[in]	offsets		rec_get_offsets(rec)
@param[in,out]	matched_fields	number of completely matched fields
@param[in,out]	matched_bytes	number of matched bytes in the first
field that is not matched
@return the comparison result of dtuple and rec
@retval 0 if dtuple is equal to rec
@retval negative if dtuple is less than rec
@retval positive if dtuple is greater than rec */
int
cmp_dtuple_rec_with_match_bytes(
	const dtuple_t*		dtuple,
	const rec_t*		rec,
	const dict_index_t*	index,
	const rec_offs*		offsets,
	ulint*			matched_fields,
	ulint*			matched_bytes)
{
	ut_ad(dtuple_check_typed(dtuple));
	ut_ad(rec_offs_validate(rec, index, offsets));
	ut_ad(!(REC_INFO_MIN_REC_FLAG
		& dtuple_get_info_bits(dtuple)));

	if (UNIV_UNLIKELY(REC_INFO_MIN_REC_FLAG
			  & rec_get_info_bits(rec, rec_offs_comp(offsets)))) {
		ut_ad(page_rec_is_first(rec, page_align(rec)));
		ut_ad(!page_has_prev(page_align(rec)));
		ut_ad(rec_is_metadata(rec, *index));
		return 1;
	}

	ulint cur_field = *matched_fields;
	ulint cur_bytes = *matched_bytes;
	ulint n_cmp = dtuple_get_n_fields_cmp(dtuple);
	int ret;

	ut_ad(n_cmp <= dtuple_get_n_fields(dtuple));
	ut_ad(cur_field <= n_cmp);
	ut_ad(cur_field + (cur_bytes > 0) <= rec_offs_n_fields(offsets));

	/* Match fields in a loop; stop if we run out of fields in dtuple
	or find an externally stored field */

	while (cur_field < n_cmp) {
		const dfield_t*	dfield		= dtuple_get_nth_field(
			dtuple, cur_field);
		const dtype_t*	type		= dfield_get_type(dfield);
		ulint		dtuple_f_len	= dfield_get_len(dfield);
		const byte*	dtuple_b_ptr;
		const byte*	rec_b_ptr;
		ulint		rec_f_len;

		dtuple_b_ptr = static_cast<const byte*>(
			dfield_get_data(dfield));

		ut_ad(!rec_offs_nth_default(offsets, cur_field));
		rec_b_ptr = rec_get_nth_field(rec, offsets,
					      cur_field, &rec_f_len);
		ut_ad(!rec_offs_nth_extern(offsets, cur_field));

		/* If we have matched yet 0 bytes, it may be that one or
		both the fields are SQL null, or the record or dtuple may be
		the predefined minimum record. */
		if (cur_bytes == 0) {
			if (dtuple_f_len == UNIV_SQL_NULL) {
				if (rec_f_len == UNIV_SQL_NULL) {

					goto next_field;
				}

				ret = -1;
				goto order_resolved;
			} else if (rec_f_len == UNIV_SQL_NULL) {
				/* We define the SQL null to be the
				smallest possible value of a field
				in the alphabetical order */

				ret = 1;
				goto order_resolved;
			}
		}

		switch (type->mtype) {
		case DATA_FIXBINARY:
		case DATA_BINARY:
		case DATA_INT:
		case DATA_SYS_CHILD:
		case DATA_SYS:
			break;
		case DATA_BLOB:
			if (type->prtype & DATA_BINARY_TYPE) {
				break;
			}
			/* fall through */
		default:
			ret = cmp_data(type->mtype, type->prtype,
				       dtuple_b_ptr, dtuple_f_len,
				       rec_b_ptr, rec_f_len);

			if (!ret) {
				goto next_field;
			}

			cur_bytes = 0;
			goto order_resolved;
		}

		/* Set the pointers at the current byte */

		rec_b_ptr += cur_bytes;
		dtuple_b_ptr += cur_bytes;
		/* Compare then the fields */

		for (const ulint pad = cmp_get_pad_char(type);;
		     cur_bytes++) {
			ulint	rec_byte = pad;
			ulint	dtuple_byte = pad;

			if (rec_f_len <= cur_bytes) {
				if (dtuple_f_len <= cur_bytes) {

					goto next_field;
				}

				if (rec_byte == ULINT_UNDEFINED) {
					ret = 1;

					goto order_resolved;
				}
			} else {
				rec_byte = *rec_b_ptr++;
			}

			if (dtuple_f_len <= cur_bytes) {
				if (dtuple_byte == ULINT_UNDEFINED) {
					ret = -1;

					goto order_resolved;
				}
			} else {
				dtuple_byte = *dtuple_b_ptr++;
			}

			if (dtuple_byte < rec_byte) {
				ret = -1;
				goto order_resolved;
			} else if (dtuple_byte > rec_byte) {
				ret = 1;
				goto order_resolved;
			}
		}

next_field:
		cur_field++;
		cur_bytes = 0;
	}

	ut_ad(cur_bytes == 0);

	ret = 0;	/* If we ran out of fields, dtuple was equal to rec
			up to the common fields */
order_resolved:
	*matched_fields = cur_field;
	*matched_bytes = cur_bytes;

	return(ret);
}

/** Compare a data tuple to a physical record.
@see cmp_dtuple_rec_with_match
@param[in] dtuple data tuple
@param[in] rec B-tree record
@param[in] offsets rec_get_offsets(rec); may be NULL
for ROW_FORMAT=REDUNDANT
@return the comparison result of dtuple and rec
@retval 0 if dtuple is equal to rec
@retval negative if dtuple is less than rec
@retval positive if dtuple is greater than rec */
int
cmp_dtuple_rec(
	const dtuple_t*	dtuple,
	const rec_t*	rec,
	const rec_offs*	offsets)
{
	ulint	matched_fields	= 0;

	ut_ad(rec_offs_validate(rec, NULL, offsets));
	return(cmp_dtuple_rec_with_match(dtuple, rec, offsets,
					 &matched_fields));
}

/**************************************************************//**
Checks if a dtuple is a prefix of a record. The last field in dtuple
is allowed to be a prefix of the corresponding field in the record.
@return TRUE if prefix */
ibool
cmp_dtuple_is_prefix_of_rec(
/*========================*/
	const dtuple_t*	dtuple,	/*!< in: data tuple */
	const rec_t*	rec,	/*!< in: physical record */
	const rec_offs*	offsets)/*!< in: array returned by rec_get_offsets() */
{
	ulint	n_fields;
	ulint	matched_fields	= 0;

	ut_ad(rec_offs_validate(rec, NULL, offsets));
	n_fields = dtuple_get_n_fields(dtuple);

	if (n_fields > rec_offs_n_fields(offsets)) {
		ut_ad(0);
		return(FALSE);
	}

	cmp_dtuple_rec_with_match(dtuple, rec, offsets, &matched_fields);
	return(matched_fields == n_fields);
}

/*************************************************************//**
Compare two physical record fields.
@retval positive if rec1 field is greater than rec2
@retval negative if rec1 field is less than rec2
@retval 0 if rec1 field equals to rec2 */
static MY_ATTRIBUTE((nonnull, warn_unused_result))
int
cmp_rec_rec_simple_field(
/*=====================*/
	const rec_t*		rec1,	/*!< in: physical record */
	const rec_t*		rec2,	/*!< in: physical record */
	const rec_offs*		offsets1,/*!< in: rec_get_offsets(rec1, ...) */
	const rec_offs*		offsets2,/*!< in: rec_get_offsets(rec2, ...) */
	const dict_index_t*	index,	/*!< in: data dictionary index */
	ulint			n)	/*!< in: field to compare */
{
	const byte*	rec1_b_ptr;
	const byte*	rec2_b_ptr;
	ulint		rec1_f_len;
	ulint		rec2_f_len;
	const dict_col_t*	col	= dict_index_get_nth_col(index, n);

	ut_ad(!rec_offs_nth_extern(offsets1, n));
	ut_ad(!rec_offs_nth_extern(offsets2, n));

	rec1_b_ptr = rec_get_nth_field(rec1, offsets1, n, &rec1_f_len);
	rec2_b_ptr = rec_get_nth_field(rec2, offsets2, n, &rec2_f_len);

	return(cmp_data(col->mtype, col->prtype,
			rec1_b_ptr, rec1_f_len, rec2_b_ptr, rec2_f_len));
}

/** Compare two physical records that contain the same number of columns,
none of which are stored externally.
@retval positive if rec1 (including non-ordering columns) is greater than rec2
@retval negative if rec1 (including non-ordering columns) is less than rec2
@retval 0 if rec1 is a duplicate of rec2 */
int
cmp_rec_rec_simple(
/*===============*/
	const rec_t*		rec1,	/*!< in: physical record */
	const rec_t*		rec2,	/*!< in: physical record */
	const rec_offs*		offsets1,/*!< in: rec_get_offsets(rec1, ...) */
	const rec_offs*		offsets2,/*!< in: rec_get_offsets(rec2, ...) */
	const dict_index_t*	index,	/*!< in: data dictionary index */
	struct TABLE*		table)	/*!< in: MySQL table, for reporting
					duplicate key value if applicable,
					or NULL */
{
	ulint		n;
	ulint		n_uniq	= dict_index_get_n_unique(index);
	bool		null_eq	= false;

	ut_ad(rec_offs_n_fields(offsets1) >= n_uniq);
	ut_ad(rec_offs_n_fields(offsets2) == rec_offs_n_fields(offsets2));

	ut_ad(rec_offs_comp(offsets1) == rec_offs_comp(offsets2));

	for (n = 0; n < n_uniq; n++) {
		int cmp = cmp_rec_rec_simple_field(
			rec1, rec2, offsets1, offsets2, index, n);

		if (cmp) {
			return(cmp);
		}

		/* If the fields are internally equal, they must both
		be NULL or non-NULL. */
		ut_ad(rec_offs_nth_sql_null(offsets1, n)
		      == rec_offs_nth_sql_null(offsets2, n));

		if (rec_offs_nth_sql_null(offsets1, n)) {
			ut_ad(!(dict_index_get_nth_col(index, n)->prtype
				& DATA_NOT_NULL));
			null_eq = true;
		}
	}

	/* If we ran out of fields, the ordering columns of rec1 were
	equal to rec2. Issue a duplicate key error if needed. */

	if (!null_eq && table && dict_index_is_unique(index)) {
		/* Report erroneous row using new version of table. */
		innobase_rec_to_mysql(table, rec1, index, offsets1);
		return(0);
	}

	/* Else, keep comparing so that we have the full internal
	order. */
	for (; n < dict_index_get_n_fields(index); n++) {
		int cmp = cmp_rec_rec_simple_field(
			rec1, rec2, offsets1, offsets2, index, n);

		if (cmp) {
			return(cmp);
		}

		/* If the fields are internally equal, they must both
		be NULL or non-NULL. */
		ut_ad(rec_offs_nth_sql_null(offsets1, n)
		      == rec_offs_nth_sql_null(offsets2, n));
	}

	/* This should never be reached. Internally, an index must
	never contain duplicate entries. */
	ut_ad(0);
	return(0);
}

/** Compare two B-tree or R-tree records.
Only the common first fields are compared, and externally stored field
are treated as equal.
@param[in]	rec1		record (possibly not on an index page)
@param[in]	rec2		B-tree or R-tree record in an index page
@param[in]	offsets1	rec_get_offsets(rec1, index)
@param[in]	offsets2	rec_get_offsets(rec2, index)
@param[in]	nulls_unequal	true if this is for index cardinality
				statistics estimation with
				innodb_stats_method=nulls_unequal
				or innodb_stats_method=nulls_ignored
@param[out]	matched_fields	number of completely matched fields
				within the first field not completely matched
@retval 0 if rec1 is equal to rec2
@retval negative if rec1 is less than rec2
@retval positive if rec1 is greater than rec2 */
int
cmp_rec_rec(
	const rec_t*		rec1,
	const rec_t*		rec2,
	const rec_offs*		offsets1,
	const rec_offs*		offsets2,
	const dict_index_t*	index,
	bool			nulls_unequal,
	ulint*			matched_fields)
{
	ulint		rec1_f_len;	/* length of current field in rec */
	const byte*	rec1_b_ptr;	/* pointer to the current byte
					in rec field */
	ulint		rec2_f_len;	/* length of current field in rec */
	const byte*	rec2_b_ptr;	/* pointer to the current byte
					in rec field */
	ulint		cur_field = 0;	/* current field number */
	int		ret = 0;	/* return value */

	ut_ad(rec1 != NULL);
	ut_ad(rec2 != NULL);
	ut_ad(index != NULL);
	ut_ad(rec_offs_validate(rec1, index, offsets1));
	ut_ad(rec_offs_validate(rec2, index, offsets2));
	ut_ad(rec_offs_comp(offsets1) == rec_offs_comp(offsets2));
	ut_ad(fil_page_index_page_check(page_align(rec2)));
	ut_ad(!!dict_index_is_spatial(index)
	      == (fil_page_get_type(page_align(rec2)) == FIL_PAGE_RTREE));

	ulint comp = rec_offs_comp(offsets1);
	ulint n_fields;

	/* Test if rec is the predefined minimum record */
	if (UNIV_UNLIKELY(rec_get_info_bits(rec1, comp)
			  & REC_INFO_MIN_REC_FLAG)) {
		ret = UNIV_UNLIKELY(rec_get_info_bits(rec2, comp)
				    & REC_INFO_MIN_REC_FLAG)
			? 0 : -1;
		goto order_resolved;
	} else if (UNIV_UNLIKELY
		   (rec_get_info_bits(rec2, comp)
		    & REC_INFO_MIN_REC_FLAG)) {
		ret = 1;
		goto order_resolved;
	}

	/* For non-leaf spatial index records, the
	dict_index_get_n_unique_in_tree() does include the child page
	number, because spatial index node pointers only contain
	the MBR (minimum bounding rectangle) and the child page number.

	For B-tree node pointers, the key alone (secondary index
	columns and PRIMARY KEY columns) must be unique, and there is
	no need to compare the child page number. */
	n_fields = std::min(rec_offs_n_fields(offsets1),
			    rec_offs_n_fields(offsets2));
	n_fields = std::min<ulint>(n_fields,
				   dict_index_get_n_unique_in_tree(index));

	for (; cur_field < n_fields; cur_field++) {
		ulint	mtype;
		ulint	prtype;

		if (UNIV_UNLIKELY(dict_index_is_ibuf(index))) {
			/* This is for the insert buffer B-tree. */
			mtype = DATA_BINARY;
			prtype = 0;
		} else {
			const dict_col_t* col = dict_index_get_nth_col(
				index, cur_field);
			mtype = col->mtype;
			prtype = col->prtype;

			if (UNIV_LIKELY(!dict_index_is_spatial(index))) {
			} else if (cur_field == 0) {
				ut_ad(DATA_GEOMETRY_MTYPE(mtype));
				prtype |= DATA_GIS_MBR;
			} else if (!page_rec_is_leaf(rec2)) {
				/* Compare the child page number. */
				ut_ad(cur_field == 1);
				mtype = DATA_SYS_CHILD;
				prtype = 0;
			}
		}

		/* We should never encounter an externally stored field.
		Externally stored fields only exist in clustered index
		leaf page records. These fields should already differ
		in the primary key columns already, before DB_TRX_ID,
		DB_ROLL_PTR, and any externally stored columns. */
		ut_ad(!rec_offs_nth_extern(offsets1, cur_field));
		ut_ad(!rec_offs_nth_extern(offsets2, cur_field));
		ut_ad(!rec_offs_nth_default(offsets1, cur_field));
		ut_ad(!rec_offs_nth_default(offsets2, cur_field));

		rec1_b_ptr = rec_get_nth_field(rec1, offsets1,
					       cur_field, &rec1_f_len);
		rec2_b_ptr = rec_get_nth_field(rec2, offsets2,
					       cur_field, &rec2_f_len);

		if (nulls_unequal
		    && rec1_f_len == UNIV_SQL_NULL
		    && rec2_f_len == UNIV_SQL_NULL) {
			ret = -1;
			goto order_resolved;
		}

		ret = cmp_data(mtype, prtype,
			       rec1_b_ptr, rec1_f_len,
			       rec2_b_ptr, rec2_f_len);
		if (ret) {
			goto order_resolved;
		}
	}

	/* If we ran out of fields, rec1 was equal to rec2 up
	to the common fields */
	ut_ad(ret == 0);
order_resolved:
	if (matched_fields) {
		*matched_fields = cur_field;
	}
	return ret;
}

#ifdef UNIV_COMPILE_TEST_FUNCS

#ifdef HAVE_UT_CHRONO_T

void
test_cmp_data_data(ulint len)
{
	int		i;
	static byte	zeros[64];

	if (len > sizeof zeros) {
		len = sizeof zeros;
	}

	ut_chrono_t	ch(__func__);

	for (i = 1000000; i > 0; i--) {
		i += cmp_data(DATA_INT, 0, zeros, len, zeros, len);
	}
}

#endif /* HAVE_UT_CHRONO_T */

#endif /* UNIV_COMPILE_TEST_FUNCS */<|MERGE_RESOLUTION|>--- conflicted
+++ resolved
@@ -355,90 +355,6 @@
 	return(cmp);
 }
 
-<<<<<<< HEAD
-=======
-/** Compare a GIS data tuple to a physical record.
-@param[in] dtuple data tuple
-@param[in] rec R-tree record
-@param[in] offsets rec_get_offsets(rec)
-@param[in] mode compare mode
-@retval negative if dtuple is less than rec */
-int
-cmp_dtuple_rec_with_gis(
-/*====================*/
-	const dtuple_t*	dtuple,	/*!< in: data tuple */
-	const rec_t*	rec,	/*!< in: physical record which differs from
-				dtuple in some of the common fields, or which
-				has an equal number or more fields than
-				dtuple */
-	const rec_offs*	offsets,/*!< in: array returned by rec_get_offsets() */
-	page_cur_mode_t	mode)	/*!< in: compare mode */
-{
-	const dfield_t*	dtuple_field;	/* current field in logical record */
-	ulint		dtuple_f_len;	/* the length of the current field
-					in the logical record */
-	ulint		rec_f_len;	/* length of current field in rec */
-	const byte*	rec_b_ptr;	/* pointer to the current byte in
-					rec field */
-	int		ret = 0;	/* return value */
-
-	dtuple_field = dtuple_get_nth_field(dtuple, 0);
-	dtuple_f_len = dfield_get_len(dtuple_field);
-
-	rec_b_ptr = rec_get_nth_field(rec, offsets, 0, &rec_f_len);
-	ret = cmp_gis_field(
-		mode, static_cast<const byte*>(dfield_get_data(dtuple_field)),
-		(unsigned) dtuple_f_len, rec_b_ptr, (unsigned) rec_f_len);
-
-	return(ret);
-}
-
-/** Compare a GIS data tuple to a physical record in rtree non-leaf node.
-We need to check the page number field, since we don't store pk field in
-rtree non-leaf node.
-@param[in]	dtuple		data tuple
-@param[in]	rec		R-tree record
-@param[in]	offsets		rec_get_offsets(rec)
-@retval negative if dtuple is less than rec */
-int
-cmp_dtuple_rec_with_gis_internal(
-	const dtuple_t*	dtuple,
-	const rec_t*	rec,
-	const rec_offs*	offsets)
-{
-	const dfield_t*	dtuple_field;	/* current field in logical record */
-	ulint		dtuple_f_len;	/* the length of the current field
-					in the logical record */
-	ulint		rec_f_len;	/* length of current field in rec */
-	const byte*	rec_b_ptr;	/* pointer to the current byte in
-					rec field */
-	int		ret = 0;	/* return value */
-
-	dtuple_field = dtuple_get_nth_field(dtuple, 0);
-	dtuple_f_len = dfield_get_len(dtuple_field);
-
-	rec_b_ptr = rec_get_nth_field(rec, offsets, 0, &rec_f_len);
-	ret = cmp_gis_field(
-		PAGE_CUR_WITHIN,
-		static_cast<const byte*>(dfield_get_data(dtuple_field)),
-		(unsigned) dtuple_f_len, rec_b_ptr, (unsigned) rec_f_len);
-	if (ret != 0) {
-		return(ret);
-	}
-
-	dtuple_field = dtuple_get_nth_field(dtuple, 1);
-	dtuple_f_len = dfield_get_len(dtuple_field);
-	rec_b_ptr = rec_get_nth_field(rec, offsets, 1, &rec_f_len);
-
-	return(cmp_data(dtuple_field->type.mtype,
-			dtuple_field->type.prtype,
-			static_cast<const byte*>(dtuple_field->data),
-			dtuple_f_len,
-			rec_b_ptr,
-			rec_f_len));
-}
-
->>>>>>> 2c3c851d
 /** Compare two data fields.
 @param[in] mtype main type
 @param[in] prtype precise type
