--- conflicted
+++ resolved
@@ -2353,73 +2353,6 @@
 	return(FALSE);
 }
 
-<<<<<<< HEAD
-=======
-/** Wait for the block to be read in.
-@param[in]	block	The block to check */
-static
-void
-buf_wait_for_read(
-	buf_block_t*	block)
-{
-	/* Note:
-
-	We are using the block->lock to check for IO state.
-	We set the IO_READ state under the protection of the hash_lock.
-	This is safe because another thread can only
-	access the block (and check for IO state) after the block has been
-	added to the page hashtable. */
-
-	while (block->page.io_fix() == BUF_IO_READ) {
-		rw_lock_s_lock(&block->lock);
-		rw_lock_s_unlock(&block->lock);
-	}
-}
-
-/** Lock the page with the given latch type.
-@param[in,out]	block		block to be locked
-@param[in]	rw_latch	RW_S_LATCH, RW_X_LATCH, RW_NO_LATCH
-@param[in]	mtr		mini-transaction
-@param[in]	file		file name
-@param[in]	line		line where called
-@return pointer to locked block */
-static buf_block_t* buf_page_mtr_lock(buf_block_t *block,
-                                      ulint rw_latch,
-                                      mtr_t* mtr,
-                                      const char *file,
-                                      unsigned line)
-{
-  mtr_memo_type_t fix_type;
-  switch (rw_latch)
-  {
-  case RW_NO_LATCH:
-    fix_type= MTR_MEMO_BUF_FIX;
-    goto done;
-  case RW_S_LATCH:
-    rw_lock_s_lock_inline(&block->lock, 0, file, line);
-    fix_type= MTR_MEMO_PAGE_S_FIX;
-    break;
-  case RW_SX_LATCH:
-    rw_lock_sx_lock_inline(&block->lock, 0, file, line);
-    fix_type= MTR_MEMO_PAGE_SX_FIX;
-    break;
-  default:
-    ut_ad(rw_latch == RW_X_LATCH);
-    rw_lock_x_lock_inline(&block->lock, 0, file, line);
-    fix_type= MTR_MEMO_PAGE_X_FIX;
-    break;
-  }
-
-#ifdef BTR_CUR_HASH_ADAPT
-  btr_search_drop_page_hash_index(block, true);
-#endif /* BTR_CUR_HASH_ADAPT */
-
-done:
-  mtr_memo_push(mtr, block, fix_type);
-  return block;
-}
-
->>>>>>> 9929301e
 /** Low level function used to get access to a database page.
 @param[in]	page_id			page id
 @param[in]	zip_size		ROW_FORMAT=COMPRESSED page size, or 0
@@ -2885,12 +2818,10 @@
 				goto page_id_mismatch;
 			}
 get_latch_valid:
+			mtr->memo_push(block, fix_type);
 #ifdef BTR_CUR_HASH_ADAPT
-			if (block->index) {
-				mtr_t::defer_drop_ahi(block, fix_type);
-			}
+			btr_search_drop_page_hash_index(block, true);
 #endif /* BTR_CUR_HASH_ADAPT */
-			mtr->memo_push(block, fix_type);
 			break;
 		case RW_SX_LATCH:
 			fix_type = MTR_MEMO_PAGE_SX_FIX;
