/*****************************************************************************

Copyright (c) 2005, 2018, Oracle and/or its affiliates. All Rights Reserved.
Copyright (c) 2013, 2019, MariaDB Corporation.

This program is free software; you can redistribute it and/or modify it under
the terms of the GNU General Public License as published by the Free Software
Foundation; version 2 of the License.

This program is distributed in the hope that it will be useful, but WITHOUT
ANY WARRANTY; without even the implied warranty of MERCHANTABILITY or FITNESS
FOR A PARTICULAR PURPOSE. See the GNU General Public License for more details.

You should have received a copy of the GNU General Public License along with
this program; if not, write to the Free Software Foundation, Inc.,
51 Franklin Street, Suite 500, Boston, MA 02110-1335 USA

*****************************************************************************/

/**************************************************//**
@file handler/handler0alter.cc
Smart ALTER TABLE
*******************************************************/

/* Include necessary SQL headers */
#include "univ.i"
#include <debug_sync.h>
#include <log.h>
#include <sql_lex.h>
#include <sql_class.h>
#include <sql_table.h>
#include <mysql/plugin.h>

/* Include necessary InnoDB headers */
#include "btr0sea.h"
#include "dict0crea.h"
#include "dict0dict.h"
#include "dict0priv.h"
#include "dict0stats.h"
#include "dict0stats_bg.h"
#include "log0log.h"
#include "rem0types.h"
#include "row0log.h"
#include "row0merge.h"
#include "row0ins.h"
#include "row0row.h"
#include "row0upd.h"
#include "trx0trx.h"
#include "trx0roll.h"
#include "handler0alter.h"
#include "srv0mon.h"
#include "srv0srv.h"
#include "fts0priv.h"
#include "fts0plugin.h"
#include "pars0pars.h"
#include "row0sel.h"
#include "ha_innodb.h"
#include "ut0stage.h"

static const char *MSG_UNSUPPORTED_ALTER_ONLINE_ON_VIRTUAL_COLUMN=
			"INPLACE ADD or DROP of virtual columns cannot be "
			"combined with other ALTER TABLE actions";

/** Operations for creating secondary indexes (no rebuild needed) */
static const alter_table_operations INNOBASE_ONLINE_CREATE
	= ALTER_ADD_NON_UNIQUE_NON_PRIM_INDEX
	| ALTER_ADD_UNIQUE_INDEX;

/** Operations that require filling in default values for columns */
static const alter_table_operations INNOBASE_DEFAULTS
	= ALTER_COLUMN_NOT_NULLABLE
	| ALTER_ADD_STORED_BASE_COLUMN;


/** Operations that require knowledge about row_start, row_end values */
static const alter_table_operations INNOBASE_ALTER_VERSIONED_REBUILD
	= ALTER_ADD_SYSTEM_VERSIONING
	| ALTER_DROP_SYSTEM_VERSIONING;

/** Operations for rebuilding a table in place */
static const alter_table_operations INNOBASE_ALTER_REBUILD
	= ALTER_ADD_PK_INDEX
	| ALTER_DROP_PK_INDEX
	| ALTER_OPTIONS
	/* ALTER_OPTIONS needs to check alter_options_need_rebuild() */
	| ALTER_COLUMN_NULLABLE
	| INNOBASE_DEFAULTS
	| ALTER_STORED_COLUMN_ORDER
	| ALTER_DROP_STORED_COLUMN
	| ALTER_RECREATE_TABLE
	/*
	| ALTER_STORED_COLUMN_TYPE
	*/
	| INNOBASE_ALTER_VERSIONED_REBUILD
	;

/** Operations that require changes to data */
static const alter_table_operations INNOBASE_ALTER_DATA
	= INNOBASE_ONLINE_CREATE | INNOBASE_ALTER_REBUILD;

/** Operations for altering a table that InnoDB does not care about */
static const alter_table_operations INNOBASE_INPLACE_IGNORE
	= ALTER_COLUMN_DEFAULT
	| ALTER_PARTITIONED
	| ALTER_COLUMN_COLUMN_FORMAT
	| ALTER_COLUMN_STORAGE_TYPE
	| ALTER_VIRTUAL_GCOL_EXPR
	| ALTER_DROP_CHECK_CONSTRAINT
	| ALTER_RENAME
	| ALTER_COLUMN_INDEX_LENGTH;

/** Operations on foreign key definitions (changing the schema only) */
static const alter_table_operations INNOBASE_FOREIGN_OPERATIONS
	= ALTER_DROP_FOREIGN_KEY
	| ALTER_ADD_FOREIGN_KEY;

/** Operations that InnoDB cares about and can perform without creating data */
static const alter_table_operations INNOBASE_ALTER_NOCREATE
	= ALTER_DROP_NON_UNIQUE_NON_PRIM_INDEX
	| ALTER_DROP_UNIQUE_INDEX;

/** Operations that InnoDB cares about and can perform without rebuild */
static const alter_table_operations INNOBASE_ALTER_NOREBUILD
	= INNOBASE_ONLINE_CREATE
	| INNOBASE_ALTER_NOCREATE;

/** Operations that can be performed instantly, without inplace_alter_table() */
static const alter_table_operations INNOBASE_ALTER_INSTANT
	= ALTER_VIRTUAL_COLUMN_ORDER
	| ALTER_COLUMN_NAME
	| ALTER_ADD_VIRTUAL_COLUMN
	| INNOBASE_FOREIGN_OPERATIONS
	| ALTER_COLUMN_EQUAL_PACK_LENGTH
	| ALTER_COLUMN_UNVERSIONED
	| ALTER_DROP_VIRTUAL_COLUMN;

struct ha_innobase_inplace_ctx : public inplace_alter_handler_ctx
{
	/** Dummy query graph */
	que_thr_t*	thr;
	/** The prebuilt struct of the creating instance */
	row_prebuilt_t*&	prebuilt;
	/** InnoDB indexes being created */
	dict_index_t**	add_index;
	/** MySQL key numbers for the InnoDB indexes that are being created */
	const ulint*	add_key_numbers;
	/** number of InnoDB indexes being created */
	ulint		num_to_add_index;
	/** InnoDB indexes being dropped */
	dict_index_t**	drop_index;
	/** number of InnoDB indexes being dropped */
	const ulint	num_to_drop_index;
	/** InnoDB indexes being renamed */
	dict_index_t**	rename;
	/** number of InnoDB indexes being renamed */
	const ulint	num_to_rename;
	/** InnoDB foreign key constraints being dropped */
	dict_foreign_t** drop_fk;
	/** number of InnoDB foreign key constraints being dropped */
	const ulint	num_to_drop_fk;
	/** InnoDB foreign key constraints being added */
	dict_foreign_t** add_fk;
	/** number of InnoDB foreign key constraints being dropped */
	const ulint	num_to_add_fk;
	/** whether to create the indexes online */
	bool		online;
	/** memory heap */
	mem_heap_t*	heap;
	/** dictionary transaction */
	trx_t*		trx;
	/** original table (if rebuilt, differs from indexed_table) */
	dict_table_t*	old_table;
	/** table where the indexes are being created or dropped */
	dict_table_t*	new_table;
	/** table definition for instant ADD COLUMN */
	dict_table_t*	instant_table;
	/** mapping of old column numbers to new ones, or NULL */
	const ulint*	col_map;
	/** new column names, or NULL if nothing was renamed */
	const char**	col_names;
	/** added AUTO_INCREMENT column position, or ULINT_UNDEFINED */
	const ulint	add_autoinc;
	/** default values of ADD and CHANGE COLUMN, or NULL */
	const dtuple_t*	defaults;
	/** autoinc sequence to use */
	ib_sequence_t	sequence;
	/** temporary table name to use for old table when renaming tables */
	const char*	tmp_name;
	/** whether the order of the clustered index is unchanged */
	bool		skip_pk_sort;
	/** number of virtual columns to be added */
	ulint		num_to_add_vcol;
	/** virtual columns to be added */
	dict_v_col_t*	add_vcol;
	const char**	add_vcol_name;
	/** number of virtual columns to be dropped */
	ulint		num_to_drop_vcol;
	/** virtual columns to be dropped */
	dict_v_col_t*	drop_vcol;
	const char**	drop_vcol_name;
	/** ALTER TABLE stage progress recorder */
	ut_stage_alter_t* m_stage;
	/** original number of user columns in the table */
	const unsigned	old_n_cols;
	/** original columns of the table */
	dict_col_t* const old_cols;
	/** original column names of the table */
	const char* const old_col_names;

	/** Allow non-null conversion.
	(1) Alter ignore should allow the conversion
	irrespective of sql mode.
	(2) Don't allow the conversion in strict mode
	(3) Allow the conversion only in non-strict mode. */
	const bool	allow_not_null;

	/** The page_compression_level attribute, or 0 */
	const uint	page_compression_level;

	ha_innobase_inplace_ctx(row_prebuilt_t*& prebuilt_arg,
				dict_index_t** drop_arg,
				ulint num_to_drop_arg,
				dict_index_t** rename_arg,
				ulint num_to_rename_arg,
				dict_foreign_t** drop_fk_arg,
				ulint num_to_drop_fk_arg,
				dict_foreign_t** add_fk_arg,
				ulint num_to_add_fk_arg,
				bool online_arg,
				mem_heap_t* heap_arg,
				dict_table_t* new_table_arg,
				const char** col_names_arg,
				ulint add_autoinc_arg,
				ulonglong autoinc_col_min_value_arg,
				ulonglong autoinc_col_max_value_arg,
				bool allow_not_null_flag,
				bool page_compressed,
				ulonglong page_compression_level_arg) :
		inplace_alter_handler_ctx(),
		prebuilt (prebuilt_arg),
		add_index (0), add_key_numbers (0), num_to_add_index (0),
		drop_index (drop_arg), num_to_drop_index (num_to_drop_arg),
		rename (rename_arg), num_to_rename (num_to_rename_arg),
		drop_fk (drop_fk_arg), num_to_drop_fk (num_to_drop_fk_arg),
		add_fk (add_fk_arg), num_to_add_fk (num_to_add_fk_arg),
		online (online_arg), heap (heap_arg), trx (0),
		old_table (prebuilt_arg->table),
		new_table (new_table_arg), instant_table (0),
		col_map (0), col_names (col_names_arg),
		add_autoinc (add_autoinc_arg),
		defaults (0),
		sequence(prebuilt->trx->mysql_thd,
			 autoinc_col_min_value_arg, autoinc_col_max_value_arg),
		tmp_name (0),
		skip_pk_sort(false),
		num_to_add_vcol(0),
		add_vcol(0),
		add_vcol_name(0),
		num_to_drop_vcol(0),
		drop_vcol(0),
		drop_vcol_name(0),
		m_stage(NULL),
		old_n_cols(prebuilt_arg->table->n_cols),
		old_cols(prebuilt_arg->table->cols),
		old_col_names(prebuilt_arg->table->col_names),
		allow_not_null(allow_not_null_flag),
		page_compression_level(page_compressed
				       ? (page_compression_level_arg
					  ? uint(page_compression_level_arg)
					  : page_zip_level)
				       : 0)
	{
		ut_ad(old_n_cols >= DATA_N_SYS_COLS);
		ut_ad(page_compression_level <= 9);
#ifdef UNIV_DEBUG
		for (ulint i = 0; i < num_to_add_index; i++) {
			ut_ad(!add_index[i]->to_be_dropped);
		}
		for (ulint i = 0; i < num_to_drop_index; i++) {
			ut_ad(drop_index[i]->to_be_dropped);
		}
#endif /* UNIV_DEBUG */

		thr = pars_complete_graph_for_exec(NULL, prebuilt->trx, heap,
			prebuilt);
	}

	~ha_innobase_inplace_ctx()
	{
		UT_DELETE(m_stage);
		if (instant_table) {
			while (dict_index_t* index
			       = UT_LIST_GET_LAST(instant_table->indexes)) {
				UT_LIST_REMOVE(instant_table->indexes, index);
				rw_lock_free(&index->lock);
				dict_mem_index_free(index);
			}
			dict_mem_table_free(instant_table);
		}
		mem_heap_free(heap);
	}

	/** Determine if the table will be rebuilt.
	@return whether the table will be rebuilt */
	bool need_rebuild () const { return(old_table != new_table); }

	/** Clear uncommmitted added indexes after a failed operation. */
	void clear_added_indexes()
	{
		for (ulint i = 0; i < num_to_add_index; i++) {
			if (!add_index[i]->is_committed()) {
				add_index[i]->detach_columns();
			}
		}
	}

	/** Convert table-rebuilding ALTER to instant ALTER. */
	void prepare_instant()
	{
		DBUG_ASSERT(need_rebuild());
		DBUG_ASSERT(!is_instant());
		DBUG_ASSERT(old_table->n_cols == old_table->n_def);
		DBUG_ASSERT(new_table->n_cols == new_table->n_def);
		DBUG_ASSERT(old_table->n_cols == old_n_cols);
		DBUG_ASSERT(new_table->n_cols > old_table->n_cols);
		instant_table = new_table;

		new_table = old_table;
		export_vars.innodb_instant_alter_column++;
	}

	/** Revert prepare_instant() if the transaction is rolled back. */
	void rollback_instant()
	{
		if (!is_instant()) return;
		old_table->rollback_instant(old_n_cols,
					    old_cols, old_col_names);
	}

	/** @return whether this is instant ALTER TABLE */
	bool is_instant() const
	{
		DBUG_ASSERT(!instant_table || !instant_table->can_be_evicted);
		return instant_table;
	}

private:
	// Disable copying
	ha_innobase_inplace_ctx(const ha_innobase_inplace_ctx&);
	ha_innobase_inplace_ctx& operator=(const ha_innobase_inplace_ctx&);
};

/********************************************************************//**
Get the upper limit of the MySQL integral and floating-point type.
@return maximum allowed value for the field */
UNIV_INTERN
ulonglong
innobase_get_int_col_max_value(
/*===========================*/
	const Field*	field);	/*!< in: MySQL field */

/* Report an InnoDB error to the client by invoking my_error(). */
static ATTRIBUTE_COLD __attribute__((nonnull))
void
my_error_innodb(
/*============*/
	dberr_t		error,	/*!< in: InnoDB error code */
	const char*	table,	/*!< in: table name */
	ulint		flags)	/*!< in: table flags */
{
	switch (error) {
	case DB_MISSING_HISTORY:
		my_error(ER_TABLE_DEF_CHANGED, MYF(0));
		break;
	case DB_RECORD_NOT_FOUND:
		my_error(ER_KEY_NOT_FOUND, MYF(0), table);
		break;
	case DB_DEADLOCK:
		my_error(ER_LOCK_DEADLOCK, MYF(0));
		break;
	case DB_LOCK_WAIT_TIMEOUT:
		my_error(ER_LOCK_WAIT_TIMEOUT, MYF(0));
		break;
	case DB_INTERRUPTED:
		my_error(ER_QUERY_INTERRUPTED, MYF(0));
		break;
	case DB_OUT_OF_MEMORY:
		my_error(ER_OUT_OF_RESOURCES, MYF(0));
		break;
	case DB_OUT_OF_FILE_SPACE:
		my_error(ER_RECORD_FILE_FULL, MYF(0), table);
		break;
	case DB_TEMP_FILE_WRITE_FAIL:
		my_error(ER_TEMP_FILE_WRITE_FAILURE, MYF(0));
		break;
	case DB_TOO_BIG_INDEX_COL:
		my_error(ER_INDEX_COLUMN_TOO_LONG, MYF(0),
			 (ulong) DICT_MAX_FIELD_LEN_BY_FORMAT_FLAG(flags));
		break;
	case DB_TOO_MANY_CONCURRENT_TRXS:
		my_error(ER_TOO_MANY_CONCURRENT_TRXS, MYF(0));
		break;
	case DB_LOCK_TABLE_FULL:
		my_error(ER_LOCK_TABLE_FULL, MYF(0));
		break;
	case DB_UNDO_RECORD_TOO_BIG:
		my_error(ER_UNDO_RECORD_TOO_BIG, MYF(0));
		break;
	case DB_CORRUPTION:
		my_error(ER_NOT_KEYFILE, MYF(0), table);
		break;
	case DB_TOO_BIG_RECORD: {
		/* Note that in page0zip.ic page_zip_rec_needs_ext() rec_size
		is limited to COMPRESSED_REC_MAX_DATA_SIZE (16K) or
		REDUNDANT_REC_MAX_DATA_SIZE (16K-1). */
		bool comp = !!(flags & DICT_TF_COMPACT);
		ulint free_space = page_get_free_space_of_empty(comp) / 2;

		if (free_space >= ulint(comp ? COMPRESSED_REC_MAX_DATA_SIZE :
					  REDUNDANT_REC_MAX_DATA_SIZE)) {
			free_space = (comp ? COMPRESSED_REC_MAX_DATA_SIZE :
				REDUNDANT_REC_MAX_DATA_SIZE) - 1;
		}

		my_error(ER_TOO_BIG_ROWSIZE, MYF(0), free_space);
		break;
	}
	case DB_INVALID_NULL:
		/* TODO: report the row, as we do for DB_DUPLICATE_KEY */
		my_error(ER_INVALID_USE_OF_NULL, MYF(0));
		break;
	case DB_CANT_CREATE_GEOMETRY_OBJECT:
		my_error(ER_CANT_CREATE_GEOMETRY_OBJECT, MYF(0));
		break;
	case DB_TABLESPACE_EXISTS:
		my_error(ER_TABLESPACE_EXISTS, MYF(0), table);
		break;

#ifdef UNIV_DEBUG
	case DB_SUCCESS:
	case DB_DUPLICATE_KEY:
	case DB_ONLINE_LOG_TOO_BIG:
		/* These codes should not be passed here. */
		ut_error;
#endif /* UNIV_DEBUG */
	default:
		my_error(ER_GET_ERRNO, MYF(0), error, "InnoDB");
		break;
	}
}

/** Determine if fulltext indexes exist in a given table.
@param table MySQL table
@return number of fulltext indexes */
static uint innobase_fulltext_exist(const TABLE* table)
{
	uint count = 0;

	for (uint i = 0; i < table->s->keys; i++) {
		if (table->key_info[i].flags & HA_FULLTEXT) {
			count++;
		}
	}

	return count;
}

/** Determine whether indexed virtual columns exist in a table.
@param[in]	table	table definition
@return	whether indexes exist on virtual columns */
static bool innobase_indexed_virtual_exist(const TABLE* table)
{
	const KEY* const end = &table->key_info[table->s->keys];

	for (const KEY* key = table->key_info; key < end; key++) {
		const KEY_PART_INFO* const key_part_end = key->key_part
			+ key->user_defined_key_parts;
		for (const KEY_PART_INFO* key_part = key->key_part;
		     key_part < key_part_end; key_part++) {
			if (!key_part->field->stored_in_db())
				return true;
		}
	}

	return false;
}

/** Determine if spatial indexes exist in a given table.
@param table MySQL table
@return whether spatial indexes exist on the table */
static
bool
innobase_spatial_exist(
/*===================*/
	const   TABLE*  table)
{
	for (uint i = 0; i < table->s->keys; i++) {
	       if (table->key_info[i].flags & HA_SPATIAL) {
		       return(true);
	       }
	}

	return(false);
}

/** Determine if ALTER_OPTIONS requires rebuilding the table.
@param[in] ha_alter_info	the ALTER TABLE operation
@param[in] table		metadata before ALTER TABLE
@return whether it is mandatory to rebuild the table */
static bool alter_options_need_rebuild(
	const Alter_inplace_info*	ha_alter_info,
	const TABLE*			table)
{
	DBUG_ASSERT(ha_alter_info->handler_flags & ALTER_OPTIONS);

	if (ha_alter_info->create_info->used_fields
	    & (HA_CREATE_USED_ROW_FORMAT
	       | HA_CREATE_USED_KEY_BLOCK_SIZE)) {
		/* Specifying ROW_FORMAT or KEY_BLOCK_SIZE requires
		rebuilding the table. (These attributes in the .frm
		file may disagree with the InnoDB data dictionary, and
		the interpretation of thse attributes depends on
		InnoDB parameters. That is why we for now always
		require a rebuild when these attributes are specified.) */
		return true;
	}

	const ha_table_option_struct& alt_opt=
			*ha_alter_info->create_info->option_struct;
	const ha_table_option_struct& opt= *table->s->option_struct;

	/* Allow an instant change to enable page_compressed,
	and any change of page_compression_level. */
	if ((!alt_opt.page_compressed && opt.page_compressed)
	    || alt_opt.encryption != opt.encryption
	    || alt_opt.encryption_key_id != opt.encryption_key_id) {
		return(true);
	}

	return false;
}

/** Determine if ALTER TABLE needs to rebuild the table
(or perform instant operation).
@param[in] ha_alter_info	the ALTER TABLE operation
@param[in] table		metadata before ALTER TABLE
@return whether it is necessary to rebuild the table or to alter columns */
static MY_ATTRIBUTE((nonnull, warn_unused_result))
bool
innobase_need_rebuild(
	const Alter_inplace_info*	ha_alter_info,
	const TABLE*			table)
{
	if ((ha_alter_info->handler_flags & ~(INNOBASE_INPLACE_IGNORE
					      | INNOBASE_ALTER_NOREBUILD
					      | INNOBASE_ALTER_INSTANT))
	    == ALTER_OPTIONS) {
		return alter_options_need_rebuild(ha_alter_info, table);
	}

	return !!(ha_alter_info->handler_flags & INNOBASE_ALTER_REBUILD);
}

/** Check if virtual column in old and new table are in order, excluding
those dropped column. This is needed because when we drop a virtual column,
ALTER_VIRTUAL_COLUMN_ORDER is also turned on, so we can't decide if this
is a real ORDER change or just DROP COLUMN
@param[in]	table		old TABLE
@param[in]	altered_table	new TABLE
@param[in]	ha_alter_info	Structure describing changes to be done
by ALTER TABLE and holding data used during in-place alter.
@return	true is all columns in order, false otherwise. */
static
bool
check_v_col_in_order(
	const TABLE*		table,
	const TABLE*		altered_table,
	Alter_inplace_info*	ha_alter_info)
{
	ulint	j = 0;

	/* We don't support any adding new virtual column before
	existed virtual column. */
	if (ha_alter_info->handler_flags
              & ALTER_ADD_VIRTUAL_COLUMN) {
		bool			has_new = false;

		List_iterator_fast<Create_field> cf_it(
			ha_alter_info->alter_info->create_list);

		cf_it.rewind();

		while (const Create_field* new_field = cf_it++) {
			if (new_field->stored_in_db()) {
				continue;
			}

			/* Found a new added virtual column. */
			if (!new_field->field) {
				has_new = true;
				continue;
			}

			/* If there's any old virtual column
			after the new added virtual column,
			order must be changed. */
			if (has_new) {
				return(false);
			}
		}
	}

	/* directly return true if ALTER_VIRTUAL_COLUMN_ORDER is not on */
	if (!(ha_alter_info->handler_flags
              & ALTER_VIRTUAL_COLUMN_ORDER)) {
		return(true);
	}

	for (ulint i = 0; i < table->s->fields; i++) {
		Field*		field = table->field[i];

		if (field->stored_in_db()) {
			continue;
		}

		if (field->flags & FIELD_IS_DROPPED) {
			continue;
		}

		/* Now check if the next virtual column in altered table
		matches this column */
		while (j < altered_table->s->fields) {
			 Field*  new_field = altered_table->s->field[j];

			if (new_field->stored_in_db()) {
				j++;
				continue;
			}

			if (my_strcasecmp(system_charset_info,
					  field->field_name.str,
					  new_field->field_name.str) != 0) {
				/* different column */
				return(false);
			} else {
				j++;
				break;
			}
		}

		if (j > altered_table->s->fields) {
			/* there should not be less column in new table
			without them being in drop list */
			ut_ad(0);
			return(false);
		}
	}

	return(true);
}

/** Determine if an instant operation is possible for altering columns.
@param[in]	ha_alter_info	the ALTER TABLE operation
@param[in]	table		table definition before ALTER TABLE */
static
bool
instant_alter_column_possible(
	const Alter_inplace_info*	ha_alter_info,
	const TABLE*			table)
{
	// Making table system-versioned instantly is not implemented yet.
	if (ha_alter_info->handler_flags & ALTER_ADD_SYSTEM_VERSIONING) {
		return false;
	}

	if (~ha_alter_info->handler_flags & ALTER_ADD_STORED_BASE_COLUMN) {
		return false;
	}

	/* At the moment, we disallow ADD [UNIQUE] INDEX together with
	instant ADD COLUMN.

	The main reason is that the work of instant ADD must be done
	in commit_inplace_alter_table().  For the rollback_instant()
	to work, we must add the columns to dict_table_t beforehand,
	and roll back those changes in case the transaction is rolled
	back.

	If we added the columns to the dictionary cache already in the
	prepare_inplace_alter_table(), we would have to deal with
	column number mismatch in ha_innobase::open(), write_row() and
	other functions. */

	/* FIXME: allow instant ADD COLUMN together with
	INNOBASE_ONLINE_CREATE (ADD [UNIQUE] INDEX) on pre-existing
	columns. */
	if (ha_alter_info->handler_flags
	    & ((INNOBASE_ALTER_REBUILD | INNOBASE_ONLINE_CREATE)
	       & ~ALTER_ADD_STORED_BASE_COLUMN & ~ALTER_OPTIONS)) {
		return false;
	}

	return !(ha_alter_info->handler_flags & ALTER_OPTIONS)
		|| !alter_options_need_rebuild(ha_alter_info, table);
}

/** Check whether the non-const default value for the field
@param[in]	field	field which could be added or changed
@return true if the non-const default is present. */
static bool is_non_const_value(Field* field)
{
	return field->default_value
		&& field->default_value->flags
		& uint(~(VCOL_SESSION_FUNC | VCOL_TIME_FUNC));
}

/** Set default value for the field.
@param[in]	field	field which could be added or changed
@return true if the default value is set. */
static bool set_default_value(Field* field)
{
	/* The added/changed NOT NULL column lacks a DEFAULT value,
	   or the DEFAULT is the same for all rows.
	   (Time functions, such as CURRENT_TIMESTAMP(),
	   are evaluated from a timestamp that is assigned
	   at the start of the statement. Session
	   functions, such as USER(), always evaluate the
	   same within a statement.) */

	ut_ad(!is_non_const_value(field));

	/* Compute the DEFAULT values of non-constant columns
	   (VCOL_SESSION_FUNC | VCOL_TIME_FUNC). */
	switch (field->set_default()) {
	case 0: /* OK */
	case 3: /* DATETIME to TIME or DATE conversion */
		return true;
	case -1: /* OOM, or GEOMETRY type mismatch */
	case 1:  /* A number adjusted to the min/max value */
	case 2:  /* String truncation, or conversion problem */
		break;
	}

	return false;
}

/** Check whether the table has the FTS_DOC_ID column
@param[in]	table		InnoDB table with fulltext index
@param[in]	altered_table	MySQL table with fulltext index
@param[out]	fts_doc_col_no	The column number for Doc ID,
				or ULINT_UNDEFINED if it is of wrong type
@param[out]	num_v		Number of virtual column
@param[in]	check_only	check only whether fts doc id exist.
@return whether there exists an FTS_DOC_ID column */
static
bool
innobase_fts_check_doc_id_col(
	const dict_table_t*	table,
	const TABLE*		altered_table,
	ulint*			fts_doc_col_no,
	ulint*			num_v,
	bool			check_only=false)
{
	*fts_doc_col_no = ULINT_UNDEFINED;

	const uint n_cols = altered_table->s->fields;
	ulint	i;
	int	err = 0;
	*num_v = 0;

	for (i = 0; i < n_cols; i++) {
		const Field*	field = altered_table->field[i];

		if (!field->stored_in_db()) {
			(*num_v)++;
		}

		if (my_strcasecmp(system_charset_info,
				  field->field_name.str, FTS_DOC_ID_COL_NAME)) {
			continue;
		}

		if (strcmp(field->field_name.str, FTS_DOC_ID_COL_NAME)) {
			err = ER_WRONG_COLUMN_NAME;
		} else if (field->type() != MYSQL_TYPE_LONGLONG
			   || field->pack_length() != 8
			   || field->real_maybe_null()
			   || !(field->flags & UNSIGNED_FLAG)
			   || !field->stored_in_db()) {
			err = ER_INNODB_FT_WRONG_DOCID_COLUMN;
		} else {
			*fts_doc_col_no = i - *num_v;
		}

		if (err && !check_only) {
			my_error(err, MYF(0), field->field_name.str);
		}

		return(true);
	}

	if (!table) {
		return(false);
	}

	/* Not to count the virtual columns */
	i -= *num_v;

	for (; i + DATA_N_SYS_COLS < (uint) table->n_cols; i++) {
		const char*     name = dict_table_get_col_name(table, i);

		if (strcmp(name, FTS_DOC_ID_COL_NAME) == 0) {
#ifdef UNIV_DEBUG
			const dict_col_t*       col;

			col = dict_table_get_nth_col(table, i);

			/* Because the FTS_DOC_ID does not exist in
			the MySQL data dictionary, this must be the
			internally created FTS_DOC_ID column. */
			ut_ad(col->mtype == DATA_INT);
			ut_ad(col->len == 8);
			ut_ad(col->prtype & DATA_NOT_NULL);
			ut_ad(col->prtype & DATA_UNSIGNED);
#endif /* UNIV_DEBUG */
			*fts_doc_col_no = i;
			return(true);
		}
	}

	return(false);
}

/** Check if InnoDB supports a particular alter table in-place
@param altered_table TABLE object for new version of table.
@param ha_alter_info Structure describing changes to be done
by ALTER TABLE and holding data used during in-place alter.

@retval HA_ALTER_INPLACE_NOT_SUPPORTED Not supported
@retval HA_ALTER_INPLACE_INSTANT
MDL_EXCLUSIVE is needed for executing prepare_inplace_alter_table()
and commit_inplace_alter_table(). inplace_alter_table() will not be called.
@retval HA_ALTER_INPLACE_COPY_NO_LOCK
MDL_EXCLUSIVE in prepare_inplace_alter_table(), which can be downgraded to
LOCK=NONE for rebuilding the table in inplace_alter_table()
@retval HA_ALTER_INPLACE_COPY_LOCK
MDL_EXCLUSIVE in prepare_inplace_alter_table(), which can be downgraded to
LOCK=SHARED for rebuilding the table in inplace_alter_table()
@retval HA_ALTER_INPLACE_NOCOPY_NO_LOCK
MDL_EXCLUSIVE in prepare_inplace_alter_table(), which can be downgraded to
LOCK=NONE for inplace_alter_table() which will not rebuild the table
@retval HA_ALTER_INPLACE_NOCOPY_LOCK
MDL_EXCLUSIVE in prepare_inplace_alter_table(), which can be downgraded to
LOCK=SHARED for inplace_alter_table() which will not rebuild the table
*/

enum_alter_inplace_result
ha_innobase::check_if_supported_inplace_alter(
	TABLE*			altered_table,
	Alter_inplace_info*	ha_alter_info)
{
	DBUG_ENTER("check_if_supported_inplace_alter");

	if ((ha_alter_info->handler_flags
	     & INNOBASE_ALTER_VERSIONED_REBUILD)
	    && altered_table->versioned(VERS_TIMESTAMP)) {
		ha_alter_info->unsupported_reason =
			"Not implemented for system-versioned timestamp tables";
		DBUG_RETURN(HA_ALTER_INPLACE_NOT_SUPPORTED);
	}

	/* Before 10.2.2 information about virtual columns was not stored in
	system tables. We need to do a full alter to rebuild proper 10.2.2+
	metadata with the information about virtual columns */
	if (table->s->mysql_version < 100202 && table->s->virtual_fields) {
		DBUG_RETURN(HA_ALTER_INPLACE_NOT_SUPPORTED);
	}

	if (high_level_read_only) {
		ha_alter_info->unsupported_reason =
			my_get_err_msg(ER_READ_ONLY_MODE);

		DBUG_RETURN(HA_ALTER_INPLACE_NOT_SUPPORTED);
	}

	if (altered_table->s->fields > REC_MAX_N_USER_FIELDS) {
		/* Deny the inplace ALTER TABLE. MySQL will try to
		re-create the table and ha_innobase::create() will
		return an error too. This is how we effectively
		deny adding too many columns to a table. */
		ha_alter_info->unsupported_reason =
			my_get_err_msg(ER_TOO_MANY_FIELDS);
		DBUG_RETURN(HA_ALTER_INPLACE_NOT_SUPPORTED);
	}

	update_thd();

	if (ha_alter_info->handler_flags
	    & ~(INNOBASE_INPLACE_IGNORE
		| INNOBASE_ALTER_INSTANT
		| INNOBASE_ALTER_NOREBUILD
		| INNOBASE_ALTER_REBUILD)) {

		if (ha_alter_info->handler_flags
		    & ALTER_STORED_COLUMN_TYPE) {
			ha_alter_info->unsupported_reason = my_get_err_msg(
				ER_ALTER_OPERATION_NOT_SUPPORTED_REASON_COLUMN_TYPE);
		}

		DBUG_RETURN(HA_ALTER_INPLACE_NOT_SUPPORTED);
	}

	/* Only support online add foreign key constraint when
	check_foreigns is turned off */
	if ((ha_alter_info->handler_flags & ALTER_ADD_FOREIGN_KEY)
	    && m_prebuilt->trx->check_foreigns) {
		ha_alter_info->unsupported_reason = my_get_err_msg(
			ER_ALTER_OPERATION_NOT_SUPPORTED_REASON_FK_CHECK);
		DBUG_RETURN(HA_ALTER_INPLACE_NOT_SUPPORTED);
	}

	const char* reason_rebuild = NULL;

	switch (ha_alter_info->handler_flags & ~INNOBASE_INPLACE_IGNORE) {
	case ALTER_OPTIONS:
		if (alter_options_need_rebuild(ha_alter_info, table)) {
			reason_rebuild = my_get_err_msg(
				ER_ALTER_OPERATION_TABLE_OPTIONS_NEED_REBUILD);
			ha_alter_info->unsupported_reason = reason_rebuild;
			break;
		}
		/* fall through */
	case 0:
		DBUG_RETURN(HA_ALTER_INPLACE_INSTANT);
	}

	/* InnoDB cannot IGNORE when creating unique indexes. IGNORE
	should silently delete some duplicate rows. Our inplace_alter
	code will not delete anything from existing indexes. */
	if (ha_alter_info->ignore
	    && (ha_alter_info->handler_flags
		& (ALTER_ADD_PK_INDEX | ALTER_ADD_UNIQUE_INDEX))) {
		ha_alter_info->unsupported_reason = my_get_err_msg(
			ER_ALTER_OPERATION_NOT_SUPPORTED_REASON_IGNORE);
		DBUG_RETURN(HA_ALTER_INPLACE_NOT_SUPPORTED);
	}

	/* DROP PRIMARY KEY is only allowed in combination with ADD
	PRIMARY KEY. */
	if ((ha_alter_info->handler_flags
	     & (ALTER_ADD_PK_INDEX | ALTER_DROP_PK_INDEX))
	    == ALTER_DROP_PK_INDEX) {
		ha_alter_info->unsupported_reason = my_get_err_msg(
			ER_ALTER_OPERATION_NOT_SUPPORTED_REASON_NOPK);
		DBUG_RETURN(HA_ALTER_INPLACE_NOT_SUPPORTED);
	}

	if (ha_alter_info->handler_flags & ALTER_COLUMN_NULLABLE) {
		/* If a NOT NULL attribute is going to be removed and
		a UNIQUE INDEX on the column had been promoted to an
		implicit PRIMARY KEY, the table should be rebuilt by
		ALGORITHM=COPY. (Theoretically, we could support
		rebuilding by ALGORITHM=INPLACE if a PRIMARY KEY is
		going to be added, either explicitly or by promoting
		another UNIQUE KEY.) */
		const uint my_primary_key = altered_table->s->primary_key;

		if (UNIV_UNLIKELY(my_primary_key >= MAX_KEY)
		    && !dict_index_is_auto_gen_clust(
			    dict_table_get_first_index(m_prebuilt->table))) {
			ha_alter_info->unsupported_reason = my_get_err_msg(
				ER_PRIMARY_CANT_HAVE_NULL);
			DBUG_RETURN(HA_ALTER_INPLACE_NOT_SUPPORTED);
		}
	}

	/*
	  InnoDB in different MariaDB versions was generating different mtype
	  codes for certain types. In some cases the signed/unsigned bit was
	  generated differently too.

	  Inplace ALTER would change the mtype/unsigned_flag (to what the
	  current code generates) without changing the underlying data
	  represenation, and it might result in data corruption.

	  Don't do inplace ALTER if mtype/unsigned_flag are wrong.
	*/
	for (ulint i = 0, icol= 0; i < table->s->fields; i++) {
		const Field*		field = table->field[i];
		const dict_col_t*	col = dict_table_get_nth_col(
			m_prebuilt->table, icol);
		ulint			unsigned_flag;

		if (!field->stored_in_db()) {
			continue;
		}

		icol++;

		if (col->mtype != get_innobase_type_from_mysql_type(
			    &unsigned_flag, field)) {

			DBUG_RETURN(HA_ALTER_INPLACE_NOT_SUPPORTED);
		}

		if ((col->prtype & DATA_UNSIGNED) != unsigned_flag) {

			DBUG_RETURN(HA_ALTER_INPLACE_NOT_SUPPORTED);
		}
	}

	ulint n_indexes = UT_LIST_GET_LEN((m_prebuilt->table)->indexes);

	/* If InnoDB dictionary and MySQL frm file are not consistent
	use "Copy" method. */
	if (m_prebuilt->table->dict_frm_mismatch) {

		ha_alter_info->unsupported_reason = my_get_err_msg(
			ER_NO_SUCH_INDEX);
		ib_push_frm_error(m_user_thd, m_prebuilt->table, altered_table,
			n_indexes, true);

		DBUG_RETURN(HA_ALTER_INPLACE_NOT_SUPPORTED);
	}

	bool	add_drop_v_cols = false;

	/* If there is add or drop virtual columns, we will support operations
	with these 2 options alone with inplace interface for now */

	if (ha_alter_info->handler_flags
	    & (ALTER_ADD_VIRTUAL_COLUMN
	       | ALTER_DROP_VIRTUAL_COLUMN
	       | ALTER_VIRTUAL_COLUMN_ORDER)) {
		ulonglong flags = ha_alter_info->handler_flags;

		/* TODO: uncomment the flags below, once we start to
		support them */

		flags &= ~(ALTER_ADD_VIRTUAL_COLUMN
			   | ALTER_DROP_VIRTUAL_COLUMN
			   | ALTER_VIRTUAL_COLUMN_ORDER
		           | ALTER_VIRTUAL_GCOL_EXPR
		           | ALTER_COLUMN_VCOL
		/*
			   | ALTER_ADD_STORED_BASE_COLUMN
			   | ALTER_DROP_STORED_COLUMN
			   | ALTER_STORED_COLUMN_ORDER
			   | ALTER_ADD_UNIQUE_INDEX
		*/
			   | ALTER_ADD_NON_UNIQUE_NON_PRIM_INDEX
			   | ALTER_DROP_NON_UNIQUE_NON_PRIM_INDEX);

		if (flags != 0
		    || IF_PARTITIONING((altered_table->s->partition_info_str
			&& altered_table->s->partition_info_str_len), 0)
		    || (!check_v_col_in_order(
			this->table, altered_table, ha_alter_info))) {
			ha_alter_info->unsupported_reason =
				MSG_UNSUPPORTED_ALTER_ONLINE_ON_VIRTUAL_COLUMN;
			DBUG_RETURN(HA_ALTER_INPLACE_NOT_SUPPORTED);
		}

		add_drop_v_cols = true;
	}

	/* We should be able to do the operation in-place.
	See if we can do it online (LOCK=NONE) or without rebuild. */
	bool online = true, need_rebuild = false;
	const uint fulltext_indexes = innobase_fulltext_exist(altered_table);

	List_iterator_fast<Create_field> cf_it(
		ha_alter_info->alter_info->create_list);

	/* Fix the key parts. */
	for (KEY* new_key = ha_alter_info->key_info_buffer;
	     new_key < ha_alter_info->key_info_buffer
		     + ha_alter_info->key_count;
	     new_key++) {

		/* Do not support adding/droping a virtual column, while
		there is a table rebuild caused by adding a new FTS_DOC_ID */
		if ((new_key->flags & HA_FULLTEXT) && add_drop_v_cols
		    && !DICT_TF2_FLAG_IS_SET(m_prebuilt->table,
					     DICT_TF2_FTS_HAS_DOC_ID)) {
			ha_alter_info->unsupported_reason =
				MSG_UNSUPPORTED_ALTER_ONLINE_ON_VIRTUAL_COLUMN;
			DBUG_RETURN(HA_ALTER_INPLACE_NOT_SUPPORTED);
		}

		for (KEY_PART_INFO* key_part = new_key->key_part;
		     key_part < (new_key->key_part
				 + new_key->user_defined_key_parts);
		     key_part++) {
			const Create_field*	new_field;

			DBUG_ASSERT(key_part->fieldnr
				    < altered_table->s->fields);

			cf_it.rewind();
			for (uint fieldnr = 0; (new_field = cf_it++);
			     fieldnr++) {
				if (fieldnr == key_part->fieldnr) {
					break;
				}
			}

			DBUG_ASSERT(new_field);

			key_part->field = altered_table->field[
				key_part->fieldnr];

			/* In some special cases InnoDB emits "false"
			duplicate key errors with NULL key values. Let
			us play safe and ensure that we can correctly
			print key values even in such cases. */
			key_part->null_offset = key_part->field->null_offset();
			key_part->null_bit = key_part->field->null_bit;

			if (new_field->field) {
				/* This is an existing column. */
				continue;
			}

			/* This is an added column. */
			DBUG_ASSERT(ha_alter_info->handler_flags
				    & ALTER_ADD_COLUMN);

			/* We cannot replace a hidden FTS_DOC_ID
			with a user-visible FTS_DOC_ID. */
			if (fulltext_indexes && m_prebuilt->table->fts
			    && !my_strcasecmp(
				    system_charset_info,
				    key_part->field->field_name.str,
				    FTS_DOC_ID_COL_NAME)) {
				ha_alter_info->unsupported_reason = my_get_err_msg(
					ER_ALTER_OPERATION_NOT_SUPPORTED_REASON_HIDDEN_FTS);
				DBUG_RETURN(HA_ALTER_INPLACE_NOT_SUPPORTED);
			}

			DBUG_ASSERT((MTYP_TYPENR(key_part->field->unireg_check)
				     == Field::NEXT_NUMBER)
				    == !!(key_part->field->flags
					  & AUTO_INCREMENT_FLAG));

			if (key_part->field->flags & AUTO_INCREMENT_FLAG) {
				/* We cannot assign AUTO_INCREMENT values
				during online or instant ALTER. */
				DBUG_ASSERT(key_part->field == altered_table
					    -> found_next_number_field);

				if (ha_alter_info->online) {
					ha_alter_info->unsupported_reason = my_get_err_msg(
						ER_ALTER_OPERATION_NOT_SUPPORTED_REASON_AUTOINC);
				}

				online = false;
				need_rebuild = true;
			}

			if (!key_part->field->stored_in_db()) {
				/* Do not support adding index on newly added
				virtual column, while there is also a drop
				virtual column in the same clause */
				if (ha_alter_info->handler_flags
				    & ALTER_DROP_VIRTUAL_COLUMN) {
					ha_alter_info->unsupported_reason =
						MSG_UNSUPPORTED_ALTER_ONLINE_ON_VIRTUAL_COLUMN;

					DBUG_RETURN(HA_ALTER_INPLACE_NOT_SUPPORTED);
				}

				if (ha_alter_info->online
				    && !ha_alter_info->unsupported_reason) {
					ha_alter_info->unsupported_reason =
						MSG_UNSUPPORTED_ALTER_ONLINE_ON_VIRTUAL_COLUMN;
				}

				online = false;
			}
		}
	}

	DBUG_ASSERT(!m_prebuilt->table->fts
		    || (m_prebuilt->table->fts->doc_col <= table->s->fields));

	DBUG_ASSERT(!m_prebuilt->table->fts
		    || (m_prebuilt->table->fts->doc_col
		        < dict_table_get_n_user_cols(m_prebuilt->table)));

	if (fulltext_indexes && m_prebuilt->table->fts) {
		/* FULLTEXT indexes are supposed to remain. */
		/* Disallow DROP INDEX FTS_DOC_ID_INDEX */

		for (uint i = 0; i < ha_alter_info->index_drop_count; i++) {
			if (!my_strcasecmp(
				    system_charset_info,
				    ha_alter_info->index_drop_buffer[i]->name.str,
				    FTS_DOC_ID_INDEX_NAME)) {
				ha_alter_info->unsupported_reason = my_get_err_msg(
					ER_ALTER_OPERATION_NOT_SUPPORTED_REASON_CHANGE_FTS);
				DBUG_RETURN(HA_ALTER_INPLACE_NOT_SUPPORTED);
			}
		}

		/* InnoDB can have a hidden FTS_DOC_ID_INDEX on a
		visible FTS_DOC_ID column as well. Prevent dropping or
		renaming the FTS_DOC_ID. */

		for (Field** fp = table->field; *fp; fp++) {
			if (!((*fp)->flags
			      & (FIELD_IS_RENAMED | FIELD_IS_DROPPED))) {
				continue;
			}

			if (!my_strcasecmp(
				    system_charset_info,
				    (*fp)->field_name.str,
				    FTS_DOC_ID_COL_NAME)) {
				ha_alter_info->unsupported_reason = my_get_err_msg(
					ER_ALTER_OPERATION_NOT_SUPPORTED_REASON_CHANGE_FTS);
				DBUG_RETURN(HA_ALTER_INPLACE_NOT_SUPPORTED);
			}
		}
	}

	m_prebuilt->trx->will_lock++;

	/* When changing a NULL column to NOT NULL and specifying a
	DEFAULT value, ensure that the DEFAULT expression is a constant.
	Also, in ADD COLUMN, for now we only support a
	constant DEFAULT expression. */
	cf_it.rewind();
	Field **af = altered_table->field;
	bool add_column_not_last = false;
	uint n_stored_cols = 0, n_add_cols = 0;

	while (Create_field* cf = cf_it++) {
		DBUG_ASSERT(cf->field
			    || (ha_alter_info->handler_flags
				& ALTER_ADD_COLUMN));

		if (const Field* f = cf->field) {
			if (!f->real_maybe_null() || (*af)->real_maybe_null())
				goto next_column;
			/* We are changing an existing column
			from NULL to NOT NULL. */
			DBUG_ASSERT(ha_alter_info->handler_flags
				    & ALTER_COLUMN_NOT_NULLABLE);
			/* Virtual columns are never NOT NULL. */
			DBUG_ASSERT(f->stored_in_db());

			switch ((*af)->type()) {
			case MYSQL_TYPE_TIMESTAMP:
			case MYSQL_TYPE_TIMESTAMP2:
				/* Inserting NULL into a TIMESTAMP column
				would cause the DEFAULT value to be
				replaced. Ensure that the DEFAULT
				expression is not changing during
				ALTER TABLE. */
				if (!(*af)->default_value
				    && (*af)->is_real_null()) {
					/* No DEFAULT value is
					specified. We can report
					errors for any NULL values for
					the TIMESTAMP. */
					goto next_column;
				}
				break;
			default:
				/* For any other data type, NULL
				values are not converted.
				(An AUTO_INCREMENT attribute cannot
				be introduced to a column with
				ALGORITHM=INPLACE.) */
				ut_ad((MTYP_TYPENR((*af)->unireg_check)
				       == Field::NEXT_NUMBER)
				      == (MTYP_TYPENR(f->unireg_check)
					  == Field::NEXT_NUMBER));
				goto next_column;
			}

			ha_alter_info->unsupported_reason = my_get_err_msg(
				ER_ALTER_OPERATION_NOT_SUPPORTED_REASON_NOT_NULL);
		} else if (!is_non_const_value(*af)) {

			n_add_cols++;

			if (af < &altered_table->field[table_share->fields]) {
				add_column_not_last = true;
			}

			if (set_default_value(*af)) {
				goto next_column;
			}
		}

		DBUG_RETURN(HA_ALTER_INPLACE_NOT_SUPPORTED);

next_column:
		n_stored_cols += (*af++)->stored_in_db();
	}

	if (!add_column_not_last
	    && uint(m_prebuilt->table->n_cols) - DATA_N_SYS_COLS + n_add_cols
	    == n_stored_cols
	    && m_prebuilt->table->supports_instant()
	    && instant_alter_column_possible(ha_alter_info, table)) {

		DBUG_RETURN(HA_ALTER_INPLACE_INSTANT);
	}

	if (!(ha_alter_info->handler_flags & ~(INNOBASE_ALTER_INSTANT
					       | INNOBASE_INPLACE_IGNORE))) {
		DBUG_RETURN(HA_ALTER_INPLACE_INSTANT);
	}

	bool fts_need_rebuild = false;
	need_rebuild = need_rebuild
		|| innobase_need_rebuild(ha_alter_info, table);

	if (need_rebuild
	    && (fulltext_indexes
		|| innobase_spatial_exist(altered_table)
		|| innobase_indexed_virtual_exist(altered_table))) {
		/* If the table already contains fulltext indexes,
		refuse to rebuild the table natively altogether. */
		if (fulltext_indexes > 1) {
cannot_create_many_fulltext_index:
			ha_alter_info->unsupported_reason =
				my_get_err_msg(ER_INNODB_FT_LIMIT);
			DBUG_RETURN(HA_ALTER_INPLACE_NOT_SUPPORTED);
		}

		if (!online || !ha_alter_info->online
		    || ha_alter_info->unsupported_reason != reason_rebuild) {
			/* Either LOCK=NONE was not requested, or we already
			gave specific reason to refuse it. */
		} else if (fulltext_indexes) {
			ha_alter_info->unsupported_reason = my_get_err_msg(
				ER_ALTER_OPERATION_NOT_SUPPORTED_REASON_FTS);
		} else if (innobase_spatial_exist(altered_table)) {
			ha_alter_info->unsupported_reason = my_get_err_msg(
				ER_ALTER_OPERATION_NOT_SUPPORTED_REASON_GIS);
		} else {
			/* MDEV-14341 FIXME: Remove this limitation. */
			ha_alter_info->unsupported_reason =
				"online rebuild with indexed virtual columns";
		}

		online = false;
	}

	if (ha_alter_info->handler_flags
		& ALTER_ADD_NON_UNIQUE_NON_PRIM_INDEX) {
		/* ADD FULLTEXT|SPATIAL INDEX requires a lock.

		We could do ADD FULLTEXT INDEX without a lock if the
		table already contains an FTS_DOC_ID column, but in
		that case we would have to apply the modification log
		to the full-text indexes.

		We could also do ADD SPATIAL INDEX by implementing
		row_log_apply() for it. */
		bool add_fulltext = false;

		for (uint i = 0; i < ha_alter_info->index_add_count; i++) {
			const KEY* key =
				&ha_alter_info->key_info_buffer[
					ha_alter_info->index_add_buffer[i]];
			if (key->flags & HA_FULLTEXT) {
				DBUG_ASSERT(!(key->flags & HA_KEYFLAG_MASK
					      & ~(HA_FULLTEXT
						  | HA_PACK_KEY
						  | HA_GENERATED_KEY
						  | HA_BINARY_PACK_KEY)));
				if (add_fulltext) {
					goto cannot_create_many_fulltext_index;
				}

				add_fulltext = true;
				if (ha_alter_info->online
				    && !ha_alter_info->unsupported_reason) {
					ha_alter_info->unsupported_reason = my_get_err_msg(
						ER_ALTER_OPERATION_NOT_SUPPORTED_REASON_FTS);
				}

				online = false;

				/* Full text search index exists, check
				whether the table already has DOC ID column.
				If not, InnoDB have to rebuild the table to
				add a Doc ID hidden column and change
				primary index. */
				ulint	fts_doc_col_no;
				ulint	num_v = 0;

				fts_need_rebuild =
					!innobase_fts_check_doc_id_col(
						m_prebuilt->table,
						altered_table,
						&fts_doc_col_no, &num_v, true);
			}

			if (online && (key->flags & HA_SPATIAL)) {

				if (ha_alter_info->online) {
					ha_alter_info->unsupported_reason = my_get_err_msg(
						ER_ALTER_OPERATION_NOT_SUPPORTED_REASON_GIS);
				}

				online = false;
			}
		}
	}

	// FIXME: implement Online DDL for system-versioned operations
	if (ha_alter_info->handler_flags & INNOBASE_ALTER_VERSIONED_REBUILD) {

		if (ha_alter_info->online) {
			ha_alter_info->unsupported_reason =
				"Not implemented for system-versioned operations";
		}

		online = false;
	}

	if (need_rebuild || fts_need_rebuild) {
		DBUG_RETURN(online
			    ? HA_ALTER_INPLACE_COPY_NO_LOCK
			    : HA_ALTER_INPLACE_COPY_LOCK);
	}

	if (ha_alter_info->unsupported_reason) {
	} else if (ha_alter_info->handler_flags & INNOBASE_ONLINE_CREATE) {
		ha_alter_info->unsupported_reason = "ADD INDEX";
	} else {
		ha_alter_info->unsupported_reason = "DROP INDEX";
	}

	DBUG_RETURN(online
		    ? HA_ALTER_INPLACE_NOCOPY_NO_LOCK
		    : HA_ALTER_INPLACE_NOCOPY_LOCK);
}

/*************************************************************//**
Initialize the dict_foreign_t structure with supplied info
@return true if added, false if duplicate foreign->id */
static MY_ATTRIBUTE((nonnull(1,3,5,7)))
bool
innobase_init_foreign(
/*==================*/
	dict_foreign_t*	foreign,		/*!< in/out: structure to
						initialize */
	const char*	constraint_name,	/*!< in/out: constraint name if
						exists */
	dict_table_t*	table,			/*!< in: foreign table */
	dict_index_t*	index,			/*!< in: foreign key index */
	const char**	column_names,		/*!< in: foreign key column
						names */
	ulint		num_field,		/*!< in: number of columns */
	const char*	referenced_table_name,	/*!< in: referenced table
						name */
	dict_table_t*	referenced_table,	/*!< in: referenced table */
	dict_index_t*	referenced_index,	/*!< in: referenced index */
	const char**	referenced_column_names,/*!< in: referenced column
						names */
	ulint		referenced_num_field)	/*!< in: number of referenced
						columns */
{
	ut_ad(mutex_own(&dict_sys->mutex));

        if (constraint_name) {
                ulint   db_len;

                /* Catenate 'databasename/' to the constraint name specified
                by the user: we conceive the constraint as belonging to the
                same MySQL 'database' as the table itself. We store the name
                to foreign->id. */

                db_len = dict_get_db_name_len(table->name.m_name);

                foreign->id = static_cast<char*>(mem_heap_alloc(
                        foreign->heap, db_len + strlen(constraint_name) + 2));

                ut_memcpy(foreign->id, table->name.m_name, db_len);
                foreign->id[db_len] = '/';
                strcpy(foreign->id + db_len + 1, constraint_name);

		/* Check if any existing foreign key has the same id,
		this is needed only if user supplies the constraint name */

		if (table->foreign_set.find(foreign)
		    != table->foreign_set.end()) {
			return(false);
		}
        }

        foreign->foreign_table = table;
        foreign->foreign_table_name = mem_heap_strdup(
                foreign->heap, table->name.m_name);
        dict_mem_foreign_table_name_lookup_set(foreign, TRUE);

        foreign->foreign_index = index;
        foreign->n_fields = (unsigned int) num_field;

        foreign->foreign_col_names = static_cast<const char**>(
                mem_heap_alloc(foreign->heap, num_field * sizeof(void*)));

        for (ulint i = 0; i < foreign->n_fields; i++) {
                foreign->foreign_col_names[i] = mem_heap_strdup(
                        foreign->heap, column_names[i]);
        }

	foreign->referenced_index = referenced_index;
	foreign->referenced_table = referenced_table;

	foreign->referenced_table_name = mem_heap_strdup(
		foreign->heap, referenced_table_name);
        dict_mem_referenced_table_name_lookup_set(foreign, TRUE);

        foreign->referenced_col_names = static_cast<const char**>(
                mem_heap_alloc(foreign->heap,
			       referenced_num_field * sizeof(void*)));

        for (ulint i = 0; i < foreign->n_fields; i++) {
                foreign->referenced_col_names[i]
                        = mem_heap_strdup(foreign->heap,
					  referenced_column_names[i]);
        }

	return(true);
}

/*************************************************************//**
Check whether the foreign key options is legit
@return true if it is */
static MY_ATTRIBUTE((nonnull, warn_unused_result))
bool
innobase_check_fk_option(
/*=====================*/
	const dict_foreign_t*	foreign)	/*!< in: foreign key */
{
	if (!foreign->foreign_index) {
		return(true);
	}

	if (foreign->type & (DICT_FOREIGN_ON_UPDATE_SET_NULL
			     | DICT_FOREIGN_ON_DELETE_SET_NULL)) {

		for (ulint j = 0; j < foreign->n_fields; j++) {
			if ((dict_index_get_nth_col(
				     foreign->foreign_index, j)->prtype)
			    & DATA_NOT_NULL) {

				/* It is not sensible to define
				SET NULL if the column is not
				allowed to be NULL! */
				return(false);
			}
		}
	}

	return(true);
}

/*************************************************************//**
Set foreign key options
@return true if successfully set */
static MY_ATTRIBUTE((nonnull, warn_unused_result))
bool
innobase_set_foreign_key_option(
/*============================*/
	dict_foreign_t*	foreign,	/*!< in:InnoDB Foreign key */
	Foreign_key*	fk_key)		/*!< in: Foreign key info from
					MySQL */
{
	ut_ad(!foreign->type);

	switch (fk_key->delete_opt) {
	case FK_OPTION_NO_ACTION:
	case FK_OPTION_RESTRICT:
	case FK_OPTION_SET_DEFAULT:
		foreign->type = DICT_FOREIGN_ON_DELETE_NO_ACTION;
		break;
	case FK_OPTION_CASCADE:
		foreign->type = DICT_FOREIGN_ON_DELETE_CASCADE;
		break;
	case FK_OPTION_SET_NULL:
		foreign->type = DICT_FOREIGN_ON_DELETE_SET_NULL;
		break;
	case FK_OPTION_UNDEF:
		break;
	}

	switch (fk_key->update_opt) {
	case FK_OPTION_NO_ACTION:
	case FK_OPTION_RESTRICT:
	case FK_OPTION_SET_DEFAULT:
		foreign->type |= DICT_FOREIGN_ON_UPDATE_NO_ACTION;
		break;
	case FK_OPTION_CASCADE:
		foreign->type |= DICT_FOREIGN_ON_UPDATE_CASCADE;
		break;
	case FK_OPTION_SET_NULL:
		foreign->type |= DICT_FOREIGN_ON_UPDATE_SET_NULL;
		break;
	case FK_OPTION_UNDEF:
		break;
	}

	return(innobase_check_fk_option(foreign));
}

/*******************************************************************//**
Check if a foreign key constraint can make use of an index
that is being created.
@return useable index, or NULL if none found */
static MY_ATTRIBUTE((nonnull, warn_unused_result))
const KEY*
innobase_find_equiv_index(
/*======================*/
	const char*const*	col_names,
					/*!< in: column names */
	uint			n_cols,	/*!< in: number of columns */
	const KEY*		keys,	/*!< in: index information */
	const uint*		add,	/*!< in: indexes being created */
	uint			n_add)	/*!< in: number of indexes to create */
{
	for (uint i = 0; i < n_add; i++) {
		const KEY*	key = &keys[add[i]];

		if (key->user_defined_key_parts < n_cols
		    || key->flags & HA_SPATIAL) {
no_match:
			continue;
		}

		for (uint j = 0; j < n_cols; j++) {
			const KEY_PART_INFO&	key_part = key->key_part[j];
			uint32			col_len
				= key_part.field->pack_length();

			/* Any index on virtual columns cannot be used
			for reference constaint */
			if (!key_part.field->stored_in_db()) {
				goto no_match;
			}

			/* The MySQL pack length contains 1 or 2 bytes
			length field for a true VARCHAR. */

			if (key_part.field->type() == MYSQL_TYPE_VARCHAR) {
				col_len -= static_cast<const Field_varstring*>(
					key_part.field)->length_bytes;
			}

			if (key_part.length < col_len) {

				/* Column prefix indexes cannot be
				used for FOREIGN KEY constraints. */
				goto no_match;
			}

			if (innobase_strcasecmp(col_names[j],
						key_part.field->field_name.str)) {
				/* Name mismatch */
				goto no_match;
			}
		}

		return(key);
	}

	return(NULL);
}

/*************************************************************//**
Find an index whose first fields are the columns in the array
in the same order and is not marked for deletion
@return matching index, NULL if not found */
static MY_ATTRIBUTE((nonnull(1,5), warn_unused_result))
dict_index_t*
innobase_find_fk_index(
/*===================*/
	dict_table_t*		table,	/*!< in: table */
	const char**		col_names,
					/*!< in: column names, or NULL
					to use table->col_names */
	dict_index_t**		drop_index,
					/*!< in: indexes to be dropped */
	ulint			n_drop_index,
					/*!< in: size of drop_index[] */
	const char**		columns,/*!< in: array of column names */
	ulint			n_cols) /*!< in: number of columns */
{
	dict_index_t*	index;

	index = dict_table_get_first_index(table);

	while (index != NULL) {
		if (dict_foreign_qualify_index(
			    table, col_names, columns, n_cols,
			    index, NULL, true, 0,
			    NULL, NULL, NULL)) {
			for (ulint i = 0; i < n_drop_index; i++) {
				if (index == drop_index[i]) {
					/* Skip to-be-dropped indexes. */
					goto next_rec;
				}
			}

			return(index);
		}

next_rec:
		index = dict_table_get_next_index(index);
	}

	return(NULL);
}

/** Check whether given column is a base of stored column.
@param[in]	col_name	column name
@param[in]	table		table
@param[in]	s_cols		list of stored columns
@return true if the given column is a base of stored column,else false. */
static
bool
innobase_col_check_fk(
	const char*		col_name,
	const dict_table_t*	table,
	dict_s_col_list*	s_cols)
{
	dict_s_col_list::const_iterator	it;

	for (it = s_cols->begin();
	     it != s_cols->end(); ++it) {
		dict_s_col_t	s_col = *it;

		for (ulint j = 0; j < s_col.num_base; j++) {
			if (strcmp(col_name, dict_table_get_col_name(
						table,
						s_col.base_col[j]->ind)) == 0) {
				return(true);
			}
		}
	}

	return(false);
}

/** Check whether the foreign key constraint is on base of any stored columns.
@param[in]	foreign	Foriegn key constraing information
@param[in]	table	table to which the foreign key objects
to be added
@param[in]	s_cols	list of stored column information in the table.
@return true if yes, otherwise false. */
static
bool
innobase_check_fk_stored(
	const dict_foreign_t*	foreign,
	const dict_table_t*	table,
	dict_s_col_list*	s_cols)
{
	ulint	type = foreign->type;

	type &= ~(DICT_FOREIGN_ON_DELETE_NO_ACTION
		  | DICT_FOREIGN_ON_UPDATE_NO_ACTION);

	if (type == 0 || s_cols == NULL) {
		return(false);
	}

	for (ulint i = 0; i < foreign->n_fields; i++) {
		if (innobase_col_check_fk(
			foreign->foreign_col_names[i], table, s_cols)) {
			return(true);
		}
	}

	return(false);
}

/** Create InnoDB foreign key structure from MySQL alter_info
@param[in]	ha_alter_info	alter table info
@param[in]	table_share	TABLE_SHARE
@param[in]	table		table object
@param[in]	col_names	column names, or NULL to use
table->col_names
@param[in]	drop_index	indexes to be dropped
@param[in]	n_drop_index	size of drop_index
@param[out]	add_fk		foreign constraint added
@param[out]	n_add_fk	number of foreign constraints
added
@param[in]	trx		user transaction
@param[in]	s_cols		list of stored column information
@retval true if successful
@retval false on error (will call my_error()) */
static MY_ATTRIBUTE((nonnull(1,2,3,7,8), warn_unused_result))
bool
innobase_get_foreign_key_info(
	Alter_inplace_info*
			ha_alter_info,
	const TABLE_SHARE*
			table_share,
	dict_table_t*	table,
	const char**	col_names,
	dict_index_t**	drop_index,
	ulint		n_drop_index,
	dict_foreign_t**add_fk,
	ulint*		n_add_fk,
	const trx_t*	trx,
	dict_s_col_list*s_cols)
{
	Key*		key;
	Foreign_key*	fk_key;
	dict_table_t*	referenced_table = NULL;
	char*		referenced_table_name = NULL;
	ulint		num_fk = 0;
	Alter_info*	alter_info = ha_alter_info->alter_info;

	DBUG_ENTER("innobase_get_foreign_key_info");

	*n_add_fk = 0;

	List_iterator<Key> key_iterator(alter_info->key_list);

	while ((key=key_iterator++)) {
		if (key->type != Key::FOREIGN_KEY) {
			continue;
		}

		const char*	column_names[MAX_NUM_FK_COLUMNS];
		dict_index_t*	index = NULL;
		const char*	referenced_column_names[MAX_NUM_FK_COLUMNS];
		dict_index_t*	referenced_index = NULL;
		ulint		num_col = 0;
		ulint		referenced_num_col = 0;
		bool		correct_option;
		char*		db_namep = NULL;
		char*		tbl_namep = NULL;
		ulint		db_name_len = 0;
		ulint		tbl_name_len = 0;
		char		db_name[MAX_DATABASE_NAME_LEN];
		char		tbl_name[MAX_TABLE_NAME_LEN];

		fk_key = static_cast<Foreign_key*>(key);

		if (fk_key->columns.elements > 0) {
			ulint	i = 0;
			Key_part_spec* column;
			List_iterator<Key_part_spec> key_part_iterator(
				fk_key->columns);

			/* Get all the foreign key column info for the
			current table */
			while ((column = key_part_iterator++)) {
				column_names[i] = column->field_name.str;
				ut_ad(i < MAX_NUM_FK_COLUMNS);
				i++;
			}

			index = innobase_find_fk_index(
				table, col_names,
				drop_index, n_drop_index,
				column_names, i);

			/* MySQL would add a index in the creation
			list if no such index for foreign table,
			so we have to use DBUG_EXECUTE_IF to simulate
			the scenario */
			DBUG_EXECUTE_IF("innodb_test_no_foreign_idx",
					index = NULL;);

			/* Check whether there exist such
			index in the the index create clause */
			if (!index && !innobase_find_equiv_index(
				    column_names, static_cast<uint>(i),
				    ha_alter_info->key_info_buffer,
				    ha_alter_info->index_add_buffer,
				    ha_alter_info->index_add_count)) {
				my_error(
					ER_FK_NO_INDEX_CHILD,
					MYF(0),
					fk_key->name.str
					? fk_key->name.str : "",
					table_share->table_name.str);
				goto err_exit;
			}

			num_col = i;
		}

		add_fk[num_fk] = dict_mem_foreign_create();

#ifndef _WIN32
		if (fk_key->ref_db.str) {
			tablename_to_filename(fk_key->ref_db.str, db_name,
					      MAX_DATABASE_NAME_LEN);
			db_namep = db_name;
			db_name_len = strlen(db_name);
		}
		if (fk_key->ref_table.str) {
			tablename_to_filename(fk_key->ref_table.str, tbl_name,
					      MAX_TABLE_NAME_LEN);
			tbl_namep = tbl_name;
			tbl_name_len = strlen(tbl_name);
		}
#else
		ut_ad(fk_key->ref_table.str);
		tablename_to_filename(fk_key->ref_table.str, tbl_name,
				      MAX_TABLE_NAME_LEN);
		innobase_casedn_str(tbl_name);
		tbl_name_len = strlen(tbl_name);
		tbl_namep = &tbl_name[0];

		if (fk_key->ref_db.str != NULL) {
			tablename_to_filename(fk_key->ref_db.str, db_name,
					      MAX_DATABASE_NAME_LEN);
			innobase_casedn_str(db_name);
			db_name_len = strlen(db_name);
			db_namep = &db_name[0];
		}
#endif
		mutex_enter(&dict_sys->mutex);

		referenced_table_name = dict_get_referenced_table(
			table->name.m_name,
			db_namep,
			db_name_len,
			tbl_namep,
			tbl_name_len,
			&referenced_table,
			add_fk[num_fk]->heap);

		/* Test the case when referenced_table failed to
		open, if trx->check_foreigns is not set, we should
		still be able to add the foreign key */
		DBUG_EXECUTE_IF("innodb_test_open_ref_fail",
				referenced_table = NULL;);

		if (!referenced_table && trx->check_foreigns) {
			mutex_exit(&dict_sys->mutex);
			my_error(ER_FK_CANNOT_OPEN_PARENT,
				 MYF(0), tbl_namep);

			goto err_exit;
		}

		if (fk_key->ref_columns.elements > 0) {
			ulint	i = 0;
			Key_part_spec* column;
			List_iterator<Key_part_spec> key_part_iterator(
				fk_key->ref_columns);

			while ((column = key_part_iterator++)) {
				referenced_column_names[i] =
					column->field_name.str;
				ut_ad(i < MAX_NUM_FK_COLUMNS);
				i++;
			}

			if (referenced_table) {
				referenced_index =
					dict_foreign_find_index(
						referenced_table, 0,
						referenced_column_names,
						i, index,
						TRUE, FALSE,
						NULL, NULL, NULL);

				DBUG_EXECUTE_IF(
					"innodb_test_no_reference_idx",
					referenced_index = NULL;);

				/* Check whether there exist such
				index in the the index create clause */
				if (!referenced_index) {
					mutex_exit(&dict_sys->mutex);
					my_error(ER_FK_NO_INDEX_PARENT, MYF(0),
						 fk_key->name.str
						 ? fk_key->name.str : "",
						 tbl_namep);
					goto err_exit;
				}
			} else {
				ut_a(!trx->check_foreigns);
			}

			referenced_num_col = i;
		} else {
			/* Not possible to add a foreign key without a
			referenced column */
			mutex_exit(&dict_sys->mutex);
			my_error(ER_CANNOT_ADD_FOREIGN, MYF(0), tbl_namep);
			goto err_exit;
		}

		if (!innobase_init_foreign(
			    add_fk[num_fk], fk_key->name.str,
			    table, index, column_names,
			    num_col, referenced_table_name,
			    referenced_table, referenced_index,
			    referenced_column_names, referenced_num_col)) {
			mutex_exit(&dict_sys->mutex);
			my_error(
				ER_DUP_CONSTRAINT_NAME,
				MYF(0),
                                "FOREIGN KEY", add_fk[num_fk]->id);
			goto err_exit;
		}

		mutex_exit(&dict_sys->mutex);

		correct_option = innobase_set_foreign_key_option(
			add_fk[num_fk], fk_key);

		DBUG_EXECUTE_IF("innodb_test_wrong_fk_option",
				correct_option = false;);

		if (!correct_option) {
			my_error(ER_FK_INCORRECT_OPTION,
				 MYF(0),
				 table_share->table_name.str,
				 add_fk[num_fk]->id);
			goto err_exit;
		}

		if (innobase_check_fk_stored(
			add_fk[num_fk], table, s_cols)) {
			my_printf_error(
				HA_ERR_UNSUPPORTED,
				"Cannot add foreign key on the base column "
				"of stored column", MYF(0));
			goto err_exit;
		}

		num_fk++;
	}

	*n_add_fk = num_fk;

	DBUG_RETURN(true);
err_exit:
	for (ulint i = 0; i <= num_fk; i++) {
		if (add_fk[i]) {
			dict_foreign_free(add_fk[i]);
		}
	}

	DBUG_RETURN(false);
}

/*************************************************************//**
Copies an InnoDB column to a MySQL field.  This function is
adapted from row_sel_field_store_in_mysql_format(). */
static
void
innobase_col_to_mysql(
/*==================*/
	const dict_col_t*	col,	/*!< in: InnoDB column */
	const uchar*		data,	/*!< in: InnoDB column data */
	ulint			len,	/*!< in: length of data, in bytes */
	Field*			field)	/*!< in/out: MySQL field */
{
	uchar*	ptr;
	uchar*	dest	= field->ptr;
	ulint	flen	= field->pack_length();

	switch (col->mtype) {
	case DATA_INT:
		ut_ad(len == flen);

		/* Convert integer data from Innobase to little-endian
		format, sign bit restored to normal */

		for (ptr = dest + len; ptr != dest; ) {
			*--ptr = *data++;
		}

		if (!(col->prtype & DATA_UNSIGNED)) {
			((byte*) dest)[len - 1] ^= 0x80;
		}

		break;

	case DATA_VARCHAR:
	case DATA_VARMYSQL:
	case DATA_BINARY:
		field->reset();

		if (field->type() == MYSQL_TYPE_VARCHAR) {
			/* This is a >= 5.0.3 type true VARCHAR. Store the
			length of the data to the first byte or the first
			two bytes of dest. */

			dest = row_mysql_store_true_var_len(
				dest, len, flen - field->key_length());
		}

		/* Copy the actual data */
		memcpy(dest, data, len);
		break;

	case DATA_GEOMETRY:
	case DATA_BLOB:
		/* Skip MySQL BLOBs when reporting an erroneous row
		during index creation or table rebuild. */
		field->set_null();
		break;

#ifdef UNIV_DEBUG
	case DATA_MYSQL:
		ut_ad(flen >= len);
		ut_ad(col->mbmaxlen >= col->mbminlen);
		memcpy(dest, data, len);
		break;

	default:
	case DATA_SYS_CHILD:
	case DATA_SYS:
		/* These column types should never be shipped to MySQL. */
		ut_ad(0);

	case DATA_FLOAT:
	case DATA_DOUBLE:
	case DATA_DECIMAL:
		/* Above are the valid column types for MySQL data. */
		ut_ad(flen == len);
		/* fall through */
	case DATA_FIXBINARY:
	case DATA_CHAR:
		/* We may have flen > len when there is a shorter
		prefix on the CHAR and BINARY column. */
		ut_ad(flen >= len);
#else /* UNIV_DEBUG */
	default:
#endif /* UNIV_DEBUG */
		memcpy(dest, data, len);
	}
}

/*************************************************************//**
Copies an InnoDB record to table->record[0]. */
void
innobase_rec_to_mysql(
/*==================*/
	struct TABLE*		table,	/*!< in/out: MySQL table */
	const rec_t*		rec,	/*!< in: record */
	const dict_index_t*	index,	/*!< in: index */
	const ulint*		offsets)/*!< in: rec_get_offsets(
					rec, index, ...) */
{
	uint	n_fields	= table->s->fields;

	ut_ad(n_fields == dict_table_get_n_user_cols(index->table)
	      - !!(DICT_TF2_FLAG_IS_SET(index->table,
					DICT_TF2_FTS_HAS_DOC_ID)));

	for (uint i = 0; i < n_fields; i++) {
		Field*		field	= table->field[i];
		ulint		ipos;
		ulint		ilen;
		const uchar*	ifield;
		ulint prefix_col;

		field->reset();

		ipos = dict_index_get_nth_col_or_prefix_pos(
			index, i, true, false, &prefix_col);

		if (ipos == ULINT_UNDEFINED
		    || rec_offs_nth_extern(offsets, ipos)) {
null_field:
			field->set_null();
			continue;
		}

		ifield = rec_get_nth_cfield(rec, index, offsets, ipos, &ilen);

		/* Assign the NULL flag */
		if (ilen == UNIV_SQL_NULL) {
			ut_ad(field->real_maybe_null());
			goto null_field;
		}

		field->set_notnull();

		innobase_col_to_mysql(
			dict_field_get_col(
				dict_index_get_nth_field(index, ipos)),
			ifield, ilen, field);
	}
}

/*************************************************************//**
Copies an InnoDB index entry to table->record[0].
This is used in preparation for print_keydup_error() from
inline add index */
void
innobase_fields_to_mysql(
/*=====================*/
	struct TABLE*		table,	/*!< in/out: MySQL table */
	const dict_index_t*	index,	/*!< in: InnoDB index */
	const dfield_t*		fields)	/*!< in: InnoDB index fields */
{
	uint	n_fields	= table->s->fields;
	ulint	num_v 		= 0;

	ut_ad(n_fields == dict_table_get_n_user_cols(index->table)
	      + dict_table_get_n_v_cols(index->table)
	      - !!(DICT_TF2_FLAG_IS_SET(index->table,
					DICT_TF2_FTS_HAS_DOC_ID)));

	for (uint i = 0; i < n_fields; i++) {
		Field*		field	= table->field[i];
		ulint		ipos;
		ulint		prefix_col;

		field->reset();

		const bool is_v = !field->stored_in_db();
		const ulint col_n = is_v ? num_v++ : i - num_v;

		ipos = dict_index_get_nth_col_or_prefix_pos(
			index, col_n, true, is_v, &prefix_col);

		if (ipos == ULINT_UNDEFINED
		    || dfield_is_ext(&fields[ipos])
		    || dfield_is_null(&fields[ipos])) {

			field->set_null();
		} else {
			field->set_notnull();

			const dfield_t*	df	= &fields[ipos];

			innobase_col_to_mysql(
				dict_field_get_col(
					dict_index_get_nth_field(index, ipos)),
				static_cast<const uchar*>(dfield_get_data(df)),
				dfield_get_len(df), field);
		}
	}
}

/*************************************************************//**
Copies an InnoDB row to table->record[0].
This is used in preparation for print_keydup_error() from
row_log_table_apply() */
void
innobase_row_to_mysql(
/*==================*/
	struct TABLE*		table,	/*!< in/out: MySQL table */
	const dict_table_t*	itab,	/*!< in: InnoDB table */
	const dtuple_t*		row)	/*!< in: InnoDB row */
{
	uint	n_fields = table->s->fields;
	ulint	num_v = 0;

	/* The InnoDB row may contain an extra FTS_DOC_ID column at the end. */
	ut_ad(row->n_fields == dict_table_get_n_cols(itab));
	ut_ad(n_fields == row->n_fields - DATA_N_SYS_COLS
	      + dict_table_get_n_v_cols(itab)
	      - !!(DICT_TF2_FLAG_IS_SET(itab, DICT_TF2_FTS_HAS_DOC_ID)));

	for (uint i = 0; i < n_fields; i++) {
		Field*		field	= table->field[i];

		field->reset();

		if (!field->stored_in_db()) {
			/* Virtual column are not stored in InnoDB table, so
			skip it */
			num_v++;
			continue;
		}

		const dfield_t*	df	= dtuple_get_nth_field(row, i - num_v);

		if (dfield_is_ext(df) || dfield_is_null(df)) {
			field->set_null();
		} else {
			field->set_notnull();

			innobase_col_to_mysql(
				dict_table_get_nth_col(itab, i - num_v),
				static_cast<const uchar*>(dfield_get_data(df)),
				dfield_get_len(df), field);
		}
	}
	if (table->vfield) {
		my_bitmap_map*	old_vcol_set = tmp_use_all_columns(table, table->vcol_set);
		table->update_virtual_fields(table->file, VCOL_UPDATE_FOR_READ);
		tmp_restore_column_map(table->vcol_set, old_vcol_set);
	}
}

/*******************************************************************//**
This function checks that index keys are sensible.
@return 0 or error number */
static MY_ATTRIBUTE((nonnull, warn_unused_result))
int
innobase_check_index_keys(
/*======================*/
	const Alter_inplace_info*	info,
				/*!< in: indexes to be created or dropped */
	const dict_table_t*		innodb_table)
				/*!< in: Existing indexes */
{
	for (uint key_num = 0; key_num < info->index_add_count;
	     key_num++) {
		const KEY&	key = info->key_info_buffer[
			info->index_add_buffer[key_num]];

		/* Check that the same index name does not appear
		twice in indexes to be created. */

		for (ulint i = 0; i < key_num; i++) {
			const KEY&	key2 = info->key_info_buffer[
				info->index_add_buffer[i]];

			if (0 == strcmp(key.name.str, key2.name.str)) {
				my_error(ER_WRONG_NAME_FOR_INDEX, MYF(0),
					 key.name.str);

				return(ER_WRONG_NAME_FOR_INDEX);
			}
		}

		/* Check that the same index name does not already exist. */

		const dict_index_t* index;

		for (index = dict_table_get_first_index(innodb_table);
		     index; index = dict_table_get_next_index(index)) {

			if (index->is_committed()
			    && !strcmp(key.name.str, index->name)) {
				break;
			}
		}

		/* Now we are in a situation where we have "ADD INDEX x"
		and an index by the same name already exists. We have 4
		possible cases:
		1. No further clauses for an index x are given. Should reject
		the operation.
		2. "DROP INDEX x" is given. Should allow the operation.
		3. "RENAME INDEX x TO y" is given. Should allow the operation.
		4. "DROP INDEX x, RENAME INDEX x TO y" is given. Should allow
		the operation, since no name clash occurs. In this particular
		case MySQL cancels the operation without calling InnoDB
		methods. */

		if (index) {
			/* If a key by the same name is being created and
			dropped, the name clash is OK. */
			for (uint i = 0; i < info->index_drop_count;
			     i++) {
				const KEY*	drop_key
					= info->index_drop_buffer[i];

				if (0 == strcmp(key.name.str,
                                                drop_key->name.str)) {
					goto name_ok;
				}
			}


			my_error(ER_WRONG_NAME_FOR_INDEX, MYF(0),
                                 key.name.str);
			return(ER_WRONG_NAME_FOR_INDEX);
		}

name_ok:
		for (ulint i = 0; i < key.user_defined_key_parts; i++) {
			const KEY_PART_INFO&	key_part1
				= key.key_part[i];
			const Field*		field
				= key_part1.field;
			ibool			is_unsigned;

			switch (get_innobase_type_from_mysql_type(
					&is_unsigned, field)) {
			default:
				break;
			case DATA_INT:
			case DATA_FLOAT:
			case DATA_DOUBLE:
			case DATA_DECIMAL:
				/* Check that MySQL does not try to
				create a column prefix index field on
				an inappropriate data type. */

				if (field->type() == MYSQL_TYPE_VARCHAR) {
					if (key_part1.length
					    >= field->pack_length()
					    - ((Field_varstring*) field)
					    ->length_bytes) {
						break;
					}
				} else {
					if (key_part1.length
					    >= field->pack_length()) {
						break;
					}
				}

				my_error(ER_WRONG_KEY_COLUMN, MYF(0), "InnoDB",
					 field->field_name.str);
				return(ER_WRONG_KEY_COLUMN);
			}

			/* Check that the same column does not appear
			twice in the index. */

			for (ulint j = 0; j < i; j++) {
				const KEY_PART_INFO&	key_part2
					= key.key_part[j];

				if (key_part1.fieldnr != key_part2.fieldnr) {
					continue;
				}

				my_error(ER_WRONG_KEY_COLUMN, MYF(0), "InnoDB",
					 field->field_name.str);
				return(ER_WRONG_KEY_COLUMN);
			}
		}
	}

	return(0);
}

/** Create index field definition for key part
@param[in]	new_clustered	true if alter is generating a new clustered
index
@param[in]	altered_table	MySQL table that is being altered
@param[in]	key_part	MySQL key definition
@param[out]	index_field	index field defition for key_part */
static MY_ATTRIBUTE((nonnull(2,3)))
void
innobase_create_index_field_def(
	bool			new_clustered,
	const TABLE*		altered_table,
	const KEY_PART_INFO*	key_part,
	index_field_t*		index_field)
{
	const Field*	field;
	ibool		is_unsigned;
	ulint		col_type;
	ulint		num_v = 0;

	DBUG_ENTER("innobase_create_index_field_def");

	ut_ad(key_part);
	ut_ad(index_field);
	ut_ad(altered_table);

	field = new_clustered
		? altered_table->field[key_part->fieldnr]
		: key_part->field;

	for (ulint i = 0; i < key_part->fieldnr; i++) {
		if (!altered_table->field[i]->stored_in_db()) {
			num_v++;
		}
	}

	col_type = get_innobase_type_from_mysql_type(
		&is_unsigned, field);

	if ((index_field->is_v_col = !field->stored_in_db())) {
		index_field->col_no = num_v;
	} else {
		index_field->col_no = key_part->fieldnr - num_v;
	}

	if (DATA_LARGE_MTYPE(col_type)
	    || (key_part->length < field->pack_length()
		&& field->type() != MYSQL_TYPE_VARCHAR)
	    || (field->type() == MYSQL_TYPE_VARCHAR
		&& key_part->length < field->pack_length()
			- ((Field_varstring*) field)->length_bytes)) {

		index_field->prefix_len = key_part->length;
	} else {
		index_field->prefix_len = 0;
	}

	DBUG_VOID_RETURN;
}

/** Create index definition for key
@param[in]	altered_table		MySQL table that is being altered
@param[in]	keys			key definitions
@param[in]	key_number		MySQL key number
@param[in]	new_clustered		true if generating a new clustered
index on the table
@param[in]	key_clustered		true if this is the new clustered index
@param[out]	index			index definition
@param[in]	heap			heap where memory is allocated */
static MY_ATTRIBUTE((nonnull))
void
innobase_create_index_def(
	const TABLE*		altered_table,
	const KEY*		keys,
	ulint			key_number,
	bool			new_clustered,
	bool			key_clustered,
	index_def_t*		index,
	mem_heap_t*		heap)
{
	const KEY*	key = &keys[key_number];
	ulint		i;
	ulint		n_fields = key->user_defined_key_parts;

	DBUG_ENTER("innobase_create_index_def");
	DBUG_ASSERT(!key_clustered || new_clustered);

	ut_ad(altered_table);

	index->fields = static_cast<index_field_t*>(
		mem_heap_alloc(heap, n_fields * sizeof *index->fields));

	index->parser = NULL;
	index->key_number = key_number;
	index->n_fields = n_fields;
	index->name = mem_heap_strdup(heap, key->name.str);
	index->rebuild = new_clustered;

	if (key_clustered) {
		DBUG_ASSERT(!(key->flags & (HA_FULLTEXT | HA_SPATIAL)));
		DBUG_ASSERT(key->flags & HA_NOSAME);
		index->ind_type = DICT_CLUSTERED | DICT_UNIQUE;
	} else if (key->flags & HA_FULLTEXT) {
		DBUG_ASSERT(!(key->flags & (HA_SPATIAL | HA_NOSAME)));
		DBUG_ASSERT(!(key->flags & HA_KEYFLAG_MASK
			      & ~(HA_FULLTEXT
				  | HA_PACK_KEY
				  | HA_BINARY_PACK_KEY)));
		index->ind_type = DICT_FTS;

		/* Note: key->parser is only parser name,
			 we need to get parser from altered_table instead */

		if (key->flags & HA_USES_PARSER) {
			for (ulint j = 0; j < altered_table->s->keys; j++) {
				if (ut_strcmp(altered_table->key_info[j].name.str,
					      key->name.str) == 0) {
					ut_ad(altered_table->key_info[j].flags
					      & HA_USES_PARSER);

					plugin_ref	parser =
						altered_table->key_info[j].parser;
					index->parser =
						static_cast<st_mysql_ftparser*>(
						plugin_decl(parser)->info);

					break;
				}
			}

			DBUG_EXECUTE_IF("fts_instrument_use_default_parser",
				index->parser = &fts_default_parser;);
			ut_ad(index->parser);
		}
	} else if (key->flags & HA_SPATIAL) {
		DBUG_ASSERT(!(key->flags & HA_NOSAME));
		index->ind_type = DICT_SPATIAL;
		ut_ad(n_fields == 1);
		ulint	num_v = 0;

		/* Need to count the virtual fields before this spatial
		indexed field */
		for (ulint i = 0; i < key->key_part->fieldnr; i++) {
			num_v += !altered_table->field[i]->stored_in_db();
		}
		index->fields[0].col_no = key->key_part[0].fieldnr - num_v;
		index->fields[0].prefix_len = 0;
		index->fields[0].is_v_col = false;

		/* Currently, the spatial index cannot be created
		on virtual columns. It is blocked in the SQL layer. */
		DBUG_ASSERT(key->key_part[0].field->stored_in_db());
	} else {
		index->ind_type = (key->flags & HA_NOSAME) ? DICT_UNIQUE : 0;
	}

	if (!(key->flags & HA_SPATIAL)) {
		for (i = 0; i < n_fields; i++) {
			innobase_create_index_field_def(
				new_clustered, altered_table,
				&key->key_part[i], &index->fields[i]);

			if (index->fields[i].is_v_col) {
				index->ind_type |= DICT_VIRTUAL;
			}
		}
	}

	DBUG_VOID_RETURN;
}

/*******************************************************************//**
Check whether the table has a unique index with FTS_DOC_ID_INDEX_NAME
on the Doc ID column.
@return the status of the FTS_DOC_ID index */
enum fts_doc_id_index_enum
innobase_fts_check_doc_id_index(
/*============================*/
	const dict_table_t*	table,		/*!< in: table definition */
	const TABLE*		altered_table,	/*!< in: MySQL table
						that is being altered */
	ulint*			fts_doc_col_no)	/*!< out: The column number for
						Doc ID, or ULINT_UNDEFINED
						if it is being created in
						ha_alter_info */
{
	const dict_index_t*	index;
	const dict_field_t*	field;

	if (altered_table) {
		/* Check if a unique index with the name of
		FTS_DOC_ID_INDEX_NAME is being created. */

		for (uint i = 0; i < altered_table->s->keys; i++) {
			const KEY& key = altered_table->key_info[i];

			if (innobase_strcasecmp(
				    key.name.str, FTS_DOC_ID_INDEX_NAME)) {
				continue;
			}

			if ((key.flags & HA_NOSAME)
			    && key.user_defined_key_parts == 1
			    && !strcmp(key.name.str, FTS_DOC_ID_INDEX_NAME)
			    && !strcmp(key.key_part[0].field->field_name.str,
				       FTS_DOC_ID_COL_NAME)) {
				if (fts_doc_col_no) {
					*fts_doc_col_no = ULINT_UNDEFINED;
				}
				return(FTS_EXIST_DOC_ID_INDEX);
			} else {
				return(FTS_INCORRECT_DOC_ID_INDEX);
			}
		}
	}

	if (!table) {
		return(FTS_NOT_EXIST_DOC_ID_INDEX);
	}

	for (index = dict_table_get_first_index(table);
	     index; index = dict_table_get_next_index(index)) {

		/* Check if there exists a unique index with the name of
		FTS_DOC_ID_INDEX_NAME */
		if (innobase_strcasecmp(index->name, FTS_DOC_ID_INDEX_NAME)) {
			continue;
		}

		if (!dict_index_is_unique(index)
		    || dict_index_get_n_unique(index) > 1
		    || strcmp(index->name, FTS_DOC_ID_INDEX_NAME)) {
			return(FTS_INCORRECT_DOC_ID_INDEX);
		}

		/* Check whether the index has FTS_DOC_ID as its
		first column */
		field = dict_index_get_nth_field(index, 0);

		/* The column would be of a BIGINT data type */
		if (strcmp(field->name, FTS_DOC_ID_COL_NAME) == 0
		    && field->col->mtype == DATA_INT
		    && field->col->len == 8
		    && field->col->prtype & DATA_NOT_NULL
		    && !field->col->is_virtual()) {
			if (fts_doc_col_no) {
				*fts_doc_col_no = dict_col_get_no(field->col);
			}
			return(FTS_EXIST_DOC_ID_INDEX);
		} else {
			return(FTS_INCORRECT_DOC_ID_INDEX);
		}
	}


	/* Not found */
	return(FTS_NOT_EXIST_DOC_ID_INDEX);
}
/*******************************************************************//**
Check whether the table has a unique index with FTS_DOC_ID_INDEX_NAME
on the Doc ID column in MySQL create index definition.
@return FTS_EXIST_DOC_ID_INDEX if there exists the FTS_DOC_ID index,
FTS_INCORRECT_DOC_ID_INDEX if the FTS_DOC_ID index is of wrong format */
enum fts_doc_id_index_enum
innobase_fts_check_doc_id_index_in_def(
/*===================================*/
	ulint		n_key,		/*!< in: Number of keys */
	const KEY*	key_info)	/*!< in: Key definition */
{
	/* Check whether there is a "FTS_DOC_ID_INDEX" in the to be built index
	list */
	for (ulint j = 0; j < n_key; j++) {
		const KEY*	key = &key_info[j];

		if (innobase_strcasecmp(key->name.str, FTS_DOC_ID_INDEX_NAME)) {
			continue;
		}

		/* Do a check on FTS DOC ID_INDEX, it must be unique,
		named as "FTS_DOC_ID_INDEX" and on column "FTS_DOC_ID" */
		if (!(key->flags & HA_NOSAME)
		    || key->user_defined_key_parts != 1
		    || strcmp(key->name.str, FTS_DOC_ID_INDEX_NAME)
		    || strcmp(key->key_part[0].field->field_name.str,
			      FTS_DOC_ID_COL_NAME)) {
			return(FTS_INCORRECT_DOC_ID_INDEX);
		}

		return(FTS_EXIST_DOC_ID_INDEX);
	}

	return(FTS_NOT_EXIST_DOC_ID_INDEX);
}

/*******************************************************************//**
Create an index table where indexes are ordered as follows:

IF a new primary key is defined for the table THEN

	1) New primary key
	2) The remaining keys in key_info

ELSE

	1) All new indexes in the order they arrive from MySQL

ENDIF

@return key definitions */
static MY_ATTRIBUTE((nonnull, warn_unused_result, malloc))
index_def_t*
innobase_create_key_defs(
/*=====================*/
	mem_heap_t*			heap,
			/*!< in/out: memory heap where space for key
			definitions are allocated */
	const Alter_inplace_info*	ha_alter_info,
			/*!< in: alter operation */
	const TABLE*			altered_table,
			/*!< in: MySQL table that is being altered */
	ulint&				n_add,
			/*!< in/out: number of indexes to be created */
	ulint&				n_fts_add,
			/*!< out: number of FTS indexes to be created */
	bool				got_default_clust,
			/*!< in: whether the table lacks a primary key */
	ulint&				fts_doc_id_col,
			/*!< in: The column number for Doc ID */
	bool&				add_fts_doc_id,
			/*!< in: whether we need to add new DOC ID
			column for FTS index */
	bool&				add_fts_doc_idx,
			/*!< in: whether we need to add new DOC ID
			index for FTS index */
	const TABLE*			table)
			/*!< in: MySQL table that is being altered */
{
	index_def_t*		indexdef;
	index_def_t*		indexdefs;
	bool			new_primary;
	const uint*const	add
		= ha_alter_info->index_add_buffer;
	const KEY*const		key_info
		= ha_alter_info->key_info_buffer;

	DBUG_ENTER("innobase_create_key_defs");
	DBUG_ASSERT(!add_fts_doc_id || add_fts_doc_idx);
	DBUG_ASSERT(ha_alter_info->index_add_count == n_add);

	/* If there is a primary key, it is always the first index
	defined for the innodb_table. */

	new_primary = n_add > 0
		&& !my_strcasecmp(system_charset_info,
				  key_info[*add].name.str, "PRIMARY");
	n_fts_add = 0;

	/* If there is a UNIQUE INDEX consisting entirely of NOT NULL
	columns and if the index does not contain column prefix(es)
	(only prefix/part of the column is indexed), MySQL will treat the
	index as a PRIMARY KEY unless the table already has one. */

	ut_ad(altered_table->s->primary_key == 0
	      || altered_table->s->primary_key == MAX_KEY);

	if (got_default_clust && !new_primary) {
		new_primary = (altered_table->s->primary_key != MAX_KEY);
	}

	const bool rebuild = new_primary || add_fts_doc_id
		|| innobase_need_rebuild(ha_alter_info, table);

	/* Reserve one more space if new_primary is true, and we might
	need to add the FTS_DOC_ID_INDEX */
	indexdef = indexdefs = static_cast<index_def_t*>(
		mem_heap_alloc(
			heap, sizeof *indexdef
			* (ha_alter_info->key_count
			   + rebuild
			   + got_default_clust)));

	if (rebuild) {
		ulint	primary_key_number;

		if (new_primary) {
			DBUG_ASSERT(n_add || got_default_clust);
			DBUG_ASSERT(n_add || !altered_table->s->primary_key);
			primary_key_number = altered_table->s->primary_key;
		} else if (got_default_clust) {
			/* Create the GEN_CLUST_INDEX */
			index_def_t*	index = indexdef++;

			index->fields = NULL;
			index->n_fields = 0;
			index->ind_type = DICT_CLUSTERED;
			index->name = innobase_index_reserve_name;
			index->rebuild = true;
			index->key_number = ~0U;
			primary_key_number = ULINT_UNDEFINED;
			goto created_clustered;
		} else {
			primary_key_number = 0;
		}

		/* Create the PRIMARY key index definition */
		innobase_create_index_def(
			altered_table, key_info, primary_key_number,
			true, true, indexdef++, heap);

created_clustered:
		n_add = 1;

		for (ulint i = 0; i < ha_alter_info->key_count; i++) {
			if (i == primary_key_number) {
				continue;
			}
			/* Copy the index definitions. */
			innobase_create_index_def(
				altered_table, key_info, i, true,
				false, indexdef, heap);

			if (indexdef->ind_type & DICT_FTS) {
				n_fts_add++;
			}

			indexdef++;
			n_add++;
		}

		if (n_fts_add > 0) {
			ulint	num_v = 0;

			if (!add_fts_doc_id
			    && !innobase_fts_check_doc_id_col(
				    NULL, altered_table,
				    &fts_doc_id_col, &num_v)) {
				fts_doc_id_col = altered_table->s->fields - num_v;
				add_fts_doc_id = true;
			}

			if (!add_fts_doc_idx) {
				fts_doc_id_index_enum	ret;
				ulint			doc_col_no;

				ret = innobase_fts_check_doc_id_index(
					NULL, altered_table, &doc_col_no);

				/* This should have been checked before */
				ut_ad(ret != FTS_INCORRECT_DOC_ID_INDEX);

				if (ret == FTS_NOT_EXIST_DOC_ID_INDEX) {
					add_fts_doc_idx = true;
				} else {
					ut_ad(ret == FTS_EXIST_DOC_ID_INDEX);
					ut_ad(doc_col_no == ULINT_UNDEFINED
					      || doc_col_no == fts_doc_id_col);
				}
			}
		}
	} else {
		/* Create definitions for added secondary indexes. */

		for (ulint i = 0; i < n_add; i++) {
			innobase_create_index_def(
				altered_table, key_info, add[i],
				false, false, indexdef, heap);

			if (indexdef->ind_type & DICT_FTS) {
				n_fts_add++;
			}

			indexdef++;
		}
	}

	DBUG_ASSERT(indexdefs + n_add == indexdef);

	if (add_fts_doc_idx) {
		index_def_t*	index = indexdef++;

		index->fields = static_cast<index_field_t*>(
			mem_heap_alloc(heap, sizeof *index->fields));
		index->n_fields = 1;
		index->fields->col_no = fts_doc_id_col;
		index->fields->prefix_len = 0;
		index->fields->is_v_col = false;
		index->ind_type = DICT_UNIQUE;
		ut_ad(!rebuild
		      || !add_fts_doc_id
		      || fts_doc_id_col <= altered_table->s->fields);

		index->name = FTS_DOC_ID_INDEX_NAME;
		index->rebuild = rebuild;

		/* TODO: assign a real MySQL key number for this */
		index->key_number = ULINT_UNDEFINED;
		n_add++;
	}

	DBUG_ASSERT(indexdef > indexdefs);
	DBUG_ASSERT((ulint) (indexdef - indexdefs)
		    <= ha_alter_info->key_count
		    + add_fts_doc_idx + got_default_clust);
	DBUG_ASSERT(ha_alter_info->index_add_count <= n_add);
	DBUG_RETURN(indexdefs);
}

/*******************************************************************//**
Check each index column size, make sure they do not exceed the max limit
@return true if index column size exceeds limit */
static MY_ATTRIBUTE((nonnull, warn_unused_result))
bool
innobase_check_column_length(
/*=========================*/
	ulint		max_col_len,	/*!< in: maximum column length */
	const KEY*	key_info)	/*!< in: Indexes to be created */
{
	for (ulint key_part = 0; key_part < key_info->user_defined_key_parts; key_part++) {
		if (key_info->key_part[key_part].length > max_col_len) {
			return(true);
		}
	}
	return(false);
}

/********************************************************************//**
Drop any indexes that we were not able to free previously due to
open table handles. */
static
void
online_retry_drop_indexes_low(
/*==========================*/
	dict_table_t*	table,	/*!< in/out: table */
	trx_t*		trx)	/*!< in/out: transaction */
{
	ut_ad(mutex_own(&dict_sys->mutex));
	ut_ad(trx->dict_operation_lock_mode == RW_X_LATCH);
	ut_ad(trx_get_dict_operation(trx) == TRX_DICT_OP_INDEX);

	/* We can have table->n_ref_count > 1, because other threads
	may have prebuilt->table pointing to the table. However, these
	other threads should be between statements, waiting for the
	next statement to execute, or for a meta-data lock. */
	ut_ad(table->get_ref_count() >= 1);

	if (table->drop_aborted) {
		row_merge_drop_indexes(trx, table, TRUE);
	}
}

/********************************************************************//**
Drop any indexes that we were not able to free previously due to
open table handles. */
static MY_ATTRIBUTE((nonnull))
void
online_retry_drop_indexes(
/*======================*/
	dict_table_t*	table,		/*!< in/out: table */
	THD*		user_thd)	/*!< in/out: MySQL connection */
{
	if (table->drop_aborted) {
		trx_t*	trx = innobase_trx_allocate(user_thd);

		trx_start_for_ddl(trx, TRX_DICT_OP_INDEX);

		row_mysql_lock_data_dictionary(trx);
		online_retry_drop_indexes_low(table, trx);
		trx_commit_for_mysql(trx);
		row_mysql_unlock_data_dictionary(trx);
		trx_free(trx);
	}

	ut_d(mutex_enter(&dict_sys->mutex));
	ut_d(dict_table_check_for_dup_indexes(table, CHECK_ALL_COMPLETE));
	ut_d(mutex_exit(&dict_sys->mutex));
	ut_ad(!table->drop_aborted);
}

/********************************************************************//**
Commit a dictionary transaction and drop any indexes that we were not
able to free previously due to open table handles. */
static MY_ATTRIBUTE((nonnull))
void
online_retry_drop_indexes_with_trx(
/*===============================*/
	dict_table_t*	table,	/*!< in/out: table */
	trx_t*		trx)	/*!< in/out: transaction */
{
	ut_ad(trx_state_eq(trx, TRX_STATE_NOT_STARTED));

	ut_ad(trx->dict_operation_lock_mode == RW_X_LATCH);

	/* Now that the dictionary is being locked, check if we can
	drop any incompletely created indexes that may have been left
	behind in rollback_inplace_alter_table() earlier. */
	if (table->drop_aborted) {

		trx->table_id = 0;

		trx_start_for_ddl(trx, TRX_DICT_OP_INDEX);

		online_retry_drop_indexes_low(table, trx);
		trx_commit_for_mysql(trx);
	}
}

/** Determines if InnoDB is dropping a foreign key constraint.
@param foreign the constraint
@param drop_fk constraints being dropped
@param n_drop_fk number of constraints that are being dropped
@return whether the constraint is being dropped */
MY_ATTRIBUTE((pure, nonnull(1), warn_unused_result))
inline
bool
innobase_dropping_foreign(
	const dict_foreign_t*	foreign,
	dict_foreign_t**	drop_fk,
	ulint			n_drop_fk)
{
	while (n_drop_fk--) {
		if (*drop_fk++ == foreign) {
			return(true);
		}
	}

	return(false);
}

/** Determines if an InnoDB FOREIGN KEY constraint depends on a
column that is being dropped or modified to NOT NULL.
@param user_table InnoDB table as it is before the ALTER operation
@param col_name Name of the column being altered
@param drop_fk constraints being dropped
@param n_drop_fk number of constraints that are being dropped
@param drop true=drop column, false=set NOT NULL
@retval true Not allowed (will call my_error())
@retval false Allowed
*/
MY_ATTRIBUTE((pure, nonnull(1,4), warn_unused_result))
static
bool
innobase_check_foreigns_low(
	const dict_table_t*	user_table,
	dict_foreign_t**	drop_fk,
	ulint			n_drop_fk,
	const char*		col_name,
	bool			drop)
{
	dict_foreign_t*	foreign;
	ut_ad(mutex_own(&dict_sys->mutex));

	/* Check if any FOREIGN KEY constraints are defined on this
	column. */

	for (dict_foreign_set::const_iterator it = user_table->foreign_set.begin();
	     it != user_table->foreign_set.end();
	     ++it) {

		foreign = *it;

		if (!drop && !(foreign->type
			       & (DICT_FOREIGN_ON_DELETE_SET_NULL
				  | DICT_FOREIGN_ON_UPDATE_SET_NULL))) {
			continue;
		}

		if (innobase_dropping_foreign(foreign, drop_fk, n_drop_fk)) {
			continue;
		}

		for (unsigned f = 0; f < foreign->n_fields; f++) {
			if (!strcmp(foreign->foreign_col_names[f],
				    col_name)) {
				my_error(drop
					 ? ER_FK_COLUMN_CANNOT_DROP
					 : ER_FK_COLUMN_NOT_NULL, MYF(0),
					 col_name, foreign->id);
				return(true);
			}
		}
	}

	if (!drop) {
		/* SET NULL clauses on foreign key constraints of
		child tables affect the child tables, not the parent table.
		The column can be NOT NULL in the parent table. */
		return(false);
	}

	/* Check if any FOREIGN KEY constraints in other tables are
	referring to the column that is being dropped. */
	for (dict_foreign_set::const_iterator it
		= user_table->referenced_set.begin();
	     it != user_table->referenced_set.end();
	     ++it) {

		foreign = *it;

		if (innobase_dropping_foreign(foreign, drop_fk, n_drop_fk)) {
			continue;
		}

		for (unsigned f = 0; f < foreign->n_fields; f++) {
			char display_name[FN_REFLEN];

			if (strcmp(foreign->referenced_col_names[f],
				   col_name)) {
				continue;
			}

			char* buf_end = innobase_convert_name(
				display_name, (sizeof display_name) - 1,
				foreign->foreign_table_name,
				strlen(foreign->foreign_table_name),
				NULL);
			*buf_end = '\0';
			my_error(ER_FK_COLUMN_CANNOT_DROP_CHILD,
				 MYF(0), col_name, foreign->id,
				 display_name);

			return(true);
		}
	}

	return(false);
}

/** Determines if an InnoDB FOREIGN KEY constraint depends on a
column that is being dropped or modified to NOT NULL.
@param ha_alter_info Data used during in-place alter
@param altered_table MySQL table that is being altered
@param old_table MySQL table as it is before the ALTER operation
@param user_table InnoDB table as it is before the ALTER operation
@param drop_fk constraints being dropped
@param n_drop_fk number of constraints that are being dropped
@retval true Not allowed (will call my_error())
@retval false Allowed
*/
MY_ATTRIBUTE((pure, nonnull(1,2,3), warn_unused_result))
static
bool
innobase_check_foreigns(
	Alter_inplace_info*	ha_alter_info,
	const TABLE*		old_table,
	const dict_table_t*	user_table,
	dict_foreign_t**	drop_fk,
	ulint			n_drop_fk)
{
	List_iterator_fast<Create_field> cf_it(
		ha_alter_info->alter_info->create_list);

	for (Field** fp = old_table->field; *fp; fp++) {
		cf_it.rewind();
		const Create_field* new_field;

		ut_ad(!(*fp)->real_maybe_null()
		      == !!((*fp)->flags & NOT_NULL_FLAG));

		while ((new_field = cf_it++)) {
			if (new_field->field == *fp) {
				break;
			}
		}

		if (!new_field || (new_field->flags & NOT_NULL_FLAG)) {
			if (innobase_check_foreigns_low(
				    user_table, drop_fk, n_drop_fk,
				    (*fp)->field_name.str, !new_field)) {
				return(true);
			}
		}
	}

	return(false);
}

/** Convert a default value for ADD COLUMN.
@param[in,out]	heap		Memory heap where allocated
@param[out]	dfield		InnoDB data field to copy to
@param[in]	field		MySQL value for the column
@param[in]	old_field	Old field or NULL if new col is added	
@param[in]	comp		nonzero if in compact format. */
static void innobase_build_col_map_add(
	mem_heap_t*	heap,
	dfield_t*	dfield,
	const Field*	field,
	const Field*	old_field,
	ulint		comp)
{
	if (old_field && old_field->real_maybe_null()
	    && field->real_maybe_null()) {
		return;
	}

	if (field->is_real_null()) {
		dfield_set_null(dfield);
		return;
	}

	ulint	size	= field->pack_length();

	byte*	buf	= static_cast<byte*>(mem_heap_alloc(heap, size));

	const byte*	mysql_data = old_field ? old_field->ptr : field->ptr;

	row_mysql_store_col_in_innobase_format(
		dfield, buf, true, mysql_data, size, comp);
}

/** Construct the translation table for reordering, dropping or
adding columns.

@param ha_alter_info Data used during in-place alter
@param altered_table MySQL table that is being altered
@param table MySQL table as it is before the ALTER operation
@param new_table InnoDB table corresponding to MySQL altered_table
@param old_table InnoDB table corresponding to MYSQL table
@param defaults Default values for ADD COLUMN, or NULL if no ADD COLUMN
@param heap Memory heap where allocated
@return array of integers, mapping column numbers in the table
to column numbers in altered_table */
static MY_ATTRIBUTE((nonnull(1,2,3,4,5,7), warn_unused_result))
const ulint*
innobase_build_col_map(
/*===================*/
	Alter_inplace_info*	ha_alter_info,
	const TABLE*		altered_table,
	const TABLE*		table,
	const dict_table_t*	new_table,
	const dict_table_t*	old_table,
	dtuple_t*		defaults,
	mem_heap_t*		heap)
{
	DBUG_ENTER("innobase_build_col_map");
	DBUG_ASSERT(altered_table != table);
	DBUG_ASSERT(new_table != old_table);
	DBUG_ASSERT(dict_table_get_n_cols(new_table)
		    + dict_table_get_n_v_cols(new_table)
		    >= altered_table->s->fields + DATA_N_SYS_COLS);
	DBUG_ASSERT(dict_table_get_n_cols(old_table)
		    + dict_table_get_n_v_cols(old_table)
		    >= table->s->fields + DATA_N_SYS_COLS
		    || ha_innobase::omits_virtual_cols(*table->s));
	DBUG_ASSERT(!!defaults == !!(ha_alter_info->handler_flags
				     & INNOBASE_DEFAULTS));
	DBUG_ASSERT(!defaults || dtuple_get_n_fields(defaults)
		    == dict_table_get_n_cols(new_table));
	DBUG_ASSERT(table->s->stored_fields > 0);

	size_t old_n_v_cols = old_n_v_cols = table->s->fields
		- table->s->stored_fields;
	DBUG_ASSERT(old_n_v_cols == old_table->n_v_cols
		    || table->s->frm_version < FRM_VER_EXPRESSSIONS);
	DBUG_ASSERT(!old_n_v_cols || table->s->virtual_fields);

	ulint*	col_map = static_cast<ulint*>(
		mem_heap_alloc(
<<<<<<< HEAD
			heap, unsigned(old_table->n_cols + old_table->n_v_cols)
=======
			heap, (size_t(old_table->n_cols) + old_n_v_cols)
>>>>>>> f055da9b
			* sizeof *col_map));

	List_iterator_fast<Create_field> cf_it(
		ha_alter_info->alter_info->create_list);
	uint	i = 0;
	uint	num_v = 0;

	/* Any dropped columns will map to ULINT_UNDEFINED. */
	for (uint old_i = 0; old_i + DATA_N_SYS_COLS < old_table->n_cols;
	     old_i++) {
		col_map[old_i] = ULINT_UNDEFINED;
	}

	for (uint old_i = 0; old_i < old_n_v_cols; old_i++) {
		col_map[old_i + old_table->n_cols] = ULINT_UNDEFINED;
	}

	const bool omits_virtual = ha_innobase::omits_virtual_cols(*table->s);

	while (const Create_field* new_field = cf_it++) {
		bool	is_v = !new_field->stored_in_db();
		ulint	num_old_v = 0;

		for (uint old_i = 0; table->field[old_i]; old_i++) {
			const Field* field = table->field[old_i];
			if (!field->stored_in_db()) {
				if (is_v && new_field->field == field) {
					if (!omits_virtual) {
						col_map[old_table->n_cols
							+ num_v]
							= num_old_v;
					}
					num_old_v++;
					goto found_col;
				}
				num_old_v++;
				continue;
			}

			if (new_field->field == field) {

				const Field* altered_field =
					altered_table->field[i + num_v];

				if (defaults) {
					innobase_build_col_map_add(
						heap,
						dtuple_get_nth_field(
							defaults, i),
						altered_field,
						field,
						dict_table_is_comp(
							new_table));
				}

				col_map[old_i - num_old_v] = i;
				goto found_col;
			}
		}

		ut_ad(!is_v);
		innobase_build_col_map_add(
			heap, dtuple_get_nth_field(defaults, i),
			altered_table->field[i + num_v],
			NULL,
			dict_table_is_comp(new_table));
found_col:
		if (is_v) {
			num_v++;
		} else {
			i++;
		}
	}

	DBUG_ASSERT(i == altered_table->s->fields - num_v);

	i = table->s->fields - old_n_v_cols;

	/* Add the InnoDB hidden FTS_DOC_ID column, if any. */
	if (i + DATA_N_SYS_COLS < old_table->n_cols) {
		/* There should be exactly one extra field,
		the FTS_DOC_ID. */
		DBUG_ASSERT(DICT_TF2_FLAG_IS_SET(old_table,
						 DICT_TF2_FTS_HAS_DOC_ID));
		DBUG_ASSERT(i + DATA_N_SYS_COLS + 1 == old_table->n_cols);
		DBUG_ASSERT(!strcmp(dict_table_get_col_name(
					    old_table, i),
				    FTS_DOC_ID_COL_NAME));
		if (altered_table->s->fields + DATA_N_SYS_COLS
		    - new_table->n_v_cols
		    < new_table->n_cols) {
			DBUG_ASSERT(DICT_TF2_FLAG_IS_SET(
					    new_table,
					    DICT_TF2_FTS_HAS_DOC_ID));
			DBUG_ASSERT(altered_table->s->fields
				    + DATA_N_SYS_COLS + 1
				    == static_cast<ulint>(
					new_table->n_cols
					+ new_table->n_v_cols));
			col_map[i] = altered_table->s->fields
				     - new_table->n_v_cols;
		} else {
			DBUG_ASSERT(!DICT_TF2_FLAG_IS_SET(
					    new_table,
					    DICT_TF2_FTS_HAS_DOC_ID));
			col_map[i] = ULINT_UNDEFINED;
		}

		i++;
	} else {
		DBUG_ASSERT(!DICT_TF2_FLAG_IS_SET(
				    old_table,
				    DICT_TF2_FTS_HAS_DOC_ID));
	}

	for (; i < old_table->n_cols; i++) {
		col_map[i] = i + new_table->n_cols - old_table->n_cols;
	}

	DBUG_RETURN(col_map);
}

/** Drop newly create FTS index related auxiliary table during
FIC create index process, before fts_add_index is called
@param table table that was being rebuilt online
@param trx transaction
@return DB_SUCCESS if successful, otherwise last error code
*/
static
dberr_t
innobase_drop_fts_index_table(
/*==========================*/
        dict_table_t*   table,
	trx_t*		trx)
{
	dberr_t		ret_err = DB_SUCCESS;

	for (dict_index_t* index = dict_table_get_first_index(table);
	     index != NULL;
	     index = dict_table_get_next_index(index)) {
		if (index->type & DICT_FTS) {
			dberr_t	err;

			err = fts_drop_index_tables(trx, index);

			if (err != DB_SUCCESS) {
				ret_err = err;
			}
		}
	}

	return(ret_err);
}

/** Get the new non-virtual column names if any columns were renamed
@param ha_alter_info	Data used during in-place alter
@param altered_table	MySQL table that is being altered
@param table		MySQL table as it is before the ALTER operation
@param user_table	InnoDB table as it is before the ALTER operation
@param heap		Memory heap for the allocation
@return array of new column names in rebuilt_table, or NULL if not renamed */
static MY_ATTRIBUTE((nonnull, warn_unused_result))
const char**
innobase_get_col_names(
	Alter_inplace_info*	ha_alter_info,
	const TABLE*		altered_table,
	const TABLE*		table,
	const dict_table_t*	user_table,
	mem_heap_t*		heap)
{
	const char**		cols;
	uint			i;

	DBUG_ENTER("innobase_get_col_names");
	DBUG_ASSERT(user_table->n_t_def > table->s->fields);
	DBUG_ASSERT(ha_alter_info->handler_flags
		    & ALTER_COLUMN_NAME);

	cols = static_cast<const char**>(
		mem_heap_zalloc(heap, user_table->n_def * sizeof *cols));

	i = 0;
	List_iterator_fast<Create_field> cf_it(
		ha_alter_info->alter_info->create_list);
	while (const Create_field* new_field = cf_it++) {
		ulint	num_v = 0;
		DBUG_ASSERT(i < altered_table->s->fields);

		if (!new_field->stored_in_db()) {
			continue;
		}

		for (uint old_i = 0; table->field[old_i]; old_i++) {
			num_v += !table->field[old_i]->stored_in_db();

			if (new_field->field == table->field[old_i]) {
				cols[old_i - num_v] = new_field->field_name.str;
				break;
			}
		}

		i++;
	}

	/* Copy the internal column names. */
	i = table->s->fields - user_table->n_v_def;
	cols[i] = dict_table_get_col_name(user_table, i);

	while (++i < user_table->n_def) {
		cols[i] = cols[i - 1] + strlen(cols[i - 1]) + 1;
	}

	DBUG_RETURN(cols);
}

/** Check whether the column prefix is increased, decreased, or unchanged.
@param[in]	new_prefix_len	new prefix length
@param[in]	old_prefix_len	new prefix length
@retval	1	prefix is increased
@retval	0	prefix is unchanged
@retval	-1	prefix is decreased */
static inline
lint
innobase_pk_col_prefix_compare(
	ulint	new_prefix_len,
	ulint	old_prefix_len)
{
	ut_ad(new_prefix_len < COMPRESSED_REC_MAX_DATA_SIZE);
	ut_ad(old_prefix_len < COMPRESSED_REC_MAX_DATA_SIZE);

	if (new_prefix_len == old_prefix_len) {
		return(0);
	}

	if (new_prefix_len == 0) {
		new_prefix_len = ULINT_MAX;
	}

	if (old_prefix_len == 0) {
		old_prefix_len = ULINT_MAX;
	}

	if (new_prefix_len > old_prefix_len) {
		return(1);
	} else {
		return(-1);
	}
}

/** Check whether the column is existing in old table.
@param[in]	new_col_no	new column no
@param[in]	col_map		mapping of old column numbers to new ones
@param[in]	col_map_size	the column map size
@return true if the column is existing, otherwise false. */
static inline
bool
innobase_pk_col_is_existing(
	const ulint	new_col_no,
	const ulint*	col_map,
	const ulint	col_map_size)
{
	for (ulint i = 0; i < col_map_size; i++) {
		if (col_map[i] == new_col_no) {
			return(true);
		}
	}

	return(false);
}

/** Determine whether both the indexes have same set of primary key
fields arranged in the same order.

Rules when we cannot skip sorting:
(1) Removing existing PK columns somewhere else than at the end of the PK;
(2) Adding existing columns to the PK, except at the end of the PK when no
columns are removed from the PK;
(3) Changing the order of existing PK columns;
(4) Decreasing the prefix length just like removing existing PK columns
follows rule(1), Increasing the prefix length just like adding existing
PK columns follows rule(2).
@param[in]	col_map		mapping of old column numbers to new ones
@param[in]	ha_alter_info	Data used during in-place alter
@param[in]	old_clust_index	index to be compared
@param[in]	new_clust_index index to be compared
@retval true if both indexes have same order.
@retval false. */
static MY_ATTRIBUTE((warn_unused_result))
bool
innobase_pk_order_preserved(
	const ulint*		col_map,
	const dict_index_t*	old_clust_index,
	const dict_index_t*	new_clust_index)
{
	ulint	old_n_uniq
		= dict_index_get_n_ordering_defined_by_user(
			old_clust_index);
	ulint	new_n_uniq
		= dict_index_get_n_ordering_defined_by_user(
			new_clust_index);

	ut_ad(dict_index_is_clust(old_clust_index));
	ut_ad(dict_index_is_clust(new_clust_index));
	ut_ad(old_clust_index->table != new_clust_index->table);
	ut_ad(col_map != NULL);

	if (old_n_uniq == 0) {
		/* There was no PRIMARY KEY in the table.
		If there is no PRIMARY KEY after the ALTER either,
		no sorting is needed. */
		return(new_n_uniq == old_n_uniq);
	}

	/* DROP PRIMARY KEY is only allowed in combination with
	ADD PRIMARY KEY. */
	ut_ad(new_n_uniq > 0);

	/* The order of the last processed new_clust_index key field,
	not counting ADD COLUMN, which are constant. */
	lint	last_field_order = -1;
	ulint	existing_field_count = 0;
	ulint	old_n_cols = dict_table_get_n_cols(old_clust_index->table);
	for (ulint new_field = 0; new_field < new_n_uniq; new_field++) {
		ulint	new_col_no =
			new_clust_index->fields[new_field].col->ind;

		/* Check if there is a match in old primary key. */
		ulint	old_field = 0;
		while (old_field < old_n_uniq) {
			ulint	old_col_no =
				old_clust_index->fields[old_field].col->ind;

			if (col_map[old_col_no] == new_col_no) {
				break;
			}

			old_field++;
		}

		/* The order of key field in the new primary key.
		1. old PK column:      idx in old primary key
		2. existing column:    old_n_uniq + sequence no
		3. newly added column: no order */
		lint		new_field_order;
		const bool	old_pk_column = old_field < old_n_uniq;

		if (old_pk_column) {
			new_field_order = lint(old_field);
		} else if (innobase_pk_col_is_existing(new_col_no, col_map,
						       old_n_cols)) {
			new_field_order = lint(old_n_uniq
					       + existing_field_count++);
		} else {
			/* Skip newly added column. */
			continue;
		}

		if (last_field_order + 1 != new_field_order) {
			/* Old PK order is not kept, or existing column
			is not added at the end of old PK. */
			return(false);
		}

		last_field_order = new_field_order;

		if (!old_pk_column) {
			continue;
		}

		/* Check prefix length change. */
		const lint	prefix_change = innobase_pk_col_prefix_compare(
			new_clust_index->fields[new_field].prefix_len,
			old_clust_index->fields[old_field].prefix_len);

		if (prefix_change < 0) {
			/* If a column's prefix length is decreased, it should
			be the last old PK column in new PK.
			Note: we set last_field_order to -2, so that if	there
			are any old PK colmns or existing columns after it in
			new PK, the comparison to new_field_order will fail in
			the next round.*/
			last_field_order = -2;
		} else if (prefix_change > 0) {
			/* If a column's prefix length is increased, it	should
			be the last PK column in old PK. */
			if (old_field != old_n_uniq - 1) {
				return(false);
			}
		}
	}

	return(true);
}

/** Update the mtype from DATA_BLOB to DATA_GEOMETRY for a specified
GIS column of a table. This is used when we want to create spatial index
on legacy GIS columns coming from 5.6, where we store GIS data as DATA_BLOB
in innodb layer.
@param[in]	table_id	table id
@param[in]	col_name	column name
@param[in]	trx		data dictionary transaction
@retval true Failure
@retval false Success */
static
bool
innobase_update_gis_column_type(
	table_id_t	table_id,
	const char*	col_name,
	trx_t*		trx)
{
	pars_info_t*	info;
	dberr_t		error;

	DBUG_ENTER("innobase_update_gis_column_type");

	DBUG_ASSERT(trx_get_dict_operation(trx) == TRX_DICT_OP_INDEX);
	ut_ad(trx->dict_operation_lock_mode == RW_X_LATCH);
	ut_ad(mutex_own(&dict_sys->mutex));
	ut_ad(rw_lock_own(dict_operation_lock, RW_LOCK_X));

	info = pars_info_create();

	pars_info_add_ull_literal(info, "tableid", table_id);
	pars_info_add_str_literal(info, "name", col_name);
	pars_info_add_int4_literal(info, "mtype", DATA_GEOMETRY);

	trx->op_info = "update column type to DATA_GEOMETRY";

	error = que_eval_sql(
		info,
		"PROCEDURE UPDATE_SYS_COLUMNS_PROC () IS\n"
		"BEGIN\n"
		"UPDATE SYS_COLUMNS SET MTYPE=:mtype\n"
		"WHERE TABLE_ID=:tableid AND NAME=:name;\n"
		"END;\n",
		false, trx);

	trx->error_state = DB_SUCCESS;
	trx->op_info = "";

	DBUG_RETURN(error != DB_SUCCESS);
}

/** Check if we are creating spatial indexes on GIS columns, which are
legacy columns from earlier MySQL, such as 5.6. If so, we have to update
the mtypes of the old GIS columns to DATA_GEOMETRY.
In 5.6, we store GIS columns as DATA_BLOB in InnoDB layer, it will introduce
confusion when we run latest server on older data. That's why we need to
do the upgrade.
@param[in] ha_alter_info	Data used during in-place alter
@param[in] table		Table on which we want to add indexes
@param[in] trx			Transaction
@return DB_SUCCESS if update successfully or no columns need to be updated,
otherwise DB_ERROR, which means we can't update the mtype for some
column, and creating spatial index on it should be dangerous */
static
dberr_t
innobase_check_gis_columns(
	Alter_inplace_info*	ha_alter_info,
	dict_table_t*		table,
	trx_t*			trx)
{
	DBUG_ENTER("innobase_check_gis_columns");

	for (uint key_num = 0;
	     key_num < ha_alter_info->index_add_count;
	     key_num++) {

		const KEY&	key = ha_alter_info->key_info_buffer[
			ha_alter_info->index_add_buffer[key_num]];

		if (!(key.flags & HA_SPATIAL)) {
			continue;
		}

		ut_ad(key.user_defined_key_parts == 1);
		const KEY_PART_INFO&    key_part = key.key_part[0];

		/* Does not support spatial index on virtual columns */
		if (!key_part.field->stored_in_db()) {
			DBUG_RETURN(DB_UNSUPPORTED);
		}

		ulint col_nr = dict_table_has_column(
			table,
			key_part.field->field_name.str,
			key_part.fieldnr);
		ut_ad(col_nr != table->n_def);
		dict_col_t*	col = &table->cols[col_nr];

		if (col->mtype != DATA_BLOB) {
			ut_ad(DATA_GEOMETRY_MTYPE(col->mtype));
			continue;
		}

		const char* col_name = dict_table_get_col_name(
			table, col_nr);

		if (innobase_update_gis_column_type(
			table->id, col_name, trx)) {

			DBUG_RETURN(DB_ERROR);
		} else {
			col->mtype = DATA_GEOMETRY;

			ib::info() << "Updated mtype of column" << col_name
				<< " in table " << table->name
				<< ", whose id is " << table->id
				<< " to DATA_GEOMETRY";
		}
	}

	DBUG_RETURN(DB_SUCCESS);
}

/** Collect virtual column info for its addition
@param[in] ha_alter_info	Data used during in-place alter
@param[in] altered_table	MySQL table that is being altered to
@param[in] table		MySQL table as it is before the ALTER operation
@retval true Failure
@retval false Success */
static
bool
prepare_inplace_add_virtual(
	Alter_inplace_info*	ha_alter_info,
	const TABLE*		altered_table,
	const TABLE*		table)
{
	ha_innobase_inplace_ctx*	ctx;
	ulint				i = 0;
	ulint				j = 0;
	const Create_field*		new_field;

	ctx = static_cast<ha_innobase_inplace_ctx*>
		(ha_alter_info->handler_ctx);

	ctx->num_to_add_vcol = altered_table->s->fields
			       + ctx->num_to_drop_vcol - table->s->fields;

	ctx->add_vcol = static_cast<dict_v_col_t*>(
		 mem_heap_zalloc(ctx->heap, ctx->num_to_add_vcol
				 * sizeof *ctx->add_vcol));
	ctx->add_vcol_name = static_cast<const char**>(
		 mem_heap_alloc(ctx->heap, ctx->num_to_add_vcol
				* sizeof *ctx->add_vcol_name));

	List_iterator_fast<Create_field> cf_it(
		ha_alter_info->alter_info->create_list);

	while ((new_field = (cf_it++)) != NULL) {
		const Field* field = new_field->field;
		ulint	old_i;

		for (old_i = 0; table->field[old_i]; old_i++) {
			const Field* n_field = table->field[old_i];
			if (field == n_field) {
				break;
			}
		}

		i++;

		if (table->field[old_i]) {
			continue;
		}

		ut_ad(!field);

		ulint	col_len;
		ulint	is_unsigned;
		ulint	field_type;
		ulint	charset_no;

		field =  altered_table->field[i - 1];

		ulint	col_type
				= get_innobase_type_from_mysql_type(
					&is_unsigned, field);


		if (field->stored_in_db()) {
			continue;
		}

		col_len = field->pack_length();
		field_type = (ulint) field->type();

		if (!field->real_maybe_null()) {
			field_type |= DATA_NOT_NULL;
		}

		if (field->binary()) {
			field_type |= DATA_BINARY_TYPE;
		}

		if (is_unsigned) {
			field_type |= DATA_UNSIGNED;
		}

		if (dtype_is_string_type(col_type)) {
			charset_no = (ulint) field->charset()->number;

			DBUG_EXECUTE_IF(
				"ib_alter_add_virtual_fail",
				charset_no += MAX_CHAR_COLL_NUM;);

			if (charset_no > MAX_CHAR_COLL_NUM) {
				my_error(ER_WRONG_KEY_COLUMN, MYF(0), "InnoDB",
					 field->field_name.str);
				return(true);
			}
		} else {
			charset_no = 0;
		}

		if (field->type() == MYSQL_TYPE_VARCHAR) {
			uint32  length_bytes
				= static_cast<const Field_varstring*>(
					field)->length_bytes;

			col_len -= length_bytes;

			if (length_bytes == 2) {
				field_type |= DATA_LONG_TRUE_VARCHAR;
			}
		}


		ctx->add_vcol[j].m_col.prtype = dtype_form_prtype(
						field_type, charset_no);

		ctx->add_vcol[j].m_col.prtype |= DATA_VIRTUAL;

		ctx->add_vcol[j].m_col.mtype = col_type;

		ctx->add_vcol[j].m_col.len = col_len;

		ctx->add_vcol[j].m_col.ind = i - 1;
		ctx->add_vcol[j].num_base = 0;
		ctx->add_vcol_name[j] = field->field_name.str;
		ctx->add_vcol[j].base_col = NULL;
		ctx->add_vcol[j].v_pos = ctx->old_table->n_v_cols
					 - ctx->num_to_drop_vcol + j;

		/* No need to track the list */
		ctx->add_vcol[j].v_indexes = NULL;
		innodb_base_col_setup(ctx->old_table, field, &ctx->add_vcol[j]);
		j++;
	}

	return(false);
}

/** Collect virtual column info for its addition
@param[in] ha_alter_info	Data used during in-place alter
@param[in] table		MySQL table as it is before the ALTER operation
@retval true Failure
@retval false Success */
static
bool
prepare_inplace_drop_virtual(
	Alter_inplace_info*	ha_alter_info,
	const TABLE*		table)
{
	ha_innobase_inplace_ctx*	ctx;
	ulint				i = 0;
	ulint				j = 0;

	ctx = static_cast<ha_innobase_inplace_ctx*>
		(ha_alter_info->handler_ctx);

	ctx->num_to_drop_vcol = 0;
	for (i = 0; table->field[i]; i++) {
		const Field* field = table->field[i];
		if (field->flags & FIELD_IS_DROPPED && !field->stored_in_db()) {
			ctx->num_to_drop_vcol++;
		}
	}

	ctx->drop_vcol = static_cast<dict_v_col_t*>(
		 mem_heap_alloc(ctx->heap, ctx->num_to_drop_vcol
				* sizeof *ctx->drop_vcol));
	ctx->drop_vcol_name = static_cast<const char**>(
		 mem_heap_alloc(ctx->heap, ctx->num_to_drop_vcol
				* sizeof *ctx->drop_vcol_name));

	for (i = 0; table->field[i]; i++) {
		Field *field =  table->field[i];
		if (!(field->flags & FIELD_IS_DROPPED) || field->stored_in_db()) {
			continue;
		}

		ulint	col_len;
		ulint	is_unsigned;
		ulint	field_type;
		ulint	charset_no;

		ulint           col_type
                                = get_innobase_type_from_mysql_type(
                                        &is_unsigned, field);

		col_len = field->pack_length();
		field_type = (ulint) field->type();

		if (!field->real_maybe_null()) {
			field_type |= DATA_NOT_NULL;
		}

		if (field->binary()) {
			field_type |= DATA_BINARY_TYPE;
		}

		if (is_unsigned) {
			field_type |= DATA_UNSIGNED;
		}

		if (dtype_is_string_type(col_type)) {
			charset_no = (ulint) field->charset()->number;

			DBUG_EXECUTE_IF(
				"ib_alter_add_virtual_fail",
				charset_no += MAX_CHAR_COLL_NUM;);

			if (charset_no > MAX_CHAR_COLL_NUM) {
				my_error(ER_WRONG_KEY_COLUMN, MYF(0), "InnoDB",
					 field->field_name.str);
				return(true);
			}
		} else {
			charset_no = 0;
		}

		if (field->type() == MYSQL_TYPE_VARCHAR) {
			uint32  length_bytes
				= static_cast<const Field_varstring*>(
					field)->length_bytes;

			col_len -= length_bytes;

			if (length_bytes == 2) {
				field_type |= DATA_LONG_TRUE_VARCHAR;
			}
		}


		ctx->drop_vcol[j].m_col.prtype = dtype_form_prtype(
						field_type, charset_no);

		ctx->drop_vcol[j].m_col.prtype |= DATA_VIRTUAL;

		ctx->drop_vcol[j].m_col.mtype = col_type;

		ctx->drop_vcol[j].m_col.len = col_len;

		ctx->drop_vcol[j].m_col.ind = i;

		ctx->drop_vcol_name[j] = field->field_name.str;

		dict_v_col_t*	v_col = dict_table_get_nth_v_col_mysql(
					ctx->old_table, i);
		ctx->drop_vcol[j].v_pos = v_col->v_pos;
		j++;
	}

	return(false);
}

/** Insert a new record to INNODB SYS_VIRTUAL
@param[in] table	InnoDB table
@param[in] pos		virtual column column no
@param[in] base_pos	base column pos
@param[in] trx		transaction
@return DB_SUCCESS if successful, otherwise error code */
static
dberr_t
innobase_insert_sys_virtual(
	const dict_table_t*	table,
	ulint			pos,
	ulint			base_pos,
	trx_t*			trx)
{
	pars_info_t*    info = pars_info_create();

	pars_info_add_ull_literal(info, "id", table->id);

	pars_info_add_int4_literal(info, "pos", pos);

	pars_info_add_int4_literal(info, "base_pos", base_pos);

	dberr_t error = que_eval_sql(
			info,
			"PROCEDURE P () IS\n"
			"BEGIN\n"
			"INSERT INTO SYS_VIRTUAL VALUES"
			"(:id, :pos, :base_pos);\n"
			"END;\n",
			FALSE, trx);

	return(error);
}

/** Update INNODB SYS_COLUMNS on new virtual columns
@param[in] table	InnoDB table
@param[in] col_name	column name
@param[in] vcol		virtual column
@param[in] trx		transaction
@return DB_SUCCESS if successful, otherwise error code */
static
dberr_t
innobase_add_one_virtual(
	const dict_table_t*	table,
	const char*		col_name,
	dict_v_col_t*		vcol,
	trx_t*			trx)
{
	ulint		pos = dict_create_v_col_pos(vcol->v_pos,
						    vcol->m_col.ind);
	ulint		mtype =	vcol->m_col.mtype;
	ulint		prtype = vcol->m_col.prtype;
	ulint		len = vcol->m_col.len;
	pars_info_t*    info = pars_info_create();

	pars_info_add_ull_literal(info, "id", table->id);

	pars_info_add_int4_literal(info, "pos", pos);

	pars_info_add_str_literal(info, "name", col_name);
	pars_info_add_int4_literal(info, "mtype", mtype);
	pars_info_add_int4_literal(info, "prtype", prtype);
	pars_info_add_int4_literal(info, "len", len);
	pars_info_add_int4_literal(info, "prec", vcol->num_base);

	dberr_t error = que_eval_sql(
			info,
			"PROCEDURE P () IS\n"
			"BEGIN\n"
			"INSERT INTO SYS_COLUMNS VALUES"
			"(:id, :pos, :name, :mtype, :prtype, :len, :prec);\n"
			"END;\n",
			FALSE, trx);

	if (error != DB_SUCCESS) {
		return(error);
	}

	for (ulint i = 0; i < vcol->num_base; i++) {
		error = innobase_insert_sys_virtual(
			table, pos, vcol->base_col[i]->ind, trx);
		if (error != DB_SUCCESS) {
			return(error);
		}
	}

	return(error);
}

/** Update SYS_TABLES.N_COLS in the data dictionary.
@param[in] user_table	InnoDB table
@param[in] n_cols	the new value of SYS_TABLES.N_COLS
@param[in] trx		transaction
@return whether the operation failed */
static
bool
innodb_update_n_cols(const dict_table_t* table, ulint n_cols, trx_t* trx)
{
	pars_info_t*    info = pars_info_create();

	pars_info_add_int4_literal(info, "n", n_cols);
	pars_info_add_ull_literal(info, "id", table->id);

	dberr_t err = que_eval_sql(info,
				   "PROCEDURE UPDATE_N_COLS () IS\n"
				   "BEGIN\n"
				   "UPDATE SYS_TABLES SET N_COLS = :n"
				   " WHERE ID = :id;\n"
				   "END;\n", FALSE, trx);

	if (err != DB_SUCCESS) {
		my_error(ER_INTERNAL_ERROR, MYF(0),
			 "InnoDB: Updating SYS_TABLES.N_COLS failed");
		return true;
	}

	return false;
}

/** Update system table for adding virtual column(s)
@param[in]	ha_alter_info	Data used during in-place alter
@param[in]	user_table	InnoDB table
@param[in]	trx		transaction
@retval true Failure
@retval false Success */
static
bool
innobase_add_virtual_try(
	Alter_inplace_info*	ha_alter_info,
	const dict_table_t*     user_table,
	trx_t*			trx)
{
	ha_innobase_inplace_ctx*	ctx;
	dberr_t				err = DB_SUCCESS;

	ctx = static_cast<ha_innobase_inplace_ctx*>(
		ha_alter_info->handler_ctx);

	for (ulint i = 0; i < ctx->num_to_add_vcol; i++) {

		err = innobase_add_one_virtual(
			user_table, ctx->add_vcol_name[i],
			&ctx->add_vcol[i], trx);

		if (err != DB_SUCCESS) {
			my_error(ER_INTERNAL_ERROR, MYF(0),
				 "InnoDB: ADD COLUMN...VIRTUAL");
			return(true);
		}
	}


	ulint	n_col = unsigned(user_table->n_cols) - DATA_N_SYS_COLS;
	ulint	n_v_col = unsigned(user_table->n_v_cols)
		+ ctx->num_to_add_vcol - ctx->num_to_drop_vcol;
	ulint	new_n = dict_table_encode_n_col(n_col, n_v_col)
		+ (unsigned(user_table->flags & DICT_TF_COMPACT) << 31);

	return innodb_update_n_cols(user_table, new_n, trx);
}

/** Insert into SYS_COLUMNS and insert/update the hidden metadata record
for instant ADD COLUMN.
@param[in,out]	ctx		ALTER TABLE context for the current partition
@param[in]	altered_table	MySQL table that is being altered
@param[in]	table		MySQL table as it is before the ALTER operation
@param[in,out]	trx		dictionary transaction
@retval	true	failure
@retval	false	success */
static
bool
innobase_add_instant_try(
	ha_innobase_inplace_ctx*ctx,
	const TABLE*		altered_table,
	const TABLE*		table,
	trx_t*			trx)
{
	DBUG_ASSERT(!ctx->need_rebuild());

	if (!ctx->is_instant()) return false;

	DBUG_ASSERT(altered_table->s->fields > table->s->fields);
	DBUG_ASSERT(ctx->old_table->n_cols == ctx->old_n_cols);

	dict_table_t* user_table = ctx->old_table;
	user_table->instant_add_column(*ctx->instant_table);
	dict_index_t* index = dict_table_get_first_index(user_table);
	/* The table may have been emptied and may have lost its
	'instant-add-ness' during this instant ADD COLUMN. */

	/* Construct a table row of default values for the stored columns. */
	dtuple_t* row = dtuple_create(ctx->heap, user_table->n_cols);
	dict_table_copy_types(row, user_table);
	Field** af = altered_table->field;
	Field** const end = altered_table->field + altered_table->s->fields;

	for (uint i = 0; af < end; af++) {
		if (!(*af)->stored_in_db()) {
			continue;
		}

		dict_col_t* col = dict_table_get_nth_col(user_table, i);
		DBUG_ASSERT(!strcmp((*af)->field_name.str,
				    dict_table_get_col_name(user_table, i)));

		dfield_t* d = dtuple_get_nth_field(row, i);

		if (col->is_instant()) {
			dfield_set_data(d, col->def_val.data,
					col->def_val.len);
		} else if ((*af)->real_maybe_null()) {
			/* Store NULL for nullable 'core' columns. */
			dfield_set_null(d);
		} else {
			switch ((*af)->type()) {
			case MYSQL_TYPE_VARCHAR:
			case MYSQL_TYPE_GEOMETRY:
			case MYSQL_TYPE_TINY_BLOB:
			case MYSQL_TYPE_MEDIUM_BLOB:
			case MYSQL_TYPE_BLOB:
			case MYSQL_TYPE_LONG_BLOB:
				/* Store the empty string for 'core'
				variable-length NOT NULL columns. */
				dfield_set_data(d, field_ref_zero, 0);
				break;
			default:
				/* For fixed-length NOT NULL 'core' columns,
				get a dummy default value from SQL. Note that
				we will preserve the old values of these
				columns when updating the metadata
				record, to avoid unnecessary updates. */
				ulint len = (*af)->pack_length();
				DBUG_ASSERT(d->type.mtype != DATA_INT
					    || len <= 8);
				row_mysql_store_col_in_innobase_format(
					d, d->type.mtype == DATA_INT
					? static_cast<byte*>(
						mem_heap_alloc(ctx->heap, len))
					: NULL, true, (*af)->ptr, len,
					dict_table_is_comp(user_table));
			}
		}

		if (i + DATA_N_SYS_COLS < ctx->old_n_cols) {
			i++;
			continue;
		}

		pars_info_t*    info = pars_info_create();
		pars_info_add_ull_literal(info, "id", user_table->id);
		pars_info_add_int4_literal(info, "pos", i);
		pars_info_add_str_literal(info, "name", (*af)->field_name.str);
		pars_info_add_int4_literal(info, "mtype", d->type.mtype);
		pars_info_add_int4_literal(info, "prtype", d->type.prtype);
		pars_info_add_int4_literal(info, "len", d->type.len);

		dberr_t err = que_eval_sql(
			info,
			"PROCEDURE ADD_COL () IS\n"
			"BEGIN\n"
			"INSERT INTO SYS_COLUMNS VALUES"
			"(:id,:pos,:name,:mtype,:prtype,:len,0);\n"
			"END;\n", FALSE, trx);
		if (err != DB_SUCCESS) {
			my_error(ER_INTERNAL_ERROR, MYF(0),
				 "InnoDB: Insert into SYS_COLUMNS failed");
			return(true);
		}

		i++;
	}

	if (innodb_update_n_cols(user_table, dict_table_encode_n_col(
					 unsigned(user_table->n_cols)
					 - DATA_N_SYS_COLS,
					 user_table->n_v_cols)
				 | (user_table->flags & DICT_TF_COMPACT) << 31,
				 trx)) {
		return true;
	}

	unsigned i = unsigned(user_table->n_cols) - DATA_N_SYS_COLS;
	byte trx_id[DATA_TRX_ID_LEN], roll_ptr[DATA_ROLL_PTR_LEN];
	dfield_set_data(dtuple_get_nth_field(row, i++), field_ref_zero,
			DATA_ROW_ID_LEN);
	dfield_set_data(dtuple_get_nth_field(row, i++), trx_id, sizeof trx_id);
	dfield_set_data(dtuple_get_nth_field(row, i),roll_ptr,sizeof roll_ptr);
	DBUG_ASSERT(i + 1 == user_table->n_cols);

	trx_write_trx_id(trx_id, trx->id);
	/* The DB_ROLL_PTR will be assigned later, when allocating undo log.
	Silence a Valgrind warning in dtuple_validate() when
	row_ins_clust_index_entry_low() searches for the insert position. */
	memset(roll_ptr, 0, sizeof roll_ptr);

	dtuple_t* entry = row_build_index_entry(row, NULL, index, ctx->heap);
	entry->info_bits = REC_INFO_METADATA;

	mtr_t mtr;
	mtr.start();
	index->set_modified(mtr);
	btr_pcur_t pcur;
	btr_pcur_open_at_index_side(true, index, BTR_MODIFY_TREE, &pcur, true,
				    0, &mtr);
	ut_ad(btr_pcur_is_before_first_on_page(&pcur));
	btr_pcur_move_to_next_on_page(&pcur);

	buf_block_t* block = btr_pcur_get_block(&pcur);
	ut_ad(page_is_leaf(block->frame));
	ut_ad(!page_has_prev(block->frame));
	ut_ad(!buf_block_get_page_zip(block));
	const rec_t* rec = btr_pcur_get_rec(&pcur);
	que_thr_t* thr = pars_complete_graph_for_exec(
		NULL, trx, ctx->heap, NULL);

	dberr_t err;
	if (rec_is_metadata(rec, index)) {
		ut_ad(page_rec_is_user_rec(rec));
		if (!page_has_next(block->frame)
		    && page_rec_is_last(rec, block->frame)) {
			goto empty_table;
		}
		/* Extend the record with the instantly added columns. */
		const unsigned n = user_table->n_cols - ctx->old_n_cols;
		/* Reserve room for DB_TRX_ID,DB_ROLL_PTR and any
		non-updated off-page columns in case they are moved off
		page as a result of the update. */
		upd_t* update = upd_create(index->n_fields, ctx->heap);
		update->n_fields = n;
		update->info_bits = REC_INFO_METADATA;
		/* Add the default values for instantly added columns */
		for (unsigned i = 0; i < n; i++) {
			upd_field_t* uf = upd_get_nth_field(update, i);
			unsigned f = index->n_fields - n + i;
			uf->field_no = f;
			uf->new_val = entry->fields[f];
		}
		ulint* offsets = NULL;
		mem_heap_t* offsets_heap = NULL;
		big_rec_t* big_rec;
		err = btr_cur_pessimistic_update(
			BTR_NO_LOCKING_FLAG | BTR_KEEP_POS_FLAG,
			btr_pcur_get_btr_cur(&pcur),
			&offsets, &offsets_heap, ctx->heap,
			&big_rec, update, UPD_NODE_NO_ORD_CHANGE,
			thr, trx->id, &mtr);
		if (big_rec) {
			if (err == DB_SUCCESS) {
				err = btr_store_big_rec_extern_fields(
					&pcur, offsets, big_rec, &mtr,
					BTR_STORE_UPDATE);
			}

			dtuple_big_rec_free(big_rec);
		}
		if (offsets_heap) {
			mem_heap_free(offsets_heap);
		}
		btr_pcur_close(&pcur);
		goto func_exit;
	} else if (page_rec_is_supremum(rec)) {
empty_table:
		/* The table is empty. */
		ut_ad(fil_page_index_page_check(block->frame));
		ut_ad(!page_has_siblings(block->frame));
		ut_ad(block->page.id.page_no() == index->page);
		btr_page_empty(block, NULL, index, 0, &mtr);
		index->remove_instant();
		err = DB_SUCCESS;
		goto func_exit;
	}

	/* Convert the table to the instant ADD COLUMN format. */
	ut_ad(user_table->is_instant());
	mtr.commit();
	mtr.start();
	index->set_modified(mtr);
	if (page_t* root = btr_root_get(index, &mtr)) {
		if (fil_page_get_type(root) != FIL_PAGE_INDEX) {
			DBUG_ASSERT(!"wrong page type");
			goto err_exit;
		}

		DBUG_ASSERT(!page_is_comp(root) || !page_get_instant(root));
		mlog_write_ulint(root + FIL_PAGE_TYPE,
				 FIL_PAGE_TYPE_INSTANT, MLOG_2BYTES,
				 &mtr);
		page_set_instant(root, index->n_core_fields, &mtr);
		mtr.commit();
		mtr.start();
		index->set_modified(mtr);
		err = row_ins_clust_index_entry_low(
			BTR_NO_LOCKING_FLAG, BTR_MODIFY_TREE, index,
			index->n_uniq, entry, 0, thr, false);
	} else {
err_exit:
		err = DB_CORRUPTION;
	}

func_exit:
	mtr.commit();

	if (err != DB_SUCCESS) {
		my_error_innodb(err, table->s->table_name.str,
				user_table->flags);
		return true;
	}

	return false;
}

/** Update INNODB SYS_COLUMNS on new virtual column's position
@param[in]	table	InnoDB table
@param[in]	old_pos	old position
@param[in]	new_pos	new position
@param[in]	trx	transaction
@return DB_SUCCESS if successful, otherwise error code */
static
dberr_t
innobase_update_v_pos_sys_columns(
	const dict_table_t*	table,
	ulint			old_pos,
	ulint			new_pos,
	trx_t*			trx)
{
	pars_info_t*    info = pars_info_create();

	pars_info_add_int4_literal(info, "pos", old_pos);
	pars_info_add_int4_literal(info, "val", new_pos);
	pars_info_add_ull_literal(info, "id", table->id);

	dberr_t error = que_eval_sql(
			info,
			"PROCEDURE P () IS\n"
			"BEGIN\n"
			"UPDATE SYS_COLUMNS\n"
			"SET POS = :val\n"
			"WHERE POS = :pos\n"
			"AND TABLE_ID = :id;\n"
			"END;\n",
			FALSE, trx);

	return(error);
}

/** Update INNODB SYS_VIRTUAL table with new virtual column position
@param[in]	table		InnoDB table
@param[in]	old_pos		old position
@param[in]	new_pos		new position
@param[in]	trx		transaction
@return DB_SUCCESS if successful, otherwise error code */
static
dberr_t
innobase_update_v_pos_sys_virtual(
	const dict_table_t*	table,
	ulint			old_pos,
	ulint			new_pos,
	trx_t*			trx)
{
	pars_info_t*    info = pars_info_create();

	pars_info_add_int4_literal(info, "pos", old_pos);
	pars_info_add_int4_literal(info, "val", new_pos);
	pars_info_add_ull_literal(info, "id", table->id);

	dberr_t error = que_eval_sql(
			info,
			"PROCEDURE P () IS\n"
			"BEGIN\n"
			"UPDATE SYS_VIRTUAL\n"
			"SET POS = :val\n"
			"WHERE POS = :pos\n"
			"AND TABLE_ID = :id;\n"
			"END;\n",
			FALSE, trx);

	return(error);
}

/** Update InnoDB system tables on dropping a virtual column
@param[in]	table		InnoDB table
@param[in]	col_name	column name of the dropping column
@param[in]	drop_col	col information for the dropping column
@param[in]	n_prev_dropped	number of previously dropped columns in the
				same alter clause
@param[in]	trx		transaction
@return DB_SUCCESS if successful, otherwise error code */
static
dberr_t
innobase_drop_one_virtual_sys_columns(
	const dict_table_t*	table,
	const char*		col_name,
	dict_col_t*		drop_col,
	ulint			n_prev_dropped,
	trx_t*			trx)
{
	pars_info_t*    info = pars_info_create();
	pars_info_add_ull_literal(info, "id", table->id);

	pars_info_add_str_literal(info, "name", col_name);

	dberr_t error = que_eval_sql(
			info,
			"PROCEDURE P () IS\n"
			"BEGIN\n"
			"DELETE FROM SYS_COLUMNS\n"
			"WHERE TABLE_ID = :id\n"
			"AND NAME = :name;\n"
			"END;\n",
			FALSE, trx);

	if (error != DB_SUCCESS) {
		return(error);
	}

	dict_v_col_t*	v_col = dict_table_get_nth_v_col_mysql(
				table, drop_col->ind);

	/* Adjust column positions for all subsequent columns */
	for (ulint i = v_col->v_pos + 1; i < table->n_v_cols; i++) {
		dict_v_col_t*   t_col = dict_table_get_nth_v_col(table, i);
		ulint		old_p = dict_create_v_col_pos(
			t_col->v_pos - n_prev_dropped,
			t_col->m_col.ind - n_prev_dropped);
		ulint		new_p = dict_create_v_col_pos(
			t_col->v_pos - 1 - n_prev_dropped,
			ulint(t_col->m_col.ind) - 1 - n_prev_dropped);

		error = innobase_update_v_pos_sys_columns(
			table, old_p, new_p, trx);
		if (error != DB_SUCCESS) {
			return(error);
		}
		error = innobase_update_v_pos_sys_virtual(
			table, old_p, new_p, trx);
		if (error != DB_SUCCESS) {
			return(error);
		}
	}

	return(error);
}

/** Delete virtual column's info from INNODB SYS_VIRTUAL
@param[in]	table	InnoDB table
@param[in]	pos	position of the virtual column to be deleted
@param[in]	trx	transaction
@return DB_SUCCESS if successful, otherwise error code */
static
dberr_t
innobase_drop_one_virtual_sys_virtual(
	const dict_table_t*	table,
	ulint			pos,
	trx_t*			trx)
{
	pars_info_t*    info = pars_info_create();
	pars_info_add_ull_literal(info, "id", table->id);

	pars_info_add_int4_literal(info, "pos", pos);

	dberr_t error = que_eval_sql(
			info,
			"PROCEDURE P () IS\n"
			"BEGIN\n"
			"DELETE FROM SYS_VIRTUAL\n"
			"WHERE TABLE_ID = :id\n"
			"AND POS = :pos;\n"
			"END;\n",
			FALSE, trx);

	return(error);
}

/** Update system table for dropping virtual column(s)
@param[in]	ha_alter_info	Data used during in-place alter
@param[in]	user_table	InnoDB table
@param[in]	trx		transaction
@retval true Failure
@retval false Success */
static
bool
innobase_drop_virtual_try(
	Alter_inplace_info*	ha_alter_info,
	const dict_table_t*     user_table,
	trx_t*			trx)
{
	ha_innobase_inplace_ctx*	ctx;
	dberr_t				err = DB_SUCCESS;

	ctx = static_cast<ha_innobase_inplace_ctx*>
		(ha_alter_info->handler_ctx);

	for (ulint i = 0; i < ctx->num_to_drop_vcol; i++) {

		ulint	pos = dict_create_v_col_pos(
			ctx->drop_vcol[i].v_pos - i,
			ctx->drop_vcol[i].m_col.ind - i);
		err = innobase_drop_one_virtual_sys_virtual(
			user_table, pos, trx);

		if (err != DB_SUCCESS) {
			my_error(ER_INTERNAL_ERROR, MYF(0),
				 "InnoDB: DROP COLUMN...VIRTUAL");
			return(true);
		}

		err = innobase_drop_one_virtual_sys_columns(
			user_table, ctx->drop_vcol_name[i],
			&(ctx->drop_vcol[i].m_col), i, trx);

		if (err != DB_SUCCESS) {
			my_error(ER_INTERNAL_ERROR, MYF(0),
				 "InnoDB: DROP COLUMN...VIRTUAL");
			return(true);
		}
	}


	ulint	n_col = unsigned(user_table->n_cols) - DATA_N_SYS_COLS;
	ulint	n_v_col = unsigned(user_table->n_v_cols)
		- ctx->num_to_drop_vcol;
	ulint	new_n = dict_table_encode_n_col(n_col, n_v_col)
		| ((user_table->flags & DICT_TF_COMPACT) << 31);

	return innodb_update_n_cols(user_table, new_n, trx);
}

/** Adjust the create index column number from "New table" to
"old InnoDB table" while we are doing dropping virtual column. Since we do
not create separate new table for the dropping/adding virtual columns.
To correctly find the indexed column, we will need to find its col_no
in the "Old Table", not the "New table".
@param[in]	ha_alter_info	Data used during in-place alter
@param[in]	old_table	MySQL table as it is before the ALTER operation
@param[in]	num_v_dropped	number of virtual column dropped
@param[in,out]	index_def	index definition */
static
void
innodb_v_adjust_idx_col(
	const Alter_inplace_info*	ha_alter_info,
	const TABLE*			old_table,
	ulint				num_v_dropped,
	index_def_t*			index_def)
{
	List_iterator_fast<Create_field> cf_it(
		ha_alter_info->alter_info->create_list);
	for (ulint i = 0; i < index_def->n_fields; i++) {
#ifdef UNIV_DEBUG
		bool	col_found = false;
#endif /* UNIV_DEBUG */
		ulint	num_v = 0;

		index_field_t*	index_field = &index_def->fields[i];

		/* Only adjust virtual column col_no, since non-virtual
		column position (in non-vcol list) won't change unless
		table rebuild */
		if (!index_field->is_v_col) {
			continue;
		}

		const Field*	field = NULL;

		cf_it.rewind();

		/* Found the field in the new table */
		while (const Create_field* new_field = cf_it++) {
			if (new_field->stored_in_db()) {
				continue;
			}

			field = new_field->field;

			if (num_v == index_field->col_no) {
				break;
			}
			num_v++;
		}

		if (!field) {
			/* this means the field is a newly added field, this
			should have been blocked when we drop virtual column
			at the same time */
			ut_ad(num_v_dropped > 0);
			ut_a(0);
		}

		ut_ad(!field->stored_in_db());

		num_v = 0;

		/* Look for its position in old table */
		for (uint old_i = 0; old_table->field[old_i]; old_i++) {
			if (old_table->field[old_i] == field) {
				/* Found it, adjust its col_no to its position
				in old table */
				index_def->fields[i].col_no = num_v;
				ut_d(col_found = true);
				break;
			}

			num_v += !old_table->field[old_i]->stored_in_db();
		}

		ut_ad(col_found);
	}
}

/** Create index metadata in the data dictionary.
@param[in,out]	trx	dictionary transaction
@param[in,out]	index	index being created
@param[in]	add_v	virtual columns that are being added, or NULL
@return the created index */
MY_ATTRIBUTE((nonnull(1,2), warn_unused_result))
static
dict_index_t*
create_index_dict(
	trx_t*			trx,
	dict_index_t*		index,
	const dict_add_v_col_t* add_v)
{
	DBUG_ENTER("create_index_dict");

	mem_heap_t* heap = mem_heap_create(512);
	ind_node_t* node = ind_create_graph_create(
		index, index->table->name.m_name, heap, add_v);
	que_thr_t* thr = pars_complete_graph_for_exec(node, trx, heap, NULL);

	que_fork_start_command(
		static_cast<que_fork_t*>(que_node_get_parent(thr)));

	que_run_threads(thr);

	DBUG_ASSERT(trx->error_state != DB_SUCCESS || index != node->index);
	DBUG_ASSERT(trx->error_state != DB_SUCCESS || node->index);
	index = node->index;

	que_graph_free((que_t*) que_node_get_parent(thr));

	DBUG_RETURN(index);
}

/** Update internal structures with concurrent writes blocked,
while preparing ALTER TABLE.

@param ha_alter_info Data used during in-place alter
@param altered_table MySQL table that is being altered
@param old_table MySQL table as it is before the ALTER operation
@param table_name Table name in MySQL
@param flags Table and tablespace flags
@param flags2 Additional table flags
@param fts_doc_id_col The column number of FTS_DOC_ID
@param add_fts_doc_id Flag: add column FTS_DOC_ID?
@param add_fts_doc_id_idx Flag: add index FTS_DOC_ID_INDEX (FTS_DOC_ID)?

@retval true Failure
@retval false Success
*/
static MY_ATTRIBUTE((warn_unused_result, nonnull(1,2,3,4)))
bool
prepare_inplace_alter_table_dict(
/*=============================*/
	Alter_inplace_info*	ha_alter_info,
	const TABLE*		altered_table,
	const TABLE*		old_table,
	const char*		table_name,
	ulint			flags,
	ulint			flags2,
	ulint			fts_doc_id_col,
	bool			add_fts_doc_id,
	bool			add_fts_doc_id_idx)
{
	bool			dict_locked	= false;
	ulint*			add_key_nums;	/* MySQL key numbers */
	index_def_t*		index_defs;	/* index definitions */
	dict_table_t*		user_table;
	dict_index_t*		fts_index	= NULL;
	bool			new_clustered	= false;
	dberr_t			error;
	ulint			num_fts_index;
	dict_add_v_col_t*	add_v = NULL;
	ha_innobase_inplace_ctx*ctx;

	DBUG_ENTER("prepare_inplace_alter_table_dict");

	ctx = static_cast<ha_innobase_inplace_ctx*>
		(ha_alter_info->handler_ctx);

	DBUG_ASSERT((ctx->add_autoinc != ULINT_UNDEFINED)
		    == (ctx->sequence.m_max_value > 0));
	DBUG_ASSERT(!ctx->num_to_drop_index == !ctx->drop_index);
	DBUG_ASSERT(!ctx->num_to_drop_fk == !ctx->drop_fk);
	DBUG_ASSERT(!add_fts_doc_id || add_fts_doc_id_idx);
	DBUG_ASSERT(!add_fts_doc_id_idx
		    || innobase_fulltext_exist(altered_table));
	DBUG_ASSERT(!ctx->defaults);
	DBUG_ASSERT(!ctx->add_index);
	DBUG_ASSERT(!ctx->add_key_numbers);
	DBUG_ASSERT(!ctx->num_to_add_index);

	user_table = ctx->new_table;

	trx_start_if_not_started_xa(ctx->prebuilt->trx, true);

	if (ha_alter_info->handler_flags
	    & ALTER_DROP_VIRTUAL_COLUMN) {
		if (prepare_inplace_drop_virtual(ha_alter_info, old_table)) {
			DBUG_RETURN(true);
		}
	}

	if (ha_alter_info->handler_flags
	    & ALTER_ADD_VIRTUAL_COLUMN) {
		if (prepare_inplace_add_virtual(
			    ha_alter_info, altered_table, old_table)) {
			DBUG_RETURN(true);
		}

		/* Need information for newly added virtual columns
		for create index */

		if (ha_alter_info->handler_flags
		    & ALTER_ADD_NON_UNIQUE_NON_PRIM_INDEX) {
			for (ulint i = 0; i < ctx->num_to_add_vcol; i++) {
				/* Set mbminmax for newly added column */
				dict_col_t& col = ctx->add_vcol[i].m_col;
				ulint mbminlen, mbmaxlen;
				dtype_get_mblen(col.mtype, col.prtype,
						&mbminlen, &mbmaxlen);
				col.mbminlen = mbminlen;
				col.mbmaxlen = mbmaxlen;
			}
			add_v = static_cast<dict_add_v_col_t*>(
				mem_heap_alloc(ctx->heap, sizeof *add_v));
			add_v->n_v_col = ctx->num_to_add_vcol;
			add_v->v_col = ctx->add_vcol;
			add_v->v_col_name = ctx->add_vcol_name;
		}
	}

	/* There should be no order change for virtual columns coming in
	here */
	ut_ad(check_v_col_in_order(old_table, altered_table, ha_alter_info));

	/* Create table containing all indexes to be built in this
	ALTER TABLE ADD INDEX so that they are in the correct order
	in the table. */

	ctx->num_to_add_index = ha_alter_info->index_add_count;

	ut_ad(ctx->prebuilt->trx->mysql_thd != NULL);
	const char*	path = thd_innodb_tmpdir(
		ctx->prebuilt->trx->mysql_thd);

	index_defs = innobase_create_key_defs(
		ctx->heap, ha_alter_info, altered_table, ctx->num_to_add_index,
		num_fts_index,
		dict_index_is_auto_gen_clust(dict_table_get_first_index(
						     ctx->new_table)),
		fts_doc_id_col, add_fts_doc_id, add_fts_doc_id_idx,
		old_table);

	new_clustered = (DICT_CLUSTERED & index_defs[0].ind_type) != 0;

	/* The primary index would be rebuilt if a FTS Doc ID
	column is to be added, and the primary index definition
	is just copied from old table and stored in indexdefs[0] */
	DBUG_ASSERT(!add_fts_doc_id || new_clustered);
	DBUG_ASSERT(!!new_clustered ==
		    (innobase_need_rebuild(ha_alter_info, old_table)
		     || add_fts_doc_id));

	/* Allocate memory for dictionary index definitions */

	ctx->add_index = static_cast<dict_index_t**>(
		mem_heap_zalloc(ctx->heap, ctx->num_to_add_index
			       * sizeof *ctx->add_index));
	ctx->add_key_numbers = add_key_nums = static_cast<ulint*>(
		mem_heap_alloc(ctx->heap, ctx->num_to_add_index
			       * sizeof *ctx->add_key_numbers));

	/* Acquire a lock on the table before creating any indexes. */

	if (ctx->online) {
		error = DB_SUCCESS;
	} else {
		error = row_merge_lock_table(
			ctx->prebuilt->trx, ctx->new_table, LOCK_S);

		if (error != DB_SUCCESS) {

			goto error_handling;
		}
	}

	/* Create a background transaction for the operations on
	the data dictionary tables. */
	ctx->trx = innobase_trx_allocate(ctx->prebuilt->trx->mysql_thd);

	trx_start_for_ddl(ctx->trx, TRX_DICT_OP_INDEX);

	/* Latch the InnoDB data dictionary exclusively so that no deadlocks
	or lock waits can happen in it during an index create operation. */

	row_mysql_lock_data_dictionary(ctx->trx);
	dict_locked = true;

	/* Wait for background stats processing to stop using the table that
	we are going to alter. We know bg stats will not start using it again
	until we are holding the data dict locked and we are holding it here
	at least until checking ut_ad(user_table->n_ref_count == 1) below.
	XXX what may happen if bg stats opens the table after we
	have unlocked data dictionary below? */
	dict_stats_wait_bg_to_stop_using_table(user_table, ctx->trx);

	online_retry_drop_indexes_low(ctx->new_table, ctx->trx);

	ut_d(dict_table_check_for_dup_indexes(
		     ctx->new_table, CHECK_ABORTED_OK));

	DBUG_EXECUTE_IF("innodb_OOM_prepare_inplace_alter",
			error = DB_OUT_OF_MEMORY;
			goto error_handling;);

	/* If a new clustered index is defined for the table we need
	to rebuild the table with a temporary name. */

	if (new_clustered) {
		if (innobase_check_foreigns(
			    ha_alter_info, old_table,
			    user_table, ctx->drop_fk, ctx->num_to_drop_fk)) {
new_clustered_failed:
			DBUG_ASSERT(ctx->trx != ctx->prebuilt->trx);
			trx_rollback_to_savepoint(ctx->trx, NULL);

			ut_ad(user_table->get_ref_count() == 1);

			online_retry_drop_indexes_with_trx(
				user_table, ctx->trx);

			if (ctx->need_rebuild()) {
				if (ctx->new_table) {
					ut_ad(!ctx->new_table->cached);
					dict_mem_table_free(ctx->new_table);
				}
				ctx->new_table = ctx->old_table;
			}

			while (ctx->num_to_add_index--) {
				if (dict_index_t*& i = ctx->add_index[
					    ctx->num_to_add_index]) {
					dict_mem_index_free(i);
					i = NULL;
				}
			}

			goto err_exit;
		}

		size_t	prefixlen= strlen(mysql_data_home);
                if (mysql_data_home[prefixlen-1] != FN_LIBCHAR)
                  prefixlen++;
		size_t	tablen = altered_table->s->path.length - prefixlen;
		const char* part = ctx->old_table->name.part();
		size_t	partlen = part ? strlen(part) : 0;
		char*	new_table_name = static_cast<char*>(
			mem_heap_alloc(ctx->heap, tablen + partlen + 1));
		memcpy(new_table_name,
		       altered_table->s->path.str + prefixlen, tablen);
#ifdef _WIN32
                {
                  char *sep= strchr(new_table_name, FN_LIBCHAR);
                  sep[0]= '/';
                }
#endif
		memcpy(new_table_name + tablen, part ? part : "", partlen + 1);
		ulint		n_cols = 0;
		ulint		n_v_cols = 0;
		dtuple_t*	defaults;
		ulint		z = 0;

		for (uint i = 0; i < altered_table->s->fields; i++) {
			const Field*	field = altered_table->field[i];

			if (!field->stored_in_db()) {
				n_v_cols++;
			} else {
				n_cols++;
			}
		}

		ut_ad(n_cols + n_v_cols == altered_table->s->fields);

		if (add_fts_doc_id) {
			n_cols++;
			DBUG_ASSERT(flags2 & DICT_TF2_FTS);
			DBUG_ASSERT(add_fts_doc_id_idx);
			flags2 |= DICT_TF2_FTS_ADD_DOC_ID
				| DICT_TF2_FTS_HAS_DOC_ID
				| DICT_TF2_FTS;
		}

		DBUG_ASSERT(!add_fts_doc_id_idx || (flags2 & DICT_TF2_FTS));

		ctx->new_table = dict_mem_table_create(
			new_table_name, NULL, n_cols + n_v_cols, n_v_cols,
			flags, flags2);

		/* The rebuilt indexed_table will use the renamed
		column names. */
		ctx->col_names = NULL;

		if (DICT_TF_HAS_DATA_DIR(flags)) {
			ctx->new_table->data_dir_path =
				mem_heap_strdup(ctx->new_table->heap,
				user_table->data_dir_path);
		}

		for (uint i = 0; i < altered_table->s->fields; i++) {
			const Field*	field = altered_table->field[i];
			ulint		is_unsigned;
			ulint		field_type
				= (ulint) field->type();
			ulint		col_type
				= get_innobase_type_from_mysql_type(
					&is_unsigned, field);
			ulint		charset_no;
			ulint		col_len;
			const bool	is_virtual = !field->stored_in_db();

			/* we assume in dtype_form_prtype() that this
			fits in two bytes */
			ut_a(field_type <= MAX_CHAR_COLL_NUM);

			if (!field->real_maybe_null()) {
				field_type |= DATA_NOT_NULL;
			}

			if (field->binary()) {
				field_type |= DATA_BINARY_TYPE;
			}

			if (is_unsigned) {
				field_type |= DATA_UNSIGNED;
			}

			if (altered_table->versioned()) {
				if (i == altered_table->s->row_start_field) {
					field_type |= DATA_VERS_START;
				} else if (i ==
					   altered_table->s->row_end_field) {
					field_type |= DATA_VERS_END;
				} else if (!(field->flags
					     & VERS_UPDATE_UNVERSIONED_FLAG)) {
					field_type |= DATA_VERSIONED;
				}
			}

			if (dtype_is_string_type(col_type)) {
				charset_no = (ulint) field->charset()->number;

				if (charset_no > MAX_CHAR_COLL_NUM) {
					my_error(ER_WRONG_KEY_COLUMN, MYF(0), "InnoDB",
						 field->field_name.str);
					goto new_clustered_failed;
				}
			} else {
				charset_no = 0;
			}

			col_len = field->pack_length();

			/* The MySQL pack length contains 1 or 2 bytes
			length field for a true VARCHAR. Let us
			subtract that, so that the InnoDB column
			length in the InnoDB data dictionary is the
			real maximum byte length of the actual data. */

			if (field->type() == MYSQL_TYPE_VARCHAR) {
				uint32	length_bytes
					= static_cast<const Field_varstring*>(
						field)->length_bytes;

				col_len -= length_bytes;

				if (length_bytes == 2) {
					field_type |= DATA_LONG_TRUE_VARCHAR;
				}

			}

			if (dict_col_name_is_reserved(field->field_name.str)) {
				dict_mem_table_free(ctx->new_table);
				ctx->new_table = ctx->old_table;
				my_error(ER_WRONG_COLUMN_NAME, MYF(0),
					 field->field_name.str);
				goto new_clustered_failed;
			}

			if (is_virtual) {
				dict_mem_table_add_v_col(
					ctx->new_table, ctx->heap,
					field->field_name.str,
					col_type,
					dtype_form_prtype(
						field_type, charset_no)
					| DATA_VIRTUAL,
					col_len, i, 0);
			} else {
				dict_mem_table_add_col(
					ctx->new_table, ctx->heap,
					field->field_name.str,
					col_type,
					dtype_form_prtype(
						field_type, charset_no),
					col_len);
			}
		}

		if (n_v_cols) {
			for (uint i = 0; i < altered_table->s->fields; i++) {
				dict_v_col_t*	v_col;
				const Field*	field = altered_table->field[i];

				if (!!field->stored_in_db()) {
					continue;
				}
				v_col = dict_table_get_nth_v_col(
					ctx->new_table, z);
				z++;
				innodb_base_col_setup(
					ctx->new_table, field, v_col);
			}
		}

		if (add_fts_doc_id) {
			fts_add_doc_id_column(ctx->new_table, ctx->heap);
			ctx->new_table->fts->doc_col = fts_doc_id_col;
			ut_ad(fts_doc_id_col
			      == altered_table->s->fields - n_v_cols);
		} else if (ctx->new_table->fts) {
			ctx->new_table->fts->doc_col = fts_doc_id_col;
		}

		dict_table_add_system_columns(ctx->new_table, ctx->heap);

		if (ha_alter_info->handler_flags & INNOBASE_DEFAULTS) {
			defaults = dtuple_create_with_vcol(
				ctx->heap,
				dict_table_get_n_cols(ctx->new_table),
				dict_table_get_n_v_cols(ctx->new_table));

			dict_table_copy_types(defaults, ctx->new_table);
		} else {
			defaults = NULL;
		}

		ctx->col_map = innobase_build_col_map(
			ha_alter_info, altered_table, old_table,
			ctx->new_table, user_table, defaults, ctx->heap);
		ctx->defaults = defaults;
	} else {
		DBUG_ASSERT(!innobase_need_rebuild(ha_alter_info, old_table));
		DBUG_ASSERT(old_table->s->primary_key
			    == altered_table->s->primary_key);

		for (dict_index_t* index
			     = dict_table_get_first_index(user_table);
		     index != NULL;
		     index = dict_table_get_next_index(index)) {
			if (!index->to_be_dropped && index->is_corrupted()) {
				my_error(ER_CHECK_NO_SUCH_TABLE, MYF(0));
				goto error_handled;
			}
		}

		for (dict_index_t* index
			     = dict_table_get_first_index(user_table);
		     index != NULL;
		     index = dict_table_get_next_index(index)) {
			if (!index->to_be_dropped && index->is_corrupted()) {
				my_error(ER_CHECK_NO_SUCH_TABLE, MYF(0));
				goto error_handled;
			}
		}

		if (!ctx->new_table->fts
		    && innobase_fulltext_exist(altered_table)) {
			ctx->new_table->fts = fts_create(
				ctx->new_table);
			ctx->new_table->fts->doc_col = fts_doc_id_col;
		}

		/* Check if we need to update mtypes of legacy GIS columns.
		This check is only needed when we don't have to rebuild
		the table, since rebuild would update all mtypes for GIS
		columns */
		error = innobase_check_gis_columns(
			ha_alter_info, ctx->new_table, ctx->trx);
		if (error != DB_SUCCESS) {
			ut_ad(error == DB_ERROR);
			error = DB_UNSUPPORTED;
			goto error_handling;
		}
	}

	ut_ad(new_clustered == ctx->need_rebuild());

	/* Create the index metadata. */
	for (ulint a = 0; a < ctx->num_to_add_index; a++) {
		if (index_defs[a].ind_type & DICT_VIRTUAL
		    && ctx->num_to_drop_vcol > 0 && !new_clustered) {
			innodb_v_adjust_idx_col(ha_alter_info, old_table,
						ctx->num_to_drop_vcol,
						&index_defs[a]);
		}

		ctx->add_index[a] = row_merge_create_index(
			ctx->new_table, &index_defs[a], add_v);

		add_key_nums[a] = index_defs[a].key_number;

		DBUG_ASSERT(ctx->add_index[a]->is_committed()
			    == !!new_clustered);
	}

	if (ctx->need_rebuild() && user_table->supports_instant()) {
		if (!instant_alter_column_possible(ha_alter_info, old_table)) {
			goto not_instant_add_column;
		}

		for (uint i = uint(ctx->old_table->n_cols) - DATA_N_SYS_COLS;
		     i--; ) {
			if (ctx->col_map[i] != i) {
				goto not_instant_add_column;
			}
		}

		DBUG_ASSERT(ctx->new_table->n_cols > ctx->old_table->n_cols);

		for (uint a = 0; a < ctx->num_to_add_index; a++) {
			ctx->add_index[a]->table = ctx->new_table;
			ctx->add_index[a] = dict_index_add_to_cache(
				ctx->add_index[a], FIL_NULL, false,
				&error, add_v);
			ut_a(error == DB_SUCCESS);
		}
		DBUG_ASSERT(ha_alter_info->key_count
			    /* hidden GEN_CLUST_INDEX in InnoDB */
			    + dict_index_is_auto_gen_clust(
				    dict_table_get_first_index(ctx->new_table))
			    /* hidden FTS_DOC_ID_INDEX in InnoDB */
			    + (ctx->old_table->fts_doc_id_index
			       && innobase_fts_check_doc_id_index_in_def(
				       altered_table->s->keys,
				       altered_table->key_info)
			       != FTS_EXIST_DOC_ID_INDEX)
			    == ctx->num_to_add_index);
		ctx->num_to_add_index = 0;
		ctx->add_index = NULL;

		uint i = 0; // index of stored columns ctx->new_table->cols[]
		Field **af = altered_table->field;

		List_iterator_fast<Create_field> cf_it(
			ha_alter_info->alter_info->create_list);

		while (const Create_field* new_field = cf_it++) {
			DBUG_ASSERT(!new_field->field
				    || std::find(old_table->field,
						 old_table->field
						 + old_table->s->fields,
						 new_field->field) !=
				    old_table->field + old_table->s->fields);
			DBUG_ASSERT(new_field->field
				    || !strcmp(new_field->field_name.str,
					       (*af)->field_name.str));

			if (!(*af)->stored_in_db()) {
				af++;
				continue;
			}

			dict_col_t* col = dict_table_get_nth_col(
				ctx->new_table, i);
			DBUG_ASSERT(!strcmp((*af)->field_name.str,
				    dict_table_get_col_name(ctx->new_table,
							    i)));
			DBUG_ASSERT(!col->is_instant());

			if (new_field->field) {
				ut_d(const dict_col_t* old_col
				     = dict_table_get_nth_col(user_table, i));
				ut_d(const dict_index_t* index
				     = user_table->indexes.start);
				DBUG_SLOW_ASSERT(col->mtype == old_col->mtype);
				ut_ad(col->prtype == old_col->prtype
				      || col->prtype
				      == (old_col->prtype & ~DATA_VERSIONED));
				DBUG_SLOW_ASSERT(col->mbminlen
					    == old_col->mbminlen);
				DBUG_SLOW_ASSERT(col->mbmaxlen
					    == old_col->mbmaxlen);
				DBUG_SLOW_ASSERT(col->len >= old_col->len);
				DBUG_SLOW_ASSERT(old_col->is_instant()
					    == (dict_col_get_clust_pos(
							old_col, index)
						>= index->n_core_fields));
			} else if ((*af)->is_real_null()) {
				/* DEFAULT NULL */
				col->def_val.len = UNIV_SQL_NULL;
			} else {
				switch ((*af)->type()) {
				case MYSQL_TYPE_VARCHAR:
					col->def_val.len = reinterpret_cast
						<const Field_varstring*>
						((*af))->get_length();
					col->def_val.data = reinterpret_cast
						<const Field_varstring*>
						((*af))->get_data();
					break;
				case MYSQL_TYPE_GEOMETRY:
				case MYSQL_TYPE_TINY_BLOB:
				case MYSQL_TYPE_MEDIUM_BLOB:
				case MYSQL_TYPE_BLOB:
				case MYSQL_TYPE_LONG_BLOB:
					col->def_val.len = reinterpret_cast
						<const Field_blob*>
						((*af))->get_length();
					col->def_val.data = reinterpret_cast
						<const Field_blob*>
						((*af))->get_ptr();
					break;
				default:
					dfield_t d;
					dict_col_copy_type(col, &d.type);
					ulint len = (*af)->pack_length();
					DBUG_ASSERT(len <= 8
						    || d.type.mtype
						    != DATA_INT);
					row_mysql_store_col_in_innobase_format(
						&d,
						d.type.mtype == DATA_INT
						? static_cast<byte*>(
							mem_heap_alloc(
								ctx->heap,
								len))
						: NULL,
						true, (*af)->ptr, len,
						dict_table_is_comp(
							user_table));
					col->def_val.len = d.len;
					col->def_val.data = d.data;
				}
			}

			i++;
			af++;
		}

		DBUG_ASSERT(af == altered_table->field
			    + altered_table->s->fields);
		/* There might exist a hidden FTS_DOC_ID column for
		FULLTEXT INDEX. If it exists, the columns should have
		been implicitly added by ADD FULLTEXT INDEX together
		with instant ADD COLUMN. (If a hidden FTS_DOC_ID pre-existed,
		then the ctx->col_map[] check should have prevented
		adding visible user columns after that.) */
		DBUG_ASSERT(DATA_N_SYS_COLS + i == ctx->new_table->n_cols
			    || (1 + DATA_N_SYS_COLS + i
				== ctx->new_table->n_cols
				&& !strcmp(dict_table_get_col_name(
						   ctx->new_table, i),
				   FTS_DOC_ID_COL_NAME)));

		ctx->prepare_instant();
	}

	if (ctx->need_rebuild()) {
not_instant_add_column:
		DBUG_ASSERT(ctx->need_rebuild());
		DBUG_ASSERT(!ctx->is_instant());
		DBUG_ASSERT(num_fts_index <= 1);
		DBUG_ASSERT(!ctx->online || num_fts_index == 0);
		DBUG_ASSERT(!ctx->online
			    || ctx->add_autoinc == ULINT_UNDEFINED);
		DBUG_ASSERT(!ctx->online
			    || !innobase_need_rebuild(ha_alter_info, old_table)
			    || !innobase_fulltext_exist(altered_table));

		uint32_t		key_id	= FIL_DEFAULT_ENCRYPTION_KEY;
		fil_encryption_t	mode	= FIL_ENCRYPTION_DEFAULT;

		if (fil_space_t* s = user_table->space) {
			if (const fil_space_crypt_t* c = s->crypt_data) {
				key_id = c->key_id;
				mode = c->encryption;
			}
		}

		if (ha_alter_info->handler_flags & ALTER_OPTIONS) {
			const ha_table_option_struct& alt_opt=
				*ha_alter_info->create_info->option_struct;
			const ha_table_option_struct& opt=
				*old_table->s->option_struct;
			if (alt_opt.encryption != opt.encryption
			    || alt_opt.encryption_key_id
			    != opt.encryption_key_id) {
				key_id = uint32_t(alt_opt.encryption_key_id);
				mode = fil_encryption_t(alt_opt.encryption);
			}
		}

		if (dict_table_get_low(ctx->new_table->name.m_name)) {
			my_error(ER_TABLE_EXISTS_ERROR, MYF(0),
				 ctx->new_table->name.m_name);
			goto new_clustered_failed;
		}

		/* Create the table. */
		trx_set_dict_operation(ctx->trx, TRX_DICT_OP_TABLE);

		error = row_create_table_for_mysql(
			ctx->new_table, ctx->trx, mode, key_id);

		switch (error) {
			dict_table_t*	temp_table;
		case DB_SUCCESS:
			/* We need to bump up the table ref count and
			before we can use it we need to open the
			table. The new_table must be in the data
			dictionary cache, because we are still holding
			the dict_sys->mutex. */
			ut_ad(mutex_own(&dict_sys->mutex));
			temp_table = dict_table_open_on_name(
				ctx->new_table->name.m_name, TRUE, FALSE,
				DICT_ERR_IGNORE_NONE);
			ut_a(ctx->new_table == temp_table);
			/* n_ref_count must be 1, because purge cannot
			be executing on this very table as we are
			holding dict_operation_lock X-latch. */
			DBUG_ASSERT(ctx->new_table->get_ref_count() == 1);
			DBUG_ASSERT(ctx->new_table->id != 0);
			DBUG_ASSERT(ctx->new_table->id == ctx->trx->table_id);
			break;
		case DB_TABLESPACE_EXISTS:
			my_error(ER_TABLESPACE_EXISTS, MYF(0),
				 altered_table->s->table_name.str);
			goto new_table_failed;
		case DB_DUPLICATE_KEY:
			my_error(HA_ERR_TABLE_EXIST, MYF(0),
				 altered_table->s->table_name.str);
			goto new_table_failed;
		case DB_UNSUPPORTED:
			my_error(ER_UNSUPPORTED_EXTENSION, MYF(0),
				 altered_table->s->table_name.str);
			goto new_table_failed;
		default:
			my_error_innodb(error, table_name, flags);
new_table_failed:
			DBUG_ASSERT(ctx->trx != ctx->prebuilt->trx);
			ctx->new_table = NULL;
			goto new_clustered_failed;
		}

		for (ulint a = 0; a < ctx->num_to_add_index; a++) {
			dict_index_t* index = ctx->add_index[a];
			const bool has_new_v_col = index->has_new_v_col;
			index = create_index_dict(ctx->trx, index, add_v);
			error = ctx->trx->error_state;
			if (error != DB_SUCCESS) {
				if (index) {
					dict_mem_index_free(index);
				}
				while (++a < ctx->num_to_add_index) {
					dict_mem_index_free(ctx->add_index[a]);
				}
				goto error_handling;
			} else {
				DBUG_ASSERT(index != ctx->add_index[a]);
			}

			ctx->add_index[a] = index;
			index->parser = index_defs[a].parser;
			index->has_new_v_col = has_new_v_col;
			/* Note the id of the transaction that created this
			index, we use it to restrict readers from accessing
			this index, to ensure read consistency. */
			ut_ad(index->trx_id == ctx->trx->id);

			if (index->type & DICT_FTS) {
				DBUG_ASSERT(num_fts_index == 1);
				DBUG_ASSERT(!fts_index);
				DBUG_ASSERT(index->type == DICT_FTS);
				fts_index = ctx->add_index[a];
			}
		}

		dict_index_t*	clust_index = dict_table_get_first_index(
			user_table);
		dict_index_t*	new_clust_index = dict_table_get_first_index(
			ctx->new_table);
		ctx->skip_pk_sort = innobase_pk_order_preserved(
			ctx->col_map, clust_index, new_clust_index);

		DBUG_EXECUTE_IF("innodb_alter_table_pk_assert_no_sort",
			DBUG_ASSERT(ctx->skip_pk_sort););

		ut_ad(!new_clust_index->is_instant());
		/* row_merge_build_index() depends on the correct value */
		ut_ad(new_clust_index->n_core_null_bytes
		      == UT_BITS_IN_BYTES(new_clust_index->n_nullable));

		DBUG_ASSERT(!ctx->new_table->persistent_autoinc);
		if (const Field* ai = altered_table->found_next_number_field) {
			const unsigned	col_no = innodb_col_no(ai);

			ctx->new_table->persistent_autoinc = 1
				+ dict_table_get_nth_col_pos(
					ctx->new_table, col_no, NULL);

			/* Initialize the AUTO_INCREMENT sequence
			to the rebuilt table from the old one. */
			if (!old_table->found_next_number_field
			    || !user_table->space) {
			} else if (ib_uint64_t autoinc
				   = btr_read_autoinc(clust_index)) {
				btr_write_autoinc(new_clust_index, autoinc);
			}
		}

		if (ctx->online) {
			/* Allocate a log for online table rebuild. */
			rw_lock_x_lock(&clust_index->lock);
			bool ok = row_log_allocate(
				ctx->prebuilt->trx,
				clust_index, ctx->new_table,
				!(ha_alter_info->handler_flags
				  & ALTER_ADD_PK_INDEX),
				ctx->defaults, ctx->col_map, path,
				old_table,
				ctx->allow_not_null);
			rw_lock_x_unlock(&clust_index->lock);

			if (!ok) {
				error = DB_OUT_OF_MEMORY;
				goto error_handling;
			}
		}
	} else if (ctx->num_to_add_index) {
		ut_ad(!ctx->is_instant());
		ctx->trx->table_id = user_table->id;

		for (ulint a = 0; a < ctx->num_to_add_index; a++) {
			dict_index_t* index = ctx->add_index[a];
			const bool has_new_v_col = index->has_new_v_col;
			DBUG_EXECUTE_IF(
				"create_index_metadata_fail",
				if (a + 1 == ctx->num_to_add_index) {
					ctx->trx->error_state =
						DB_OUT_OF_FILE_SPACE;
					goto index_created;
				});
			index = create_index_dict(ctx->trx, index, add_v);
#ifndef DBUG_OFF
index_created:
#endif
			error = ctx->trx->error_state;
			if (error != DB_SUCCESS) {
				if (index) {
					dict_mem_index_free(index);
				}
error_handling_drop_uncached:
				while (++a < ctx->num_to_add_index) {
					dict_mem_index_free(ctx->add_index[a]);
				}
				goto error_handling;
			} else {
				DBUG_ASSERT(index != ctx->add_index[a]);
			}
			ctx->add_index[a]= index;

			index->parser = index_defs[a].parser;
			index->has_new_v_col = has_new_v_col;
			/* Note the id of the transaction that created this
			index, we use it to restrict readers from accessing
			this index, to ensure read consistency. */
			ut_ad(index->trx_id == ctx->trx->id);

			/* If ADD INDEX with LOCK=NONE has been
			requested, allocate a modification log. */
			if (index->type & DICT_FTS) {
				DBUG_ASSERT(num_fts_index == 1);
				DBUG_ASSERT(!fts_index);
				DBUG_ASSERT(index->type == DICT_FTS);
				fts_index = ctx->add_index[a];
				/* Fulltext indexes are not covered
				by a modification log. */
			} else if (!ctx->online
				   || !user_table->is_readable()
				   || !user_table->space) {
				/* No need to allocate a modification log. */
				DBUG_ASSERT(!index->online_log);
			} else {
				rw_lock_x_lock(&ctx->add_index[a]->lock);

				bool ok = row_log_allocate(
					ctx->prebuilt->trx,
					index,
					NULL, true, NULL, NULL,
					path, old_table,
					ctx->allow_not_null);

				rw_lock_x_unlock(&index->lock);

				DBUG_EXECUTE_IF(
					"innodb_OOM_prepare_add_index",
					if (ok && a == 1) {
						row_log_free(
							index->online_log);
						ok = false;
					});

				if (!ok) {
					error = DB_OUT_OF_MEMORY;
					goto error_handling_drop_uncached;
				}
			}
		}
	}

	if (ctx->online && ctx->num_to_add_index) {
		/* Assign a consistent read view for
		row_merge_read_clustered_index(). */
		ctx->prebuilt->trx->read_view.open(ctx->prebuilt->trx);
	}

	if (fts_index) {
		/* Ensure that the dictionary operation mode will
		not change while creating the auxiliary tables. */
		trx_dict_op_t	op = trx_get_dict_operation(ctx->trx);

#ifdef UNIV_DEBUG
		switch (op) {
		case TRX_DICT_OP_NONE:
			break;
		case TRX_DICT_OP_TABLE:
		case TRX_DICT_OP_INDEX:
			goto op_ok;
		}
		ut_error;
op_ok:
#endif /* UNIV_DEBUG */
		ut_ad(ctx->trx->dict_operation_lock_mode == RW_X_LATCH);
		ut_ad(mutex_own(&dict_sys->mutex));
		ut_ad(rw_lock_own(dict_operation_lock, RW_LOCK_X));

		DICT_TF2_FLAG_SET(ctx->new_table, DICT_TF2_FTS);
		if (ctx->need_rebuild()) {
			/* For !ctx->need_rebuild(), this will be set at
			commit_cache_norebuild(). */
			ctx->new_table->fts_doc_id_index
				= dict_table_get_index_on_name(
					ctx->new_table, FTS_DOC_ID_INDEX_NAME);
			DBUG_ASSERT(ctx->new_table->fts_doc_id_index != NULL);
		}

		error = fts_create_index_tables(ctx->trx, fts_index,
						ctx->new_table->id);

		DBUG_EXECUTE_IF("innodb_test_fail_after_fts_index_table",
				error = DB_LOCK_WAIT_TIMEOUT;
				goto error_handling;);

		if (error != DB_SUCCESS) {
			goto error_handling;
		}

		trx_commit(ctx->trx);
		trx_start_for_ddl(ctx->trx, op);

		if (!ctx->new_table->fts
		    || ib_vector_size(ctx->new_table->fts->indexes) == 0) {
			error = fts_create_common_tables(
				ctx->trx, ctx->new_table, true);

			DBUG_EXECUTE_IF(
				"innodb_test_fail_after_fts_common_table",
				error = DB_LOCK_WAIT_TIMEOUT;);

			if (error != DB_SUCCESS) {
				goto error_handling;
			}

			ctx->new_table->fts->fts_status
				|= TABLE_DICT_LOCKED;

			error = innobase_fts_load_stopword(
				ctx->new_table, ctx->trx,
				ctx->prebuilt->trx->mysql_thd)
				? DB_SUCCESS : DB_ERROR;
			ctx->new_table->fts->fts_status
				&= ulint(~TABLE_DICT_LOCKED);

			if (error != DB_SUCCESS) {
				goto error_handling;
			}
		}

		ut_ad(trx_get_dict_operation(ctx->trx) == op);
	}

	DBUG_ASSERT(error == DB_SUCCESS);

	/* Commit the data dictionary transaction in order to release
	the table locks on the system tables.  This means that if
	MySQL crashes while creating a new primary key inside
	row_merge_build_indexes(), ctx->new_table will not be dropped
	by trx_rollback_active().  It will have to be recovered or
	dropped by the database administrator. */
	trx_commit_for_mysql(ctx->trx);

	row_mysql_unlock_data_dictionary(ctx->trx);
	dict_locked = false;

	ut_a(ctx->trx->lock.n_active_thrs == 0);

error_handling:
	/* After an error, remove all those index definitions from the
	dictionary which were defined. */

	switch (error) {
	case DB_SUCCESS:
		ut_a(!dict_locked);

		ut_d(mutex_enter(&dict_sys->mutex));
		ut_d(dict_table_check_for_dup_indexes(
			     user_table, CHECK_PARTIAL_OK));
		ut_d(mutex_exit(&dict_sys->mutex));
		DBUG_RETURN(false);
	case DB_TABLESPACE_EXISTS:
		my_error(ER_TABLESPACE_EXISTS, MYF(0), "(unknown)");
		break;
	case DB_DUPLICATE_KEY:
		my_error(ER_DUP_KEY, MYF(0), "SYS_INDEXES");
		break;
	case DB_UNSUPPORTED:
		my_error(ER_TABLE_CANT_HANDLE_SPKEYS, MYF(0), "SYS_COLUMNS");
		break;
	default:
		my_error_innodb(error, table_name, user_table->flags);
	}

error_handled:

	ctx->prebuilt->trx->error_info = NULL;

	if (!ctx->trx) {
		goto err_exit;
	}

	ctx->trx->error_state = DB_SUCCESS;

	if (!dict_locked) {
		row_mysql_lock_data_dictionary(ctx->trx);
	}

	if (new_clustered) {
		if (ctx->need_rebuild()) {

			if (DICT_TF2_FLAG_IS_SET(
				    ctx->new_table, DICT_TF2_FTS)) {
				innobase_drop_fts_index_table(
					ctx->new_table, ctx->trx);
			}

			dict_table_close_and_drop(ctx->trx, ctx->new_table);

			/* Free the log for online table rebuild, if
			one was allocated. */

			dict_index_t* clust_index = dict_table_get_first_index(
				user_table);

			rw_lock_x_lock(&clust_index->lock);

			if (clust_index->online_log) {
				ut_ad(ctx->online);
				row_log_abort_sec(clust_index);
				clust_index->online_status
					= ONLINE_INDEX_COMPLETE;
			}

			rw_lock_x_unlock(&clust_index->lock);
		}

		trx_commit_for_mysql(ctx->trx);
		/* n_ref_count must be 1, because purge cannot
		be executing on this very table as we are
		holding dict_operation_lock X-latch. */
		DBUG_ASSERT(user_table->get_ref_count() == 1 || ctx->online);

		online_retry_drop_indexes_with_trx(user_table, ctx->trx);
	} else {
		ut_ad(!ctx->need_rebuild());
		row_merge_drop_indexes(ctx->trx, user_table, TRUE);
		trx_commit_for_mysql(ctx->trx);
	}

	ut_d(dict_table_check_for_dup_indexes(user_table, CHECK_ALL_COMPLETE));
	ut_ad(!user_table->drop_aborted);

err_exit:
	/* Clear the to_be_dropped flag in the data dictionary cache. */
	for (ulint i = 0; i < ctx->num_to_drop_index; i++) {
		DBUG_ASSERT(ctx->drop_index[i]->is_committed());
		DBUG_ASSERT(ctx->drop_index[i]->to_be_dropped);
		ctx->drop_index[i]->to_be_dropped = 0;
	}

	if (ctx->trx) {
		row_mysql_unlock_data_dictionary(ctx->trx);

		trx_free(ctx->trx);
	}
	trx_commit_for_mysql(ctx->prebuilt->trx);

	delete ctx;
	ha_alter_info->handler_ctx = NULL;

	DBUG_RETURN(true);
}

/* Check whether an index is needed for the foreign key constraint.
If so, if it is dropped, is there an equivalent index can play its role.
@return true if the index is needed and can't be dropped */
static MY_ATTRIBUTE((nonnull(1,2,3,5), warn_unused_result))
bool
innobase_check_foreign_key_index(
/*=============================*/
	Alter_inplace_info*	ha_alter_info,	/*!< in: Structure describing
						changes to be done by ALTER
						TABLE */
	dict_index_t*		index,		/*!< in: index to check */
	dict_table_t*		indexed_table,	/*!< in: table that owns the
						foreign keys */
	const char**		col_names,	/*!< in: column names, or NULL
						for indexed_table->col_names */
	trx_t*			trx,		/*!< in/out: transaction */
	dict_foreign_t**	drop_fk,	/*!< in: Foreign key constraints
						to drop */
	ulint			n_drop_fk)	/*!< in: Number of foreign keys
						to drop */
{
	const dict_foreign_set*	fks = &indexed_table->referenced_set;

	/* Check for all FK references from other tables to the index. */
	for (dict_foreign_set::const_iterator it = fks->begin();
	     it != fks->end(); ++it) {

		dict_foreign_t*	foreign = *it;
		if (foreign->referenced_index != index) {
			continue;
		}
		ut_ad(indexed_table == foreign->referenced_table);

		if (NULL == dict_foreign_find_index(
			    indexed_table, col_names,
			    foreign->referenced_col_names,
			    foreign->n_fields, index,
			    /*check_charsets=*/TRUE,
			    /*check_null=*/FALSE,
			    NULL, NULL, NULL)
		    && NULL == innobase_find_equiv_index(
			    foreign->referenced_col_names,
			    foreign->n_fields,
			    ha_alter_info->key_info_buffer,
			    ha_alter_info->index_add_buffer,
			    ha_alter_info->index_add_count)) {

			/* Index cannot be dropped. */
			trx->error_info = index;
			return(true);
		}
	}

	fks = &indexed_table->foreign_set;

	/* Check for all FK references in current table using the index. */
	for (dict_foreign_set::const_iterator it = fks->begin();
	     it != fks->end(); ++it) {

		dict_foreign_t*	foreign = *it;
		if (foreign->foreign_index != index) {
			continue;
		}

		ut_ad(indexed_table == foreign->foreign_table);

		if (!innobase_dropping_foreign(
			    foreign, drop_fk, n_drop_fk)
		    && NULL == dict_foreign_find_index(
			    indexed_table, col_names,
			    foreign->foreign_col_names,
			    foreign->n_fields, index,
			    /*check_charsets=*/TRUE,
			    /*check_null=*/FALSE,
			    NULL, NULL, NULL)
		    && NULL == innobase_find_equiv_index(
			    foreign->foreign_col_names,
			    foreign->n_fields,
			    ha_alter_info->key_info_buffer,
			    ha_alter_info->index_add_buffer,
			    ha_alter_info->index_add_count)) {

			/* Index cannot be dropped. */
			trx->error_info = index;
			return(true);
		}
	}

	return(false);
}


/** Fill the stored column information in s_cols list.
@param[in]	altered_table	mysql table object
@param[in]	table		innodb table object
@param[out]	s_cols		list of stored column
@param[out]	s_heap		heap for storing stored
column information. */
static
void
alter_fill_stored_column(
	const TABLE*		altered_table,
	dict_table_t*		table,
	dict_s_col_list**	s_cols,
	mem_heap_t**		s_heap)
{
	ulint	n_cols = altered_table->s->fields;
	ulint	stored_col_no = 0;

	for (ulint i = 0; i < n_cols; i++) {
		Field* field = altered_table->field[i];
		dict_s_col_t	s_col;

		if (field->stored_in_db()) {
			stored_col_no++;
		}

		if (!innobase_is_s_fld(field)) {
			continue;
		}

		ulint	num_base = 0;
		dict_col_t*	col = dict_table_get_nth_col(table,
							     stored_col_no);

		s_col.m_col = col;
		s_col.s_pos = i;

		if (*s_cols == NULL) {
			*s_cols = UT_NEW_NOKEY(dict_s_col_list());
			*s_heap = mem_heap_create(1000);
		}

		if (num_base != 0) {
			s_col.base_col = static_cast<dict_col_t**>(mem_heap_zalloc(
						*s_heap, num_base * sizeof(dict_col_t*)));
		} else {
			s_col.base_col = NULL;
		}

		s_col.num_base = num_base;
		innodb_base_col_setup_for_stored(table, field, &s_col);
		(*s_cols)->push_back(s_col);
	}
}


/** Allows InnoDB to update internal structures with concurrent
writes blocked (provided that check_if_supported_inplace_alter()
did not return HA_ALTER_INPLACE_NO_LOCK).
This will be invoked before inplace_alter_table().

@param altered_table TABLE object for new version of table.
@param ha_alter_info Structure describing changes to be done
by ALTER TABLE and holding data used during in-place alter.

@retval true Failure
@retval false Success
*/

bool
ha_innobase::prepare_inplace_alter_table(
/*=====================================*/
	TABLE*			altered_table,
	Alter_inplace_info*	ha_alter_info)
{
	dict_index_t**	drop_index;	/*!< Index to be dropped */
	ulint		n_drop_index;	/*!< Number of indexes to drop */
	dict_index_t**	rename_index;	/*!< Indexes to be dropped */
	ulint		n_rename_index;	/*!< Number of indexes to rename */
	dict_foreign_t**drop_fk;	/*!< Foreign key constraints to drop */
	ulint		n_drop_fk;	/*!< Number of foreign keys to drop */
	dict_foreign_t**add_fk = NULL;	/*!< Foreign key constraints to drop */
	ulint		n_add_fk;	/*!< Number of foreign keys to drop */
	dict_table_t*	indexed_table;	/*!< Table where indexes are created */
	mem_heap_t*	heap;
	const char**	col_names;
	int		error;
	ulint		max_col_len;
	ulint		add_autoinc_col_no	= ULINT_UNDEFINED;
	ulonglong	autoinc_col_max_value	= 0;
	ulint		fts_doc_col_no		= ULINT_UNDEFINED;
	bool		add_fts_doc_id		= false;
	bool		add_fts_doc_id_idx	= false;
	bool		add_fts_idx		= false;
	dict_s_col_list*s_cols			= NULL;
	mem_heap_t*	s_heap			= NULL;

	DBUG_ENTER("prepare_inplace_alter_table");
	DBUG_ASSERT(!ha_alter_info->handler_ctx);
	DBUG_ASSERT(ha_alter_info->create_info);
	DBUG_ASSERT(!srv_read_only_mode);

	/* Init online ddl status variables */
	onlineddl_rowlog_rows = 0;
	onlineddl_rowlog_pct_used = 0;
	onlineddl_pct_progress = 0;

	MONITOR_ATOMIC_INC(MONITOR_PENDING_ALTER_TABLE);

#ifdef UNIV_DEBUG
	for (dict_index_t* index = dict_table_get_first_index(m_prebuilt->table);
	     index;
	     index = dict_table_get_next_index(index)) {
		ut_ad(!index->to_be_dropped);
	}
#endif /* UNIV_DEBUG */

	ut_d(mutex_enter(&dict_sys->mutex));
	ut_d(dict_table_check_for_dup_indexes(
		     m_prebuilt->table, CHECK_ABORTED_OK));
	ut_d(mutex_exit(&dict_sys->mutex));

	if (!(ha_alter_info->handler_flags & ~INNOBASE_INPLACE_IGNORE)) {
		/* Nothing to do */
		DBUG_ASSERT(m_prebuilt->trx->dict_operation_lock_mode == 0);
		if (ha_alter_info->handler_flags & ~INNOBASE_INPLACE_IGNORE) {

			online_retry_drop_indexes(
				m_prebuilt->table, m_user_thd);

		}
		DBUG_RETURN(false);
	}

	indexed_table = m_prebuilt->table;

	/* ALTER TABLE will not implicitly move a table from a single-table
	tablespace to the system tablespace when innodb_file_per_table=OFF.
	But it will implicitly move a table from the system tablespace to a
	single-table tablespace if innodb_file_per_table = ON. */

	create_table_info_t	info(m_user_thd,
				     altered_table,
				     ha_alter_info->create_info,
				     NULL,
				     NULL,
				     srv_file_per_table);

	info.set_tablespace_type(indexed_table->space != fil_system.sys_space);

	if (ha_alter_info->handler_flags & ALTER_ADD_NON_UNIQUE_NON_PRIM_INDEX) {
		if (info.gcols_in_fulltext_or_spatial()) {
			goto err_exit_no_heap;
		}
	}

	if (indexed_table->is_readable()) {
	} else {
		if (indexed_table->corrupted) {
			/* Handled below */
		} else {
			if (const fil_space_t* space = indexed_table->space) {
				String str;
				const char* engine= table_type();

				push_warning_printf(
					m_user_thd,
					Sql_condition::WARN_LEVEL_WARN,
					HA_ERR_DECRYPTION_FAILED,
					"Table %s in file %s is encrypted but encryption service or"
					" used key_id is not available. "
					" Can't continue reading table.",
					table_share->table_name.str,
					space->chain.start->name);

				my_error(ER_GET_ERRMSG, MYF(0), HA_ERR_DECRYPTION_FAILED, str.c_ptr(), engine);
				DBUG_RETURN(true);
			}
		}
	}

	if (indexed_table->corrupted
	    || dict_table_get_first_index(indexed_table) == NULL
	    || dict_table_get_first_index(indexed_table)->is_corrupted()) {
		/* The clustered index is corrupted. */
		my_error(ER_CHECK_NO_SUCH_TABLE, MYF(0));
		DBUG_RETURN(true);
	} else {
		const char* invalid_opt = info.create_options_are_invalid();

		/* Check engine specific table options */
		if (const char* invalid_tbopt = info.check_table_options()) {
			my_error(ER_ILLEGAL_HA_CREATE_OPTION, MYF(0),
				 table_type(), invalid_tbopt);
			goto err_exit_no_heap;
		}

		if (invalid_opt) {
			my_error(ER_ILLEGAL_HA_CREATE_OPTION, MYF(0),
				 table_type(), invalid_opt);
			goto err_exit_no_heap;
		}
	}

	/* Check if any index name is reserved. */
	if (innobase_index_name_is_reserved(
		    m_user_thd,
		    ha_alter_info->key_info_buffer,
		    ha_alter_info->key_count)) {
err_exit_no_heap:
		DBUG_ASSERT(m_prebuilt->trx->dict_operation_lock_mode == 0);
		if (ha_alter_info->handler_flags & ~INNOBASE_INPLACE_IGNORE) {

			online_retry_drop_indexes(
				m_prebuilt->table, m_user_thd);
		}
		DBUG_RETURN(true);
	}

	indexed_table = m_prebuilt->table;

	/* Check that index keys are sensible */
	error = innobase_check_index_keys(ha_alter_info, indexed_table);

	if (error) {
		goto err_exit_no_heap;
	}

	/* Prohibit renaming a column to something that the table
	already contains. */
	if (ha_alter_info->handler_flags
	    & ALTER_COLUMN_NAME) {
		List_iterator_fast<Create_field> cf_it(
			ha_alter_info->alter_info->create_list);

		for (Field** fp = table->field; *fp; fp++) {
			if (!((*fp)->flags & FIELD_IS_RENAMED)) {
				continue;
			}

			const char* name = 0;

			cf_it.rewind();
			while (Create_field* cf = cf_it++) {
				if (cf->field == *fp) {
					name = cf->field_name.str;
					goto check_if_ok_to_rename;
				}
			}

			ut_error;
check_if_ok_to_rename:
			/* Prohibit renaming a column from FTS_DOC_ID
			if full-text indexes exist. */
			if (!my_strcasecmp(system_charset_info,
					   (*fp)->field_name.str,
					   FTS_DOC_ID_COL_NAME)
			    && innobase_fulltext_exist(altered_table)) {
				my_error(ER_INNODB_FT_WRONG_DOCID_COLUMN,
					 MYF(0), name);
				goto err_exit_no_heap;
			}

			/* Prohibit renaming a column to an internal column. */
			const char*	s = m_prebuilt->table->col_names;
			unsigned j;
			/* Skip user columns.
			MySQL should have checked these already.
			We want to allow renaming of c1 to c2, c2 to c1. */
			for (j = 0; j < table->s->fields; j++) {
				if (table->field[j]->stored_in_db()) {
					s += strlen(s) + 1;
				}
			}

			for (; j < m_prebuilt->table->n_def; j++) {
				if (!my_strcasecmp(
					    system_charset_info, name, s)) {
					my_error(ER_WRONG_COLUMN_NAME, MYF(0),
						 s);
					goto err_exit_no_heap;
				}

				s += strlen(s) + 1;
			}
		}
	}

	if (!info.innobase_table_flags()) {
		goto err_exit_no_heap;
	}

	if (info.flags2() & DICT_TF2_USE_FILE_PER_TABLE) {
		/* Preserve the DATA DIRECTORY attribute, because it
		currently cannot be changed during ALTER TABLE. */
		info.flags_set(m_prebuilt->table->flags
			       & 1U << DICT_TF_POS_DATA_DIR);
	}

	max_col_len = DICT_MAX_FIELD_LEN_BY_FORMAT_FLAG(info.flags());

	/* Check each index's column length to make sure they do not
	exceed limit */
	for (ulint i = 0; i < ha_alter_info->key_count; i++) {
		const KEY* key = &ha_alter_info->key_info_buffer[i];

		if (key->flags & HA_FULLTEXT) {
			/* The column length does not matter for
			fulltext search indexes. But, UNIQUE
			fulltext indexes are not supported. */
			DBUG_ASSERT(!(key->flags & HA_NOSAME));
			DBUG_ASSERT(!(key->flags & HA_KEYFLAG_MASK
				      & ~(HA_FULLTEXT
					  | HA_PACK_KEY
					  | HA_BINARY_PACK_KEY)));
			add_fts_idx = true;
			continue;
		}

		if (innobase_check_column_length(max_col_len, key)) {
			my_error(ER_INDEX_COLUMN_TOO_LONG, MYF(0),
				 max_col_len);
			goto err_exit_no_heap;
		}
	}

	/* We won't be allowed to add fts index to a table with
	fts indexes already but without AUX_HEX_NAME set.
	This means the aux tables of the table failed to
	rename to hex format but new created aux tables
	shall be in hex format, which is contradictory. */
	if (!DICT_TF2_FLAG_IS_SET(indexed_table, DICT_TF2_FTS_AUX_HEX_NAME)
	    && indexed_table->fts != NULL && add_fts_idx) {
		my_error(ER_INNODB_FT_AUX_NOT_HEX_ID, MYF(0));
		goto err_exit_no_heap;
	}

	/* Check existing index definitions for too-long column
	prefixes as well, in case max_col_len shrunk. */
	for (const dict_index_t* index
		     = dict_table_get_first_index(indexed_table);
	     index;
	     index = dict_table_get_next_index(index)) {
		if (index->type & DICT_FTS) {
			DBUG_ASSERT(index->type == DICT_FTS
				    || (index->type & DICT_CORRUPT));

			/* We need to drop any corrupted fts indexes
			before we add a new fts index. */
			if (add_fts_idx && index->type & DICT_CORRUPT) {
				ib_errf(m_user_thd, IB_LOG_LEVEL_ERROR,
					ER_INNODB_INDEX_CORRUPT,
					"Fulltext index '%s' is corrupt. "
					"you should drop this index first.",
					index->name());

				goto err_exit_no_heap;
			}

			continue;
		}

		for (ulint i = 0; i < dict_index_get_n_fields(index); i++) {
			const dict_field_t* field
				= dict_index_get_nth_field(index, i);
			if (field->prefix_len > max_col_len) {
				my_error(ER_INDEX_COLUMN_TOO_LONG, MYF(0),
					 max_col_len);
				goto err_exit_no_heap;
			}
		}
	}

	n_drop_index = 0;
	n_drop_fk = 0;

	if (ha_alter_info->handler_flags
	    & (INNOBASE_ALTER_NOREBUILD | INNOBASE_ALTER_REBUILD
	       | INNOBASE_ALTER_INSTANT)) {
		heap = mem_heap_create(1024);

		if (ha_alter_info->handler_flags
		    & ALTER_COLUMN_NAME) {
			col_names = innobase_get_col_names(
				ha_alter_info, altered_table, table,
				indexed_table, heap);
		} else {
			col_names = NULL;
		}
	} else {
		heap = NULL;
		col_names = NULL;
	}

	if (ha_alter_info->handler_flags
	    & ALTER_DROP_FOREIGN_KEY) {
		DBUG_ASSERT(ha_alter_info->alter_info->drop_list.elements > 0);

		drop_fk = static_cast<dict_foreign_t**>(
			mem_heap_alloc(
				heap,
				ha_alter_info->alter_info->drop_list.elements
				* sizeof(dict_foreign_t*)));

		List_iterator<Alter_drop> drop_it(
			ha_alter_info->alter_info->drop_list);

		while (Alter_drop* drop = drop_it++) {
			if (drop->type != Alter_drop::FOREIGN_KEY) {
				continue;
			}

			dict_foreign_t* foreign;

			for (dict_foreign_set::iterator it
				= m_prebuilt->table->foreign_set.begin();
			     it != m_prebuilt->table->foreign_set.end();
			     ++it) {

				foreign = *it;
				const char* fid = strchr(foreign->id, '/');

				DBUG_ASSERT(fid);
				/* If no database/ prefix was present in
				the FOREIGN KEY constraint name, compare
				to the full constraint name. */
				fid = fid ? fid + 1 : foreign->id;

				if (!my_strcasecmp(system_charset_info,
						   fid, drop->name)) {
					goto found_fk;
				}
			}

			my_error(ER_CANT_DROP_FIELD_OR_KEY, MYF(0),
				drop->type_name(), drop->name);
			goto err_exit;
found_fk:
			for (ulint i = n_drop_fk; i--; ) {
				if (drop_fk[i] == foreign) {
					goto dup_fk;
				}
			}
			drop_fk[n_drop_fk++] = foreign;
dup_fk:
			continue;
		}

		DBUG_ASSERT(n_drop_fk > 0);

		DBUG_ASSERT(n_drop_fk
			    <= ha_alter_info->alter_info->drop_list.elements);
	} else {
		drop_fk = NULL;
	}

	if (ha_alter_info->index_drop_count) {
		dict_index_t*	drop_primary = NULL;

		DBUG_ASSERT(ha_alter_info->handler_flags
			    & (ALTER_DROP_NON_UNIQUE_NON_PRIM_INDEX
			       | ALTER_DROP_UNIQUE_INDEX
			       | ALTER_DROP_PK_INDEX));
		/* Check which indexes to drop. */
		drop_index = static_cast<dict_index_t**>(
			mem_heap_alloc(
				heap, (ha_alter_info->index_drop_count + 1)
				* sizeof *drop_index));

		for (uint i = 0; i < ha_alter_info->index_drop_count; i++) {
			const KEY*	key
				= ha_alter_info->index_drop_buffer[i];
			dict_index_t*	index
				= dict_table_get_index_on_name(
					indexed_table, key->name.str);

			if (!index) {
				push_warning_printf(
					m_user_thd,
					Sql_condition::WARN_LEVEL_WARN,
					HA_ERR_WRONG_INDEX,
					"InnoDB could not find key"
					" with name %s", key->name);
			} else {
				ut_ad(!index->to_be_dropped);
				if (!index->is_primary()) {
					drop_index[n_drop_index++] = index;
				} else {
					drop_primary = index;
				}
			}
		}

		/* If all FULLTEXT indexes were removed, drop an
		internal FTS_DOC_ID_INDEX as well, unless it exists in
		the table. */

		if (innobase_fulltext_exist(table)
		    && !innobase_fulltext_exist(altered_table)
		    && !DICT_TF2_FLAG_IS_SET(
			indexed_table, DICT_TF2_FTS_HAS_DOC_ID)) {
			dict_index_t*	fts_doc_index
				= indexed_table->fts_doc_id_index;
			ut_ad(fts_doc_index);

			// Add some fault tolerance for non-debug builds.
			if (fts_doc_index == NULL) {
				goto check_if_can_drop_indexes;
			}

			DBUG_ASSERT(!fts_doc_index->to_be_dropped);

			for (uint i = 0; i < table->s->keys; i++) {
				if (!my_strcasecmp(
					    system_charset_info,
					    FTS_DOC_ID_INDEX_NAME,
					    table->key_info[i].name.str)) {
					/* The index exists in the MySQL
					data dictionary. Do not drop it,
					even though it is no longer needed
					by InnoDB fulltext search. */
					goto check_if_can_drop_indexes;
				}
			}

			drop_index[n_drop_index++] = fts_doc_index;
		}

check_if_can_drop_indexes:
		/* Check if the indexes can be dropped. */

		/* Prevent a race condition between DROP INDEX and
		CREATE TABLE adding FOREIGN KEY constraints. */
		row_mysql_lock_data_dictionary(m_prebuilt->trx);

		if (!n_drop_index) {
			drop_index = NULL;
		} else {
			/* Flag all indexes that are to be dropped. */
			for (ulint i = 0; i < n_drop_index; i++) {
				ut_ad(!drop_index[i]->to_be_dropped);
				drop_index[i]->to_be_dropped = 1;
			}
		}

		if (m_prebuilt->trx->check_foreigns) {
			for (uint i = 0; i < n_drop_index; i++) {
				dict_index_t*	index = drop_index[i];

				if (innobase_check_foreign_key_index(
						ha_alter_info, index,
						indexed_table, col_names,
						m_prebuilt->trx, drop_fk, n_drop_fk)) {
					row_mysql_unlock_data_dictionary(
						m_prebuilt->trx);
					m_prebuilt->trx->error_info = index;
					print_error(HA_ERR_DROP_INDEX_FK,
						MYF(0));
					goto err_exit;
				}
			}

			/* If a primary index is dropped, need to check
			any depending foreign constraints get affected */
			if (drop_primary
				&& innobase_check_foreign_key_index(
					ha_alter_info, drop_primary,
					indexed_table, col_names,
					m_prebuilt->trx, drop_fk, n_drop_fk)) {
				row_mysql_unlock_data_dictionary(m_prebuilt->trx);
				print_error(HA_ERR_DROP_INDEX_FK, MYF(0));
				goto err_exit;
			}
		}

		row_mysql_unlock_data_dictionary(m_prebuilt->trx);
	} else {
		drop_index = NULL;
	}

	/* Check if any of the existing indexes are marked as corruption
	and if they are, refuse adding more indexes. */
	if (ha_alter_info->handler_flags & ALTER_ADD_NON_UNIQUE_NON_PRIM_INDEX) {
		for (dict_index_t* index = dict_table_get_first_index(indexed_table);
		     index != NULL; index = dict_table_get_next_index(index)) {

			if (!index->to_be_dropped && index->is_committed()
			    && index->is_corrupted()) {
				my_error(ER_INDEX_CORRUPT, MYF(0), index->name());
				goto err_exit;
			}
		}
	}

	n_rename_index = 0;
	rename_index = NULL;

	n_add_fk = 0;

	if (ha_alter_info->handler_flags
	    & ALTER_ADD_FOREIGN_KEY) {
		ut_ad(!m_prebuilt->trx->check_foreigns);

		alter_fill_stored_column(altered_table, m_prebuilt->table,
					 &s_cols, &s_heap);

		add_fk = static_cast<dict_foreign_t**>(
			mem_heap_zalloc(
				heap,
				ha_alter_info->alter_info->key_list.elements
				* sizeof(dict_foreign_t*)));

		if (!innobase_get_foreign_key_info(
			    ha_alter_info, table_share,
			    m_prebuilt->table, col_names,
			    drop_index, n_drop_index,
			    add_fk, &n_add_fk, m_prebuilt->trx, s_cols)) {
err_exit:
			if (n_drop_index) {
				row_mysql_lock_data_dictionary(m_prebuilt->trx);

				/* Clear the to_be_dropped flags, which might
				have been set at this point. */
				for (ulint i = 0; i < n_drop_index; i++) {
					ut_ad(drop_index[i]->is_committed());
					drop_index[i]->to_be_dropped = 0;
				}

				row_mysql_unlock_data_dictionary(
					m_prebuilt->trx);
			}

			if (heap) {
				mem_heap_free(heap);
			}

			if (s_cols != NULL) {
				UT_DELETE(s_cols);
				mem_heap_free(s_heap);
			}

			goto err_exit_no_heap;
		}

		if (s_cols != NULL) {
			UT_DELETE(s_cols);
			mem_heap_free(s_heap);
		}
	}

	const ha_table_option_struct& alt_opt=
		*ha_alter_info->create_info->option_struct;

	if (!(ha_alter_info->handler_flags & INNOBASE_ALTER_DATA)
	    || ((ha_alter_info->handler_flags & ~(INNOBASE_INPLACE_IGNORE
						  | INNOBASE_ALTER_NOCREATE
						  | INNOBASE_ALTER_INSTANT))
		== ALTER_OPTIONS
		&& !alter_options_need_rebuild(ha_alter_info, table))) {

		if (heap) {
			ha_alter_info->handler_ctx
				= new ha_innobase_inplace_ctx(
					m_prebuilt,
					drop_index, n_drop_index,
					rename_index, n_rename_index,
					drop_fk, n_drop_fk,
					add_fk, n_add_fk,
					ha_alter_info->online,
					heap, indexed_table,
					col_names, ULINT_UNDEFINED, 0, 0,
					(ha_alter_info->ignore
					 || !thd_is_strict_mode(m_user_thd)),
					alt_opt.page_compressed,
					alt_opt.page_compression_level);
		}

		DBUG_ASSERT(m_prebuilt->trx->dict_operation_lock_mode == 0);
		if (ha_alter_info->handler_flags & ~(INNOBASE_INPLACE_IGNORE)) {

			online_retry_drop_indexes(
				m_prebuilt->table, m_user_thd);

		}

		if ((ha_alter_info->handler_flags
		     & ALTER_DROP_VIRTUAL_COLUMN)
		    && prepare_inplace_drop_virtual(ha_alter_info, table)) {
			DBUG_RETURN(true);
		}

		if ((ha_alter_info->handler_flags
		     & ALTER_ADD_VIRTUAL_COLUMN)
		    && prepare_inplace_add_virtual(
			    ha_alter_info, altered_table, table)) {
			DBUG_RETURN(true);
		}

		DBUG_RETURN(false);
	}

	/* If we are to build a full-text search index, check whether
	the table already has a DOC ID column.  If not, we will need to
	add a Doc ID hidden column and rebuild the primary index */
	if (innobase_fulltext_exist(altered_table)) {
		ulint	doc_col_no;
		ulint	num_v = 0;

		if (!innobase_fts_check_doc_id_col(
			    m_prebuilt->table,
			    altered_table, &fts_doc_col_no, &num_v)) {

			fts_doc_col_no = altered_table->s->fields - num_v;
			add_fts_doc_id = true;
			add_fts_doc_id_idx = true;

		} else if (fts_doc_col_no == ULINT_UNDEFINED) {
			goto err_exit;
		}

		switch (innobase_fts_check_doc_id_index(
				m_prebuilt->table, altered_table,
				&doc_col_no)) {
		case FTS_NOT_EXIST_DOC_ID_INDEX:
			add_fts_doc_id_idx = true;
			break;
		case FTS_INCORRECT_DOC_ID_INDEX:
			my_error(ER_INNODB_FT_WRONG_DOCID_INDEX, MYF(0),
				 FTS_DOC_ID_INDEX_NAME);
			goto err_exit;
		case FTS_EXIST_DOC_ID_INDEX:
			DBUG_ASSERT(
				doc_col_no == fts_doc_col_no
				|| doc_col_no == ULINT_UNDEFINED
				|| (ha_alter_info->handler_flags
				    & (ALTER_STORED_COLUMN_ORDER
				       | ALTER_DROP_STORED_COLUMN
				       | ALTER_ADD_STORED_BASE_COLUMN)));
		}
	}

	/* See if an AUTO_INCREMENT column was added. */
	uint	i = 0;
	ulint	num_v = 0;
	List_iterator_fast<Create_field> cf_it(
		ha_alter_info->alter_info->create_list);
	while (const Create_field* new_field = cf_it++) {
		const Field*	field;

		DBUG_ASSERT(i < altered_table->s->fields);

		for (uint old_i = 0; table->field[old_i]; old_i++) {
			if (new_field->field == table->field[old_i]) {
				goto found_col;
			}
		}

		/* This is an added column. */
		DBUG_ASSERT(!new_field->field);
		DBUG_ASSERT(ha_alter_info->handler_flags
			    & ALTER_ADD_COLUMN);

		field = altered_table->field[i];

		DBUG_ASSERT((MTYP_TYPENR(field->unireg_check)
			     == Field::NEXT_NUMBER)
			    == !!(field->flags & AUTO_INCREMENT_FLAG));

		if (field->flags & AUTO_INCREMENT_FLAG) {
			if (add_autoinc_col_no != ULINT_UNDEFINED) {
				/* This should have been blocked earlier. */
				ut_ad(0);
				my_error(ER_WRONG_AUTO_KEY, MYF(0));
				goto err_exit;
			}

			/* Get the col no of the old table non-virtual column array */
			add_autoinc_col_no = i - num_v;

			autoinc_col_max_value = innobase_get_int_col_max_value(field);
		}
found_col:
		num_v += !new_field->stored_in_db();
		i++;
	}

	DBUG_ASSERT(heap);
	DBUG_ASSERT(m_user_thd == m_prebuilt->trx->mysql_thd);
	DBUG_ASSERT(!ha_alter_info->handler_ctx);

	ha_alter_info->handler_ctx = new ha_innobase_inplace_ctx(
		m_prebuilt,
		drop_index, n_drop_index,
		rename_index, n_rename_index,
		drop_fk, n_drop_fk, add_fk, n_add_fk,
		ha_alter_info->online,
		heap, m_prebuilt->table, col_names,
		add_autoinc_col_no,
		ha_alter_info->create_info->auto_increment_value,
		autoinc_col_max_value,
		ha_alter_info->ignore || !thd_is_strict_mode(m_user_thd),
		alt_opt.page_compressed, alt_opt.page_compression_level);

	DBUG_RETURN(prepare_inplace_alter_table_dict(
			    ha_alter_info, altered_table, table,
			    table_share->table_name.str,
			    info.flags(), info.flags2(),
			    fts_doc_col_no, add_fts_doc_id,
			    add_fts_doc_id_idx));
}

/** Check that the column is part of a virtual index(index contains
virtual column) in the table
@param[in]	table		Table containing column
@param[in]	col		column to be checked
@return true if this column is indexed with other virtual columns */
static
bool
dict_col_in_v_indexes(
	dict_table_t*	table,
	dict_col_t*	col)
{
	for (dict_index_t* index = dict_table_get_next_index(
		dict_table_get_first_index(table)); index != NULL;
		index = dict_table_get_next_index(index)) {
		if (!dict_index_has_virtual(index)) {
			continue;
		}
		for (ulint k = 0; k < index->n_fields; k++) {
			dict_field_t*   field
				= dict_index_get_nth_field(index, k);
			if (field->col->ind == col->ind) {
				return(true);
			}
		}
	}

	return(false);
}

/* Check whether a columnn length change alter operation requires
to rebuild the template.
@param[in]	altered_table	TABLE object for new version of table.
@param[in]	ha_alter_info	Structure describing changes to be done
				by ALTER TABLE and holding data used
				during in-place alter.
@param[in]	table		table being altered
@return TRUE if needs rebuild. */
static
bool
alter_templ_needs_rebuild(
	TABLE*                  altered_table,
	Alter_inplace_info*     ha_alter_info,
	dict_table_t*		table)
{
        ulint	i = 0;
        List_iterator_fast<Create_field>  cf_it(
                ha_alter_info->alter_info->create_list);

	for (Field** fp = altered_table->field; *fp; fp++, i++) {
		cf_it.rewind();
		while (const Create_field* cf = cf_it++) {
			for (ulint j=0; j < table->n_cols; j++) {
				dict_col_t* cols
                                   = dict_table_get_nth_col(table, j);
				if (cf->length > cols->len
				    && dict_col_in_v_indexes(table, cols)) {
					return(true);
				}
			}
		}
	}

	return(false);
}

/** Get the name of an erroneous key.
@param[in]	error_key_num	InnoDB number of the erroneus key
@param[in]	ha_alter_info	changes that were being performed
@param[in]	table		InnoDB table
@return	the name of the erroneous key */
static
const char*
get_error_key_name(
	ulint				error_key_num,
	const Alter_inplace_info*	ha_alter_info,
	const dict_table_t*		table)
{
	if (error_key_num == ULINT_UNDEFINED) {
		return(FTS_DOC_ID_INDEX_NAME);
	} else if (ha_alter_info->key_count == 0) {
		return(dict_table_get_first_index(table)->name);
	} else {
		return(ha_alter_info->key_info_buffer[error_key_num].name.str);
	}
}

/** Alter the table structure in-place with operations
specified using Alter_inplace_info.
The level of concurrency allowed during this operation depends
on the return value from check_if_supported_inplace_alter().

@param altered_table TABLE object for new version of table.
@param ha_alter_info Structure describing changes to be done
by ALTER TABLE and holding data used during in-place alter.

@retval true Failure
@retval false Success
*/

bool
ha_innobase::inplace_alter_table(
/*=============================*/
	TABLE*			altered_table,
	Alter_inplace_info*	ha_alter_info)
{
	dberr_t			error;
	dict_add_v_col_t*	add_v = NULL;
	dict_vcol_templ_t*	s_templ = NULL;
	dict_vcol_templ_t*	old_templ = NULL;
	struct TABLE*		eval_table = altered_table;
	bool			rebuild_templ = false;
	DBUG_ENTER("inplace_alter_table");
	DBUG_ASSERT(!srv_read_only_mode);

	ut_ad(!sync_check_iterate(sync_check()));
	ut_ad(!rw_lock_own(dict_operation_lock, RW_LOCK_X));
	ut_ad(!rw_lock_own(dict_operation_lock, RW_LOCK_S));

	DEBUG_SYNC(m_user_thd, "innodb_inplace_alter_table_enter");

	if (!(ha_alter_info->handler_flags & INNOBASE_ALTER_DATA)) {
ok_exit:
		DEBUG_SYNC(m_user_thd, "innodb_after_inplace_alter_table");
		DBUG_RETURN(false);
	}

	if ((ha_alter_info->handler_flags & ~(INNOBASE_INPLACE_IGNORE
					      | INNOBASE_ALTER_NOCREATE
					      | INNOBASE_ALTER_INSTANT))
	    == ALTER_OPTIONS
	    && !alter_options_need_rebuild(ha_alter_info, table)) {
		goto ok_exit;
	}

	ha_innobase_inplace_ctx*	ctx
		= static_cast<ha_innobase_inplace_ctx*>
		(ha_alter_info->handler_ctx);

	DBUG_ASSERT(ctx);
	DBUG_ASSERT(ctx->trx);
	DBUG_ASSERT(ctx->prebuilt == m_prebuilt);

	if (ctx->is_instant()) goto ok_exit;

	dict_index_t*	pk = dict_table_get_first_index(m_prebuilt->table);
	ut_ad(pk != NULL);

	/* For partitioned tables this could be already allocated from a
	previous partition invocation. For normal tables this is NULL. */
	UT_DELETE(ctx->m_stage);

	ctx->m_stage = UT_NEW_NOKEY(ut_stage_alter_t(pk));

	if (!m_prebuilt->table->is_readable()) {
		goto all_done;
	}

	/* If we are doing a table rebuilding or having added virtual
	columns in the same clause, we will need to build a table template
	that carries translation information between MySQL TABLE and InnoDB
	table, which indicates the virtual columns and their base columns
	info. This is used to do the computation callback, so that the
	data in base columns can be extracted send to server.
	If the Column length changes and it is a part of virtual
	index then we need to rebuild the template. */
	rebuild_templ
	     = ctx->need_rebuild()
	       || ((ha_alter_info->handler_flags
		& ALTER_COLUMN_EQUAL_PACK_LENGTH)
		&& alter_templ_needs_rebuild(
		   altered_table, ha_alter_info, ctx->new_table));

	if ((ctx->new_table->n_v_cols > 0) && rebuild_templ) {
		/* Save the templ if isn't NULL so as to restore the
		original state in case of alter operation failures. */
		if (ctx->new_table->vc_templ != NULL && !ctx->need_rebuild()) {
			old_templ = ctx->new_table->vc_templ;
		}
		s_templ = UT_NEW_NOKEY(dict_vcol_templ_t());

		innobase_build_v_templ(
			altered_table, ctx->new_table, s_templ, NULL, false);

		ctx->new_table->vc_templ = s_templ;
	} else if (ctx->num_to_add_vcol > 0 && ctx->num_to_drop_vcol == 0) {
		/* if there is ongoing drop virtual column, then we disallow
		inplace add index on newly added virtual column, so it does
		not need to come in here to rebuild template with add_v.
		Please also see the assertion in innodb_v_adjust_idx_col() */

		s_templ = UT_NEW_NOKEY(dict_vcol_templ_t());

		add_v = static_cast<dict_add_v_col_t*>(
			mem_heap_alloc(ctx->heap, sizeof *add_v));
		add_v->n_v_col = ctx->num_to_add_vcol;
		add_v->v_col = ctx->add_vcol;
		add_v->v_col_name = ctx->add_vcol_name;

		innobase_build_v_templ(
			altered_table, ctx->new_table, s_templ, add_v, false);
		old_templ = ctx->new_table->vc_templ;
		ctx->new_table->vc_templ = s_templ;
	}

	/* Drop virtual column without rebuild will keep dict table
	unchanged, we use old table to evaluate virtual column value
	in innobase_get_computed_value(). */
	if (!ctx->need_rebuild() && ctx->num_to_drop_vcol > 0) {
		eval_table = table;
	}

	/* Read the clustered index of the table and build
	indexes based on this information using temporary
	files and merge sort. */
	DBUG_EXECUTE_IF("innodb_OOM_inplace_alter",
			error = DB_OUT_OF_MEMORY; goto oom;);

	error = row_merge_build_indexes(
		m_prebuilt->trx,
		m_prebuilt->table, ctx->new_table,
		ctx->online,
		ctx->add_index, ctx->add_key_numbers, ctx->num_to_add_index,
		altered_table, ctx->defaults, ctx->col_map,
		ctx->add_autoinc, ctx->sequence, ctx->skip_pk_sort,
		ctx->m_stage, add_v, eval_table, ctx->allow_not_null);

#ifndef DBUG_OFF
oom:
#endif /* !DBUG_OFF */
	if (error == DB_SUCCESS && ctx->online && ctx->need_rebuild()) {
		DEBUG_SYNC_C("row_log_table_apply1_before");
		error = row_log_table_apply(
			ctx->thr, m_prebuilt->table, altered_table,
			ctx->m_stage, ctx->new_table);
	}

	/* Init online ddl status variables */
	onlineddl_rowlog_rows = 0;
	onlineddl_rowlog_pct_used = 0;
	onlineddl_pct_progress = 0;

	if (s_templ) {
		ut_ad(ctx->need_rebuild() || ctx->num_to_add_vcol > 0
		      || rebuild_templ);
		dict_free_vc_templ(s_templ);
		UT_DELETE(s_templ);

		ctx->new_table->vc_templ = old_templ;
	}

	DEBUG_SYNC_C("inplace_after_index_build");

	DBUG_EXECUTE_IF("create_index_fail",
			error = DB_DUPLICATE_KEY;
			m_prebuilt->trx->error_key_num = ULINT_UNDEFINED;);

	/* After an error, remove all those index definitions
	from the dictionary which were defined. */

	switch (error) {
		KEY*	dup_key;
	all_done:
	case DB_SUCCESS:
		ut_d(mutex_enter(&dict_sys->mutex));
		ut_d(dict_table_check_for_dup_indexes(
			     m_prebuilt->table, CHECK_PARTIAL_OK));
		ut_d(mutex_exit(&dict_sys->mutex));
		/* prebuilt->table->n_ref_count can be anything here,
		given that we hold at most a shared lock on the table. */
		goto ok_exit;
	case DB_DUPLICATE_KEY:
		if (m_prebuilt->trx->error_key_num == ULINT_UNDEFINED
		    || ha_alter_info->key_count == 0) {
			/* This should be the hidden index on
			FTS_DOC_ID, or there is no PRIMARY KEY in the
			table. Either way, we should be seeing and
			reporting a bogus duplicate key error. */
			dup_key = NULL;
		} else {
			DBUG_ASSERT(m_prebuilt->trx->error_key_num
				    < ha_alter_info->key_count);
			dup_key = &ha_alter_info->key_info_buffer[
				m_prebuilt->trx->error_key_num];
		}
		print_keydup_error(altered_table, dup_key, MYF(0));
		break;
	case DB_ONLINE_LOG_TOO_BIG:
		DBUG_ASSERT(ctx->online);
		my_error(ER_INNODB_ONLINE_LOG_TOO_BIG, MYF(0),
			 get_error_key_name(m_prebuilt->trx->error_key_num,
					    ha_alter_info, m_prebuilt->table));
		break;
	case DB_INDEX_CORRUPT:
		my_error(ER_INDEX_CORRUPT, MYF(0),
			 get_error_key_name(m_prebuilt->trx->error_key_num,
					    ha_alter_info, m_prebuilt->table));
		break;
	case DB_DECRYPTION_FAILED: {
		String str;
		const char* engine= table_type();
		get_error_message(HA_ERR_DECRYPTION_FAILED, &str);
		my_error(ER_GET_ERRMSG, MYF(0), HA_ERR_DECRYPTION_FAILED, str.c_ptr(), engine);
		break;
	}
	default:
		my_error_innodb(error,
				table_share->table_name.str,
				m_prebuilt->table->flags);
	}

	/* prebuilt->table->n_ref_count can be anything here, given
	that we hold at most a shared lock on the table. */
	m_prebuilt->trx->error_info = NULL;
	ctx->trx->error_state = DB_SUCCESS;
	ctx->clear_added_indexes();

	DBUG_RETURN(true);
}

/** Free the modification log for online table rebuild.
@param table table that was being rebuilt online */
static
void
innobase_online_rebuild_log_free(
/*=============================*/
	dict_table_t*	table)
{
	dict_index_t* clust_index = dict_table_get_first_index(table);

	ut_ad(mutex_own(&dict_sys->mutex));
	ut_ad(rw_lock_own(dict_operation_lock, RW_LOCK_X));

	rw_lock_x_lock(&clust_index->lock);

	if (clust_index->online_log) {
		ut_ad(dict_index_get_online_status(clust_index)
		      == ONLINE_INDEX_CREATION);
		clust_index->online_status = ONLINE_INDEX_COMPLETE;
		row_log_free(clust_index->online_log);
		DEBUG_SYNC_C("innodb_online_rebuild_log_free_aborted");
	}

	DBUG_ASSERT(dict_index_get_online_status(clust_index)
		    == ONLINE_INDEX_COMPLETE);
	rw_lock_x_unlock(&clust_index->lock);
}

/** For each user column, which is part of an index which is not going to be
dropped, it checks if the column number of the column is same as col_no
argument passed.
@param[in]	table		table
@param[in]	col_no		column number
@param[in]	is_v		if this is a virtual column
@param[in]	only_committed	whether to consider only committed indexes
@retval true column exists
@retval false column does not exist, true if column is system column or
it is in the index. */
static
bool
check_col_exists_in_indexes(
	const dict_table_t*	table,
	ulint			col_no,
	bool			is_v,
	bool			only_committed = false)
{
	/* This function does not check system columns */
	if (!is_v && dict_table_get_nth_col(table, col_no)->mtype == DATA_SYS) {
		return(true);
	}

	for (const dict_index_t* index = dict_table_get_first_index(table);
	     index;
	     index = dict_table_get_next_index(index)) {

		if (only_committed
		    ? !index->is_committed()
		    : index->to_be_dropped) {
			continue;
		}

		for (ulint i = 0; i < index->n_user_defined_cols; i++) {
			const dict_col_t* idx_col
				= dict_index_get_nth_col(index, i);

			if (is_v && idx_col->is_virtual()) {
				const dict_v_col_t*   v_col = reinterpret_cast<
					const dict_v_col_t*>(idx_col);
				if (v_col->v_pos == col_no) {
					return(true);
				}
			}

			if (!is_v && !idx_col->is_virtual()
			    && dict_col_get_no(idx_col) == col_no) {
				return(true);
			}
		}
	}

	return(false);
}

/** Rollback a secondary index creation, drop the indexes with
temparary index prefix
@param user_table InnoDB table
@param table the TABLE
@param locked TRUE=table locked, FALSE=may need to do a lazy drop
@param trx the transaction
*/
static MY_ATTRIBUTE((nonnull))
void
innobase_rollback_sec_index(
/*========================*/
	dict_table_t*		user_table,
	const TABLE*		table,
	ibool			locked,
	trx_t*			trx)
{
	row_merge_drop_indexes(trx, user_table, locked);

	/* Free the table->fts only if there is no FTS_DOC_ID
	in the table */
	if (user_table->fts
	    && !DICT_TF2_FLAG_IS_SET(user_table,
				     DICT_TF2_FTS_HAS_DOC_ID)
	    && !innobase_fulltext_exist(table)) {
		fts_free(user_table);
	}
}

/** Roll back the changes made during prepare_inplace_alter_table()
and inplace_alter_table() inside the storage engine. Note that the
allowed level of concurrency during this operation will be the same as
for inplace_alter_table() and thus might be higher than during
prepare_inplace_alter_table(). (E.g concurrent writes were blocked
during prepare, but might not be during commit).

@param ha_alter_info Data used during in-place alter.
@param table the TABLE
@param prebuilt the prebuilt struct
@retval true Failure
@retval false Success
*/
inline MY_ATTRIBUTE((nonnull, warn_unused_result))
bool
rollback_inplace_alter_table(
/*=========================*/
	Alter_inplace_info*	ha_alter_info,
	const TABLE*		table,
	row_prebuilt_t*		prebuilt)
{
	bool	fail	= false;

	ha_innobase_inplace_ctx*	ctx
		= static_cast<ha_innobase_inplace_ctx*>
		(ha_alter_info->handler_ctx);

	DBUG_ENTER("rollback_inplace_alter_table");

	if (!ctx || !ctx->trx) {
		/* If we have not started a transaction yet,
		(almost) nothing has been or needs to be done. */
		goto func_exit;
	}

	trx_start_for_ddl(ctx->trx, ctx->need_rebuild()
			  ? TRX_DICT_OP_TABLE : TRX_DICT_OP_INDEX);
	row_mysql_lock_data_dictionary(ctx->trx);

	if (ctx->need_rebuild()) {
		/* DML threads can access ctx->new_table via the
		online rebuild log. Free it first. */
		innobase_online_rebuild_log_free(prebuilt->table);
	}

	if (!ctx->new_table) {
		ut_ad(ctx->need_rebuild());
	} else if (ctx->need_rebuild()) {
		dberr_t	err= DB_SUCCESS;
		ulint	flags	= ctx->new_table->flags;

		/* Since the FTS index specific auxiliary tables has
		not yet registered with "table->fts" by fts_add_index(),
		we will need explicitly delete them here */
		if (dict_table_has_fts_index(ctx->new_table)) {

			err = innobase_drop_fts_index_table(
				ctx->new_table, ctx->trx);

			if (err != DB_SUCCESS) {
				my_error_innodb(
					err, table->s->table_name.str,
					flags);
				fail = true;
			}
		}

		dict_table_close_and_drop(ctx->trx, ctx->new_table);

		switch (err) {
		case DB_SUCCESS:
			break;
		default:
			my_error_innodb(err, table->s->table_name.str,
					flags);
			fail = true;
		}
	} else {
		DBUG_ASSERT(!(ha_alter_info->handler_flags
			      & ALTER_ADD_PK_INDEX));
		DBUG_ASSERT(ctx->new_table == prebuilt->table);

		innobase_rollback_sec_index(
			prebuilt->table, table, FALSE, ctx->trx);
	}

	trx_commit_for_mysql(ctx->trx);
	row_mysql_unlock_data_dictionary(ctx->trx);
	trx_free(ctx->trx);

func_exit:
#ifndef DBUG_OFF
	dict_index_t* clust_index = dict_table_get_first_index(
		prebuilt->table);
	DBUG_ASSERT(!clust_index->online_log);
	DBUG_ASSERT(dict_index_get_online_status(clust_index)
		    == ONLINE_INDEX_COMPLETE);
#endif /* !DBUG_OFF */

	if (ctx) {
		DBUG_ASSERT(ctx->prebuilt == prebuilt);

		if (ctx->num_to_add_fk) {
			for (ulint i = 0; i < ctx->num_to_add_fk; i++) {
				dict_foreign_free(ctx->add_fk[i]);
			}
		}

		if (ctx->num_to_drop_index) {
			row_mysql_lock_data_dictionary(prebuilt->trx);

			/* Clear the to_be_dropped flags
			in the data dictionary cache.
			The flags may already have been cleared,
			in case an error was detected in
			commit_inplace_alter_table(). */
			for (ulint i = 0; i < ctx->num_to_drop_index; i++) {
				dict_index_t*	index = ctx->drop_index[i];
				DBUG_ASSERT(index->is_committed());
				index->to_be_dropped = 0;
			}

			row_mysql_unlock_data_dictionary(prebuilt->trx);
		}
	}

	/* Reset dict_col_t::ord_part for those columns fail to be indexed,
	we do this by checking every existing column, if any current
	index would index them */
	for (ulint i = 0; i < dict_table_get_n_cols(prebuilt->table); i++) {
		dict_col_t& col = prebuilt->table->cols[i];
		if (!col.ord_part) {
			continue;
		}
		if (!check_col_exists_in_indexes(prebuilt->table, i, false,
						 true)) {
			col.ord_part = 0;
		}
	}

	for (ulint i = 0; i < dict_table_get_n_v_cols(prebuilt->table); i++) {
		dict_col_t& col = prebuilt->table->v_cols[i].m_col;
		if (!col.ord_part) {
			continue;
		}
		if (!check_col_exists_in_indexes(prebuilt->table, i, true,
						 true)) {
			col.ord_part = 0;
		}
	}

	trx_commit_for_mysql(prebuilt->trx);
	MONITOR_ATOMIC_DEC(MONITOR_PENDING_ALTER_TABLE);
	DBUG_RETURN(fail);
}

/** Drop a FOREIGN KEY constraint from the data dictionary tables.
@param trx data dictionary transaction
@param table_name Table name in MySQL
@param foreign_id Foreign key constraint identifier
@retval true Failure
@retval false Success */
static MY_ATTRIBUTE((nonnull, warn_unused_result))
bool
innobase_drop_foreign_try(
/*======================*/
	trx_t*			trx,
	const char*		table_name,
	const char*		foreign_id)
{
	DBUG_ENTER("innobase_drop_foreign_try");

	DBUG_ASSERT(trx_get_dict_operation(trx) == TRX_DICT_OP_INDEX);
	ut_ad(trx->dict_operation_lock_mode == RW_X_LATCH);
	ut_ad(mutex_own(&dict_sys->mutex));
	ut_ad(rw_lock_own(dict_operation_lock, RW_LOCK_X));

	/* Drop the constraint from the data dictionary. */
	static const char sql[] =
		"PROCEDURE DROP_FOREIGN_PROC () IS\n"
		"BEGIN\n"
		"DELETE FROM SYS_FOREIGN WHERE ID=:id;\n"
		"DELETE FROM SYS_FOREIGN_COLS WHERE ID=:id;\n"
		"END;\n";

	dberr_t		error;
	pars_info_t*	info;

	info = pars_info_create();
	pars_info_add_str_literal(info, "id", foreign_id);

	trx->op_info = "dropping foreign key constraint from dictionary";
	error = que_eval_sql(info, sql, FALSE, trx);
	trx->op_info = "";

	DBUG_EXECUTE_IF("ib_drop_foreign_error",
			error = DB_OUT_OF_FILE_SPACE;);

	if (error != DB_SUCCESS) {
		my_error_innodb(error, table_name, 0);
		trx->error_state = DB_SUCCESS;
		DBUG_RETURN(true);
	}

	DBUG_RETURN(false);
}

/** Rename a column in the data dictionary tables.
@param[in] user_table	InnoDB table that was being altered
@param[in] trx		data dictionary transaction
@param[in] table_name	Table name in MySQL
@param[in] nth_col	0-based index of the column
@param[in] from		old column name
@param[in] to		new column name
@param[in] new_clustered whether the table has been rebuilt
@param[in] is_virtual	whether it is a virtual column
@retval true Failure
@retval false Success */
static MY_ATTRIBUTE((nonnull, warn_unused_result))
bool
innobase_rename_column_try(
	const dict_table_t*	user_table,
	trx_t*			trx,
	const char*		table_name,
	ulint			nth_col,
	const char*		from,
	const char*		to,
	bool			new_clustered)
{
	pars_info_t*	info;
	dberr_t		error;

	DBUG_ENTER("innobase_rename_column_try");

	DBUG_ASSERT(trx_get_dict_operation(trx) == TRX_DICT_OP_INDEX);
	ut_ad(trx->dict_operation_lock_mode == RW_X_LATCH);
	ut_ad(mutex_own(&dict_sys->mutex));
	ut_ad(rw_lock_own(dict_operation_lock, RW_LOCK_X));

	if (new_clustered) {
		goto rename_foreign;
	}

	info = pars_info_create();

	pars_info_add_ull_literal(info, "tableid", user_table->id);
	pars_info_add_int4_literal(info, "nth", nth_col);
	pars_info_add_str_literal(info, "new", to);

	trx->op_info = "renaming column in SYS_COLUMNS";

	error = que_eval_sql(
		info,
		"PROCEDURE RENAME_SYS_COLUMNS_PROC () IS\n"
		"BEGIN\n"
		"UPDATE SYS_COLUMNS SET NAME=:new\n"
		"WHERE TABLE_ID=:tableid\n"
		"AND POS=:nth;\n"
		"END;\n",
		FALSE, trx);

	DBUG_EXECUTE_IF("ib_rename_column_error",
			error = DB_OUT_OF_FILE_SPACE;);

	if (error != DB_SUCCESS) {
err_exit:
		my_error_innodb(error, table_name, 0);
		trx->error_state = DB_SUCCESS;
		trx->op_info = "";
		DBUG_RETURN(true);
	}

	trx->op_info = "renaming column in SYS_FIELDS";

	for (const dict_index_t* index = dict_table_get_first_index(
		     user_table);
	     index != NULL;
	     index = dict_table_get_next_index(index)) {

		bool has_prefixes = false;
		for (size_t i = 0; i < dict_index_get_n_fields(index); i++) {
			if (dict_index_get_nth_field(index, i)->prefix_len) {
				has_prefixes = true;
				break;
			}
		}

		for (ulint i = 0; i < dict_index_get_n_fields(index); i++) {
			const dict_field_t* field
			    = dict_index_get_nth_field(index, i);
			if (my_strcasecmp(system_charset_info, field->name,
					  from)) {
				continue;
			}

			info = pars_info_create();

			ulint pos = i;
			if (has_prefixes) {
				pos = (pos << 16) + field->prefix_len;
			}

			pars_info_add_ull_literal(info, "indexid", index->id);
			pars_info_add_int4_literal(info, "nth", pos);
			pars_info_add_str_literal(info, "new", to);

			error = que_eval_sql(
				info,
				"PROCEDURE RENAME_SYS_FIELDS_PROC () IS\n"
				"BEGIN\n"
				"UPDATE SYS_FIELDS SET COL_NAME=:new\n"
				"WHERE INDEX_ID=:indexid\n"
				"AND POS=:nth;\n"
				"END;\n",
				FALSE, trx);

			if (error != DB_SUCCESS) {
				goto err_exit;
			}
		}
	}

rename_foreign:
	trx->op_info = "renaming column in SYS_FOREIGN_COLS";

	std::set<dict_foreign_t*> fk_evict;
	bool		foreign_modified;

	for (dict_foreign_set::const_iterator it = user_table->foreign_set.begin();
	     it != user_table->foreign_set.end();
	     ++it) {

		dict_foreign_t*	foreign = *it;
		foreign_modified = false;

		for (unsigned i = 0; i < foreign->n_fields; i++) {
			if (my_strcasecmp(system_charset_info,
					  foreign->foreign_col_names[i],
					  from)) {
				continue;
			}

			info = pars_info_create();

			pars_info_add_str_literal(info, "id", foreign->id);
			pars_info_add_int4_literal(info, "nth", i);
			pars_info_add_str_literal(info, "new", to);

			error = que_eval_sql(
				info,
				"PROCEDURE RENAME_SYS_FOREIGN_F_PROC () IS\n"
				"BEGIN\n"
				"UPDATE SYS_FOREIGN_COLS\n"
				"SET FOR_COL_NAME=:new\n"
				"WHERE ID=:id AND POS=:nth;\n"
				"END;\n",
				FALSE, trx);

			if (error != DB_SUCCESS) {
				goto err_exit;
			}
			foreign_modified = true;
		}

		if (foreign_modified) {
			fk_evict.insert(foreign);
		}
	}

	for (dict_foreign_set::const_iterator it
		= user_table->referenced_set.begin();
	     it != user_table->referenced_set.end();
	     ++it) {

		foreign_modified = false;
		dict_foreign_t*	foreign = *it;

		for (unsigned i = 0; i < foreign->n_fields; i++) {
			if (my_strcasecmp(system_charset_info,
					  foreign->referenced_col_names[i],
					  from)) {
				continue;
			}

			info = pars_info_create();

			pars_info_add_str_literal(info, "id", foreign->id);
			pars_info_add_int4_literal(info, "nth", i);
			pars_info_add_str_literal(info, "new", to);

			error = que_eval_sql(
				info,
				"PROCEDURE RENAME_SYS_FOREIGN_R_PROC () IS\n"
				"BEGIN\n"
				"UPDATE SYS_FOREIGN_COLS\n"
				"SET REF_COL_NAME=:new\n"
				"WHERE ID=:id AND POS=:nth;\n"
				"END;\n",
				FALSE, trx);

			if (error != DB_SUCCESS) {
				goto err_exit;
			}
			foreign_modified = true;
		}

		if (foreign_modified) {
			fk_evict.insert(foreign);
		}
	}

	if (new_clustered) {
		std::for_each(fk_evict.begin(), fk_evict.end(),
			      dict_foreign_remove_from_cache);
	}

	trx->op_info = "";
	DBUG_RETURN(false);
}

/** Rename columns in the data dictionary tables.
@param ha_alter_info Data used during in-place alter.
@param ctx In-place ALTER TABLE context
@param table the TABLE
@param trx data dictionary transaction
@param table_name Table name in MySQL
@retval true Failure
@retval false Success */
static MY_ATTRIBUTE((nonnull, warn_unused_result))
bool
innobase_rename_columns_try(
/*========================*/
	Alter_inplace_info*	ha_alter_info,
	ha_innobase_inplace_ctx*ctx,
	const TABLE*		table,
	trx_t*			trx,
	const char*		table_name)
{
	List_iterator_fast<Create_field> cf_it(
		ha_alter_info->alter_info->create_list);
	uint	i = 0;
	ulint	num_v = 0;

	DBUG_ASSERT(ctx);
	DBUG_ASSERT(ha_alter_info->handler_flags
		    & ALTER_COLUMN_NAME);

	for (Field** fp = table->field; *fp; fp++, i++) {
		const bool is_virtual = !(*fp)->stored_in_db();
		if (!((*fp)->flags & FIELD_IS_RENAMED)) {
			goto processed_field;
		}

		cf_it.rewind();

		while (Create_field* cf = cf_it++) {
			if (cf->field == *fp) {
				ulint	col_n = is_virtual
						? dict_create_v_col_pos(
							num_v, i)
						: i - num_v;

				if (innobase_rename_column_try(
					    ctx->old_table, trx, table_name,
					    col_n,
					    cf->field->field_name.str,
					    cf->field_name.str,
					    ctx->need_rebuild())) {
					return(true);
				}
				goto processed_field;
			}
		}

		ut_error;
processed_field:
		if (is_virtual) {
			num_v++;
		}

		continue;
	}

	return(false);
}

/** Enlarge a column in the data dictionary tables.
@param user_table InnoDB table that was being altered
@param trx data dictionary transaction
@param table_name Table name in MySQL
@param nth_col 0-based index of the column
@param new_len new column length, in bytes
@param is_v if it's a virtual column
@retval true Failure
@retval false Success */
static MY_ATTRIBUTE((nonnull, warn_unused_result))
bool
innobase_enlarge_column_try(
/*========================*/
	const dict_table_t*	user_table,
	trx_t*			trx,
	const char*		table_name,
	ulint			nth_col,
	ulint			new_len,
	bool			is_v)
{
	pars_info_t*	info;
	dberr_t		error;
#ifdef UNIV_DEBUG
	dict_col_t*	col;
#endif /* UNIV_DEBUG */
	dict_v_col_t*	v_col;
	ulint		pos;

	DBUG_ENTER("innobase_enlarge_column_try");

	DBUG_ASSERT(trx_get_dict_operation(trx) == TRX_DICT_OP_INDEX);
	ut_ad(trx->dict_operation_lock_mode == RW_X_LATCH);
	ut_ad(mutex_own(&dict_sys->mutex));
	ut_ad(rw_lock_own(dict_operation_lock, RW_LOCK_X));

	if (is_v) {
		v_col = dict_table_get_nth_v_col(user_table, nth_col);
		pos = dict_create_v_col_pos(v_col->v_pos, v_col->m_col.ind);
#ifdef UNIV_DEBUG
		col = &v_col->m_col;
#endif /* UNIV_DEBUG */
	} else {
#ifdef UNIV_DEBUG
		col = dict_table_get_nth_col(user_table, nth_col);
#endif /* UNIV_DEBUG */
		pos = nth_col;
	}

#ifdef UNIV_DEBUG
	ut_ad(col->len < new_len);
	switch (col->mtype) {
	case DATA_MYSQL:
		/* NOTE: we could allow this when !(prtype & DATA_BINARY_TYPE)
		and ROW_FORMAT is not REDUNDANT and mbminlen<mbmaxlen.
		That is, we treat a UTF-8 CHAR(n) column somewhat like
		a VARCHAR. */
		ut_error;
	case DATA_BINARY:
	case DATA_VARCHAR:
	case DATA_VARMYSQL:
	case DATA_DECIMAL:
	case DATA_BLOB:
		break;
	default:
		ut_error;
	}
#endif /* UNIV_DEBUG */
	info = pars_info_create();

	pars_info_add_ull_literal(info, "tableid", user_table->id);
	pars_info_add_int4_literal(info, "nth", pos);
	pars_info_add_int4_literal(info, "new", new_len);

	trx->op_info = "resizing column in SYS_COLUMNS";

	error = que_eval_sql(
		info,
		"PROCEDURE RESIZE_SYS_COLUMNS_PROC () IS\n"
		"BEGIN\n"
		"UPDATE SYS_COLUMNS SET LEN=:new\n"
		"WHERE TABLE_ID=:tableid AND POS=:nth;\n"
		"END;\n",
		FALSE, trx);

	DBUG_EXECUTE_IF("ib_resize_column_error",
			error = DB_OUT_OF_FILE_SPACE;);

	trx->op_info = "";
	trx->error_state = DB_SUCCESS;

	if (error != DB_SUCCESS) {
		my_error_innodb(error, table_name, 0);
		DBUG_RETURN(true);
	}

	DBUG_RETURN(false);
}

/** Enlarge columns in the data dictionary tables.
@param ha_alter_info Data used during in-place alter.
@param table the TABLE
@param user_table InnoDB table that was being altered
@param trx data dictionary transaction
@param table_name Table name in MySQL
@retval true Failure
@retval false Success */
static MY_ATTRIBUTE((nonnull, warn_unused_result))
bool
innobase_enlarge_columns_try(
/*=========================*/
	Alter_inplace_info*	ha_alter_info,
	const TABLE*		table,
	const dict_table_t*	user_table,
	trx_t*			trx,
	const char*		table_name)
{
	List_iterator_fast<Create_field> cf_it(
		ha_alter_info->alter_info->create_list);
	ulint	i = 0;
	ulint	num_v = 0;

	for (Field** fp = table->field; *fp; fp++, i++) {
		const bool is_v = !(*fp)->stored_in_db();
		ulint idx = is_v ? num_v++ : i - num_v;

		cf_it.rewind();
		while (Create_field* cf = cf_it++) {
			if (cf->field == *fp) {
				if ((*fp)->is_equal(cf)
				    == IS_EQUAL_PACK_LENGTH
				    && innobase_enlarge_column_try(
					    user_table, trx, table_name,
					    idx, static_cast<ulint>(cf->length), is_v)) {
					return(true);
				}

				break;
			}
		}
	}

	return(false);
}

/** Rename or enlarge columns in the data dictionary cache
as part of commit_cache_norebuild().
@param ha_alter_info Data used during in-place alter.
@param table the TABLE
@param user_table InnoDB table that was being altered */
static MY_ATTRIBUTE((nonnull))
void
innobase_rename_or_enlarge_columns_cache(
/*=====================================*/
	Alter_inplace_info*	ha_alter_info,
	const TABLE*		table,
	dict_table_t*		user_table)
{
	if (!(ha_alter_info->handler_flags
	      & (ALTER_COLUMN_EQUAL_PACK_LENGTH
		 | ALTER_COLUMN_NAME))) {
		return;
	}

	List_iterator_fast<Create_field> cf_it(
		ha_alter_info->alter_info->create_list);
	uint	i = 0;
	ulint	num_v = 0;

	for (Field** fp = table->field; *fp; fp++, i++) {
		const bool is_virtual = !(*fp)->stored_in_db();

		cf_it.rewind();
		while (Create_field* cf = cf_it++) {
			if (cf->field != *fp) {
				continue;
			}

			ulint	col_n = is_virtual ? num_v : i - num_v;

			if ((*fp)->is_equal(cf) == IS_EQUAL_PACK_LENGTH) {
				if (is_virtual) {
					dict_table_get_nth_v_col(
						user_table, col_n)->m_col.len
					= cf->length;
				} else {
					dict_table_get_nth_col(
						user_table, col_n)->len
					= cf->length;
				}
			}

			if ((*fp)->flags & FIELD_IS_RENAMED) {
				dict_mem_table_col_rename(
					user_table, col_n,
					cf->field->field_name.str,
					cf->field_name.str, is_virtual);
			}

			break;
		}

		if (is_virtual) {
			num_v++;
		}
	}
}

/** Set the auto-increment value of the table on commit.
@param ha_alter_info Data used during in-place alter
@param ctx In-place ALTER TABLE context
@param altered_table MySQL table that is being altered
@param old_table MySQL table as it is before the ALTER operation
@return whether the operation failed (and my_error() was called) */
static MY_ATTRIBUTE((nonnull))
bool
commit_set_autoinc(
	Alter_inplace_info*	ha_alter_info,
	ha_innobase_inplace_ctx*ctx,
	const TABLE*		altered_table,
	const TABLE*		old_table)
{
	DBUG_ENTER("commit_set_autoinc");

	if (!altered_table->found_next_number_field) {
		/* There is no AUTO_INCREMENT column in the table
		after the ALTER operation. */
	} else if (ctx->add_autoinc != ULINT_UNDEFINED) {
		ut_ad(ctx->need_rebuild());
		/* An AUTO_INCREMENT column was added. Get the last
		value from the sequence, which may be based on a
		supplied AUTO_INCREMENT value. */
		ib_uint64_t autoinc = ctx->sequence.last();
		ctx->new_table->autoinc = autoinc;
		/* Bulk index creation does not update
		PAGE_ROOT_AUTO_INC, so we must persist the "last used"
		value here. */
		btr_write_autoinc(dict_table_get_first_index(ctx->new_table),
				  autoinc - 1, true);
	} else if ((ha_alter_info->handler_flags
		    & ALTER_CHANGE_CREATE_OPTION)
		   && (ha_alter_info->create_info->used_fields
		       & HA_CREATE_USED_AUTO)) {

		if (!ctx->old_table->space) {
			my_error(ER_TABLESPACE_DISCARDED, MYF(0),
				 old_table->s->table_name.str);
			DBUG_RETURN(true);
		}

		/* An AUTO_INCREMENT value was supplied by the user.
		It must be persisted to the data file. */
		const Field*	ai	= old_table->found_next_number_field;
		ut_ad(!strcmp(dict_table_get_col_name(ctx->old_table,
						      innodb_col_no(ai)),
			      ai->field_name.str));

		ib_uint64_t	autoinc
			= ha_alter_info->create_info->auto_increment_value;
		if (autoinc == 0) {
			autoinc = 1;
		}

		if (autoinc >= ctx->old_table->autoinc) {
			/* Persist the predecessor of the
			AUTO_INCREMENT value as the last used one. */
			ctx->new_table->autoinc = autoinc--;
		} else {
			/* Mimic ALGORITHM=COPY in the following scenario:

			CREATE TABLE t (a SERIAL);
			INSERT INTO t SET a=100;
			ALTER TABLE t AUTO_INCREMENT = 1;
			INSERT INTO t SET a=NULL;
			SELECT * FROM t;

			By default, ALGORITHM=INPLACE would reset the
			sequence to 1, while after ALGORITHM=COPY, the
			last INSERT would use a value larger than 100.

			We could only search the tree to know current
			max counter in the table and compare. */
			const dict_col_t*	autoinc_col
				= dict_table_get_nth_col(ctx->old_table,
							 innodb_col_no(ai));
			dict_index_t*		index
				= dict_table_get_first_index(ctx->old_table);
			while (index != NULL
			       && index->fields[0].col != autoinc_col) {
				index = dict_table_get_next_index(index);
			}

			ut_ad(index);

			ib_uint64_t	max_in_table = index
				? row_search_max_autoinc(index)
				: 0;

			if (autoinc <= max_in_table) {
				ctx->new_table->autoinc = innobase_next_autoinc(
					max_in_table, 1,
					ctx->prebuilt->autoinc_increment,
					ctx->prebuilt->autoinc_offset,
					innobase_get_int_col_max_value(ai));
				/* Persist the maximum value as the
				last used one. */
				autoinc = max_in_table;
			} else {
				/* Persist the predecessor of the
				AUTO_INCREMENT value as the last used one. */
				ctx->new_table->autoinc = autoinc--;
			}
		}

		btr_write_autoinc(dict_table_get_first_index(ctx->new_table),
				  autoinc, true);
	} else if (ctx->need_rebuild()) {
		/* No AUTO_INCREMENT value was specified.
		Copy it from the old table. */
		ctx->new_table->autoinc = ctx->old_table->autoinc;
		/* The persistent value was already copied in
		prepare_inplace_alter_table_dict() when ctx->new_table
		was created. If this was a LOCK=NONE operation, the
		AUTO_INCREMENT values would be updated during
		row_log_table_apply(). If this was LOCK!=NONE,
		the table contents could not possibly have changed
		between prepare_inplace and commit_inplace. */
	}

	DBUG_RETURN(false);
}

/** Add or drop foreign key constraints to the data dictionary tables,
but do not touch the data dictionary cache.
@param ha_alter_info Data used during in-place alter
@param ctx In-place ALTER TABLE context
@param trx Data dictionary transaction
@param table_name Table name in MySQL
@retval true Failure
@retval false Success
*/
static MY_ATTRIBUTE((nonnull, warn_unused_result))
bool
innobase_update_foreign_try(
/*========================*/
	ha_innobase_inplace_ctx*ctx,
	trx_t*			trx,
	const char*		table_name)
{
	ulint	foreign_id;
	ulint	i;

	DBUG_ENTER("innobase_update_foreign_try");
	DBUG_ASSERT(ctx);

	foreign_id = dict_table_get_highest_foreign_id(ctx->new_table);

	foreign_id++;

	for (i = 0; i < ctx->num_to_add_fk; i++) {
		dict_foreign_t*		fk = ctx->add_fk[i];

		ut_ad(fk->foreign_table == ctx->new_table
		      || fk->foreign_table == ctx->old_table);

		dberr_t error = dict_create_add_foreign_id(
			&foreign_id, ctx->old_table->name.m_name, fk);

		if (error != DB_SUCCESS) {
			my_error(ER_TOO_LONG_IDENT, MYF(0),
				 fk->id);
			DBUG_RETURN(true);
		}

		if (!fk->foreign_index) {
			fk->foreign_index = dict_foreign_find_index(
				ctx->new_table, ctx->col_names,
				fk->foreign_col_names,
				fk->n_fields, fk->referenced_index, TRUE,
				fk->type
				& (DICT_FOREIGN_ON_DELETE_SET_NULL
					| DICT_FOREIGN_ON_UPDATE_SET_NULL),
				NULL, NULL, NULL);
			if (!fk->foreign_index) {
				my_error(ER_FK_INCORRECT_OPTION,
					 MYF(0), table_name, fk->id);
				DBUG_RETURN(true);
			}
		}

		/* The fk->foreign_col_names[] uses renamed column
		names, while the columns in ctx->old_table have not
		been renamed yet. */
		error = dict_create_add_foreign_to_dictionary(
			ctx->old_table->name.m_name, fk, trx);

		DBUG_EXECUTE_IF(
			"innodb_test_cannot_add_fk_system",
			error = DB_ERROR;);

		if (error != DB_SUCCESS) {
			my_error(ER_FK_FAIL_ADD_SYSTEM, MYF(0),
				 fk->id);
			DBUG_RETURN(true);
		}
	}

	for (i = 0; i < ctx->num_to_drop_fk; i++) {
		dict_foreign_t* fk = ctx->drop_fk[i];

		DBUG_ASSERT(fk->foreign_table == ctx->old_table);

		if (innobase_drop_foreign_try(trx, table_name, fk->id)) {
			DBUG_RETURN(true);
		}
	}

	DBUG_RETURN(false);
}

/** Update the foreign key constraint definitions in the data dictionary cache
after the changes to data dictionary tables were committed.
@param ctx	In-place ALTER TABLE context
@param user_thd	MySQL connection
@return		InnoDB error code (should always be DB_SUCCESS) */
static MY_ATTRIBUTE((nonnull, warn_unused_result))
dberr_t
innobase_update_foreign_cache(
/*==========================*/
	ha_innobase_inplace_ctx*	ctx,
	THD*				user_thd)
{
	dict_table_t*	user_table;
	dberr_t		err = DB_SUCCESS;

	DBUG_ENTER("innobase_update_foreign_cache");

	ut_ad(mutex_own(&dict_sys->mutex));

	user_table = ctx->old_table;

	/* Discard the added foreign keys, because we will
	load them from the data dictionary. */
	for (ulint i = 0; i < ctx->num_to_add_fk; i++) {
		dict_foreign_t*	fk = ctx->add_fk[i];
		dict_foreign_free(fk);
	}

	if (ctx->need_rebuild()) {
		/* The rebuilt table is already using the renamed
		column names. No need to pass col_names or to drop
		constraints from the data dictionary cache. */
		DBUG_ASSERT(!ctx->col_names);
		DBUG_ASSERT(user_table->foreign_set.empty());
		DBUG_ASSERT(user_table->referenced_set.empty());
		user_table = ctx->new_table;
	} else {
		/* Drop the foreign key constraints if the
		table was not rebuilt. If the table is rebuilt,
		there would not be any foreign key contraints for
		it yet in the data dictionary cache. */
		for (ulint i = 0; i < ctx->num_to_drop_fk; i++) {
			dict_foreign_t* fk = ctx->drop_fk[i];
			dict_foreign_remove_from_cache(fk);
		}
	}

	/* Load the old or added foreign keys from the data dictionary
	and prevent the table from being evicted from the data
	dictionary cache (work around the lack of WL#6049). */
	dict_names_t	fk_tables;

	err = dict_load_foreigns(user_table->name.m_name,
				 ctx->col_names, false, true,
				 DICT_ERR_IGNORE_NONE,
				 fk_tables);

	if (err == DB_CANNOT_ADD_CONSTRAINT) {
		fk_tables.clear();

		/* It is possible there are existing foreign key are
		loaded with "foreign_key checks" off,
		so let's retry the loading with charset_check is off */
		err = dict_load_foreigns(user_table->name.m_name,
					 ctx->col_names, false, false,
					 DICT_ERR_IGNORE_NONE,
					 fk_tables);

		/* The load with "charset_check" off is successful, warn
		the user that the foreign key has loaded with mis-matched
		charset */
		if (err == DB_SUCCESS) {
			push_warning_printf(
				user_thd,
				Sql_condition::WARN_LEVEL_WARN,
				ER_ALTER_INFO,
				"Foreign key constraints for table '%s'"
				" are loaded with charset check off",
				user_table->name.m_name);
		}
	}

	/* For complete loading of foreign keys, all associated tables must
	also be loaded. */
	while (err == DB_SUCCESS && !fk_tables.empty()) {
		dict_table_t*	table = dict_load_table(
			fk_tables.front(), true, DICT_ERR_IGNORE_NONE);

		if (table == NULL) {
			table_name_t	table_name;
			table_name.m_name = const_cast<char*>(
						fk_tables.front());

			err = DB_TABLE_NOT_FOUND;
			ib::error()
				<< "Failed to load table '" << table_name
				<< "' which has a foreign key constraint with"
				<< " table '" << user_table->name << "'.";
			break;
		}

		fk_tables.pop_front();
	}

	DBUG_RETURN(err);
}

/** Changes SYS_COLUMNS.PRTYPE for one column.
@param[in,out]	trx	transaction
@param[in]	table_name	table name
@param[in]	tableid	table ID as in SYS_TABLES
@param[in]	pos	column position
@param[in]	prtype	new precise type
@return		boolean flag
@retval	true	on failure
@retval false	on success */
static
bool
vers_change_field_try(
	trx_t* trx,
	const char* table_name,
	const table_id_t tableid,
	const ulint pos,
	const ulint prtype)
{
	DBUG_ENTER("vers_change_field_try");

	pars_info_t* info = pars_info_create();

	pars_info_add_int4_literal(info, "prtype", prtype);
	pars_info_add_ull_literal(info,"tableid", tableid);
	pars_info_add_int4_literal(info, "pos", pos);

	dberr_t error = que_eval_sql(info,
				     "PROCEDURE CHANGE_COLUMN_MTYPE () IS\n"
				     "BEGIN\n"
				     "UPDATE SYS_COLUMNS SET PRTYPE=:prtype\n"
				     "WHERE TABLE_ID=:tableid AND POS=:pos;\n"
				     "END;\n",
				     false, trx);

	if (error != DB_SUCCESS) {
		my_error_innodb(error, table_name, 0);
		trx->error_state = DB_SUCCESS;
		trx->op_info = "";
		DBUG_RETURN(true);
	}

	DBUG_RETURN(false);
}

/** Changes fields WITH/WITHOUT SYSTEM VERSIONING property in SYS_COLUMNS.
@param[in]	ha_alter_info	alter info
@param[in]	ctx	alter inplace context
@param[in]	trx	transaction
@param[in]	table	old table
@return		boolean flag
@retval	true	on failure
@retval false	on success */
static
bool
vers_change_fields_try(
	const Alter_inplace_info* ha_alter_info,
	const ha_innobase_inplace_ctx* ctx,
	trx_t* trx,
	const TABLE* table)
{
	DBUG_ENTER("vers_change_fields_try");

	DBUG_ASSERT(ha_alter_info);
	DBUG_ASSERT(ctx);

	List_iterator_fast<Create_field> it(
	    ha_alter_info->alter_info->create_list);

	while (const Create_field* create_field = it++) {
		if (!create_field->field) {
			continue;
		}
		if (create_field->versioning
		    == Column_definition::VERSIONING_NOT_SET) {
			continue;
		}

		const dict_table_t* new_table = ctx->new_table;
		const uint pos = innodb_col_no(create_field->field);
		const dict_col_t* col = dict_table_get_nth_col(new_table, pos);

		DBUG_ASSERT(!col->vers_sys_start());
		DBUG_ASSERT(!col->vers_sys_end());

		ulint new_prtype
		    = create_field->versioning
			      == Column_definition::WITHOUT_VERSIONING
			  ? col->prtype & ~DATA_VERSIONED
			  : col->prtype | DATA_VERSIONED;

		if (vers_change_field_try(trx, table->s->table_name.str,
					  new_table->id, pos,
					  new_prtype)) {
			DBUG_RETURN(true);
		}
	}

	DBUG_RETURN(false);
}

/** Changes WITH/WITHOUT SYSTEM VERSIONING for fields
in the data dictionary cache.
@param ha_alter_info Data used during in-place alter
@param ctx In-place ALTER TABLE context
@param table MySQL table as it is before the ALTER operation */
static
void
vers_change_fields_cache(
	Alter_inplace_info*		ha_alter_info,
	const ha_innobase_inplace_ctx*	ctx,
	const TABLE*			table)
{
	DBUG_ENTER("vers_change_fields_cache");

	DBUG_ASSERT(ha_alter_info);
	DBUG_ASSERT(ctx);
	DBUG_ASSERT(ha_alter_info->handler_flags & ALTER_COLUMN_UNVERSIONED);

	List_iterator_fast<Create_field> it(
	    ha_alter_info->alter_info->create_list);

	while (const Create_field* create_field = it++) {
		if (!create_field->field || create_field->field->vcol_info) {
			continue;
		}
		dict_col_t* col = dict_table_get_nth_col(
		    ctx->new_table, innodb_col_no(create_field->field));

		if (create_field->versioning
		    == Column_definition::WITHOUT_VERSIONING) {

			DBUG_ASSERT(!col->vers_sys_start());
			DBUG_ASSERT(!col->vers_sys_end());
			col->prtype &= ~DATA_VERSIONED;
		} else if (create_field->versioning
			   == Column_definition::WITH_VERSIONING) {

			DBUG_ASSERT(!col->vers_sys_start());
			DBUG_ASSERT(!col->vers_sys_end());
			col->prtype |= DATA_VERSIONED;
		}
	}

	DBUG_VOID_RETURN;
}

/** Commit the changes made during prepare_inplace_alter_table()
and inplace_alter_table() inside the data dictionary tables,
when rebuilding the table.
@param ha_alter_info Data used during in-place alter
@param ctx In-place ALTER TABLE context
@param altered_table MySQL table that is being altered
@param old_table MySQL table as it is before the ALTER operation
@param trx Data dictionary transaction
@param table_name Table name in MySQL
@retval true Failure
@retval false Success
*/
inline MY_ATTRIBUTE((nonnull, warn_unused_result))
bool
commit_try_rebuild(
/*===============*/
	Alter_inplace_info*	ha_alter_info,
	ha_innobase_inplace_ctx*ctx,
	TABLE*			altered_table,
	const TABLE*		old_table,
	trx_t*			trx,
	const char*		table_name)
{
	dict_table_t*	rebuilt_table	= ctx->new_table;
	dict_table_t*	user_table	= ctx->old_table;

	DBUG_ENTER("commit_try_rebuild");
	DBUG_ASSERT(ctx->need_rebuild());
	DBUG_ASSERT(trx->dict_operation_lock_mode == RW_X_LATCH);
	DBUG_ASSERT(!(ha_alter_info->handler_flags
		      & ALTER_DROP_FOREIGN_KEY)
		    || ctx->num_to_drop_fk > 0);
	DBUG_ASSERT(ctx->num_to_drop_fk
		    <= ha_alter_info->alter_info->drop_list.elements);

	for (dict_index_t* index = dict_table_get_first_index(rebuilt_table);
	     index;
	     index = dict_table_get_next_index(index)) {
		DBUG_ASSERT(dict_index_get_online_status(index)
			    == ONLINE_INDEX_COMPLETE);
		DBUG_ASSERT(index->is_committed());
		if (index->is_corrupted()) {
			my_error(ER_INDEX_CORRUPT, MYF(0), index->name());
			DBUG_RETURN(true);
		}
	}

	if (innobase_update_foreign_try(ctx, trx, table_name)) {
		DBUG_RETURN(true);
	}

	dberr_t	error;

	/* Clear the to_be_dropped flag in the data dictionary cache
	of user_table. */
	for (ulint i = 0; i < ctx->num_to_drop_index; i++) {
		dict_index_t*	index = ctx->drop_index[i];
		DBUG_ASSERT(index->table == user_table);
		DBUG_ASSERT(index->is_committed());
		DBUG_ASSERT(index->to_be_dropped);
		index->to_be_dropped = 0;
	}

	/* We copied the table. Any indexes that were requested to be
	dropped were not created in the copy of the table. Apply any
	last bit of the rebuild log and then rename the tables. */

	if (ctx->online) {
		DEBUG_SYNC_C("row_log_table_apply2_before");

		dict_vcol_templ_t* s_templ  = NULL;

		if (ctx->new_table->n_v_cols > 0) {
			s_templ = UT_NEW_NOKEY(
					dict_vcol_templ_t());
			s_templ->vtempl = NULL;

			innobase_build_v_templ(
				altered_table, ctx->new_table, s_templ,
				NULL, true);
			ctx->new_table->vc_templ = s_templ;
		}

		error = row_log_table_apply(
			ctx->thr, user_table, altered_table,
			static_cast<ha_innobase_inplace_ctx*>(
				ha_alter_info->handler_ctx)->m_stage,
			ctx->new_table);

		if (s_templ) {
			ut_ad(ctx->need_rebuild());
			dict_free_vc_templ(s_templ);
			UT_DELETE(s_templ);
			ctx->new_table->vc_templ = NULL;
		}

		ulint	err_key = thr_get_trx(ctx->thr)->error_key_num;

		switch (error) {
			KEY*	dup_key;
		case DB_SUCCESS:
			break;
		case DB_DUPLICATE_KEY:
			if (err_key == ULINT_UNDEFINED) {
				/* This should be the hidden index on
				FTS_DOC_ID. */
				dup_key = NULL;
			} else {
				DBUG_ASSERT(err_key <
					    ha_alter_info->key_count);
				dup_key = &ha_alter_info
					->key_info_buffer[err_key];
			}
			print_keydup_error(altered_table, dup_key, MYF(0));
			DBUG_RETURN(true);
		case DB_ONLINE_LOG_TOO_BIG:
			my_error(ER_INNODB_ONLINE_LOG_TOO_BIG, MYF(0),
				 get_error_key_name(err_key, ha_alter_info,
						    rebuilt_table));
			DBUG_RETURN(true);
		case DB_INDEX_CORRUPT:
			my_error(ER_INDEX_CORRUPT, MYF(0),
				 get_error_key_name(err_key, ha_alter_info,
						    rebuilt_table));
			DBUG_RETURN(true);
		default:
			my_error_innodb(error, table_name, user_table->flags);
			DBUG_RETURN(true);
		}
	}

	if ((ha_alter_info->handler_flags
	     & ALTER_COLUMN_NAME)
	    && innobase_rename_columns_try(ha_alter_info, ctx, old_table,
					   trx, table_name)) {
		DBUG_RETURN(true);
	}

	DBUG_EXECUTE_IF("ib_ddl_crash_before_rename", DBUG_SUICIDE(););

	/* The new table must inherit the flag from the
	"parent" table. */
	if (!user_table->space) {
		rebuilt_table->file_unreadable = true;
		rebuilt_table->flags2 |= DICT_TF2_DISCARDED;
	}

	/* We can now rename the old table as a temporary table,
	rename the new temporary table as the old table and drop the
	old table. First, we only do this in the data dictionary
	tables. The actual renaming will be performed in
	commit_cache_rebuild(), once the data dictionary transaction
	has been successfully committed. */

	error = row_merge_rename_tables_dict(
		user_table, rebuilt_table, ctx->tmp_name, trx);

	/* We must be still holding a table handle. */
	DBUG_ASSERT(user_table->get_ref_count() == 1);

	DBUG_EXECUTE_IF("ib_ddl_crash_after_rename", DBUG_SUICIDE(););
	DBUG_EXECUTE_IF("ib_rebuild_cannot_rename", error = DB_ERROR;);

	switch (error) {
	case DB_SUCCESS:
		DBUG_RETURN(false);
	case DB_TABLESPACE_EXISTS:
		ut_a(rebuilt_table->get_ref_count() == 1);
		my_error(ER_TABLESPACE_EXISTS, MYF(0), ctx->tmp_name);
		DBUG_RETURN(true);
	case DB_DUPLICATE_KEY:
		ut_a(rebuilt_table->get_ref_count() == 1);
		my_error(ER_TABLE_EXISTS_ERROR, MYF(0), ctx->tmp_name);
		DBUG_RETURN(true);
	default:
		my_error_innodb(error, table_name, user_table->flags);
		DBUG_RETURN(true);
	}
}

/** Apply the changes made during commit_try_rebuild(),
to the data dictionary cache and the file system.
@param ctx In-place ALTER TABLE context */
inline MY_ATTRIBUTE((nonnull))
void
commit_cache_rebuild(
/*=================*/
	ha_innobase_inplace_ctx*	ctx)
{
	dberr_t		error;

	DBUG_ENTER("commit_cache_rebuild");
	DEBUG_SYNC_C("commit_cache_rebuild");
	DBUG_ASSERT(ctx->need_rebuild());
	DBUG_ASSERT(!ctx->old_table->space == !ctx->new_table->space);

	const char* old_name = mem_heap_strdup(
		ctx->heap, ctx->old_table->name.m_name);

	/* We already committed and redo logged the renames,
	so this must succeed. */
	error = dict_table_rename_in_cache(
		ctx->old_table, ctx->tmp_name, false);
	ut_a(error == DB_SUCCESS);

	error = dict_table_rename_in_cache(
		ctx->new_table, old_name, false);
	ut_a(error == DB_SUCCESS);

	DBUG_VOID_RETURN;
}

/** Set of column numbers */
typedef std::set<ulint, std::less<ulint>, ut_allocator<ulint> >	col_set;

/** Store the column number of the columns in a list belonging
to indexes which are not being dropped.
@param[in]	ctx		In-place ALTER TABLE context
@param[in, out]	drop_col_list	list which will be set, containing columns
				which is part of index being dropped
@param[in, out]	drop_v_col_list	list which will be set, containing
				virtual columns which is part of index
				being dropped */
static
void
get_col_list_to_be_dropped(
	const ha_innobase_inplace_ctx*	ctx,
	col_set&			drop_col_list,
	col_set&			drop_v_col_list)
{
	for (ulint index_count = 0; index_count < ctx->num_to_drop_index;
	     index_count++) {
		const dict_index_t*	index = ctx->drop_index[index_count];

		for (ulint col = 0; col < index->n_user_defined_cols; col++) {
			const dict_col_t*	idx_col
				= dict_index_get_nth_col(index, col);

			if (idx_col->is_virtual()) {
				const dict_v_col_t*	v_col
					= reinterpret_cast<
						const dict_v_col_t*>(idx_col);
				drop_v_col_list.insert(v_col->v_pos);

			} else {
				ulint	col_no = dict_col_get_no(idx_col);
				drop_col_list.insert(col_no);
			}
		}
	}
}

/** Change PAGE_COMPRESSED to ON or change the PAGE_COMPRESSION_LEVEL.
@param[in]	level		PAGE_COMPRESSION_LEVEL
@param[in]	table		table before the change
@param[in,out]	trx		data dictionary transaction
@param[in]	table_name	table name in MariaDB
@return	whether the operation succeeded */
MY_ATTRIBUTE((nonnull, warn_unused_result))
static
bool
innobase_page_compression_try(
	uint			level,
	const dict_table_t*	table,
	trx_t*			trx,
	const char*		table_name)
{
	DBUG_ENTER("innobase_page_compression_try");
	DBUG_ASSERT(level >= 1);
	DBUG_ASSERT(level <= 9);

	unsigned flags = table->flags
		& ~(0xFU << DICT_TF_POS_PAGE_COMPRESSION_LEVEL);
	flags |= 1U << DICT_TF_POS_PAGE_COMPRESSION
		| level << DICT_TF_POS_PAGE_COMPRESSION_LEVEL;

	if (table->flags == flags) {
		DBUG_RETURN(false);
	}

	pars_info_t* info = pars_info_create();

	pars_info_add_ull_literal(info, "id", table->id);
	pars_info_add_int4_literal(info, "type",
				   dict_tf_to_sys_tables_type(flags));

	dberr_t error = que_eval_sql(info,
				     "PROCEDURE CHANGE_COMPRESSION () IS\n"
				     "BEGIN\n"
				     "UPDATE SYS_TABLES SET TYPE=:type\n"
				     "WHERE ID=:id;\n"
				     "END;\n",
				     false, trx);

	if (error != DB_SUCCESS) {
		my_error_innodb(error, table_name, 0);
		trx->error_state = DB_SUCCESS;
		trx->op_info = "";
		DBUG_RETURN(true);
	}

	DBUG_RETURN(false);
}

/** Commit the changes made during prepare_inplace_alter_table()
and inplace_alter_table() inside the data dictionary tables,
when not rebuilding the table.
@param ha_alter_info Data used during in-place alter
@param ctx In-place ALTER TABLE context
@param old_table MySQL table as it is before the ALTER operation
@param trx Data dictionary transaction
@param table_name Table name in MySQL
@retval true Failure
@retval false Success
*/
inline MY_ATTRIBUTE((nonnull, warn_unused_result))
bool
commit_try_norebuild(
/*=================*/
	Alter_inplace_info*	ha_alter_info,
	ha_innobase_inplace_ctx*ctx,
	TABLE*			altered_table,
	const TABLE*		old_table,
	trx_t*			trx,
	const char*		table_name)
{
	DBUG_ENTER("commit_try_norebuild");
	DBUG_ASSERT(!ctx->need_rebuild());
	DBUG_ASSERT(trx->dict_operation_lock_mode == RW_X_LATCH);
	DBUG_ASSERT(!(ha_alter_info->handler_flags
		      & ALTER_DROP_FOREIGN_KEY)
		    || ctx->num_to_drop_fk > 0);
	DBUG_ASSERT(ctx->num_to_drop_fk
		    <= ha_alter_info->alter_info->drop_list.elements
		    || ctx->num_to_drop_vcol
		       == ha_alter_info->alter_info->drop_list.elements);

	if (ctx->page_compression_level
	    && innobase_page_compression_try(ctx->page_compression_level,
					     ctx->new_table, trx,
					     table_name)) {
		DBUG_RETURN(true);
	}

	for (ulint i = 0; i < ctx->num_to_add_index; i++) {
		dict_index_t*	index = ctx->add_index[i];
		DBUG_ASSERT(dict_index_get_online_status(index)
			    == ONLINE_INDEX_COMPLETE);
		DBUG_ASSERT(!index->is_committed());
		if (index->is_corrupted()) {
			/* Report a duplicate key
			error for the index that was
			flagged corrupted, most likely
			because a duplicate value was
			inserted (directly or by
			rollback) after
			ha_innobase::inplace_alter_table()
			completed.
			TODO: report this as a corruption
			with a detailed reason once
			WL#6379 has been implemented. */
			my_error(ER_DUP_UNKNOWN_IN_INDEX,
				 MYF(0), index->name());
			DBUG_RETURN(true);
		}
	}

	if (innobase_update_foreign_try(ctx, trx, table_name)) {
		DBUG_RETURN(true);
	}

	if ((ha_alter_info->handler_flags & ALTER_COLUMN_UNVERSIONED)
	    && vers_change_fields_try(ha_alter_info, ctx, trx, old_table)) {
		DBUG_RETURN(true);
	}

	dberr_t	error;

	/* We altered the table in place. Mark the indexes as committed. */
	for (ulint i = 0; i < ctx->num_to_add_index; i++) {
		dict_index_t*	index = ctx->add_index[i];
		DBUG_ASSERT(dict_index_get_online_status(index)
			    == ONLINE_INDEX_COMPLETE);
		DBUG_ASSERT(!index->is_committed());
		error = row_merge_rename_index_to_add(
			trx, ctx->new_table->id, index->id);
		switch (error) {
		case DB_SUCCESS:
			break;
		case DB_TOO_MANY_CONCURRENT_TRXS:
			/* If we wrote some undo log here, then the
			persistent data dictionary for this table may
			probably be corrupted. This is because a
			'trigger' on SYS_INDEXES could already have invoked
			btr_free_if_exists(), which cannot be rolled back. */
			DBUG_ASSERT(trx->undo_no == 0);
			my_error(ER_TOO_MANY_CONCURRENT_TRXS, MYF(0));
			DBUG_RETURN(true);
		default:
			sql_print_error(
				"InnoDB: rename index to add: %lu\n",
				(ulong) error);
			DBUG_ASSERT(0);
			my_error(ER_INTERNAL_ERROR, MYF(0),
				 "rename index to add");
			DBUG_RETURN(true);
		}
	}

	/* Drop any indexes that were requested to be dropped.
	Flag them in the data dictionary first. */

	for (ulint i = 0; i < ctx->num_to_drop_index; i++) {
		dict_index_t*	index = ctx->drop_index[i];
		DBUG_ASSERT(index->is_committed());
		DBUG_ASSERT(index->table == ctx->new_table);
		DBUG_ASSERT(index->to_be_dropped);

		error = row_merge_rename_index_to_drop(
			trx, index->table->id, index->id);
		if (error != DB_SUCCESS) {
			sql_print_error(
				"InnoDB: rename index to drop: %lu\n",
				(ulong) error);
			DBUG_ASSERT(0);
			my_error(ER_INTERNAL_ERROR, MYF(0),
				 "rename index to drop");
			DBUG_RETURN(true);
		}
	}

	if ((ha_alter_info->handler_flags
	     & ALTER_COLUMN_NAME)
	    && innobase_rename_columns_try(ha_alter_info, ctx, old_table,
					   trx, table_name)) {
		DBUG_RETURN(true);
	}

	if ((ha_alter_info->handler_flags
	     & ALTER_COLUMN_EQUAL_PACK_LENGTH)
	    && innobase_enlarge_columns_try(ha_alter_info, old_table,
					    ctx->old_table, trx, table_name)) {
		DBUG_RETURN(true);
	}

	if ((ha_alter_info->handler_flags
	     & ALTER_DROP_VIRTUAL_COLUMN)
	    && innobase_drop_virtual_try(ha_alter_info, ctx->old_table, trx)) {
		DBUG_RETURN(true);
	}

	if ((ha_alter_info->handler_flags
	     & ALTER_ADD_VIRTUAL_COLUMN)
	    && innobase_add_virtual_try(ha_alter_info, ctx->old_table, trx)) {
		DBUG_RETURN(true);
	}

	if (innobase_add_instant_try(ctx, altered_table, old_table, trx)) {
		DBUG_RETURN(true);
	}

	DBUG_RETURN(false);
}

/** Commit the changes to the data dictionary cache
after a successful commit_try_norebuild() call.
@param ha_alter_info algorithm=inplace context
@param ctx In-place ALTER TABLE context for the current partition
@param table the TABLE before the ALTER
@param trx Data dictionary transaction
(will be started and committed, for DROP INDEX)
@return whether all replacements were found for dropped indexes */
inline MY_ATTRIBUTE((nonnull))
bool
commit_cache_norebuild(
/*===================*/
	Alter_inplace_info*	ha_alter_info,
	ha_innobase_inplace_ctx*ctx,
	const TABLE*		table,
	trx_t*			trx)
{
	DBUG_ENTER("commit_cache_norebuild");
	DBUG_ASSERT(!ctx->need_rebuild());
	DBUG_ASSERT(ctx->new_table->space != fil_system.temp_space);
	DBUG_ASSERT(!ctx->new_table->is_temporary());

	bool found = true;

	if (ctx->page_compression_level) {
		DBUG_ASSERT(ctx->new_table->space != fil_system.sys_space);
		ctx->new_table->flags &=
			~(0xFU << DICT_TF_POS_PAGE_COMPRESSION_LEVEL);
		ctx->new_table->flags |= 1 << DICT_TF_POS_PAGE_COMPRESSION
			| (ctx->page_compression_level
			   << DICT_TF_POS_PAGE_COMPRESSION_LEVEL);

		if (fil_space_t* space = ctx->new_table->space) {
			bool update = !(space->flags
					& FSP_FLAGS_MASK_PAGE_COMPRESSION);
			mutex_enter(&fil_system.mutex);
			space->flags = (~FSP_FLAGS_MASK_MEM_COMPRESSION_LEVEL
					& (space->flags
					   | FSP_FLAGS_MASK_PAGE_COMPRESSION))
				| ctx->page_compression_level
				<< FSP_FLAGS_MEM_COMPRESSION_LEVEL;
			mutex_exit(&fil_system.mutex);

			if (update) {
				/* Maybe we should introduce an undo
				log record for updating tablespace
				flags, and perform the update already
				in innobase_page_compression_try().

				If the server is killed before the
				following mini-transaction commit
				becomes durable, fsp_flags_try_adjust()
				will perform the equivalent adjustment
				and warn "adjusting FSP_SPACE_FLAGS". */
				mtr_t	mtr;
				mtr.start();
				if (buf_block_t* b = buf_page_get(
					    page_id_t(space->id, 0),
					    page_size_t(space->flags),
					    RW_X_LATCH, &mtr)) {
					mtr.set_named_space(space);
					mlog_write_ulint(
						FSP_HEADER_OFFSET
						+ FSP_SPACE_FLAGS + b->frame,
						space->flags
						& ~FSP_FLAGS_MEM_MASK,
						MLOG_4BYTES, &mtr);
				}
				mtr.commit();
			}
		}
	}

	col_set			drop_list;
	col_set			v_drop_list;
	col_set::const_iterator col_it;

	/* Check if the column, part of an index to be dropped is part of any
	other index which is not being dropped. If it so, then set the ord_part
	of the column to 0. */
	get_col_list_to_be_dropped(ctx, drop_list, v_drop_list);

	for (col_it = drop_list.begin(); col_it != drop_list.end(); ++col_it) {
		if (!check_col_exists_in_indexes(ctx->new_table,
						 *col_it, false)) {
			ctx->new_table->cols[*col_it].ord_part = 0;
		}
	}

	for (col_it = v_drop_list.begin();
	     col_it != v_drop_list.end(); ++col_it) {
		if (!check_col_exists_in_indexes(ctx->new_table,
						 *col_it, true)) {
			ctx->new_table->v_cols[*col_it].m_col.ord_part = 0;
		}
	}

	for (ulint i = 0; i < ctx->num_to_add_index; i++) {
		dict_index_t*	index = ctx->add_index[i];
		DBUG_ASSERT(dict_index_get_online_status(index)
			    == ONLINE_INDEX_COMPLETE);
		DBUG_ASSERT(!index->is_committed());
		index->set_committed(true);
	}

	if (ctx->num_to_drop_index) {
		/* Really drop the indexes that were dropped.
		The transaction had to be committed first
		(after renaming the indexes), so that in the
		event of a crash, crash recovery will drop the
		indexes, because it drops all indexes whose
		names start with TEMP_INDEX_PREFIX_STR. Once we
		have started dropping an index tree, there is
		no way to roll it back. */

		for (ulint i = 0; i < ctx->num_to_drop_index; i++) {
			dict_index_t*	index = ctx->drop_index[i];
			DBUG_ASSERT(index->is_committed());
			DBUG_ASSERT(index->table == ctx->new_table);
			DBUG_ASSERT(index->to_be_dropped);

			/* Replace the indexes in foreign key
			constraints if needed. */

			if (!dict_foreign_replace_index(
				    index->table, ctx->col_names, index)) {
				found = false;
			}

			/* Mark the index dropped
			in the data dictionary cache. */
			rw_lock_x_lock(dict_index_get_lock(index));
			index->page = FIL_NULL;
			rw_lock_x_unlock(dict_index_get_lock(index));
		}

		trx_start_for_ddl(trx, TRX_DICT_OP_INDEX);
		row_merge_drop_indexes_dict(trx, ctx->new_table->id);

		for (ulint i = 0; i < ctx->num_to_drop_index; i++) {
			dict_index_t*	index = ctx->drop_index[i];
			DBUG_ASSERT(index->is_committed());
			DBUG_ASSERT(index->table == ctx->new_table);

			if (index->type & DICT_FTS) {
				DBUG_ASSERT(index->type == DICT_FTS
					    || (index->type
						& DICT_CORRUPT));
				DBUG_ASSERT(index->table->fts);
				fts_drop_index(index->table, index, trx);
			}

			dict_index_remove_from_cache(index->table, index);
		}

		trx_commit_for_mysql(trx);
	}

	if (!ctx->is_instant()) {
		innobase_rename_or_enlarge_columns_cache(
			ha_alter_info, table, ctx->new_table);
	}

	if (ha_alter_info->handler_flags & ALTER_COLUMN_UNVERSIONED) {
		vers_change_fields_cache(ha_alter_info, ctx, table);
	}

	ctx->new_table->fts_doc_id_index
		= ctx->new_table->fts
		? dict_table_get_index_on_name(
			ctx->new_table, FTS_DOC_ID_INDEX_NAME)
		: NULL;
	DBUG_ASSERT((ctx->new_table->fts == NULL)
		    == (ctx->new_table->fts_doc_id_index == NULL));
	DBUG_RETURN(found);
}

/** Adjust the persistent statistics after non-rebuilding ALTER TABLE.
Remove statistics for dropped indexes, add statistics for created indexes
and rename statistics for renamed indexes.
@param ha_alter_info Data used during in-place alter
@param ctx In-place ALTER TABLE context
@param thd MySQL connection
*/
static
void
alter_stats_norebuild(
/*==================*/
	Alter_inplace_info*		ha_alter_info,
	ha_innobase_inplace_ctx*	ctx,
	THD*				thd)
{
	ulint	i;

	DBUG_ENTER("alter_stats_norebuild");
	DBUG_ASSERT(!ctx->need_rebuild());

	if (!dict_stats_is_persistent_enabled(ctx->new_table)) {
		DBUG_VOID_RETURN;
	}

	/* Delete corresponding rows from the stats table. We do this
	in a separate transaction from trx, because lock waits are not
	allowed in a data dictionary transaction. (Lock waits are possible
	on the statistics table, because it is directly accessible by users,
	not covered by the dict_operation_lock.)

	Because the data dictionary changes were already committed, orphaned
	rows may be left in the statistics table if the system crashes.

	FIXME: each change to the statistics tables is being committed in a
	separate transaction, meaning that the operation is not atomic

	FIXME: This will not drop the (unused) statistics for
	FTS_DOC_ID_INDEX if it was a hidden index, dropped together
	with the last renamining FULLTEXT index. */
	for (i = 0; i < ha_alter_info->index_drop_count; i++) {
		const KEY* key = ha_alter_info->index_drop_buffer[i];

		if (key->flags & HA_FULLTEXT) {
			/* There are no index cardinality
			statistics for FULLTEXT indexes. */
			continue;
		}

		char	errstr[1024];

		if (dict_stats_drop_index(
			    ctx->new_table->name.m_name, key->name.str,
			    errstr, sizeof errstr) != DB_SUCCESS) {
			push_warning(thd,
				     Sql_condition::WARN_LEVEL_WARN,
				     ER_LOCK_WAIT_TIMEOUT, errstr);
		}
	}

	for (i = 0; i < ctx->num_to_add_index; i++) {
		dict_index_t*	index = ctx->add_index[i];
		DBUG_ASSERT(index->table == ctx->new_table);

		if (!(index->type & DICT_FTS)) {
			dict_stats_init(ctx->new_table);
			dict_stats_update_for_index(index);
		}
	}

	DBUG_VOID_RETURN;
}

/** Adjust the persistent statistics after rebuilding ALTER TABLE.
Remove statistics for dropped indexes, add statistics for created indexes
and rename statistics for renamed indexes.
@param table InnoDB table that was rebuilt by ALTER TABLE
@param table_name Table name in MySQL
@param thd MySQL connection
*/
static
void
alter_stats_rebuild(
/*================*/
	dict_table_t*	table,
	const char*	table_name,
	THD*		thd)
{
	DBUG_ENTER("alter_stats_rebuild");

	if (!table->space
	    || !dict_stats_is_persistent_enabled(table)) {
		DBUG_VOID_RETURN;
	}

#ifndef DBUG_OFF
	bool	file_unreadable_orig = false;
#endif /* DBUG_OFF */

	DBUG_EXECUTE_IF(
		"ib_rename_index_fail2",
		file_unreadable_orig = table->file_unreadable;
		table->file_unreadable = true;
	);

	dberr_t	ret = dict_stats_update(table, DICT_STATS_RECALC_PERSISTENT);

	DBUG_EXECUTE_IF(
		"ib_rename_index_fail2",
		table->file_unreadable = file_unreadable_orig;
	);

	if (ret != DB_SUCCESS) {
		push_warning_printf(
			thd,
			Sql_condition::WARN_LEVEL_WARN,
			ER_ALTER_INFO,
			"Error updating stats for table '%s'"
			" after table rebuild: %s",
			table_name, ut_strerr(ret));
	}

	DBUG_VOID_RETURN;
}

#ifndef DBUG_OFF
# define DBUG_INJECT_CRASH(prefix, count)			\
do {								\
	char buf[32];						\
	snprintf(buf, sizeof buf, prefix "_%u", count);	\
	DBUG_EXECUTE_IF(buf, DBUG_SUICIDE(););			\
} while (0)
#else
# define DBUG_INJECT_CRASH(prefix, count)
#endif

/** Commit or rollback the changes made during
prepare_inplace_alter_table() and inplace_alter_table() inside
the storage engine. Note that the allowed level of concurrency
during this operation will be the same as for
inplace_alter_table() and thus might be higher than during
prepare_inplace_alter_table(). (E.g concurrent writes were
blocked during prepare, but might not be during commit).
@param altered_table TABLE object for new version of table.
@param ha_alter_info Structure describing changes to be done
by ALTER TABLE and holding data used during in-place alter.
@param commit true => Commit, false => Rollback.
@retval true Failure
@retval false Success
*/

bool
ha_innobase::commit_inplace_alter_table(
/*====================================*/
	TABLE*			altered_table,
	Alter_inplace_info*	ha_alter_info,
	bool			commit)
{
	ha_innobase_inplace_ctx*ctx0;
	struct mtr_buf_copy_t	logs;

	ctx0 = static_cast<ha_innobase_inplace_ctx*>
		(ha_alter_info->handler_ctx);

#ifndef DBUG_OFF
	uint	crash_inject_count	= 1;
	uint	crash_fail_inject_count	= 1;
	uint	failure_inject_count	= 1;
#endif /* DBUG_OFF */

	DBUG_ENTER("commit_inplace_alter_table");
	DBUG_ASSERT(!srv_read_only_mode);
	DBUG_ASSERT(!ctx0 || ctx0->prebuilt == m_prebuilt);
	DBUG_ASSERT(!ctx0 || ctx0->old_table == m_prebuilt->table);

	DEBUG_SYNC_C("innodb_commit_inplace_alter_table_enter");

	DEBUG_SYNC_C("innodb_commit_inplace_alter_table_wait");

	if (ctx0 != NULL && ctx0->m_stage != NULL) {
		ctx0->m_stage->begin_phase_end();
	}

	if (!commit) {
		/* A rollback is being requested. So far we may at
		most have created some indexes. If any indexes were to
		be dropped, they would actually be dropped in this
		method if commit=true. */
		const bool	ret = rollback_inplace_alter_table(
			ha_alter_info, table, m_prebuilt);
		DBUG_RETURN(ret);
	}

	if (!(ha_alter_info->handler_flags & ~INNOBASE_INPLACE_IGNORE)) {
		DBUG_ASSERT(!ctx0);
		MONITOR_ATOMIC_DEC(MONITOR_PENDING_ALTER_TABLE);
		ha_alter_info->group_commit_ctx = NULL;
		DBUG_RETURN(false);
	}

	DBUG_ASSERT(ctx0);

	inplace_alter_handler_ctx**	ctx_array;
	inplace_alter_handler_ctx*	ctx_single[2];

	if (ha_alter_info->group_commit_ctx) {
		ctx_array = ha_alter_info->group_commit_ctx;
	} else {
		ctx_single[0] = ctx0;
		ctx_single[1] = NULL;
		ctx_array = ctx_single;
	}

	DBUG_ASSERT(ctx0 == ctx_array[0]);
	ut_ad(m_prebuilt->table == ctx0->old_table);
	ha_alter_info->group_commit_ctx = NULL;

	trx_start_if_not_started_xa(m_prebuilt->trx, true);

	for (inplace_alter_handler_ctx** pctx = ctx_array; *pctx; pctx++) {
		ha_innobase_inplace_ctx*	ctx
			= static_cast<ha_innobase_inplace_ctx*>(*pctx);
		DBUG_ASSERT(ctx->prebuilt->trx == m_prebuilt->trx);

		/* If decryption failed for old table or new table
		fail here. */
		if ((!ctx->old_table->is_readable()
		     && ctx->old_table->space)
		    || (!ctx->new_table->is_readable()
			&& ctx->new_table->space)) {
			String str;
			const char* engine= table_type();
			get_error_message(HA_ERR_DECRYPTION_FAILED, &str);
			my_error(ER_GET_ERRMSG, MYF(0), HA_ERR_DECRYPTION_FAILED, str.c_ptr(), engine);
			DBUG_RETURN(true);
		}

		/* Exclusively lock the table, to ensure that no other
		transaction is holding locks on the table while we
		change the table definition. The MySQL meta-data lock
		should normally guarantee that no conflicting locks
		exist. However, FOREIGN KEY constraints checks and any
		transactions collected during crash recovery could be
		holding InnoDB locks only, not MySQL locks. */

		dberr_t error = row_merge_lock_table(
			m_prebuilt->trx, ctx->old_table, LOCK_X);

		if (error != DB_SUCCESS) {
			my_error_innodb(
				error, table_share->table_name.str, 0);
			DBUG_RETURN(true);
		}
	}

	DEBUG_SYNC(m_user_thd, "innodb_alter_commit_after_lock_table");

	const bool	new_clustered	= ctx0->need_rebuild();
	trx_t*		trx		= ctx0->trx;
	bool		fail		= false;

	/* Stop background FTS operations. */
	for (inplace_alter_handler_ctx** pctx = ctx_array;
			 *pctx; pctx++) {
		ha_innobase_inplace_ctx*	ctx
			= static_cast<ha_innobase_inplace_ctx*>(*pctx);

		DBUG_ASSERT(new_clustered == ctx->need_rebuild());

		if (new_clustered) {
			if (ctx->old_table->fts) {
				ut_ad(!ctx->old_table->fts->add_wq);
				fts_optimize_remove_table(ctx->old_table);
			}
		}

		if (ctx->new_table->fts) {
			ut_ad(!ctx->new_table->fts->add_wq);
			fts_optimize_remove_table(ctx->new_table);
		}
	}

	if (!trx) {
		DBUG_ASSERT(!new_clustered);
		trx = innobase_trx_allocate(m_user_thd);
	}

	trx_start_for_ddl(trx, TRX_DICT_OP_INDEX);
	/* Latch the InnoDB data dictionary exclusively so that no deadlocks
	or lock waits can happen in it during the data dictionary operation. */
	row_mysql_lock_data_dictionary(trx);

	ut_ad(log_append_on_checkpoint(NULL) == NULL);

	/* Prevent the background statistics collection from accessing
	the tables. */
	for (;;) {
		bool	retry = false;

		for (inplace_alter_handler_ctx** pctx = ctx_array;
		     *pctx; pctx++) {
			ha_innobase_inplace_ctx*	ctx
				= static_cast<ha_innobase_inplace_ctx*>(*pctx);

			DBUG_ASSERT(new_clustered == ctx->need_rebuild());

			if (new_clustered
			    && !dict_stats_stop_bg(ctx->old_table)) {
				retry = true;
			}

			if (!dict_stats_stop_bg(ctx->new_table)) {
				retry = true;
			}
		}

		if (!retry) {
			break;
		}

		DICT_BG_YIELD(trx);
	}

	/* Make a concurrent Drop fts Index to wait until sync of that
	fts index is happening in the background */
	for (int retry_count = 0;;) {
		bool    retry = false;

		for (inplace_alter_handler_ctx** pctx = ctx_array;
		    *pctx; pctx++) {
			ha_innobase_inplace_ctx*        ctx
				= static_cast<ha_innobase_inplace_ctx*>(*pctx);
			DBUG_ASSERT(new_clustered == ctx->need_rebuild());

			if (dict_fts_index_syncing(ctx->old_table)) {
				retry = true;
				break;
			}

			if (new_clustered && dict_fts_index_syncing(ctx->new_table)) {
				retry = true;
				break;
			}
		}

		if (!retry) {
			 break;
		}

		/* Print a message if waiting for a long time. */
		if (retry_count < 100) {
			retry_count++;
		} else {
			ib::info() << "Drop index waiting for background sync"
				" to finish";
			retry_count = 0;
		}

		DICT_BG_YIELD(trx);
	}

	/* Apply the changes to the data dictionary tables, for all
	partitions. */

	for (inplace_alter_handler_ctx** pctx = ctx_array;
	     *pctx && !fail; pctx++) {
		ha_innobase_inplace_ctx*	ctx
			= static_cast<ha_innobase_inplace_ctx*>(*pctx);

		DBUG_ASSERT(new_clustered == ctx->need_rebuild());

		fail = commit_set_autoinc(ha_alter_info, ctx, altered_table,
					  table);

		if (fail) {
		} else if (ctx->need_rebuild()) {
			ctx->tmp_name = dict_mem_create_temporary_tablename(
				ctx->heap, ctx->new_table->name.m_name,
				ctx->new_table->id);

			fail = commit_try_rebuild(
				ha_alter_info, ctx, altered_table, table,
				trx, table_share->table_name.str);
		} else {
			fail = commit_try_norebuild(
				ha_alter_info, ctx, altered_table, table, trx,
				table_share->table_name.str);
		}
		DBUG_INJECT_CRASH("ib_commit_inplace_crash",
				  crash_inject_count++);
#ifndef DBUG_OFF
		{
			/* Generate a dynamic dbug text. */
			char buf[32];

			snprintf(buf, sizeof buf,
				    "ib_commit_inplace_fail_%u",
				    failure_inject_count++);

			DBUG_EXECUTE_IF(buf,
					my_error(ER_INTERNAL_ERROR, MYF(0),
						 "Injected error!");
					fail = true;
			);
		}
#endif
	}

	/* Commit or roll back the changes to the data dictionary. */
	DEBUG_SYNC(m_user_thd, "innodb_alter_inplace_before_commit");

	if (fail) {
		trx_rollback_for_mysql(trx);
		for (inplace_alter_handler_ctx** pctx = ctx_array;
		     *pctx; pctx++) {
			ha_innobase_inplace_ctx*	ctx
				= static_cast<ha_innobase_inplace_ctx*>(*pctx);
			ctx->rollback_instant();
		}
	} else if (!new_clustered) {
		trx_commit_for_mysql(trx);
	} else {
		mtr_t	mtr;
		mtr_start(&mtr);

		for (inplace_alter_handler_ctx** pctx = ctx_array;
		     *pctx; pctx++) {
			ha_innobase_inplace_ctx*	ctx
				= static_cast<ha_innobase_inplace_ctx*>(*pctx);

			DBUG_ASSERT(ctx->need_rebuild());
			/* Check for any possible problems for any
			file operations that will be performed in
			commit_cache_rebuild(), and if none, generate
			the redo log for these operations. */
			dberr_t error = fil_mtr_rename_log(
				ctx->old_table, ctx->new_table, ctx->tmp_name,
				&mtr);
			if (error != DB_SUCCESS) {
				/* Out of memory or a problem will occur
				when renaming files. */
				fail = true;
				my_error_innodb(error, ctx->old_table->name.m_name,
						ctx->old_table->flags);
			}
			DBUG_INJECT_CRASH("ib_commit_inplace_crash",
					  crash_inject_count++);
		}

		/* Test what happens on crash if the redo logs
		are flushed to disk here. The log records
		about the rename should not be committed, and
		the data dictionary transaction should be
		rolled back, restoring the old table. */
		DBUG_EXECUTE_IF("innodb_alter_commit_crash_before_commit",
				log_buffer_flush_to_disk();
				DBUG_SUICIDE(););
		ut_ad(!trx->fts_trx);

		if (fail) {
			mtr.set_log_mode(MTR_LOG_NO_REDO);
			mtr_commit(&mtr);
			trx_rollback_for_mysql(trx);
		} else {
			ut_ad(trx_state_eq(trx, TRX_STATE_ACTIVE));
			ut_ad(trx->has_logged());

			if (mtr.get_log()->size() > 0) {
				ut_ad(*mtr.get_log()->front()->begin()
				      == MLOG_FILE_RENAME2);

				/* Append the MLOG_FILE_RENAME2
				records on checkpoint, as a separate
				mini-transaction before the one that
				contains the MLOG_CHECKPOINT marker. */
				static const byte	multi
					= MLOG_MULTI_REC_END;

				mtr.get_log()->for_each_block(logs);
				logs.m_buf.push(&multi, sizeof multi);

				log_append_on_checkpoint(&logs.m_buf);
			}

			/* The following call commits the
			mini-transaction, making the data dictionary
			transaction committed at mtr.end_lsn. The
			transaction becomes 'durable' by the time when
			log_buffer_flush_to_disk() returns. In the
			logical sense the commit in the file-based
			data structures happens here. */

			trx_commit_low(trx, &mtr);
		}

		/* If server crashes here, the dictionary in
		InnoDB and MySQL will differ.  The .ibd files
		and the .frm files must be swapped manually by
		the administrator. No loss of data. */
		DBUG_EXECUTE_IF("innodb_alter_commit_crash_after_commit",
				log_make_checkpoint_at(LSN_MAX, TRUE);
				log_buffer_flush_to_disk();
				DBUG_SUICIDE(););
	}

	/* Flush the log to reduce probability that the .frm files and
	the InnoDB data dictionary get out-of-sync if the user runs
	with innodb_flush_log_at_trx_commit = 0 */

	log_buffer_flush_to_disk();

	/* At this point, the changes to the persistent storage have
	been committed or rolled back. What remains to be done is to
	update the in-memory structures, close some handles, release
	temporary files, and (unless we rolled back) update persistent
	statistics. */
	for (inplace_alter_handler_ctx** pctx = ctx_array;
	     *pctx; pctx++) {
		ha_innobase_inplace_ctx*	ctx
			= static_cast<ha_innobase_inplace_ctx*>(*pctx);

		DBUG_ASSERT(ctx->need_rebuild() == new_clustered);

		if (new_clustered) {
			innobase_online_rebuild_log_free(ctx->old_table);
		}

		if (fail) {
			if (new_clustered) {
				trx_start_for_ddl(trx, TRX_DICT_OP_TABLE);

				dict_table_close_and_drop(trx, ctx->new_table);

				trx_commit_for_mysql(trx);
				ctx->new_table = NULL;
			} else {
				/* We failed, but did not rebuild the table.
				Roll back any ADD INDEX, or get rid of garbage
				ADD INDEX that was left over from a previous
				ALTER TABLE statement. */
				trx_start_for_ddl(trx, TRX_DICT_OP_INDEX);
				innobase_rollback_sec_index(
					ctx->new_table, table, TRUE, trx);
				trx_commit_for_mysql(trx);
			}
			DBUG_INJECT_CRASH("ib_commit_inplace_crash_fail",
					  crash_fail_inject_count++);

			continue;
		}

		innobase_copy_frm_flags_from_table_share(
			ctx->new_table, altered_table->s);

		if (new_clustered) {
			/* We will reload and refresh the
			in-memory foreign key constraint
			metadata. This is a rename operation
			in preparing for dropping the old
			table. Set the table to_be_dropped bit
			here, so to make sure DML foreign key
			constraint check does not use the
			stale dict_foreign_t. This is done
			because WL#6049 (FK MDL) has not been
			implemented yet. */
			ctx->old_table->to_be_dropped = true;

			DBUG_PRINT("to_be_dropped",
				   ("table: %s", ctx->old_table->name.m_name));

			/* Rename the tablespace files. */
			commit_cache_rebuild(ctx);

			if (innobase_update_foreign_cache(ctx, m_user_thd)
			    != DB_SUCCESS
			    && m_prebuilt->trx->check_foreigns) {
foreign_fail:
				push_warning_printf(
					m_user_thd,
					Sql_condition::WARN_LEVEL_WARN,
					ER_ALTER_INFO,
					"failed to load FOREIGN KEY"
					" constraints");
			}
		} else {
			bool fk_fail = innobase_update_foreign_cache(
				ctx, m_user_thd) != DB_SUCCESS;

			if (!commit_cache_norebuild(ha_alter_info, ctx, table,
						    trx)) {
				fk_fail = true;
			}

			if (fk_fail && m_prebuilt->trx->check_foreigns) {
				goto foreign_fail;
			}
		}

		dict_mem_table_free_foreign_vcol_set(ctx->new_table);
		dict_mem_table_fill_foreign_vcol_set(ctx->new_table);

		DBUG_INJECT_CRASH("ib_commit_inplace_crash",
				  crash_inject_count++);
	}

	log_append_on_checkpoint(NULL);

	/* Tell the InnoDB server that there might be work for
	utility threads: */

	srv_active_wake_master_thread();

	if (fail) {
		for (inplace_alter_handler_ctx** pctx = ctx_array;
		     *pctx; pctx++) {
			ha_innobase_inplace_ctx*	ctx
				= static_cast<ha_innobase_inplace_ctx*>
				(*pctx);
			DBUG_ASSERT(ctx->need_rebuild() == new_clustered);

			ut_d(dict_table_check_for_dup_indexes(
				     ctx->old_table,
				     CHECK_ABORTED_OK));
			ut_a(fts_check_cached_index(ctx->old_table));
			DBUG_INJECT_CRASH("ib_commit_inplace_crash_fail",
					  crash_fail_inject_count++);

			/* Restart the FTS background operations. */
			if (ctx->old_table->fts) {
				fts_optimize_add_table(ctx->old_table);
			}
		}

		row_mysql_unlock_data_dictionary(trx);
		if (trx != ctx0->trx) {
			trx_free(trx);
		}
		DBUG_RETURN(true);
	}

	if (trx == ctx0->trx) {
		ctx0->trx = NULL;
	}

	/* Free the ctx->trx of other partitions, if any. We will only
	use the ctx0->trx here. Others may have been allocated in
	the prepare stage. */

	for (inplace_alter_handler_ctx** pctx = &ctx_array[1]; *pctx;
	     pctx++) {
		ha_innobase_inplace_ctx*	ctx
			= static_cast<ha_innobase_inplace_ctx*>(*pctx);

		if (ctx->trx) {
			trx_free(ctx->trx);
		}
	}

	if (ctx0->num_to_drop_vcol || ctx0->num_to_add_vcol) {
		DBUG_ASSERT(ctx0->old_table->get_ref_count() == 1);

		trx_commit_for_mysql(m_prebuilt->trx);
#ifdef BTR_CUR_HASH_ADAPT
		if (btr_search_enabled) {
			btr_search_disable(false);
			btr_search_enable();
		}
#endif /* BTR_CUR_HASH_ADAPT */

		char	tb_name[FN_REFLEN];
		ut_strcpy(tb_name, m_prebuilt->table->name.m_name);

		tb_name[strlen(m_prebuilt->table->name.m_name)] = 0;

		dict_table_close(m_prebuilt->table, true, false);
		dict_table_remove_from_cache(m_prebuilt->table);
		m_prebuilt->table = dict_table_open_on_name(
			tb_name, TRUE, TRUE, DICT_ERR_IGNORE_NONE);

		/* Drop outdated table stats. */
		char	errstr[1024];
		if (dict_stats_drop_table(
			    m_prebuilt->table->name.m_name,
			    errstr, sizeof(errstr))
		    != DB_SUCCESS) {
			push_warning_printf(
				m_user_thd,
				Sql_condition::WARN_LEVEL_WARN,
				ER_ALTER_INFO,
				"Deleting persistent statistics"
				" for table '%s' in"
				" InnoDB failed: %s",
				table->s->table_name.str,
				errstr);
		}

		row_mysql_unlock_data_dictionary(trx);
		trx_free(trx);
		MONITOR_ATOMIC_DEC(MONITOR_PENDING_ALTER_TABLE);
		DBUG_RETURN(false);
	}

	/* Release the table locks. */
	trx_commit_for_mysql(m_prebuilt->trx);

	DBUG_EXECUTE_IF("ib_ddl_crash_after_user_trx_commit", DBUG_SUICIDE(););

	for (inplace_alter_handler_ctx** pctx = ctx_array;
	     *pctx; pctx++) {
		ha_innobase_inplace_ctx*	ctx
			= static_cast<ha_innobase_inplace_ctx*>
			(*pctx);
		DBUG_ASSERT(ctx->need_rebuild() == new_clustered);

		/* Publish the created fulltext index, if any.
		Note that a fulltext index can be created without
		creating the clustered index, if there already exists
		a suitable FTS_DOC_ID column. If not, one will be
		created, implying new_clustered */
		for (ulint i = 0; i < ctx->num_to_add_index; i++) {
			dict_index_t*	index = ctx->add_index[i];

			if (index->type & DICT_FTS) {
				DBUG_ASSERT(index->type == DICT_FTS);
				/* We reset DICT_TF2_FTS here because the bit
				is left unset when a drop proceeds the add. */
				DICT_TF2_FLAG_SET(ctx->new_table, DICT_TF2_FTS);
				fts_add_index(index, ctx->new_table);
			}
		}

		ut_d(dict_table_check_for_dup_indexes(
			     ctx->new_table, CHECK_ALL_COMPLETE));

		/* Start/Restart the FTS background operations. */
		if (ctx->new_table->fts) {
			fts_optimize_add_table(ctx->new_table);
		}

		ut_d(dict_table_check_for_dup_indexes(
			     ctx->new_table, CHECK_ABORTED_OK));

#ifdef UNIV_DEBUG
		if (!(ctx->new_table->fts != NULL
			&& ctx->new_table->fts->cache->sync->in_progress)) {
			ut_a(fts_check_cached_index(ctx->new_table));
		}
#endif
		if (new_clustered) {
			/* Since the table has been rebuilt, we remove
			all persistent statistics corresponding to the
			old copy of the table (which was renamed to
			ctx->tmp_name). */

			char	errstr[1024];

			DBUG_ASSERT(0 == strcmp(ctx->old_table->name.m_name,
						ctx->tmp_name));

			DBUG_EXECUTE_IF(
				"ib_rename_index_fail3",
				DBUG_SET("+d,innodb_report_deadlock");
			);

			if (dict_stats_drop_table(
				    ctx->new_table->name.m_name,
				    errstr, sizeof(errstr))
			    != DB_SUCCESS) {
				push_warning_printf(
					m_user_thd,
					Sql_condition::WARN_LEVEL_WARN,
					ER_ALTER_INFO,
					"Deleting persistent statistics"
					" for rebuilt table '%s' in"
					" InnoDB failed: %s",
					table->s->table_name.str,
					errstr);
			}

			DBUG_EXECUTE_IF(
				"ib_rename_index_fail3",
				DBUG_SET("-d,innodb_report_deadlock");
			);

			DBUG_EXECUTE_IF("ib_ddl_crash_before_commit",
					DBUG_SUICIDE(););

			ut_ad(m_prebuilt != ctx->prebuilt
			      || ctx == ctx0);
			bool update_own_prebuilt =
				(m_prebuilt == ctx->prebuilt);
			trx_t* const	user_trx = m_prebuilt->trx;

			row_prebuilt_free(ctx->prebuilt, TRUE);

			/* Drop the copy of the old table, which was
			renamed to ctx->tmp_name at the atomic DDL
			transaction commit.  If the system crashes
			before this is completed, some orphan tables
			with ctx->tmp_name may be recovered. */
			trx_start_for_ddl(trx, TRX_DICT_OP_TABLE);
			dberr_t error = row_merge_drop_table(trx, ctx->old_table);

			if (error != DB_SUCCESS) {
				ib::error() << "Inplace alter table " << ctx->old_table->name
					    << " dropping copy of the old table failed error "
					    << error
					    << ". tmp_name " << (ctx->tmp_name ? ctx->tmp_name : "N/A")
					    << " new_table " << ctx->new_table->name;
			}

			trx_commit_for_mysql(trx);

			/* Rebuild the prebuilt object. */
			ctx->prebuilt = row_create_prebuilt(
				ctx->new_table, altered_table->s->reclength);
			if (update_own_prebuilt) {
				m_prebuilt = ctx->prebuilt;
			}
			trx_start_if_not_started(user_trx, true);
			user_trx->will_lock++;
			m_prebuilt->trx = user_trx;
		}
		DBUG_INJECT_CRASH("ib_commit_inplace_crash",
				  crash_inject_count++);
	}

	row_mysql_unlock_data_dictionary(trx);
	trx_free(trx);

	/* TODO: The following code could be executed
	while allowing concurrent access to the table
	(MDL downgrade). */

	if (new_clustered) {
		for (inplace_alter_handler_ctx** pctx = ctx_array;
		     *pctx; pctx++) {
			ha_innobase_inplace_ctx*	ctx
				= static_cast<ha_innobase_inplace_ctx*>
				(*pctx);
			DBUG_ASSERT(ctx->need_rebuild());

			alter_stats_rebuild(
				ctx->new_table, table->s->table_name.str,
				m_user_thd);
			DBUG_INJECT_CRASH("ib_commit_inplace_crash",
					  crash_inject_count++);
		}
	} else {
		for (inplace_alter_handler_ctx** pctx = ctx_array;
		     *pctx; pctx++) {
			ha_innobase_inplace_ctx*	ctx
				= static_cast<ha_innobase_inplace_ctx*>
				(*pctx);
			DBUG_ASSERT(!ctx->need_rebuild());

			alter_stats_norebuild(ha_alter_info, ctx, m_user_thd);
			DBUG_INJECT_CRASH("ib_commit_inplace_crash",
					  crash_inject_count++);
		}
	}

	innobase_parse_hint_from_comment(
		m_user_thd, m_prebuilt->table, altered_table->s);

	/* TODO: Also perform DROP TABLE and DROP INDEX after
	the MDL downgrade. */

#ifndef DBUG_OFF
	dict_index_t* clust_index = dict_table_get_first_index(
		ctx0->prebuilt->table);
	DBUG_ASSERT(!clust_index->online_log);
	DBUG_ASSERT(dict_index_get_online_status(clust_index)
		    == ONLINE_INDEX_COMPLETE);

	for (dict_index_t* index = clust_index;
	     index;
	     index = dict_table_get_next_index(index)) {
		DBUG_ASSERT(!index->to_be_dropped);
	}
#endif /* DBUG_OFF */
	MONITOR_ATOMIC_DEC(MONITOR_PENDING_ALTER_TABLE);
	DBUG_RETURN(false);
}

/**
@param thd the session
@param start_value the lower bound
@param max_value the upper bound (inclusive) */

ib_sequence_t::ib_sequence_t(
	THD*		thd,
	ulonglong	start_value,
	ulonglong	max_value)
	:
	m_max_value(max_value),
	m_increment(0),
	m_offset(0),
	m_next_value(start_value),
	m_eof(false)
{
	if (thd != 0 && m_max_value > 0) {

		thd_get_autoinc(thd, &m_offset, &m_increment);

		if (m_increment > 1 || m_offset > 1) {

			/* If there is an offset or increment specified
			then we need to work out the exact next value. */

			m_next_value = innobase_next_autoinc(
				start_value, 1,
				m_increment, m_offset, m_max_value);

		} else if (start_value == 0) {
			/* The next value can never be 0. */
			m_next_value = 1;
		}
	} else {
		m_eof = true;
	}
}

/**
Postfix increment
@return the next value to insert */

ulonglong
ib_sequence_t::operator++(int) UNIV_NOTHROW
{
	ulonglong	current = m_next_value;

	ut_ad(!m_eof);
	ut_ad(m_max_value > 0);

	m_next_value = innobase_next_autoinc(
		current, 1, m_increment, m_offset, m_max_value);

	if (m_next_value == m_max_value && current == m_next_value) {
		m_eof = true;
	}

	return(current);
}<|MERGE_RESOLUTION|>--- conflicted
+++ resolved
@@ -3290,11 +3290,7 @@
 
 	ulint*	col_map = static_cast<ulint*>(
 		mem_heap_alloc(
-<<<<<<< HEAD
-			heap, unsigned(old_table->n_cols + old_table->n_v_cols)
-=======
 			heap, (size_t(old_table->n_cols) + old_n_v_cols)
->>>>>>> f055da9b
 			* sizeof *col_map));
 
 	List_iterator_fast<Create_field> cf_it(
