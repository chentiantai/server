--- conflicted
+++ resolved
@@ -6859,29 +6859,16 @@
 					add_fk, n_add_fk,
 					ha_alter_info->online,
 					heap, indexed_table,
-<<<<<<< HEAD
 					col_names, ULINT_UNDEFINED, 0, 0,
 					(ha_alter_info->ignore
 					 || !thd_is_strict_mode(m_user_thd)),
 					alt_opt.page_compressed,
 					alt_opt.page_compression_level);
-		}
-
-		DBUG_ASSERT(m_prebuilt->trx->dict_operation_lock_mode == 0);
-		if (ha_alter_info->handler_flags & ~(INNOBASE_INPLACE_IGNORE)) {
-
-			online_retry_drop_indexes(
-				m_prebuilt->table, m_user_thd);
-
-		}
-=======
-					col_names, ULINT_UNDEFINED, 0, 0, 0);
 			ha_alter_info->handler_ctx = ctx;
 		}
 
 		DBUG_ASSERT(m_prebuilt->trx->dict_operation_lock_mode == 0);
 		online_retry_drop_indexes(m_prebuilt->table, m_user_thd);
->>>>>>> b549af69
 
 		if ((ha_alter_info->handler_flags
 		     & ALTER_DROP_VIRTUAL_COLUMN)
