--- conflicted
+++ resolved
@@ -1,10 +1,6 @@
 /*****************************************************************************
 Copyright (C) 2013, 2015, Google Inc. All Rights Reserved.
-<<<<<<< HEAD
-Copyright (C) 2014, 2017, MariaDB Corporation. All Rights Reserved.
-=======
 Copyright (c) 2014, 2017, MariaDB Corporation. All Rights Reserved.
->>>>>>> 758af98f
 
 This program is free software; you can redistribute it and/or modify it under
 the terms of the GNU General Public License as published by the Free Software
@@ -1217,10 +1213,11 @@
 		case SRV_SHUTDOWN_NONE:
 		case SRV_SHUTDOWN_CLEANUP:
 			return thread_no >= srv_n_fil_crypt_threads;
+		case SRV_SHUTDOWN_EXIT_THREADS:
+			/* srv_init_abort() must have been invoked */
 		case SRV_SHUTDOWN_FLUSH_PHASE:
 			return true;
 		case SRV_SHUTDOWN_LAST_PHASE:
-		case SRV_SHUTDOWN_EXIT_THREADS:
 			break;
 		}
 		ut_ad(0);
@@ -2393,21 +2390,6 @@
 }
 
 /*********************************************************************
-<<<<<<< HEAD
-End threads for key rotation */
-UNIV_INTERN
-void
-fil_crypt_threads_end()
-/*===================*/
-{
-	if (fil_crypt_threads_inited) {
-		fil_crypt_set_thread_cnt(0);
-	}
-}
-
-/*********************************************************************
-=======
->>>>>>> 758af98f
 Clean up key rotation threads resources */
 UNIV_INTERN
 void
@@ -2417,14 +2399,9 @@
 	if (!fil_crypt_threads_inited) {
 		return;
 	}
-<<<<<<< HEAD
+	ut_a(!srv_n_fil_crypt_threads_started);
 	os_event_destroy(fil_crypt_event);
 	os_event_destroy(fil_crypt_threads_event);
-=======
-	ut_a(!srv_n_fil_crypt_threads_started);
-	os_event_free(fil_crypt_event);
-	os_event_free(fil_crypt_threads_event);
->>>>>>> 758af98f
 	mutex_free(&fil_crypt_threads_mutex);
 	fil_crypt_threads_inited = false;
 }
