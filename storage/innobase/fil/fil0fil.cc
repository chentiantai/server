/*****************************************************************************

Copyright (c) 1995, 2013, Oracle and/or its affiliates. All Rights Reserved.
Copyright (c) 2013 SkySQL Ab. All Rights Reserved.

This program is free software; you can redistribute it and/or modify it under
the terms of the GNU General Public License as published by the Free Software
Foundation; version 2 of the License.

This program is distributed in the hope that it will be useful, but WITHOUT
ANY WARRANTY; without even the implied warranty of MERCHANTABILITY or FITNESS
FOR A PARTICULAR PURPOSE. See the GNU General Public License for more details.

You should have received a copy of the GNU General Public License along with
this program; if not, write to the Free Software Foundation, Inc.,
51 Franklin Street, Suite 500, Boston, MA 02110-1335 USA

*****************************************************************************/

/**************************************************//**
@file fil/fil0fil.cc
The tablespace memory cache

Created 10/25/1995 Heikki Tuuri
*******************************************************/

#include "fil0fil.h"
#include "fil0pagecompress.h"
#include "fsp0pagecompress.h"

#include <debug_sync.h>
#include <my_dbug.h>

#include "mem0mem.h"
#include "hash0hash.h"
#include "os0file.h"
#include "mach0data.h"
#include "buf0buf.h"
#include "buf0flu.h"
#include "log0recv.h"
#include "fsp0fsp.h"
#include "srv0srv.h"
#include "srv0start.h"
#include "mtr0mtr.h"
#include "mtr0log.h"
#include "dict0dict.h"
#include "page0page.h"
#include "page0zip.h"
#include "trx0sys.h"
#include "row0mysql.h"
#include "os0file.h"
#ifndef UNIV_HOTBACKUP
# include "buf0lru.h"
# include "ibuf0ibuf.h"
# include "sync0sync.h"
# include "os0sync.h"
#else /* !UNIV_HOTBACKUP */
# include "srv0srv.h"
static ulint srv_data_read, srv_data_written;
#endif /* !UNIV_HOTBACKUP */
#include "zlib.h"
#ifdef __linux__
#include <linux/fs.h>
#include <sys/ioctl.h>
#include <fcntl.h>
#include <linux/falloc.h>
#endif
#include "row0mysql.h"

/*
		IMPLEMENTATION OF THE TABLESPACE MEMORY CACHE
		=============================================

The tablespace cache is responsible for providing fast read/write access to
tablespaces and logs of the database. File creation and deletion is done
in other modules which know more of the logic of the operation, however.

A tablespace consists of a chain of files. The size of the files does not
have to be divisible by the database block size, because we may just leave
the last incomplete block unused. When a new file is appended to the
tablespace, the maximum size of the file is also specified. At the moment,
we think that it is best to extend the file to its maximum size already at
the creation of the file, because then we can avoid dynamically extending
the file when more space is needed for the tablespace.

A block's position in the tablespace is specified with a 32-bit unsigned
integer. The files in the chain are thought to be catenated, and the block
corresponding to an address n is the nth block in the catenated file (where
the first block is named the 0th block, and the incomplete block fragments
at the end of files are not taken into account). A tablespace can be extended
by appending a new file at the end of the chain.

Our tablespace concept is similar to the one of Oracle.

To acquire more speed in disk transfers, a technique called disk striping is
sometimes used. This means that logical block addresses are divided in a
round-robin fashion across several disks. Windows NT supports disk striping,
so there we do not need to support it in the database. Disk striping is
implemented in hardware in RAID disks. We conclude that it is not necessary
to implement it in the database. Oracle 7 does not support disk striping,
either.

Another trick used at some database sites is replacing tablespace files by
raw disks, that is, the whole physical disk drive, or a partition of it, is
opened as a single file, and it is accessed through byte offsets calculated
from the start of the disk or the partition. This is recommended in some
books on database tuning to achieve more speed in i/o. Using raw disk
certainly prevents the OS from fragmenting disk space, but it is not clear
if it really adds speed. We measured on the Pentium 100 MHz + NT + NTFS file
system + EIDE Conner disk only a negligible difference in speed when reading
from a file, versus reading from a raw disk.

To have fast access to a tablespace or a log file, we put the data structures
to a hash table. Each tablespace and log file is given an unique 32-bit
identifier.

Some operating systems do not support many open files at the same time,
though NT seems to tolerate at least 900 open files. Therefore, we put the
open files in an LRU-list. If we need to open another file, we may close the
file at the end of the LRU-list. When an i/o-operation is pending on a file,
the file cannot be closed. We take the file nodes with pending i/o-operations
out of the LRU-list and keep a count of pending operations. When an operation
completes, we decrement the count and return the file node to the LRU-list if
the count drops to zero. */

/** When mysqld is run, the default directory "." is the mysqld datadir,
but in the MySQL Embedded Server Library and ibbackup it is not the default
directory, and we must set the base file path explicitly */
UNIV_INTERN const char*	fil_path_to_mysql_datadir	= ".";

/** The number of fsyncs done to the log */
UNIV_INTERN ulint	fil_n_log_flushes			= 0;

/** Number of pending redo log flushes */
UNIV_INTERN ulint	fil_n_pending_log_flushes		= 0;
/** Number of pending tablespace flushes */
UNIV_INTERN ulint	fil_n_pending_tablespace_flushes	= 0;

/** Number of files currently open */
UNIV_INTERN ulint	fil_n_file_opened			= 0;

/** The null file address */
UNIV_INTERN fil_addr_t	fil_addr_null = {FIL_NULL, 0};

#ifdef UNIV_PFS_MUTEX
/* Key to register fil_system_mutex with performance schema */
UNIV_INTERN mysql_pfs_key_t	fil_system_mutex_key;
#endif /* UNIV_PFS_MUTEX */

#ifdef UNIV_PFS_RWLOCK
/* Key to register file space latch with performance schema */
UNIV_INTERN mysql_pfs_key_t	fil_space_latch_key;
#endif /* UNIV_PFS_RWLOCK */

/** File node of a tablespace or the log data space */
struct fil_node_t {
	fil_space_t*	space;	/*!< backpointer to the space where this node
				belongs */
	char*		name;	/*!< path to the file */
	ibool		open;	/*!< TRUE if file open */
	os_file_t	handle;	/*!< OS handle to the file, if file open */
	os_event_t	sync_event;/*!< Condition event to group and
				serialize calls to fsync */
	ibool		is_raw_disk;/*!< TRUE if the 'file' is actually a raw
				device or a raw disk partition */
	ulint		size;	/*!< size of the file in database pages, 0 if
				not known yet; the possible last incomplete
				megabyte may be ignored if space == 0 */
	ulint		n_pending;
				/*!< count of pending i/o's on this file;
				closing of the file is not allowed if
				this is > 0 */
	ulint		n_pending_flushes;
				/*!< count of pending flushes on this file;
				closing of the file is not allowed if
				this is > 0 */
	ibool		being_extended;
				/*!< TRUE if the node is currently
				being extended. */
	ib_int64_t	modification_counter;/*!< when we write to the file we
				increment this by one */
	ib_int64_t	flush_counter;/*!< up to what
				modification_counter value we have
				flushed the modifications to disk */
	UT_LIST_NODE_T(fil_node_t) chain;
				/*!< link field for the file chain */
	UT_LIST_NODE_T(fil_node_t) LRU;
				/*!< link field for the LRU list */
	ulint		magic_n;/*!< FIL_NODE_MAGIC_N */
};

/** Value of fil_node_t::magic_n */
#define	FIL_NODE_MAGIC_N	89389

/** Tablespace or log data space: let us call them by a common name space */
struct fil_space_t {
	char*		name;	/*!< space name = the path to the first file in
				it */
	ulint		id;	/*!< space id */
	ib_int64_t	tablespace_version;
				/*!< in DISCARD/IMPORT this timestamp
				is used to check if we should ignore
				an insert buffer merge request for a
				page because it actually was for the
				previous incarnation of the space */
	ibool		mark;	/*!< this is set to TRUE at database startup if
				the space corresponds to a table in the InnoDB
				data dictionary; so we can print a warning of
				orphaned tablespaces */
	ibool		stop_ios;/*!< TRUE if we want to rename the
				.ibd file of tablespace and want to
				stop temporarily posting of new i/o
				requests on the file */
	ibool		stop_new_ops;
				/*!< we set this TRUE when we start
				deleting a single-table tablespace.
				When this is set following new ops
				are not allowed:
				* read IO request
				* ibuf merge
				* file flush
				Note that we can still possibly have
				new write operations because we don't
				check this flag when doing flush
				batches. */
	ulint		purpose;/*!< FIL_TABLESPACE, FIL_LOG, or
				FIL_ARCH_LOG */
	UT_LIST_BASE_NODE_T(fil_node_t) chain;
				/*!< base node for the file chain */
	ulint		size;	/*!< space size in pages; 0 if a single-table
				tablespace whose size we do not know yet;
				last incomplete megabytes in data files may be
				ignored if space == 0 */
	ulint		flags;	/*!< tablespace flags; see
				fsp_flags_is_valid(),
				fsp_flags_get_zip_size() */
	ulint		n_reserved_extents;
				/*!< number of reserved free extents for
				ongoing operations like B-tree page split */
	ulint		n_pending_flushes; /*!< this is positive when flushing
				the tablespace to disk; dropping of the
				tablespace is forbidden if this is positive */
	ulint		n_pending_ops;/*!< this is positive when we
				have pending operations against this
				tablespace. The pending operations can
				be ibuf merges or lock validation code
				trying to read a block.
				Dropping of the tablespace is forbidden
				if this is positive */
	hash_node_t	hash;	/*!< hash chain node */
	hash_node_t	name_hash;/*!< hash chain the name_hash table */
#ifndef UNIV_HOTBACKUP
	rw_lock_t	latch;	/*!< latch protecting the file space storage
				allocation */
#endif /* !UNIV_HOTBACKUP */
	UT_LIST_NODE_T(fil_space_t) unflushed_spaces;
				/*!< list of spaces with at least one unflushed
				file we have written to */
	bool		is_in_unflushed_spaces;
				/*!< true if this space is currently in
				unflushed_spaces */
	UT_LIST_NODE_T(fil_space_t) space_list;
				/*!< list of all spaces */
	ulint		magic_n;/*!< FIL_SPACE_MAGIC_N */
};

/** Value of fil_space_t::magic_n */
#define	FIL_SPACE_MAGIC_N	89472

/** The tablespace memory cache; also the totality of logs (the log
data space) is stored here; below we talk about tablespaces, but also
the ib_logfiles form a 'space' and it is handled here */
struct fil_system_t {
#ifndef UNIV_HOTBACKUP
	ib_mutex_t		mutex;		/*!< The mutex protecting the cache */
#endif /* !UNIV_HOTBACKUP */
	hash_table_t*	spaces;		/*!< The hash table of spaces in the
					system; they are hashed on the space
					id */
	hash_table_t*	name_hash;	/*!< hash table based on the space
					name */
	UT_LIST_BASE_NODE_T(fil_node_t) LRU;
					/*!< base node for the LRU list of the
					most recently used open files with no
					pending i/o's; if we start an i/o on
					the file, we first remove it from this
					list, and return it to the start of
					the list when the i/o ends;
					log files and the system tablespace are
					not put to this list: they are opened
					after the startup, and kept open until
					shutdown */
	UT_LIST_BASE_NODE_T(fil_space_t) unflushed_spaces;
					/*!< base node for the list of those
					tablespaces whose files contain
					unflushed writes; those spaces have
					at least one file node where
					modification_counter > flush_counter */
	ulint		n_open;		/*!< number of files currently open */
	ulint		max_n_open;	/*!< n_open is not allowed to exceed
					this */
	ib_int64_t	modification_counter;/*!< when we write to a file we
					increment this by one */
	ulint		max_assigned_id;/*!< maximum space id in the existing
					tables, or assigned during the time
					mysqld has been up; at an InnoDB
					startup we scan the data dictionary
					and set here the maximum of the
					space id's of the tables there */
	ib_int64_t	tablespace_version;
					/*!< a counter which is incremented for
					every space object memory creation;
					every space mem object gets a
					'timestamp' from this; in DISCARD/
					IMPORT this is used to check if we
					should ignore an insert buffer merge
					request */
	UT_LIST_BASE_NODE_T(fil_space_t) space_list;
					/*!< list of all file spaces */
	ibool		space_id_reuse_warned;
					/* !< TRUE if fil_space_create()
					has issued a warning about
					potential space_id reuse */
};

/** The tablespace memory cache. This variable is NULL before the module is
initialized. */
static fil_system_t*	fil_system	= NULL;

/** Determine if (i) is a user tablespace id or not. */
# define fil_is_user_tablespace_id(i) ((i) > srv_undo_tablespaces_open)

/** Determine if user has explicitly disabled fsync(). */
#ifndef __WIN__
# define fil_buffering_disabled(s)	\
	((s)->purpose == FIL_TABLESPACE	\
	 && srv_unix_file_flush_method	\
	 == SRV_UNIX_O_DIRECT_NO_FSYNC)
#else /* __WIN__ */
# define fil_buffering_disabled(s)	(0)
#endif /* __WIN__ */

#ifdef UNIV_DEBUG
/** Try fil_validate() every this many times */
# define FIL_VALIDATE_SKIP	17

/******************************************************************//**
Checks the consistency of the tablespace cache some of the time.
@return	TRUE if ok or the check was skipped */
static
ibool
fil_validate_skip(void)
/*===================*/
{
	/** The fil_validate() call skip counter. Use a signed type
	because of the race condition below. */
	static int fil_validate_count = FIL_VALIDATE_SKIP;

	/* There is a race condition below, but it does not matter,
	because this call is only for heuristic purposes. We want to
	reduce the call frequency of the costly fil_validate() check
	in debug builds. */
	if (--fil_validate_count > 0) {
		return(TRUE);
	}

	fil_validate_count = FIL_VALIDATE_SKIP;
	return(fil_validate());
}
#endif /* UNIV_DEBUG */

/********************************************************************//**
Determines if a file node belongs to the least-recently-used list.
@return TRUE if the file belongs to fil_system->LRU mutex. */
UNIV_INLINE
ibool
fil_space_belongs_in_lru(
/*=====================*/
	const fil_space_t*	space)	/*!< in: file space */
{
	return(space->purpose == FIL_TABLESPACE
	       && fil_is_user_tablespace_id(space->id));
}

/********************************************************************//**
NOTE: you must call fil_mutex_enter_and_prepare_for_io() first!

Prepares a file node for i/o. Opens the file if it is closed. Updates the
pending i/o's field in the node and the system appropriately. Takes the node
off the LRU list if it is in the LRU list. The caller must hold the fil_sys
mutex.
@return false if the file can't be opened, otherwise true */
static
bool
fil_node_prepare_for_io(
/*====================*/
	fil_node_t*	node,	/*!< in: file node */
	fil_system_t*	system,	/*!< in: tablespace memory cache */
	fil_space_t*	space);	/*!< in: space */
/********************************************************************//**
Updates the data structures when an i/o operation finishes. Updates the
pending i/o's field in the node appropriately. */
static
void
fil_node_complete_io(
/*=================*/
	fil_node_t*	node,	/*!< in: file node */
	fil_system_t*	system,	/*!< in: tablespace memory cache */
	ulint		type);	/*!< in: OS_FILE_WRITE or OS_FILE_READ; marks
				the node as modified if
				type == OS_FILE_WRITE */
/*******************************************************************//**
Frees a space object from the tablespace memory cache. Closes the files in
the chain but does not delete them. There must not be any pending i/o's or
flushes on the files.
@return TRUE on success */
static
ibool
fil_space_free(
/*===========*/
	ulint		id,		/* in: space id */
	ibool		x_latched);	/* in: TRUE if caller has space->latch
					in X mode */
/********************************************************************//**
Reads data from a space to a buffer. Remember that the possible incomplete
blocks at the end of file are ignored: they are not taken into account when
calculating the byte offset within a space.
@return DB_SUCCESS, or DB_TABLESPACE_DELETED if we are trying to do
i/o on a tablespace which does not exist */
UNIV_INLINE
dberr_t
fil_read(
/*=====*/
	bool	sync,		/*!< in: true if synchronous aio is desired */
	ulint	space_id,	/*!< in: space id */
	ulint	zip_size,	/*!< in: compressed page size in bytes;
				0 for uncompressed pages */
	ulint	block_offset,	/*!< in: offset in number of blocks */
	ulint	byte_offset,	/*!< in: remainder of offset in bytes; in aio
				this must be divisible by the OS block size */
	ulint	len,		/*!< in: how many bytes to read; this must not
				cross a file boundary; in aio this must be a
				block size multiple */
	void*	buf,		/*!< in/out: buffer where to store data read;
				in aio this must be appropriately aligned */
	void*	message,	/*!< in: message for aio handler if non-sync
				aio used, else ignored */
	ulint*	write_size)	/*!< in/out: Actual write size initialized
				after fist successfull trim
				operation for this page and if
				initialized we do not trim again if
				actual page size does not decrease. */
{
	return(fil_io(OS_FILE_READ, sync, space_id, zip_size, block_offset,
		      byte_offset, len, buf, message, write_size));
}

/********************************************************************//**
Writes data to a space from a buffer. Remember that the possible incomplete
blocks at the end of file are ignored: they are not taken into account when
calculating the byte offset within a space.
@return DB_SUCCESS, or DB_TABLESPACE_DELETED if we are trying to do
i/o on a tablespace which does not exist */
UNIV_INLINE
dberr_t
fil_write(
/*======*/
	bool	sync,		/*!< in: true if synchronous aio is desired */
	ulint	space_id,	/*!< in: space id */
	ulint	zip_size,	/*!< in: compressed page size in bytes;
				0 for uncompressed pages */
	ulint	block_offset,	/*!< in: offset in number of blocks */
	ulint	byte_offset,	/*!< in: remainder of offset in bytes; in aio
				this must be divisible by the OS block size */
	ulint	len,		/*!< in: how many bytes to write; this must
				not cross a file boundary; in aio this must
				be a block size multiple */
	void*	buf,		/*!< in: buffer from which to write; in aio
				this must be appropriately aligned */
	void*	message,	/*!< in: message for aio handler if non-sync
				aio used, else ignored */
	ulint*	write_size)	/*!< in/out: Actual write size initialized
				after fist successfull trim
				operation for this page and if
				initialized we do not trim again if
				actual page size does not decrease. */
{
	ut_ad(!srv_read_only_mode);

	return(fil_io(OS_FILE_WRITE, sync, space_id, zip_size, block_offset,
		      byte_offset, len, buf, message, write_size));
}

/*******************************************************************//**
Returns the table space by a given id, NULL if not found. */
fil_space_t*
fil_space_get_by_id(
/*================*/
	ulint	id)	/*!< in: space id */
{
	fil_space_t*	space;

	ut_ad(mutex_own(&fil_system->mutex));

	HASH_SEARCH(hash, fil_system->spaces, id,
		    fil_space_t*, space,
		    ut_ad(space->magic_n == FIL_SPACE_MAGIC_N),
		    space->id == id);

	return(space);
}

/****************************************************************//**
Get space id from fil node */
ulint
fil_node_get_space_id(
/*==================*/
        fil_node_t*     node)           /*!< in: Compressed node*/
{
	ut_ad(node);
	ut_ad(node->space);

	return (node->space->id);
}

/*******************************************************************//**
Returns the table space by a given name, NULL if not found. */
UNIV_INLINE
fil_space_t*
fil_space_get_by_name(
/*==================*/
	const char*	name)	/*!< in: space name */
{
	fil_space_t*	space;
	ulint		fold;

	ut_ad(mutex_own(&fil_system->mutex));

	fold = ut_fold_string(name);

	HASH_SEARCH(name_hash, fil_system->name_hash, fold,
		    fil_space_t*, space,
		    ut_ad(space->magic_n == FIL_SPACE_MAGIC_N),
		    !strcmp(name, space->name));

	return(space);
}

#ifndef UNIV_HOTBACKUP
/*******************************************************************//**
Returns the version number of a tablespace, -1 if not found.
@return version number, -1 if the tablespace does not exist in the
memory cache */
UNIV_INTERN
ib_int64_t
fil_space_get_version(
/*==================*/
	ulint	id)	/*!< in: space id */
{
	fil_space_t*	space;
	ib_int64_t	version		= -1;

	ut_ad(fil_system);

	mutex_enter(&fil_system->mutex);

	space = fil_space_get_by_id(id);

	if (space) {
		version = space->tablespace_version;
	}

	mutex_exit(&fil_system->mutex);

	return(version);
}

/*******************************************************************//**
Returns the latch of a file space.
@return	latch protecting storage allocation */
UNIV_INTERN
rw_lock_t*
fil_space_get_latch(
/*================*/
	ulint	id,	/*!< in: space id */
	ulint*	flags)	/*!< out: tablespace flags */
{
	fil_space_t*	space;

	ut_ad(fil_system);

	mutex_enter(&fil_system->mutex);

	space = fil_space_get_by_id(id);

	ut_a(space);

	if (flags) {
		*flags = space->flags;
	}

	mutex_exit(&fil_system->mutex);

	return(&(space->latch));
}

/*******************************************************************//**
Returns the type of a file space.
@return	FIL_TABLESPACE or FIL_LOG */
UNIV_INTERN
ulint
fil_space_get_type(
/*===============*/
	ulint	id)	/*!< in: space id */
{
	fil_space_t*	space;

	ut_ad(fil_system);

	mutex_enter(&fil_system->mutex);

	space = fil_space_get_by_id(id);

	ut_a(space);

	mutex_exit(&fil_system->mutex);

	return(space->purpose);
}
#endif /* !UNIV_HOTBACKUP */

/**********************************************************************//**
Checks if all the file nodes in a space are flushed. The caller must hold
the fil_system mutex.
@return	true if all are flushed */
static
bool
fil_space_is_flushed(
/*=================*/
	fil_space_t*	space)	/*!< in: space */
{
	fil_node_t*	node;

	ut_ad(mutex_own(&fil_system->mutex));

	node = UT_LIST_GET_FIRST(space->chain);

	while (node) {
		if (node->modification_counter > node->flush_counter) {

			ut_ad(!fil_buffering_disabled(space));
			return(false);
		}

		node = UT_LIST_GET_NEXT(chain, node);
	}

	return(true);
}

/*******************************************************************//**
Appends a new file to the chain of files of a space. File must be closed.
@return pointer to the file name, or NULL on error */
UNIV_INTERN
char*
fil_node_create(
/*============*/
	const char*	name,	/*!< in: file name (file must be closed) */
	ulint		size,	/*!< in: file size in database blocks, rounded
				downwards to an integer */
	ulint		id,	/*!< in: space id where to append */
	ibool		is_raw)	/*!< in: TRUE if a raw device or
				a raw disk partition */
{
	fil_node_t*	node;
	fil_space_t*	space;

	ut_a(fil_system);
	ut_a(name);

	mutex_enter(&fil_system->mutex);

	node = static_cast<fil_node_t*>(mem_zalloc(sizeof(fil_node_t)));

	node->name = mem_strdup(name);

	ut_a(!is_raw || srv_start_raw_disk_in_use);

	node->sync_event = os_event_create();
	node->is_raw_disk = is_raw;
	node->size = size;
	node->magic_n = FIL_NODE_MAGIC_N;

	space = fil_space_get_by_id(id);

	if (!space) {
		ut_print_timestamp(stderr);
		fprintf(stderr,
			"  InnoDB: Error: Could not find tablespace %lu for\n"
			"InnoDB: file ", (ulong) id);
		ut_print_filename(stderr, name);
		fputs(" in the tablespace memory cache.\n", stderr);
		mem_free(node->name);

		mem_free(node);

		mutex_exit(&fil_system->mutex);

		return(NULL);
	}

	space->size += size;

	node->space = space;

	UT_LIST_ADD_LAST(chain, space->chain, node);

	if (id < SRV_LOG_SPACE_FIRST_ID && fil_system->max_assigned_id < id) {

		fil_system->max_assigned_id = id;
	}

	mutex_exit(&fil_system->mutex);

	return(node->name);
}

/********************************************************************//**
Opens a file of a node of a tablespace. The caller must own the fil_system
mutex.
@return false if the file can't be opened, otherwise true */
static
bool
fil_node_open_file(
/*===============*/
	fil_node_t*	node,	/*!< in: file node */
	fil_system_t*	system,	/*!< in: tablespace memory cache */
	fil_space_t*	space)	/*!< in: space */
{
	os_offset_t	size_bytes;
	ibool		ret;
	ibool		success;
	byte*		buf2;
	byte*		page;
	ulint		space_id;
	ulint		flags=0;
	ulint		page_size;
	ulint           atomic_writes=0;

	ut_ad(mutex_own(&(system->mutex)));
	ut_a(node->n_pending == 0);
	ut_a(node->open == FALSE);

	if (node->size == 0) {
		/* It must be a single-table tablespace and we do not know the
		size of the file yet. First we open the file in the normal
		mode, no async I/O here, for simplicity. Then do some checks,
		and close the file again.
		NOTE that we could not use the simple file read function
		os_file_read() in Windows to read from a file opened for
		async I/O! */

		node->handle = os_file_create_simple_no_error_handling(
			innodb_file_data_key, node->name, OS_FILE_OPEN,
			OS_FILE_READ_ONLY, &success, 0);
		if (!success) {
			/* The following call prints an error message */
			os_file_get_last_error(true);

			ut_print_timestamp(stderr);

			ib_logf(IB_LOG_LEVEL_WARN, "InnoDB: Error: cannot "
				"open %s\n. InnoDB: Have you deleted .ibd "
				"files under a running mysqld server?\n",
				node->name);

			return(false);
		}

		size_bytes = os_file_get_size(node->handle);
		ut_a(size_bytes != (os_offset_t) -1);
#ifdef UNIV_HOTBACKUP
		if (space->id == 0) {
			node->size = (ulint) (size_bytes / UNIV_PAGE_SIZE);
			os_file_close(node->handle);
			goto add_size;
		}
#endif /* UNIV_HOTBACKUP */
		ut_a(space->purpose != FIL_LOG);
		ut_a(fil_is_user_tablespace_id(space->id));

		if (size_bytes < FIL_IBD_FILE_INITIAL_SIZE * UNIV_PAGE_SIZE) {
			fprintf(stderr,
				"InnoDB: Error: the size of single-table"
				" tablespace file %s\n"
				"InnoDB: is only "UINT64PF","
				" should be at least %lu!\n",
				node->name,
				size_bytes,
				(ulong) (FIL_IBD_FILE_INITIAL_SIZE
					 * UNIV_PAGE_SIZE));

			ut_a(0);
		}

		/* Read the first page of the tablespace */

		buf2 = static_cast<byte*>(ut_malloc(2 * UNIV_PAGE_SIZE));
		/* Align the memory for file i/o if we might have O_DIRECT
		set */
		page = static_cast<byte*>(ut_align(buf2, UNIV_PAGE_SIZE));

		success = os_file_read(node->handle, page, 0, UNIV_PAGE_SIZE);
		space_id = fsp_header_get_space_id(page);
		flags = fsp_header_get_flags(page);
		page_size = fsp_flags_get_page_size(flags);
		atomic_writes = fsp_flags_get_atomic_writes(flags);


		ut_free(buf2);

		/* Close the file now that we have read the space id from it */

		os_file_close(node->handle);

		if (UNIV_UNLIKELY(space_id != space->id)) {
			fprintf(stderr,
				"InnoDB: Error: tablespace id is %lu"
				" in the data dictionary\n"
				"InnoDB: but in file %s it is %lu!\n",
				space->id, node->name, space_id);

			ut_error;
		}

		if (UNIV_UNLIKELY(space_id == ULINT_UNDEFINED
				  || space_id == 0)) {
			fprintf(stderr,
				"InnoDB: Error: tablespace id %lu"
				" in file %s is not sensible\n",
				(ulong) space_id, node->name);

			ut_error;
		}

		if (UNIV_UNLIKELY(fsp_flags_get_page_size(space->flags)
				  != page_size)) {
			fprintf(stderr,
				"InnoDB: Error: tablespace file %s"
				" has page size 0x%lx\n"
				"InnoDB: but the data dictionary"
				" expects page size 0x%lx!\n",
				node->name, flags,
				fsp_flags_get_page_size(space->flags));

			ut_error;
		}

		if (UNIV_UNLIKELY(space->flags != flags)) {
			fprintf(stderr,
				"InnoDB: Error: table flags are 0x%lx"
				" in the data dictionary\n"
				"InnoDB: but the flags in file %s are 0x%lx!\n",
				space->flags, node->name, flags);

			ut_error;
		}

		if (UNIV_UNLIKELY(space->flags != flags)) {
			if (!dict_tf_verify_flags(space->flags, flags)) {
				fprintf(stderr,
					"InnoDB: Error: table flags are 0x%lx"
					" in the data dictionary\n"
					"InnoDB: but the flags in file %s are 0x%lx!\n",
					space->flags, node->name, flags);
				ut_error;
			}
		}

		if (size_bytes >= 1024 * 1024) {
			/* Truncate the size to whole megabytes. */
			size_bytes = ut_2pow_round(size_bytes, 1024 * 1024);
		}

		if (!fsp_flags_is_compressed(flags)) {
			node->size = (ulint) (size_bytes / UNIV_PAGE_SIZE);
		} else {
			node->size = (ulint)
				(size_bytes
				 / fsp_flags_get_zip_size(flags));
		}

#ifdef UNIV_HOTBACKUP
add_size:
#endif /* UNIV_HOTBACKUP */
		space->size += node->size;
	}

	atomic_writes = fsp_flags_get_atomic_writes(space->flags);

	/* printf("Opening file %s\n", node->name); */

	/* Open the file for reading and writing, in Windows normally in the
	unbuffered async I/O mode, though global variables may make
	os_file_create() to fall back to the normal file I/O mode. */

	if (space->purpose == FIL_LOG) {
		node->handle = os_file_create(innodb_file_log_key,
					      node->name, OS_FILE_OPEN,
					      OS_FILE_AIO, OS_LOG_FILE,
					      &ret, atomic_writes);
	} else if (node->is_raw_disk) {
		node->handle = os_file_create(innodb_file_data_key,
					      node->name,
					      OS_FILE_OPEN_RAW,
					      OS_FILE_AIO, OS_DATA_FILE,
					      &ret, atomic_writes);
	} else {
		node->handle = os_file_create(innodb_file_data_key,
					      node->name, OS_FILE_OPEN,
					      OS_FILE_AIO, OS_DATA_FILE,
					      &ret, atomic_writes);
	}

	ut_a(ret);

	node->open = TRUE;

	system->n_open++;
	fil_n_file_opened++;

	if (fil_space_belongs_in_lru(space)) {

		/* Put the node to the LRU list */
		UT_LIST_ADD_FIRST(LRU, system->LRU, node);
	}

	return(true);
}

/**********************************************************************//**
Closes a file. */
static
void
fil_node_close_file(
/*================*/
	fil_node_t*	node,	/*!< in: file node */
	fil_system_t*	system)	/*!< in: tablespace memory cache */
{
	ibool	ret;

	ut_ad(node && system);
	ut_ad(mutex_own(&(system->mutex)));
	ut_a(node->open);
	ut_a(node->n_pending == 0);
	ut_a(node->n_pending_flushes == 0);
	ut_a(!node->being_extended);
#ifndef UNIV_HOTBACKUP
	ut_a(node->modification_counter == node->flush_counter
	     || srv_fast_shutdown == 2);
#endif /* !UNIV_HOTBACKUP */

	ret = os_file_close(node->handle);
	ut_a(ret);

	/* printf("Closing file %s\n", node->name); */

	node->open = FALSE;
	ut_a(system->n_open > 0);
	system->n_open--;
	fil_n_file_opened--;

	if (fil_space_belongs_in_lru(node->space)) {

		ut_a(UT_LIST_GET_LEN(system->LRU) > 0);

		/* The node is in the LRU list, remove it */
		UT_LIST_REMOVE(LRU, system->LRU, node);
	}
}

/********************************************************************//**
Tries to close a file in the LRU list. The caller must hold the fil_sys
mutex.
@return TRUE if success, FALSE if should retry later; since i/o's
generally complete in < 100 ms, and as InnoDB writes at most 128 pages
from the buffer pool in a batch, and then immediately flushes the
files, there is a good chance that the next time we find a suitable
node from the LRU list */
static
ibool
fil_try_to_close_file_in_LRU(
/*=========================*/
	ibool	print_info)	/*!< in: if TRUE, prints information why it
				cannot close a file */
{
	fil_node_t*	node;

	ut_ad(mutex_own(&fil_system->mutex));

	if (print_info) {
		fprintf(stderr,
			"InnoDB: fil_sys open file LRU len %lu\n",
			(ulong) UT_LIST_GET_LEN(fil_system->LRU));
	}

	for (node = UT_LIST_GET_LAST(fil_system->LRU);
	     node != NULL;
	     node = UT_LIST_GET_PREV(LRU, node)) {

		if (node->modification_counter == node->flush_counter
		    && node->n_pending_flushes == 0
		    && !node->being_extended) {

			fil_node_close_file(node, fil_system);

			return(TRUE);
		}

		if (!print_info) {
			continue;
		}

		if (node->n_pending_flushes > 0) {
			fputs("InnoDB: cannot close file ", stderr);
			ut_print_filename(stderr, node->name);
			fprintf(stderr, ", because n_pending_flushes %lu\n",
				(ulong) node->n_pending_flushes);
		}

		if (node->modification_counter != node->flush_counter) {
			fputs("InnoDB: cannot close file ", stderr);
			ut_print_filename(stderr, node->name);
			fprintf(stderr,
				", because mod_count %ld != fl_count %ld\n",
				(long) node->modification_counter,
				(long) node->flush_counter);

		}

		if (node->being_extended) {
			fputs("InnoDB: cannot close file ", stderr);
			ut_print_filename(stderr, node->name);
			fprintf(stderr, ", because it is being extended\n");
		}
	}

	return(FALSE);
}

/*******************************************************************//**
Reserves the fil_system mutex and tries to make sure we can open at least one
file while holding it. This should be called before calling
fil_node_prepare_for_io(), because that function may need to open a file. */
static
void
fil_mutex_enter_and_prepare_for_io(
/*===============================*/
	ulint	space_id)	/*!< in: space id */
{
	fil_space_t*	space;
	ibool		success;
	ibool		print_info	= FALSE;
	ulint		count		= 0;
	ulint		count2		= 0;

retry:
	mutex_enter(&fil_system->mutex);

	if (space_id == 0 || space_id >= SRV_LOG_SPACE_FIRST_ID) {
		/* We keep log files and system tablespace files always open;
		this is important in preventing deadlocks in this module, as
		a page read completion often performs another read from the
		insert buffer. The insert buffer is in tablespace 0, and we
		cannot end up waiting in this function. */

		return;
	}

	space = fil_space_get_by_id(space_id);

	if (space != NULL && space->stop_ios) {
		/* We are going to do a rename file and want to stop new i/o's
		for a while */

		if (count2 > 20000) {
			fputs("InnoDB: Warning: tablespace ", stderr);
			ut_print_filename(stderr, space->name);
			fprintf(stderr,
				" has i/o ops stopped for a long time %lu\n",
				(ulong) count2);
		}

		mutex_exit(&fil_system->mutex);

#ifndef UNIV_HOTBACKUP

		/* Wake the i/o-handler threads to make sure pending
		i/o's are performed */
		os_aio_simulated_wake_handler_threads();

		/* The sleep here is just to give IO helper threads a
		bit of time to do some work. It is not required that
		all IO related to the tablespace being renamed must
		be flushed here as we do fil_flush() in
		fil_rename_tablespace() as well. */
		os_thread_sleep(20000);

#endif /* UNIV_HOTBACKUP */

		/* Flush tablespaces so that we can close modified
		files in the LRU list */
		fil_flush_file_spaces(FIL_TABLESPACE);

		os_thread_sleep(20000);

		count2++;

		goto retry;
	}

	if (fil_system->n_open < fil_system->max_n_open) {

		return;
	}

	/* If the file is already open, no need to do anything; if the space
	does not exist, we handle the situation in the function which called
	this function */

	if (!space || UT_LIST_GET_FIRST(space->chain)->open) {

		return;
	}

	if (count > 1) {
		print_info = TRUE;
	}

	/* Too many files are open, try to close some */
close_more:
	success = fil_try_to_close_file_in_LRU(print_info);

	if (success && fil_system->n_open >= fil_system->max_n_open) {

		goto close_more;
	}

	if (fil_system->n_open < fil_system->max_n_open) {
		/* Ok */

		return;
	}

	if (count >= 2) {
		ut_print_timestamp(stderr);
		fprintf(stderr,
			"  InnoDB: Warning: too many (%lu) files stay open"
			" while the maximum\n"
			"InnoDB: allowed value would be %lu.\n"
			"InnoDB: You may need to raise the value of"
			" innodb_open_files in\n"
			"InnoDB: my.cnf.\n",
			(ulong) fil_system->n_open,
			(ulong) fil_system->max_n_open);

		return;
	}

	mutex_exit(&fil_system->mutex);

#ifndef UNIV_HOTBACKUP
	/* Wake the i/o-handler threads to make sure pending i/o's are
	performed */
	os_aio_simulated_wake_handler_threads();

	os_thread_sleep(20000);
#endif
	/* Flush tablespaces so that we can close modified files in the LRU
	list */

	fil_flush_file_spaces(FIL_TABLESPACE);

	count++;

	goto retry;
}

/*******************************************************************//**
Frees a file node object from a tablespace memory cache. */
static
void
fil_node_free(
/*==========*/
	fil_node_t*	node,	/*!< in, own: file node */
	fil_system_t*	system,	/*!< in: tablespace memory cache */
	fil_space_t*	space)	/*!< in: space where the file node is chained */
{
	ut_ad(node && system && space);
	ut_ad(mutex_own(&(system->mutex)));
	ut_a(node->magic_n == FIL_NODE_MAGIC_N);
	ut_a(node->n_pending == 0);
	ut_a(!node->being_extended);

	if (node->open) {
		/* We fool the assertion in fil_node_close_file() to think
		there are no unflushed modifications in the file */

		node->modification_counter = node->flush_counter;
		os_event_set(node->sync_event);

		if (fil_buffering_disabled(space)) {

			ut_ad(!space->is_in_unflushed_spaces);
			ut_ad(fil_space_is_flushed(space));

		} else if (space->is_in_unflushed_spaces
			   && fil_space_is_flushed(space)) {

			space->is_in_unflushed_spaces = false;

			UT_LIST_REMOVE(unflushed_spaces,
				       system->unflushed_spaces,
				       space);
		}

		fil_node_close_file(node, system);
	}

	space->size -= node->size;

	UT_LIST_REMOVE(chain, space->chain, node);

	os_event_free(node->sync_event);
	mem_free(node->name);
	mem_free(node);
}

#ifdef UNIV_LOG_ARCHIVE
/****************************************************************//**
Drops files from the start of a file space, so that its size is cut by
the amount given. */
UNIV_INTERN
void
fil_space_truncate_start(
/*=====================*/
	ulint	id,		/*!< in: space id */
	ulint	trunc_len)	/*!< in: truncate by this much; it is an error
				if this does not equal to the combined size of
				some initial files in the space */
{
	fil_node_t*	node;
	fil_space_t*	space;

	mutex_enter(&fil_system->mutex);

	space = fil_space_get_by_id(id);

	ut_a(space);

	while (trunc_len > 0) {
		node = UT_LIST_GET_FIRST(space->chain);

		ut_a(node->size * UNIV_PAGE_SIZE <= trunc_len);

		trunc_len -= node->size * UNIV_PAGE_SIZE;

		fil_node_free(node, fil_system, space);
	}

	mutex_exit(&fil_system->mutex);
}
#endif /* UNIV_LOG_ARCHIVE */

/*******************************************************************//**
Creates a space memory object and puts it to the 'fil system' hash table.
If there is an error, prints an error message to the .err log.
@return	TRUE if success */
UNIV_INTERN
ibool
fil_space_create(
/*=============*/
	const char*	name,	/*!< in: space name */
	ulint		id,	/*!< in: space id */
	ulint		flags,	/*!< in: tablespace flags */
	ulint		purpose)/*!< in: FIL_TABLESPACE, or FIL_LOG if log */
{
	fil_space_t*	space;

	DBUG_EXECUTE_IF("fil_space_create_failure", return(false););

	ut_a(fil_system);

	/* Look for a matching tablespace and if found free it. */
	do {
		mutex_enter(&fil_system->mutex);

		space = fil_space_get_by_name(name);

		if (space != 0) {
			ib_logf(IB_LOG_LEVEL_WARN,
				"Tablespace '%s' exists in the cache "
				"with id %lu != %lu",
				name, (ulong) space->id, (ulong) id);

			if (id == 0 || purpose != FIL_TABLESPACE) {

				mutex_exit(&fil_system->mutex);

				return(FALSE);
			}

			ib_logf(IB_LOG_LEVEL_WARN,
				"Freeing existing tablespace '%s' entry "
				"from the cache with id %lu",
				name, (ulong) id);

			ibool	success = fil_space_free(space->id, FALSE);
			ut_a(success);

			mutex_exit(&fil_system->mutex);
		}

	} while (space != 0);

	space = fil_space_get_by_id(id);

	if (space != 0) {
		ib_logf(IB_LOG_LEVEL_ERROR,
			"Trying to add tablespace '%s' with id %lu "
			"to the tablespace memory cache, but tablespace '%s' "
			"with id %lu already exists in the cache!",
			name, (ulong) id, space->name, (ulong) space->id);

		mutex_exit(&fil_system->mutex);

		return(FALSE);
	}

	space = static_cast<fil_space_t*>(mem_zalloc(sizeof(*space)));

	space->name = mem_strdup(name);
	space->id = id;

	fil_system->tablespace_version++;
	space->tablespace_version = fil_system->tablespace_version;
	space->mark = FALSE;

	if (purpose == FIL_TABLESPACE && !recv_recovery_on
	    && id > fil_system->max_assigned_id) {

		if (!fil_system->space_id_reuse_warned) {
			fil_system->space_id_reuse_warned = TRUE;

			ib_logf(IB_LOG_LEVEL_WARN,
				"Allocated tablespace %lu, old maximum "
				"was %lu",
				(ulong) id,
				(ulong) fil_system->max_assigned_id);
		}

		fil_system->max_assigned_id = id;
	}

	space->purpose = purpose;
	space->flags = flags;

	space->magic_n = FIL_SPACE_MAGIC_N;

	rw_lock_create(fil_space_latch_key, &space->latch, SYNC_FSP);

	HASH_INSERT(fil_space_t, hash, fil_system->spaces, id, space);

	HASH_INSERT(fil_space_t, name_hash, fil_system->name_hash,
		    ut_fold_string(name), space);
	space->is_in_unflushed_spaces = false;

	UT_LIST_ADD_LAST(space_list, fil_system->space_list, space);

	mutex_exit(&fil_system->mutex);

	return(TRUE);
}

/*******************************************************************//**
Assigns a new space id for a new single-table tablespace. This works simply by
incrementing the global counter. If 4 billion id's is not enough, we may need
to recycle id's.
@return	TRUE if assigned, FALSE if not */
UNIV_INTERN
ibool
fil_assign_new_space_id(
/*====================*/
	ulint*	space_id)	/*!< in/out: space id */
{
	ulint	id;
	ibool	success;

	mutex_enter(&fil_system->mutex);

	id = *space_id;

	if (id < fil_system->max_assigned_id) {
		id = fil_system->max_assigned_id;
	}

	id++;

	if (id > (SRV_LOG_SPACE_FIRST_ID / 2) && (id % 1000000UL == 0)) {
		ut_print_timestamp(stderr);
		fprintf(stderr,
			"InnoDB: Warning: you are running out of new"
			" single-table tablespace id's.\n"
			"InnoDB: Current counter is %lu and it"
			" must not exceed %lu!\n"
			"InnoDB: To reset the counter to zero"
			" you have to dump all your tables and\n"
			"InnoDB: recreate the whole InnoDB installation.\n",
			(ulong) id,
			(ulong) SRV_LOG_SPACE_FIRST_ID);
	}

	success = (id < SRV_LOG_SPACE_FIRST_ID);

	if (success) {
		*space_id = fil_system->max_assigned_id = id;
	} else {
		ut_print_timestamp(stderr);
		fprintf(stderr,
			"InnoDB: You have run out of single-table"
			" tablespace id's!\n"
			"InnoDB: Current counter is %lu.\n"
			"InnoDB: To reset the counter to zero you"
			" have to dump all your tables and\n"
			"InnoDB: recreate the whole InnoDB installation.\n",
			(ulong) id);
		*space_id = ULINT_UNDEFINED;
	}

	mutex_exit(&fil_system->mutex);

	return(success);
}

/*******************************************************************//**
Frees a space object from the tablespace memory cache. Closes the files in
the chain but does not delete them. There must not be any pending i/o's or
flushes on the files.
@return	TRUE if success */
static
ibool
fil_space_free(
/*===========*/
					/* out: TRUE if success */
	ulint		id,		/* in: space id */
	ibool		x_latched)	/* in: TRUE if caller has space->latch
					in X mode */
{
	fil_space_t*	space;
	fil_space_t*	fnamespace;

	ut_ad(mutex_own(&fil_system->mutex));

	space = fil_space_get_by_id(id);

	if (!space) {
		ut_print_timestamp(stderr);
		fprintf(stderr,
			"  InnoDB: Error: trying to remove tablespace %lu"
			" from the cache but\n"
			"InnoDB: it is not there.\n", (ulong) id);

		return(FALSE);
	}

	HASH_DELETE(fil_space_t, hash, fil_system->spaces, id, space);

	fnamespace = fil_space_get_by_name(space->name);
	ut_a(fnamespace);
	ut_a(space == fnamespace);

	HASH_DELETE(fil_space_t, name_hash, fil_system->name_hash,
		    ut_fold_string(space->name), space);

	if (space->is_in_unflushed_spaces) {

		ut_ad(!fil_buffering_disabled(space));
		space->is_in_unflushed_spaces = false;

		UT_LIST_REMOVE(unflushed_spaces, fil_system->unflushed_spaces,
			       space);
	}

	UT_LIST_REMOVE(space_list, fil_system->space_list, space);

	ut_a(space->magic_n == FIL_SPACE_MAGIC_N);
	ut_a(0 == space->n_pending_flushes);

	for (fil_node_t* fil_node = UT_LIST_GET_FIRST(space->chain);
	     fil_node != NULL;
	     fil_node = UT_LIST_GET_FIRST(space->chain)) {

		fil_node_free(fil_node, fil_system, space);
	}

	ut_a(0 == UT_LIST_GET_LEN(space->chain));

	if (x_latched) {
		rw_lock_x_unlock(&space->latch);
	}

	rw_lock_free(&(space->latch));

	mem_free(space->name);
	mem_free(space);

	return(TRUE);
}

/*******************************************************************//**
Returns a pointer to the file_space_t that is in the memory cache
associated with a space id. The caller must lock fil_system->mutex.
@return	file_space_t pointer, NULL if space not found */
UNIV_INLINE
fil_space_t*
fil_space_get_space(
/*================*/
	ulint	id)	/*!< in: space id */
{
	fil_space_t*	space;
	fil_node_t*	node;

	ut_ad(fil_system);

	space = fil_space_get_by_id(id);
	if (space == NULL) {
		return(NULL);
	}

	if (space->size == 0 && space->purpose == FIL_TABLESPACE) {
		ut_a(id != 0);

		mutex_exit(&fil_system->mutex);

		/* It is possible that the space gets evicted at this point
		before the fil_mutex_enter_and_prepare_for_io() acquires
		the fil_system->mutex. Check for this after completing the
		call to fil_mutex_enter_and_prepare_for_io(). */
		fil_mutex_enter_and_prepare_for_io(id);

		/* We are still holding the fil_system->mutex. Check if
		the space is still in memory cache. */
		space = fil_space_get_by_id(id);
		if (space == NULL) {
			return(NULL);
		}

		/* The following code must change when InnoDB supports
		multiple datafiles per tablespace. */
		ut_a(1 == UT_LIST_GET_LEN(space->chain));

		node = UT_LIST_GET_FIRST(space->chain);

		/* It must be a single-table tablespace and we have not opened
		the file yet; the following calls will open it and update the
		size fields */

		if (!fil_node_prepare_for_io(node, fil_system, space)) {
			/* The single-table tablespace can't be opened,
			because the ibd file is missing. */
			return(NULL);
		}
		fil_node_complete_io(node, fil_system, OS_FILE_READ);
	}

	return(space);
}

/*******************************************************************//**
Returns the path from the first fil_node_t found for the space ID sent.
The caller is responsible for freeing the memory allocated here for the
value returned.
@return	own: A copy of fil_node_t::path, NULL if space ID is zero
or not found. */
UNIV_INTERN
char*
fil_space_get_first_path(
/*=====================*/
	ulint		id)	/*!< in: space id */
{
	fil_space_t*	space;
	fil_node_t*	node;
	char*		path;

	ut_ad(fil_system);
	ut_a(id);

	fil_mutex_enter_and_prepare_for_io(id);

	space = fil_space_get_space(id);

	if (space == NULL) {
		mutex_exit(&fil_system->mutex);

		return(NULL);
	}

	ut_ad(mutex_own(&fil_system->mutex));

	node = UT_LIST_GET_FIRST(space->chain);

	path = mem_strdup(node->name);

	mutex_exit(&fil_system->mutex);

	return(path);
}

/*******************************************************************//**
Returns the size of the space in pages. The tablespace must be cached in the
memory cache.
@return	space size, 0 if space not found */
UNIV_INTERN
ulint
fil_space_get_size(
/*===============*/
	ulint	id)	/*!< in: space id */
{
	fil_space_t*	space;
	ulint		size;

	ut_ad(fil_system);
	mutex_enter(&fil_system->mutex);

	space = fil_space_get_space(id);

	size = space ? space->size : 0;

	mutex_exit(&fil_system->mutex);

	return(size);
}

/*******************************************************************//**
Returns the flags of the space. The tablespace must be cached
in the memory cache.
@return	flags, ULINT_UNDEFINED if space not found */
UNIV_INTERN
ulint
fil_space_get_flags(
/*================*/
	ulint	id)	/*!< in: space id */
{
	fil_space_t*	space;
	ulint		flags;

	ut_ad(fil_system);

	if (!id) {
		return(0);
	}

	mutex_enter(&fil_system->mutex);

	space = fil_space_get_space(id);

	if (space == NULL) {
		mutex_exit(&fil_system->mutex);

		return(ULINT_UNDEFINED);
	}

	flags = space->flags;

	mutex_exit(&fil_system->mutex);

	return(flags);
}

/*******************************************************************//**
Returns the compressed page size of the space, or 0 if the space
is not compressed. The tablespace must be cached in the memory cache.
@return	compressed page size, ULINT_UNDEFINED if space not found */
UNIV_INTERN
ulint
fil_space_get_zip_size(
/*===================*/
	ulint	id)	/*!< in: space id */
{
	ulint	flags;

	flags = fil_space_get_flags(id);

	if (flags && flags != ULINT_UNDEFINED) {

		return(fsp_flags_get_zip_size(flags));
	}

	return(flags);
}

/*******************************************************************//**
Checks if the pair space, page_no refers to an existing page in a tablespace
file space. The tablespace must be cached in the memory cache.
@return	TRUE if the address is meaningful */
UNIV_INTERN
ibool
fil_check_adress_in_tablespace(
/*===========================*/
	ulint	id,	/*!< in: space id */
	ulint	page_no)/*!< in: page number */
{
	if (fil_space_get_size(id) > page_no) {

		return(TRUE);
	}

	return(FALSE);
}

/****************************************************************//**
Initializes the tablespace memory cache. */
UNIV_INTERN
void
fil_init(
/*=====*/
	ulint	hash_size,	/*!< in: hash table size */
	ulint	max_n_open)	/*!< in: max number of open files */
{
	ut_a(fil_system == NULL);

	ut_a(hash_size > 0);
	ut_a(max_n_open > 0);

	fil_system = static_cast<fil_system_t*>(
		mem_zalloc(sizeof(fil_system_t)));

	mutex_create(fil_system_mutex_key,
		     &fil_system->mutex, SYNC_ANY_LATCH);

	fil_system->spaces = hash_create(hash_size);
	fil_system->name_hash = hash_create(hash_size);

	UT_LIST_INIT(fil_system->LRU);

	fil_system->max_n_open = max_n_open;
}

/*******************************************************************//**
Opens all log files and system tablespace data files. They stay open until the
database server shutdown. This should be called at a server startup after the
space objects for the log and the system tablespace have been created. The
purpose of this operation is to make sure we never run out of file descriptors
if we need to read from the insert buffer or to write to the log. */
UNIV_INTERN
void
fil_open_log_and_system_tablespace_files(void)
/*==========================================*/
{
	fil_space_t*	space;

	mutex_enter(&fil_system->mutex);

	for (space = UT_LIST_GET_FIRST(fil_system->space_list);
	     space != NULL;
	     space = UT_LIST_GET_NEXT(space_list, space)) {

		fil_node_t*	node;

		if (fil_space_belongs_in_lru(space)) {

			continue;
		}

		for (node = UT_LIST_GET_FIRST(space->chain);
		     node != NULL;
		     node = UT_LIST_GET_NEXT(chain, node)) {

			if (!node->open) {
				if (!fil_node_open_file(node, fil_system,
							space)) {
					/* This func is called during server's
					startup. If some file of log or system
					tablespace is missing, the server
					can't start successfully. So we should
					assert for it. */
					ut_a(0);
				}
			}

			if (fil_system->max_n_open < 10 + fil_system->n_open) {

				fprintf(stderr,
					"InnoDB: Warning: you must"
					" raise the value of"
					" innodb_open_files in\n"
					"InnoDB: my.cnf! Remember that"
					" InnoDB keeps all log files"
					" and all system\n"
					"InnoDB: tablespace files open"
					" for the whole time mysqld is"
					" running, and\n"
					"InnoDB: needs to open also"
					" some .ibd files if the"
					" file-per-table storage\n"
					"InnoDB: model is used."
					" Current open files %lu,"
					" max allowed"
					" open files %lu.\n",
					(ulong) fil_system->n_open,
					(ulong) fil_system->max_n_open);
			}
		}
	}

	mutex_exit(&fil_system->mutex);
}

/*******************************************************************//**
Closes all open files. There must not be any pending i/o's or not flushed
modifications in the files. */
UNIV_INTERN
void
fil_close_all_files(void)
/*=====================*/
{
	fil_space_t*	space;

	mutex_enter(&fil_system->mutex);

	space = UT_LIST_GET_FIRST(fil_system->space_list);

	while (space != NULL) {
		fil_node_t*	node;
		fil_space_t*	prev_space = space;

		for (node = UT_LIST_GET_FIRST(space->chain);
		     node != NULL;
		     node = UT_LIST_GET_NEXT(chain, node)) {

			if (node->open) {
				fil_node_close_file(node, fil_system);
			}
		}

		space = UT_LIST_GET_NEXT(space_list, space);

		fil_space_free(prev_space->id, FALSE);
	}

	mutex_exit(&fil_system->mutex);
}

/*******************************************************************//**
Closes the redo log files. There must not be any pending i/o's or not
flushed modifications in the files. */
UNIV_INTERN
void
fil_close_log_files(
/*================*/
	bool	free)	/*!< in: whether to free the memory object */
{
	fil_space_t*	space;

	mutex_enter(&fil_system->mutex);

	space = UT_LIST_GET_FIRST(fil_system->space_list);

	while (space != NULL) {
		fil_node_t*	node;
		fil_space_t*	prev_space = space;

		if (space->purpose != FIL_LOG) {
			space = UT_LIST_GET_NEXT(space_list, space);
			continue;
		}

		for (node = UT_LIST_GET_FIRST(space->chain);
		     node != NULL;
		     node = UT_LIST_GET_NEXT(chain, node)) {

			if (node->open) {
				fil_node_close_file(node, fil_system);
			}
		}

		space = UT_LIST_GET_NEXT(space_list, space);

		if (free) {
			fil_space_free(prev_space->id, FALSE);
		}
	}

	mutex_exit(&fil_system->mutex);
}

/*******************************************************************//**
Sets the max tablespace id counter if the given number is bigger than the
previous value. */
UNIV_INTERN
void
fil_set_max_space_id_if_bigger(
/*===========================*/
	ulint	max_id)	/*!< in: maximum known id */
{
	if (max_id >= SRV_LOG_SPACE_FIRST_ID) {
		fprintf(stderr,
			"InnoDB: Fatal error: max tablespace id"
			" is too high, %lu\n", (ulong) max_id);
		ut_error;
	}

	mutex_enter(&fil_system->mutex);

	if (fil_system->max_assigned_id < max_id) {

		fil_system->max_assigned_id = max_id;
	}

	mutex_exit(&fil_system->mutex);
}

/****************************************************************//**
Writes the flushed lsn and the latest archived log number to the page header
of the first page of a data file of the system tablespace (space 0),
which is uncompressed. */
static __attribute__((warn_unused_result))
dberr_t
fil_write_lsn_and_arch_no_to_file(
/*==============================*/
	ulint	space,		/*!< in: space to write to */
	ulint	sum_of_sizes,	/*!< in: combined size of previous files
				in space, in database pages */
	lsn_t	lsn,		/*!< in: lsn to write */
	ulint	arch_log_no __attribute__((unused)))
				/*!< in: archived log number to write */
{
	byte*	buf1;
	byte*	buf;
	dberr_t	err;

	buf1 = static_cast<byte*>(mem_alloc(2 * UNIV_PAGE_SIZE));
	buf = static_cast<byte*>(ut_align(buf1, UNIV_PAGE_SIZE));

	err = fil_read(TRUE, space, 0, sum_of_sizes, 0,
		       UNIV_PAGE_SIZE, buf, NULL, 0);
	if (err == DB_SUCCESS) {
		mach_write_to_8(buf + FIL_PAGE_FILE_FLUSH_LSN, lsn);

		err = fil_write(TRUE, space, 0, sum_of_sizes, 0,
				UNIV_PAGE_SIZE, buf, NULL, 0);
	}

	mem_free(buf1);

	return(err);
}

/****************************************************************//**
Writes the flushed lsn and the latest archived log number to the page
header of the first page of each data file in the system tablespace.
@return	DB_SUCCESS or error number */
UNIV_INTERN
dberr_t
fil_write_flushed_lsn_to_data_files(
/*================================*/
	lsn_t	lsn,		/*!< in: lsn to write */
	ulint	arch_log_no)	/*!< in: latest archived log file number */
{
	fil_space_t*	space;
	fil_node_t*	node;
	dberr_t		err;

	mutex_enter(&fil_system->mutex);

	for (space = UT_LIST_GET_FIRST(fil_system->space_list);
	     space != NULL;
	     space = UT_LIST_GET_NEXT(space_list, space)) {

		/* We only write the lsn to all existing data files which have
		been open during the lifetime of the mysqld process; they are
		represented by the space objects in the tablespace memory
		cache. Note that all data files in the system tablespace 0
		and the UNDO log tablespaces (if separate) are always open. */

		if (space->purpose == FIL_TABLESPACE
		    && !fil_is_user_tablespace_id(space->id)) {
			ulint	sum_of_sizes = 0;

			for (node = UT_LIST_GET_FIRST(space->chain);
			     node != NULL;
			     node = UT_LIST_GET_NEXT(chain, node)) {

				mutex_exit(&fil_system->mutex);

				err = fil_write_lsn_and_arch_no_to_file(
					space->id, sum_of_sizes, lsn,
					arch_log_no);

				if (err != DB_SUCCESS) {

					return(err);
				}

				mutex_enter(&fil_system->mutex);

				sum_of_sizes += node->size;
			}
		}
	}

	mutex_exit(&fil_system->mutex);

	return(DB_SUCCESS);
}

/*******************************************************************//**
Checks the consistency of the first data page of a tablespace
at database startup.
@retval NULL on success, or if innodb_force_recovery is set
@return pointer to an error message string */
static __attribute__((warn_unused_result))
const char*
fil_check_first_page(
/*=================*/
	const page_t*	page)		/*!< in: data page */
{
	ulint	space_id;
	ulint	flags;

	if (srv_force_recovery >= SRV_FORCE_IGNORE_CORRUPT) {
		return(NULL);
	}

	space_id = mach_read_from_4(FSP_HEADER_OFFSET + FSP_SPACE_ID + page);
	flags = mach_read_from_4(FSP_HEADER_OFFSET + FSP_SPACE_FLAGS + page);

	if (UNIV_PAGE_SIZE != fsp_flags_get_page_size(flags)) {
		return("innodb-page-size mismatch");
	}

	if (!space_id && !flags) {
		ulint		nonzero_bytes	= UNIV_PAGE_SIZE;
		const byte*	b		= page;

		while (!*b && --nonzero_bytes) {
			b++;
		}

		if (!nonzero_bytes) {
			return("space header page consists of zero bytes");
		}
	}

	if (buf_page_is_corrupted(
		    false, page, fsp_flags_get_zip_size(flags))) {
		return("checksum mismatch");
	}

	if (page_get_space_id(page) == space_id
	    && page_get_page_no(page) == 0) {
		return(NULL);
	}

	return("inconsistent data in space header");
}

/*******************************************************************//**
Reads the flushed lsn, arch no, and tablespace flag fields from a data
file at database startup.
@retval NULL on success, or if innodb_force_recovery is set
@return pointer to an error message string */
UNIV_INTERN
const char*
fil_read_first_page(
/*================*/
	os_file_t	data_file,		/*!< in: open data file */
	ibool		one_read_already,	/*!< in: TRUE if min and max
						parameters below already
						contain sensible data */
	ulint*		flags,			/*!< out: tablespace flags */
	ulint*		space_id,		/*!< out: tablespace ID */
#ifdef UNIV_LOG_ARCHIVE
	ulint*		min_arch_log_no,	/*!< out: min of archived
						log numbers in data files */
	ulint*		max_arch_log_no,	/*!< out: max of archived
						log numbers in data files */
#endif /* UNIV_LOG_ARCHIVE */
	lsn_t*		min_flushed_lsn,	/*!< out: min of flushed
						lsn values in data files */
	lsn_t*		max_flushed_lsn)	/*!< out: max of flushed
						lsn values in data files */
{
	byte*		buf;
	byte*		page;
	lsn_t		flushed_lsn;
	const char*	check_msg = NULL;

	buf = static_cast<byte*>(ut_malloc(2 * UNIV_PAGE_SIZE));

	/* Align the memory for a possible read from a raw device */

	page = static_cast<byte*>(ut_align(buf, UNIV_PAGE_SIZE));

	os_file_read(data_file, page, 0, UNIV_PAGE_SIZE);

	*flags = fsp_header_get_flags(page);

	*space_id = fsp_header_get_space_id(page);

	flushed_lsn = mach_read_from_8(page + FIL_PAGE_FILE_FLUSH_LSN);

	if (!one_read_already) {
		check_msg = fil_check_first_page(page);
	}

	ut_free(buf);

	if (check_msg) {
		return(check_msg);
	}

	if (!one_read_already) {
		*min_flushed_lsn = flushed_lsn;
		*max_flushed_lsn = flushed_lsn;
#ifdef UNIV_LOG_ARCHIVE
		*min_arch_log_no = arch_log_no;
		*max_arch_log_no = arch_log_no;
#endif /* UNIV_LOG_ARCHIVE */
		return(NULL);
	}

	if (*min_flushed_lsn > flushed_lsn) {
		*min_flushed_lsn = flushed_lsn;
	}
	if (*max_flushed_lsn < flushed_lsn) {
		*max_flushed_lsn = flushed_lsn;
	}
#ifdef UNIV_LOG_ARCHIVE
	if (*min_arch_log_no > arch_log_no) {
		*min_arch_log_no = arch_log_no;
	}
	if (*max_arch_log_no < arch_log_no) {
		*max_arch_log_no = arch_log_no;
	}
#endif /* UNIV_LOG_ARCHIVE */

	return(NULL);
}

/*================ SINGLE-TABLE TABLESPACES ==========================*/

#ifndef UNIV_HOTBACKUP
/*******************************************************************//**
Increments the count of pending operation, if space is not being deleted.
@return	TRUE if being deleted, and operation should be skipped */
UNIV_INTERN
ibool
fil_inc_pending_ops(
/*================*/
	ulint	id)	/*!< in: space id */
{
	fil_space_t*	space;

	mutex_enter(&fil_system->mutex);

	space = fil_space_get_by_id(id);

	if (space == NULL) {
		fprintf(stderr,
			"InnoDB: Error: trying to do an operation on a"
			" dropped tablespace %lu\n",
			(ulong) id);
	}

	if (space == NULL || space->stop_new_ops) {
		mutex_exit(&fil_system->mutex);

		return(TRUE);
	}

	space->n_pending_ops++;

	mutex_exit(&fil_system->mutex);

	return(FALSE);
}

/*******************************************************************//**
Decrements the count of pending operations. */
UNIV_INTERN
void
fil_decr_pending_ops(
/*=================*/
	ulint	id)	/*!< in: space id */
{
	fil_space_t*	space;

	mutex_enter(&fil_system->mutex);

	space = fil_space_get_by_id(id);

	if (space == NULL) {
		fprintf(stderr,
			"InnoDB: Error: decrementing pending operation"
			" of a dropped tablespace %lu\n",
			(ulong) id);
	}

	if (space != NULL) {
		space->n_pending_ops--;
	}

	mutex_exit(&fil_system->mutex);
}
#endif /* !UNIV_HOTBACKUP */

/********************************************************//**
Creates the database directory for a table if it does not exist yet. */
static
void
fil_create_directory_for_tablename(
/*===============================*/
	const char*	name)	/*!< in: name in the standard
				'databasename/tablename' format */
{
	const char*	namend;
	char*		path;
	ulint		len;

	len = strlen(fil_path_to_mysql_datadir);
	namend = strchr(name, '/');
	ut_a(namend);
	path = static_cast<char*>(mem_alloc(len + (namend - name) + 2));

	memcpy(path, fil_path_to_mysql_datadir, len);
	path[len] = '/';
	memcpy(path + len + 1, name, namend - name);
	path[len + (namend - name) + 1] = 0;

	srv_normalize_path_for_win(path);

	ut_a(os_file_create_directory(path, FALSE));
	mem_free(path);
}

#ifndef UNIV_HOTBACKUP
/********************************************************//**
Writes a log record about an .ibd file create/rename/delete. */
static
void
fil_op_write_log(
/*=============*/
	ulint		type,		/*!< in: MLOG_FILE_CREATE,
					MLOG_FILE_CREATE2,
					MLOG_FILE_DELETE, or
					MLOG_FILE_RENAME */
	ulint		space_id,	/*!< in: space id */
	ulint		log_flags,	/*!< in: redo log flags (stored
					in the page number field) */
	ulint		flags,		/*!< in: compressed page size
					and file format
					if type==MLOG_FILE_CREATE2, or 0 */
	const char*	name,		/*!< in: table name in the familiar
					'databasename/tablename' format, or
					the file path in the case of
					MLOG_FILE_DELETE */
	const char*	new_name,	/*!< in: if type is MLOG_FILE_RENAME,
					the new table name in the
					'databasename/tablename' format */
	mtr_t*		mtr)		/*!< in: mini-transaction handle */
{
	byte*	log_ptr;
	ulint	len;

	log_ptr = mlog_open(mtr, 11 + 2 + 1);

	if (!log_ptr) {
		/* Logging in mtr is switched off during crash recovery:
		in that case mlog_open returns NULL */
		return;
	}

	log_ptr = mlog_write_initial_log_record_for_file_op(
		type, space_id, log_flags, log_ptr, mtr);
	if (type == MLOG_FILE_CREATE2) {
		mach_write_to_4(log_ptr, flags);
		log_ptr += 4;
	}
	/* Let us store the strings as null-terminated for easier readability
	and handling */

	len = strlen(name) + 1;

	mach_write_to_2(log_ptr, len);
	log_ptr += 2;
	mlog_close(mtr, log_ptr);

	mlog_catenate_string(mtr, (byte*) name, len);

	if (type == MLOG_FILE_RENAME) {
		len = strlen(new_name) + 1;
		log_ptr = mlog_open(mtr, 2 + len);
		ut_a(log_ptr);
		mach_write_to_2(log_ptr, len);
		log_ptr += 2;
		mlog_close(mtr, log_ptr);

		mlog_catenate_string(mtr, (byte*) new_name, len);
	}
}
#endif

/*******************************************************************//**
Parses the body of a log record written about an .ibd file operation. That is,
the log record part after the standard (type, space id, page no) header of the
log record.

If desired, also replays the delete or rename operation if the .ibd file
exists and the space id in it matches. Replays the create operation if a file
at that path does not exist yet. If the database directory for the file to be
created does not exist, then we create the directory, too.

Note that ibbackup --apply-log sets fil_path_to_mysql_datadir to point to the
datadir that we should use in replaying the file operations.

InnoDB recovery does not replay these fully since it always sets the space id
to zero. But ibbackup does replay them.  TODO: If remote tablespaces are used,
ibbackup will only create tables in the default directory since MLOG_FILE_CREATE
and MLOG_FILE_CREATE2 only know the tablename, not the path.

@return end of log record, or NULL if the record was not completely
contained between ptr and end_ptr */
UNIV_INTERN
byte*
fil_op_log_parse_or_replay(
/*=======================*/
	byte*	ptr,		/*!< in: buffer containing the log record body,
				or an initial segment of it, if the record does
				not fir completely between ptr and end_ptr */
	byte*	end_ptr,	/*!< in: buffer end */
	ulint	type,		/*!< in: the type of this log record */
	ulint	space_id,	/*!< in: the space id of the tablespace in
				question, or 0 if the log record should
				only be parsed but not replayed */
	ulint	log_flags)	/*!< in: redo log flags
				(stored in the page number parameter) */
{
	ulint		name_len;
	ulint		new_name_len;
	const char*	name;
	const char*	new_name	= NULL;
	ulint		flags		= 0;

	if (type == MLOG_FILE_CREATE2) {
		if (end_ptr < ptr + 4) {

			return(NULL);
		}

		flags = mach_read_from_4(ptr);
		ptr += 4;
	}

	if (end_ptr < ptr + 2) {

		return(NULL);
	}

	name_len = mach_read_from_2(ptr);

	ptr += 2;

	if (end_ptr < ptr + name_len) {

		return(NULL);
	}

	name = (const char*) ptr;

	ptr += name_len;

	if (type == MLOG_FILE_RENAME) {
		if (end_ptr < ptr + 2) {

			return(NULL);
		}

		new_name_len = mach_read_from_2(ptr);

		ptr += 2;

		if (end_ptr < ptr + new_name_len) {

			return(NULL);
		}

		new_name = (const char*) ptr;

		ptr += new_name_len;
	}

	/* We managed to parse a full log record body */
	/*
	printf("Parsed log rec of type %lu space %lu\n"
	"name %s\n", type, space_id, name);

	if (type == MLOG_FILE_RENAME) {
	printf("new name %s\n", new_name);
	}
	*/
	if (!space_id) {
		return(ptr);
	}

	/* Let us try to perform the file operation, if sensible. Note that
	ibbackup has at this stage already read in all space id info to the
	fil0fil.cc data structures.

	NOTE that our algorithm is not guaranteed to work correctly if there
	were renames of tables during the backup. See ibbackup code for more
	on the problem. */

	switch (type) {
	case MLOG_FILE_DELETE:
		if (fil_tablespace_exists_in_mem(space_id)) {
			dberr_t	err = fil_delete_tablespace(
				space_id, BUF_REMOVE_FLUSH_NO_WRITE);
			ut_a(err == DB_SUCCESS);
		}

		break;

	case MLOG_FILE_RENAME:
		/* We do the rename based on space id, not old file name;
		this should guarantee that after the log replay each .ibd file
		has the correct name for the latest log sequence number; the
		proof is left as an exercise :) */

		if (fil_tablespace_exists_in_mem(space_id)) {
			/* Create the database directory for the new name, if
			it does not exist yet */
			fil_create_directory_for_tablename(new_name);

			/* Rename the table if there is not yet a tablespace
			with the same name */

			if (fil_get_space_id_for_table(new_name)
			    == ULINT_UNDEFINED) {
				/* We do not care about the old name, that
				is why we pass NULL as the first argument. */
				if (!fil_rename_tablespace(NULL, space_id,
							   new_name, NULL)) {
					ut_error;
				}
			}
		}

		break;

	case MLOG_FILE_CREATE:
	case MLOG_FILE_CREATE2:
		if (fil_tablespace_exists_in_mem(space_id)) {
			/* Do nothing */
		} else if (fil_get_space_id_for_table(name)
			   != ULINT_UNDEFINED) {
			/* Do nothing */
		} else if (log_flags & MLOG_FILE_FLAG_TEMP) {
			/* Temporary table, do nothing */
		} else {
			const char*	path = NULL;

			/* Create the database directory for name, if it does
			not exist yet */
			fil_create_directory_for_tablename(name);

			if (fil_create_new_single_table_tablespace(
				    space_id, name, path, flags,
				    DICT_TF2_USE_TABLESPACE,
				    FIL_IBD_FILE_INITIAL_SIZE) != DB_SUCCESS) {
				ut_error;
			}
		}

		break;

	default:
		ut_error;
	}

	return(ptr);
}

/*******************************************************************//**
Allocates a file name for the EXPORT/IMPORT config file name.  The
string must be freed by caller with mem_free().
@return own: file name */
static
char*
fil_make_cfg_name(
/*==============*/
	const char*	filepath)	/*!< in: .ibd file name */
{
	char*	cfg_name;

	/* Create a temporary file path by replacing the .ibd suffix
	with .cfg. */

	ut_ad(strlen(filepath) > 4);

	cfg_name = mem_strdup(filepath);
	ut_snprintf(cfg_name + strlen(cfg_name) - 3, 4, "cfg");
	return(cfg_name);
}

/*******************************************************************//**
Check for change buffer merges.
@return 0 if no merges else count + 1. */
static
ulint
fil_ibuf_check_pending_ops(
/*=======================*/
	fil_space_t*	space,	/*!< in/out: Tablespace to check */
	ulint		count)	/*!< in: number of attempts so far */
{
	ut_ad(mutex_own(&fil_system->mutex));

	if (space != 0 && space->n_pending_ops != 0) {

		if (count > 5000) {
			ib_logf(IB_LOG_LEVEL_WARN,
				"Trying to close/delete tablespace "
				"'%s' but there are %lu pending change "
				"buffer merges on it.",
				space->name,
				(ulong) space->n_pending_ops);
		}

		return(count + 1);
	}

	return(0);
}

/*******************************************************************//**
Check for pending IO.
@return 0 if no pending else count + 1. */
static
ulint
fil_check_pending_io(
/*=================*/
	fil_space_t*	space,	/*!< in/out: Tablespace to check */
	fil_node_t**	node,	/*!< out: Node in space list */
	ulint		count)	/*!< in: number of attempts so far */
{
	ut_ad(mutex_own(&fil_system->mutex));
	ut_a(space->n_pending_ops == 0);

	/* The following code must change when InnoDB supports
	multiple datafiles per tablespace. */
	ut_a(UT_LIST_GET_LEN(space->chain) == 1);

	*node = UT_LIST_GET_FIRST(space->chain);

	if (space->n_pending_flushes > 0 || (*node)->n_pending > 0) {

		ut_a(!(*node)->being_extended);

		if (count > 1000) {
			ib_logf(IB_LOG_LEVEL_WARN,
				"Trying to close/delete tablespace '%s' "
				"but there are %lu flushes "
				" and %lu pending i/o's on it.",
				space->name,
				(ulong) space->n_pending_flushes,
				(ulong) (*node)->n_pending);
		}

		return(count + 1);
	}

	return(0);
}

/*******************************************************************//**
Check pending operations on a tablespace.
@return DB_SUCCESS or error failure. */
static
dberr_t
fil_check_pending_operations(
/*=========================*/
	ulint		id,	/*!< in: space id */
	fil_space_t**	space,	/*!< out: tablespace instance in memory */
	char**		path)	/*!< out/own: tablespace path */
{
	ulint		count = 0;

	ut_a(id != TRX_SYS_SPACE);
	ut_ad(space);

	*space = 0;

	mutex_enter(&fil_system->mutex);
	fil_space_t* sp = fil_space_get_by_id(id);
	if (sp) {
		sp->stop_new_ops = TRUE;
	}
	mutex_exit(&fil_system->mutex);

	/* Check for pending change buffer merges. */

	do {
		mutex_enter(&fil_system->mutex);

		sp = fil_space_get_by_id(id);

		count = fil_ibuf_check_pending_ops(sp, count);

		mutex_exit(&fil_system->mutex);

		if (count > 0) {
			os_thread_sleep(20000);
		}

	} while (count > 0);

	/* Check for pending IO. */

	*path = 0;

	do {
		mutex_enter(&fil_system->mutex);

		sp = fil_space_get_by_id(id);

		if (sp == NULL) {
			mutex_exit(&fil_system->mutex);
			return(DB_TABLESPACE_NOT_FOUND);
		}

		fil_node_t*	node;

		count = fil_check_pending_io(sp, &node, count);

		if (count == 0) {
			*path = mem_strdup(node->name);
		}

		mutex_exit(&fil_system->mutex);

		if (count > 0) {
			os_thread_sleep(20000);
		}

	} while (count > 0);

	ut_ad(sp);

	*space = sp;
	return(DB_SUCCESS);
}

/*******************************************************************//**
Closes a single-table tablespace. The tablespace must be cached in the
memory cache. Free all pages used by the tablespace.
@return	DB_SUCCESS or error */
UNIV_INTERN
dberr_t
fil_close_tablespace(
/*=================*/
	trx_t*		trx,	/*!< in/out: Transaction covering the close */
	ulint		id)	/*!< in: space id */
{
	char*		path = 0;
	fil_space_t*	space = 0;

	ut_a(id != TRX_SYS_SPACE);

	dberr_t		err = fil_check_pending_operations(id, &space, &path);

	if (err != DB_SUCCESS) {
		return(err);
	}

	ut_a(space);
	ut_a(path != 0);

	rw_lock_x_lock(&space->latch);

#ifndef UNIV_HOTBACKUP
	/* Invalidate in the buffer pool all pages belonging to the
	tablespace. Since we have set space->stop_new_ops = TRUE, readahead
	or ibuf merge can no longer read more pages of this tablespace to the
	buffer pool. Thus we can clean the tablespace out of the buffer pool
	completely and permanently. The flag stop_new_ops also prevents
	fil_flush() from being applied to this tablespace. */

	buf_LRU_flush_or_remove_pages(id, BUF_REMOVE_FLUSH_WRITE, trx);
#endif
	mutex_enter(&fil_system->mutex);

	/* If the free is successful, the X lock will be released before
	the space memory data structure is freed. */

	if (!fil_space_free(id, TRUE)) {
		rw_lock_x_unlock(&space->latch);
		err = DB_TABLESPACE_NOT_FOUND;
	} else {
		err = DB_SUCCESS;
	}

	mutex_exit(&fil_system->mutex);

	/* If it is a delete then also delete any generated files, otherwise
	when we drop the database the remove directory will fail. */

	char*	cfg_name = fil_make_cfg_name(path);

	os_file_delete_if_exists(innodb_file_data_key, cfg_name);

	mem_free(path);
	mem_free(cfg_name);

	return(err);
}

/*******************************************************************//**
Deletes a single-table tablespace. The tablespace must be cached in the
memory cache.
@return	DB_SUCCESS or error */
UNIV_INTERN
dberr_t
fil_delete_tablespace(
/*==================*/
	ulint		id,		/*!< in: space id */
	buf_remove_t	buf_remove)	/*!< in: specify the action to take
					on the tables pages in the buffer
					pool */
{
	char*		path = 0;
	fil_space_t*	space = 0;

	ut_a(id != TRX_SYS_SPACE);

	dberr_t		err = fil_check_pending_operations(id, &space, &path);

	if (err != DB_SUCCESS) {

		ib_logf(IB_LOG_LEVEL_ERROR,
			"Cannot delete tablespace %lu because it is not "
			"found in the tablespace memory cache.",
			(ulong) id);

		return(err);
	}

	ut_a(space);
	ut_a(path != 0);

	/* Important: We rely on the data dictionary mutex to ensure
	that a race is not possible here. It should serialize the tablespace
	drop/free. We acquire an X latch only to avoid a race condition
	when accessing the tablespace instance via:

	  fsp_get_available_space_in_free_extents().

	There our main motivation is to reduce the contention on the
	dictionary mutex. */

	rw_lock_x_lock(&space->latch);

#ifndef UNIV_HOTBACKUP
	/* IMPORTANT: Because we have set space::stop_new_ops there
	can't be any new ibuf merges, reads or flushes. We are here
	because node::n_pending was zero above. However, it is still
	possible to have pending read and write requests:

	A read request can happen because the reader thread has
	gone through the ::stop_new_ops check in buf_page_init_for_read()
	before the flag was set and has not yet incremented ::n_pending
	when we checked it above.

	A write request can be issued any time because we don't check
	the ::stop_new_ops flag when queueing a block for write.

	We deal with pending write requests in the following function
	where we'd minimally evict all dirty pages belonging to this
	space from the flush_list. Not that if a block is IO-fixed
	we'll wait for IO to complete.

	To deal with potential read requests by checking the
	::stop_new_ops flag in fil_io() */

	buf_LRU_flush_or_remove_pages(id, buf_remove, 0);

#endif /* !UNIV_HOTBACKUP */

	/* If it is a delete then also delete any generated files, otherwise
	when we drop the database the remove directory will fail. */
	{
		char*	cfg_name = fil_make_cfg_name(path);
		os_file_delete_if_exists(innodb_file_data_key, cfg_name);
		mem_free(cfg_name);
	}

	/* Delete the link file pointing to the ibd file we are deleting. */
	if (FSP_FLAGS_HAS_DATA_DIR(space->flags)) {
		fil_delete_link_file(space->name);
	}

	mutex_enter(&fil_system->mutex);

	/* Double check the sanity of pending ops after reacquiring
	the fil_system::mutex. */
	if (fil_space_get_by_id(id)) {
		ut_a(space->n_pending_ops == 0);
		ut_a(UT_LIST_GET_LEN(space->chain) == 1);
		fil_node_t* node = UT_LIST_GET_FIRST(space->chain);
		ut_a(node->n_pending == 0);
	}

	if (!fil_space_free(id, TRUE)) {
		err = DB_TABLESPACE_NOT_FOUND;
	}

	mutex_exit(&fil_system->mutex);

	if (err != DB_SUCCESS) {
		rw_lock_x_unlock(&space->latch);
	} else if (!os_file_delete(innodb_file_data_key, path)
		   && !os_file_delete_if_exists(innodb_file_data_key, path)) {

		/* Note: This is because we have removed the
		tablespace instance from the cache. */

		err = DB_IO_ERROR;
	}

	if (err == DB_SUCCESS) {
#ifndef UNIV_HOTBACKUP
		/* Write a log record about the deletion of the .ibd
		file, so that ibbackup can replay it in the
		--apply-log phase. We use a dummy mtr and the familiar
		log write mechanism. */
		mtr_t		mtr;

		/* When replaying the operation in ibbackup, do not try
		to write any log record */
		mtr_start(&mtr);

		fil_op_write_log(MLOG_FILE_DELETE, id, 0, 0, path, NULL, &mtr);
		mtr_commit(&mtr);
#endif
		err = DB_SUCCESS;
	}

	mem_free(path);

	return(err);
}

/*******************************************************************//**
Returns TRUE if a single-table tablespace is being deleted.
@return TRUE if being deleted */
UNIV_INTERN
ibool
fil_tablespace_is_being_deleted(
/*============================*/
	ulint		id)	/*!< in: space id */
{
	fil_space_t*	space;
	ibool		is_being_deleted;

	mutex_enter(&fil_system->mutex);

	space = fil_space_get_by_id(id);

	ut_a(space != NULL);

	is_being_deleted = space->stop_new_ops;

	mutex_exit(&fil_system->mutex);

	return(is_being_deleted);
}

#ifndef UNIV_HOTBACKUP
/*******************************************************************//**
Discards a single-table tablespace. The tablespace must be cached in the
memory cache. Discarding is like deleting a tablespace, but

 1. We do not drop the table from the data dictionary;

 2. We remove all insert buffer entries for the tablespace immediately;
    in DROP TABLE they are only removed gradually in the background;

 3. Free all the pages in use by the tablespace.
@return	DB_SUCCESS or error */
UNIV_INTERN
dberr_t
fil_discard_tablespace(
/*===================*/
	ulint	id)	/*!< in: space id */
{
	dberr_t	err;

	switch (err = fil_delete_tablespace(id, BUF_REMOVE_ALL_NO_WRITE)) {
	case DB_SUCCESS:
		break;

	case DB_IO_ERROR:
		ib_logf(IB_LOG_LEVEL_WARN,
			"While deleting tablespace %lu in DISCARD TABLESPACE."
			" File rename/delete failed: %s",
			(ulong) id, ut_strerr(err));
		break;

	case DB_TABLESPACE_NOT_FOUND:
		ib_logf(IB_LOG_LEVEL_WARN,
			"Cannot delete tablespace %lu in DISCARD "
			"TABLESPACE. %s",
			(ulong) id, ut_strerr(err));
		break;

	default:
		ut_error;
	}

	/* Remove all insert buffer entries for the tablespace */

	ibuf_delete_for_discarded_space(id);

	return(err);
}
#endif /* !UNIV_HOTBACKUP */

/*******************************************************************//**
Renames the memory cache structures of a single-table tablespace.
@return	TRUE if success */
static
ibool
fil_rename_tablespace_in_mem(
/*=========================*/
	fil_space_t*	space,	/*!< in: tablespace memory object */
	fil_node_t*	node,	/*!< in: file node of that tablespace */
	const char*	new_name,	/*!< in: new name */
	const char*	new_path)	/*!< in: new file path */
{
	fil_space_t*	space2;
	const char*	old_name	= space->name;

	ut_ad(mutex_own(&fil_system->mutex));

	space2 = fil_space_get_by_name(old_name);
	if (space != space2) {
		fputs("InnoDB: Error: cannot find ", stderr);
		ut_print_filename(stderr, old_name);
		fputs(" in tablespace memory cache\n", stderr);

		return(FALSE);
	}

	space2 = fil_space_get_by_name(new_name);
	if (space2 != NULL) {
		fputs("InnoDB: Error: ", stderr);
		ut_print_filename(stderr, new_name);
		fputs(" is already in tablespace memory cache\n", stderr);

		return(FALSE);
	}

	HASH_DELETE(fil_space_t, name_hash, fil_system->name_hash,
		    ut_fold_string(space->name), space);
	mem_free(space->name);
	mem_free(node->name);

	space->name = mem_strdup(new_name);
	node->name = mem_strdup(new_path);

	HASH_INSERT(fil_space_t, name_hash, fil_system->name_hash,
		    ut_fold_string(new_name), space);
	return(TRUE);
}

/*******************************************************************//**
Allocates a file name for a single-table tablespace. The string must be freed
by caller with mem_free().
@return	own: file name */
UNIV_INTERN
char*
fil_make_ibd_name(
/*==============*/
	const char*	name,		/*!< in: table name or a dir path */
	bool		is_full_path)	/*!< in: TRUE if it is a dir path */
{
	char*	filename;
	ulint	namelen		= strlen(name);
	ulint	dirlen		= strlen(fil_path_to_mysql_datadir);
	ulint	pathlen		= dirlen + namelen + sizeof "/.ibd";

	filename = static_cast<char*>(mem_alloc(pathlen));

	if (is_full_path) {
		memcpy(filename, name, namelen);
		memcpy(filename + namelen, ".ibd", sizeof ".ibd");
	} else {
		ut_snprintf(filename, pathlen, "%s/%s.ibd",
			fil_path_to_mysql_datadir, name);

	}

	srv_normalize_path_for_win(filename);

	return(filename);
}

/*******************************************************************//**
Allocates a file name for a tablespace ISL file (InnoDB Symbolic Link).
The string must be freed by caller with mem_free().
@return	own: file name */
UNIV_INTERN
char*
fil_make_isl_name(
/*==============*/
	const char*	name)	/*!< in: table name */
{
	char*	filename;
	ulint	namelen		= strlen(name);
	ulint	dirlen		= strlen(fil_path_to_mysql_datadir);
	ulint	pathlen		= dirlen + namelen + sizeof "/.isl";

	filename = static_cast<char*>(mem_alloc(pathlen));

	ut_snprintf(filename, pathlen, "%s/%s.isl",
		fil_path_to_mysql_datadir, name);

	srv_normalize_path_for_win(filename);

	return(filename);
}

/*******************************************************************//**
Renames a single-table tablespace. The tablespace must be cached in the
tablespace memory cache.
@return	TRUE if success */
UNIV_INTERN
ibool
fil_rename_tablespace(
/*==================*/
	const char*	old_name_in,	/*!< in: old table name in the
					standard databasename/tablename
					format of InnoDB, or NULL if we
					do the rename based on the space
					id only */
	ulint		id,		/*!< in: space id */
	const char*	new_name,	/*!< in: new table name in the
					standard databasename/tablename
					format of InnoDB */
	const char*	new_path_in)	/*!< in: new full datafile path
					if the tablespace is remotely
					located, or NULL if it is located
					in the normal data directory. */
{
	ibool		success;
	fil_space_t*	space;
	fil_node_t*	node;
	ulint		count		= 0;
	char*		new_path;
	char*		old_name;
	char*		old_path;
	const char*	not_given	= "(name not specified)";

	ut_a(id != 0);

retry:
	count++;

	if (!(count % 1000)) {
		ut_print_timestamp(stderr);
		fputs("  InnoDB: Warning: problems renaming ", stderr);
		ut_print_filename(stderr,
				  old_name_in ? old_name_in : not_given);
		fputs(" to ", stderr);
		ut_print_filename(stderr, new_name);
		fprintf(stderr, ", %lu iterations\n", (ulong) count);
	}

	mutex_enter(&fil_system->mutex);

	space = fil_space_get_by_id(id);

	DBUG_EXECUTE_IF("fil_rename_tablespace_failure_1", space = NULL; );

	if (space == NULL) {
		ib_logf(IB_LOG_LEVEL_ERROR,
			"Cannot find space id %lu in the tablespace "
			"memory cache, though the table '%s' in a "
			"rename operation should have that id.",
			(ulong) id, old_name_in ? old_name_in : not_given);
		mutex_exit(&fil_system->mutex);

		return(FALSE);
	}

	if (count > 25000) {
		space->stop_ios = FALSE;
		mutex_exit(&fil_system->mutex);

		return(FALSE);
	}

	/* We temporarily close the .ibd file because we do not trust that
	operating systems can rename an open file. For the closing we have to
	wait until there are no pending i/o's or flushes on the file. */

	space->stop_ios = TRUE;

	/* The following code must change when InnoDB supports
	multiple datafiles per tablespace. */
	ut_a(UT_LIST_GET_LEN(space->chain) == 1);
	node = UT_LIST_GET_FIRST(space->chain);

	if (node->n_pending > 0
	    || node->n_pending_flushes > 0
	    || node->being_extended) {
		/* There are pending i/o's or flushes or the file is
		currently being extended, sleep for a while and
		retry */

		mutex_exit(&fil_system->mutex);

		os_thread_sleep(20000);

		goto retry;

	} else if (node->modification_counter > node->flush_counter) {
		/* Flush the space */

		mutex_exit(&fil_system->mutex);

		os_thread_sleep(20000);

		fil_flush(id);

		goto retry;

	} else if (node->open) {
		/* Close the file */

		fil_node_close_file(node, fil_system);
	}

	/* Check that the old name in the space is right */

	if (old_name_in) {
		old_name = mem_strdup(old_name_in);
		ut_a(strcmp(space->name, old_name) == 0);
	} else {
		old_name = mem_strdup(space->name);
	}
	old_path = mem_strdup(node->name);

	/* Rename the tablespace and the node in the memory cache */
	new_path = new_path_in ? mem_strdup(new_path_in)
		: fil_make_ibd_name(new_name, false);

	success = fil_rename_tablespace_in_mem(
		space, node, new_name, new_path);

	if (success) {

		DBUG_EXECUTE_IF("fil_rename_tablespace_failure_2",
			goto skip_second_rename; );

		success = os_file_rename(
			innodb_file_data_key, old_path, new_path);

		DBUG_EXECUTE_IF("fil_rename_tablespace_failure_2",
skip_second_rename:
			success = FALSE; );

		if (!success) {
			/* We have to revert the changes we made
			to the tablespace memory cache */

			ut_a(fil_rename_tablespace_in_mem(
					space, node, old_name, old_path));
		}
	}

	space->stop_ios = FALSE;

	mutex_exit(&fil_system->mutex);

#ifndef UNIV_HOTBACKUP
	if (success && !recv_recovery_on) {
		mtr_t		mtr;

		mtr_start(&mtr);

		fil_op_write_log(MLOG_FILE_RENAME, id, 0, 0, old_name, new_name,
				 &mtr);
		mtr_commit(&mtr);
	}
#endif /* !UNIV_HOTBACKUP */

	mem_free(new_path);
	mem_free(old_path);
	mem_free(old_name);

	return(success);
}

/*******************************************************************//**
Creates a new InnoDB Symbolic Link (ISL) file.  It is always created
under the 'datadir' of MySQL. The datadir is the directory of a
running mysqld program. We can refer to it by simply using the path '.'.
@return	DB_SUCCESS or error code */
UNIV_INTERN
dberr_t
fil_create_link_file(
/*=================*/
	const char*	tablename,	/*!< in: tablename */
	const char*	filepath)	/*!< in: pathname of tablespace */
{
	os_file_t	file;
	ibool		success;
	dberr_t		err = DB_SUCCESS;
	char*		link_filepath;
	char*		prev_filepath = fil_read_link_file(tablename);

	ut_ad(!srv_read_only_mode);

	if (prev_filepath) {
		/* Truncate will call this with an existing
		link file which contains the same filepath. */
		if (0 == strcmp(prev_filepath, filepath)) {
			mem_free(prev_filepath);
			return(DB_SUCCESS);
		}
		mem_free(prev_filepath);
	}

	link_filepath = fil_make_isl_name(tablename);

	file = os_file_create_simple_no_error_handling(
		innodb_file_data_key, link_filepath,
		OS_FILE_CREATE, OS_FILE_READ_WRITE, &success, 0);

	if (!success) {
		/* The following call will print an error message */
		ulint	error = os_file_get_last_error(true);

		ut_print_timestamp(stderr);
		fputs("  InnoDB: Cannot create file ", stderr);
		ut_print_filename(stderr, link_filepath);
		fputs(".\n", stderr);

		if (error == OS_FILE_ALREADY_EXISTS) {
			fputs("InnoDB: The link file: ", stderr);
			ut_print_filename(stderr, filepath);
			fputs(" already exists.\n", stderr);
			err = DB_TABLESPACE_EXISTS;
		} else if (error == OS_FILE_DISK_FULL) {
			err = DB_OUT_OF_FILE_SPACE;
		} else if (error == OS_FILE_OPERATION_NOT_SUPPORTED) {
			err = DB_UNSUPPORTED;
		} else {
			err = DB_ERROR;
		}

		/* file is not open, no need to close it. */
		mem_free(link_filepath);
		return(err);
	}

	if (!os_file_write(link_filepath, file, filepath, 0,
			    strlen(filepath))) {
		err = DB_ERROR;
	}

	/* Close the file, we only need it at startup */
	os_file_close(file);

	mem_free(link_filepath);

	return(err);
}

/*******************************************************************//**
Deletes an InnoDB Symbolic Link (ISL) file. */
UNIV_INTERN
void
fil_delete_link_file(
/*=================*/
	const char*	tablename)	/*!< in: name of table */
{
	char* link_filepath = fil_make_isl_name(tablename);

	os_file_delete_if_exists(innodb_file_data_key, link_filepath);

	mem_free(link_filepath);
}

/*******************************************************************//**
Reads an InnoDB Symbolic Link (ISL) file.
It is always created under the 'datadir' of MySQL.  The name is of the
form {databasename}/{tablename}. and the isl file is expected to be in a
'{databasename}' directory called '{tablename}.isl'. The caller must free
the memory of the null-terminated path returned if it is not null.
@return	own: filepath found in link file, NULL if not found. */
UNIV_INTERN
char*
fil_read_link_file(
/*===============*/
	const char*	name)		/*!< in: tablespace name */
{
	char*		filepath = NULL;
	char*		link_filepath;
	FILE*		file = NULL;

	/* The .isl file is in the 'normal' tablespace location. */
	link_filepath = fil_make_isl_name(name);

	file = fopen(link_filepath, "r+b");

	mem_free(link_filepath);

	if (file) {
		filepath = static_cast<char*>(mem_alloc(OS_FILE_MAX_PATH));

		os_file_read_string(file, filepath, OS_FILE_MAX_PATH);
		fclose(file);

		if (strlen(filepath)) {
			/* Trim whitespace from end of filepath */
			ulint lastch = strlen(filepath) - 1;
			while (lastch > 4 && filepath[lastch] <= 0x20) {
				filepath[lastch--] = 0x00;
			}
			srv_normalize_path_for_win(filepath);
		}
	}

	return(filepath);
}

/*******************************************************************//**
Opens a handle to the file linked to in an InnoDB Symbolic Link file.
@return	TRUE if remote linked tablespace file is found and opened. */
UNIV_INTERN
ibool
fil_open_linked_file(
/*===============*/
	const char*	tablename,	/*!< in: database/tablename */
	char**		remote_filepath,/*!< out: remote filepath */
	os_file_t*	remote_file,	/*!< out: remote file handle */
	ulint           atomic_writes)  /*!< in: atomic writes table option
					value */
{
	ibool		success;

	*remote_filepath = fil_read_link_file(tablename);
	if (*remote_filepath == NULL) {
		return(FALSE);
	}

	/* The filepath provided is different from what was
	found in the link file. */
	*remote_file = os_file_create_simple_no_error_handling(
		innodb_file_data_key, *remote_filepath,
		OS_FILE_OPEN, OS_FILE_READ_ONLY,
		&success, atomic_writes);

	if (!success) {
		char*	link_filepath = fil_make_isl_name(tablename);

		/* The following call prints an error message */
		os_file_get_last_error(true);

		ib_logf(IB_LOG_LEVEL_ERROR,
			"A link file was found named '%s' "
			"but the linked tablespace '%s' "
			"could not be opened.",
			link_filepath, *remote_filepath);

		mem_free(link_filepath);
		mem_free(*remote_filepath);
		*remote_filepath = NULL;
	}

	return(success);
}

/*******************************************************************//**
Creates a new single-table tablespace to a database directory of MySQL.
Database directories are under the 'datadir' of MySQL. The datadir is the
directory of a running mysqld program. We can refer to it by simply the
path '.'. Tables created with CREATE TEMPORARY TABLE we place in the temp
dir of the mysqld server.

@return	DB_SUCCESS or error code */
UNIV_INTERN
dberr_t
fil_create_new_single_table_tablespace(
/*===================================*/
	ulint		space_id,	/*!< in: space id */
	const char*	tablename,	/*!< in: the table name in the usual
					databasename/tablename format
					of InnoDB */
	const char*	dir_path,	/*!< in: NULL or a dir path */
	ulint		flags,		/*!< in: tablespace flags */
	ulint		flags2,		/*!< in: table flags2 */
	ulint		size)		/*!< in: the initial size of the
					tablespace file in pages,
					must be >= FIL_IBD_FILE_INITIAL_SIZE */
{
	os_file_t	file;
	ibool		ret;
	dberr_t		err;
	byte*		buf2;
	byte*		page;
	char*		path;
	ibool		success;
	/* TRUE if a table is created with CREATE TEMPORARY TABLE */
	bool		is_temp = !!(flags2 & DICT_TF2_TEMPORARY);
	bool		has_data_dir = FSP_FLAGS_HAS_DATA_DIR(flags);
	ulint		atomic_writes = FSP_FLAGS_GET_ATOMIC_WRITES(flags);

	ut_a(space_id > 0);
	ut_ad(!srv_read_only_mode);
	ut_a(space_id < SRV_LOG_SPACE_FIRST_ID);
	ut_a(size >= FIL_IBD_FILE_INITIAL_SIZE);
	ut_a(fsp_flags_is_valid(flags));

	if (is_temp) {
		/* Temporary table filepath */
		ut_ad(dir_path);
		path = fil_make_ibd_name(dir_path, true);
	} else if (has_data_dir) {
		ut_ad(dir_path);
		path = os_file_make_remote_pathname(dir_path, tablename, "ibd");

		/* Since this tablespace file will be created in a
		remote directory, let's create the subdirectories
		in the path, if they are not there already. */
		success = os_file_create_subdirs_if_needed(path);
		if (!success) {
			err = DB_ERROR;
			goto error_exit_3;
		}
	} else {
		path = fil_make_ibd_name(tablename, false);
	}

	file = os_file_create(
		innodb_file_data_key, path,
		OS_FILE_CREATE | OS_FILE_ON_ERROR_NO_EXIT,
		OS_FILE_NORMAL,
		OS_DATA_FILE,
		&ret,
		atomic_writes);

	if (ret == FALSE) {
		/* The following call will print an error message */
		ulint	error = os_file_get_last_error(true);

		ib_logf(IB_LOG_LEVEL_ERROR,
			"Cannot create file '%s'\n", path);

		if (error == OS_FILE_ALREADY_EXISTS) {
			ib_logf(IB_LOG_LEVEL_ERROR,
				"The file '%s' already exists though the "
				"corresponding table did not exist "
				"in the InnoDB data dictionary. "
				"Have you moved InnoDB .ibd files "
				"around without using the SQL commands "
				"DISCARD TABLESPACE and IMPORT TABLESPACE, "
				"or did mysqld crash in the middle of "
				"CREATE TABLE? "
				"You can resolve the problem by removing "
				"the file '%s' under the 'datadir' of MySQL.",
				path, path);

			err = DB_TABLESPACE_EXISTS;
			goto error_exit_3;
		}

		if (error == OS_FILE_OPERATION_NOT_SUPPORTED) {
			err = DB_UNSUPPORTED;
			goto error_exit_3;
		}

		if (error == OS_FILE_DISK_FULL) {
			err = DB_OUT_OF_FILE_SPACE;
			goto error_exit_3;
		}

		err = DB_ERROR;
		goto error_exit_3;
	}

	ret = os_file_set_size(path, file, size * UNIV_PAGE_SIZE);

	if (!ret) {
		err = DB_OUT_OF_FILE_SPACE;
		goto error_exit_2;
	}

	/* printf("Creating tablespace %s id %lu\n", path, space_id); */

	/* We have to write the space id to the file immediately and flush the
	file to disk. This is because in crash recovery we must be aware what
	tablespaces exist and what are their space id's, so that we can apply
	the log records to the right file. It may take quite a while until
	buffer pool flush algorithms write anything to the file and flush it to
	disk. If we would not write here anything, the file would be filled
	with zeros from the call of os_file_set_size(), until a buffer pool
	flush would write to it. */

	buf2 = static_cast<byte*>(ut_malloc(3 * UNIV_PAGE_SIZE));
	/* Align the memory for file i/o if we might have O_DIRECT set */
	page = static_cast<byte*>(ut_align(buf2, UNIV_PAGE_SIZE));

	memset(page, '\0', UNIV_PAGE_SIZE);

	/* Add the UNIV_PAGE_SIZE to the table flags and write them to the
	tablespace header. */
	flags = fsp_flags_set_page_size(flags, UNIV_PAGE_SIZE);
	fsp_header_init_fields(page, space_id, flags);
	mach_write_to_4(page + FIL_PAGE_ARCH_LOG_NO_OR_SPACE_ID, space_id);
	ut_ad(fsp_flags_is_valid(flags));

	if (!(fsp_flags_is_compressed(flags))) {
		buf_flush_init_for_writing(page, NULL, 0);
		ret = os_file_write(path, file, page, 0, UNIV_PAGE_SIZE);
	} else {
		page_zip_des_t	page_zip;
		ulint		zip_size;

		zip_size = fsp_flags_get_zip_size(flags);

		page_zip_set_size(&page_zip, zip_size);
		page_zip.data = page + UNIV_PAGE_SIZE;
#ifdef UNIV_DEBUG
		page_zip.m_start =
#endif /* UNIV_DEBUG */
			page_zip.m_end = page_zip.m_nonempty =
			page_zip.n_blobs = 0;
		buf_flush_init_for_writing(page, &page_zip, 0);
		ret = os_file_write(path, file, page_zip.data, 0, zip_size);
	}

	ut_free(buf2);

	if (!ret) {
		ib_logf(IB_LOG_LEVEL_ERROR,
			"Could not write the first page to tablespace "
			"'%s'", path);

		err = DB_ERROR;
		goto error_exit_2;
	}

	ret = os_file_flush(file);

	if (!ret) {
		ib_logf(IB_LOG_LEVEL_ERROR,
			"File flush of tablespace '%s' failed", path);
		err = DB_ERROR;
		goto error_exit_2;
	}

	if (has_data_dir) {
		/* Now that the IBD file is created, make the ISL file. */
		err = fil_create_link_file(tablename, path);
		if (err != DB_SUCCESS) {
			goto error_exit_2;
		}
	}

	success = fil_space_create(tablename, space_id, flags, FIL_TABLESPACE);
	if (!success || !fil_node_create(path, size, space_id, FALSE)) {
		err = DB_ERROR;
		goto error_exit_1;
	}

#ifndef UNIV_HOTBACKUP
	{
		mtr_t		mtr;
		ulint		mlog_file_flag = 0;

		if (is_temp) {
			mlog_file_flag |= MLOG_FILE_FLAG_TEMP;
		}

		mtr_start(&mtr);

		fil_op_write_log(flags
				 ? MLOG_FILE_CREATE2
				 : MLOG_FILE_CREATE,
				 space_id, mlog_file_flag, flags,
				 tablename, NULL, &mtr);

		mtr_commit(&mtr);
	}
#endif
	err = DB_SUCCESS;

	/* Error code is set.  Cleanup the various variables used.
	These labels reflect the order in which variables are assigned or
	actions are done. */
error_exit_1:
	if (has_data_dir && err != DB_SUCCESS) {
		fil_delete_link_file(tablename);
	}
error_exit_2:
	os_file_close(file);
	if (err != DB_SUCCESS) {
		os_file_delete(innodb_file_data_key, path);
	}
error_exit_3:
	mem_free(path);

	return(err);
}

#ifndef UNIV_HOTBACKUP
/********************************************************************//**
Report information about a bad tablespace. */
static
void
fil_report_bad_tablespace(
/*======================*/
	const char*	filepath,	/*!< in: filepath */
	const char*	check_msg,	/*!< in: fil_check_first_page() */
	ulint		found_id,	/*!< in: found space ID */
	ulint		found_flags,	/*!< in: found flags */
	ulint		expected_id,	/*!< in: expected space id */
	ulint		expected_flags)	/*!< in: expected flags */
{
	if (check_msg) {
		ib_logf(IB_LOG_LEVEL_ERROR,
			"Error %s in file '%s',"
			"tablespace id=%lu, flags=%lu. "
			"Please refer to "
			REFMAN "innodb-troubleshooting-datadict.html "
			"for how to resolve the issue.",
			check_msg, filepath,
			(ulong) expected_id, (ulong) expected_flags);
		return;
	}

	ib_logf(IB_LOG_LEVEL_ERROR,
		"In file '%s', tablespace id and flags are %lu and %lu, "
		"but in the InnoDB data dictionary they are %lu and %lu. "
		"Have you moved InnoDB .ibd files around without using the "
		"commands DISCARD TABLESPACE and IMPORT TABLESPACE? "
		"Please refer to "
		REFMAN "innodb-troubleshooting-datadict.html "
		"for how to resolve the issue.",
		filepath, (ulong) found_id, (ulong) found_flags,
		(ulong) expected_id, (ulong) expected_flags);
}

struct fsp_open_info {
	ibool		success;	/*!< Has the tablespace been opened? */
	const char*	check_msg;	/*!< fil_check_first_page() message */
	ibool		valid;		/*!< Is the tablespace valid? */
	os_file_t	file;		/*!< File handle */
	char*		filepath;	/*!< File path to open */
	lsn_t		lsn;		/*!< Flushed LSN from header page */
	ulint		id;		/*!< Space ID */
	ulint		flags;		/*!< Tablespace flags */
#ifdef UNIV_LOG_ARCHIVE
	ulint		arch_log_no;	/*!< latest archived log file number */
#endif /* UNIV_LOG_ARCHIVE */
};

/********************************************************************//**
Tries to open a single-table tablespace and optionally checks that the
space id in it is correct. If this does not succeed, print an error message
to the .err log. This function is used to open a tablespace when we start
mysqld after the dictionary has been booted, and also in IMPORT TABLESPACE.

NOTE that we assume this operation is used either at the database startup
or under the protection of the dictionary mutex, so that two users cannot
race here. This operation does not leave the file associated with the
tablespace open, but closes it after we have looked at the space id in it.

If the validate boolean is set, we read the first page of the file and
check that the space id in the file is what we expect. We assume that
this function runs much faster if no check is made, since accessing the
file inode probably is much faster (the OS caches them) than accessing
the first page of the file.  This boolean may be initially FALSE, but if
a remote tablespace is found it will be changed to true.

If the fix_dict boolean is set, then it is safe to use an internal SQL
statement to update the dictionary tables if they are incorrect.

@return	DB_SUCCESS or error code */
UNIV_INTERN
dberr_t
fil_open_single_table_tablespace(
/*=============================*/
	bool		validate,	/*!< in: Do we validate tablespace? */
	bool		fix_dict,	/*!< in: Can we fix the dictionary? */
	ulint		id,		/*!< in: space id */
	ulint		flags,		/*!< in: tablespace flags */
	const char*	tablename,	/*!< in: table name in the
					databasename/tablename format */
	const char*	path_in)	/*!< in: tablespace filepath */
{
	dberr_t		err = DB_SUCCESS;
	bool		dict_filepath_same_as_default = false;
	bool		link_file_found = false;
	bool		link_file_is_bad = false;
	fsp_open_info	def;
	fsp_open_info	dict;
	fsp_open_info	remote;
	ulint		tablespaces_found = 0;
	ulint		valid_tablespaces_found = 0;
	ulint           atomic_writes = 0;

#ifdef UNIV_SYNC_DEBUG
	ut_ad(!fix_dict || rw_lock_own(&dict_operation_lock, RW_LOCK_EX));
#endif /* UNIV_SYNC_DEBUG */
	ut_ad(!fix_dict || mutex_own(&(dict_sys->mutex)));

	if (!fsp_flags_is_valid(flags)) {
		return(DB_CORRUPTION);
	}

	atomic_writes = fsp_flags_get_atomic_writes(flags);

	/* If the tablespace was relocated, we do not
	compare the DATA_DIR flag */
	ulint mod_flags = flags & ~FSP_FLAGS_MASK_DATA_DIR;

	memset(&def, 0, sizeof(def));
	memset(&dict, 0, sizeof(dict));
	memset(&remote, 0, sizeof(remote));

	/* Discover the correct filepath.  We will always look for an ibd
	in the default location. If it is remote, it should not be here. */
	def.filepath = fil_make_ibd_name(tablename, false);

	/* The path_in was read from SYS_DATAFILES. */
	if (path_in) {
		if (strcmp(def.filepath, path_in)) {
			dict.filepath = mem_strdup(path_in);
			/* possibility of multiple files. */
			validate = true;
		} else {
			dict_filepath_same_as_default = true;
		}
	}

	link_file_found = fil_open_linked_file(
		tablename, &remote.filepath, &remote.file, atomic_writes);
	remote.success = link_file_found;
	if (remote.success) {
		/* possibility of multiple files. */
		validate = true;
		tablespaces_found++;

		/* A link file was found. MySQL does not allow a DATA
		DIRECTORY to be be the same as the default filepath. */
		ut_a(strcmp(def.filepath, remote.filepath));

		/* If there was a filepath found in SYS_DATAFILES,
		we hope it was the same as this remote.filepath found
		in the ISL file. */
		if (dict.filepath
		    && (0 == strcmp(dict.filepath, remote.filepath))) {
			remote.success = FALSE;
			os_file_close(remote.file);
			mem_free(remote.filepath);
			remote.filepath = NULL;
			tablespaces_found--;
		}
	}

	/* Attempt to open the tablespace at other possible filepaths. */
	if (dict.filepath) {
		dict.file = os_file_create_simple_no_error_handling(
			innodb_file_data_key, dict.filepath, OS_FILE_OPEN,
			OS_FILE_READ_ONLY, &dict.success, atomic_writes);
		if (dict.success) {
			/* possibility of multiple files. */
			validate = true;
			tablespaces_found++;
		}
	}

	/* Always look for a file at the default location. */
	ut_a(def.filepath);
	def.file = os_file_create_simple_no_error_handling(
		innodb_file_data_key, def.filepath, OS_FILE_OPEN,
		OS_FILE_READ_ONLY, &def.success, atomic_writes);
	if (def.success) {
		tablespaces_found++;
	}

	/*  We have now checked all possible tablespace locations and
	have a count of how many we found.  If things are normal, we
	only found 1. */
	if (!validate && tablespaces_found == 1) {
		goto skip_validate;
	}

	/* Read the first page of the datadir tablespace, if found. */
	if (def.success) {
		def.check_msg = fil_read_first_page(
			def.file, FALSE, &def.flags, &def.id,
#ifdef UNIV_LOG_ARCHIVE
			&space_arch_log_no, &space_arch_log_no,
#endif /* UNIV_LOG_ARCHIVE */
			&def.lsn, &def.lsn);
		def.valid = !def.check_msg;

		/* Validate this single-table-tablespace with SYS_TABLES,
		but do not compare the DATA_DIR flag, in case the
		tablespace was relocated. */
		if (def.valid && def.id == id
		    && (def.flags & ~FSP_FLAGS_MASK_DATA_DIR) == mod_flags) {
			valid_tablespaces_found++;
		} else {
			def.valid = false;
			/* Do not use this tablespace. */
			fil_report_bad_tablespace(
				def.filepath, def.check_msg, def.id,
				def.flags, id, flags);
		}
	}

	/* Read the first page of the remote tablespace */
	if (remote.success) {
		remote.check_msg = fil_read_first_page(
			remote.file, FALSE, &remote.flags, &remote.id,
#ifdef UNIV_LOG_ARCHIVE
			&remote.arch_log_no, &remote.arch_log_no,
#endif /* UNIV_LOG_ARCHIVE */
			&remote.lsn, &remote.lsn);
		remote.valid = !remote.check_msg;

		/* Validate this single-table-tablespace with SYS_TABLES,
		but do not compare the DATA_DIR flag, in case the
		tablespace was relocated. */
		if (remote.valid && remote.id == id
		    && (remote.flags & ~FSP_FLAGS_MASK_DATA_DIR) == mod_flags) {
			valid_tablespaces_found++;
		} else {
			remote.valid = false;
			/* Do not use this linked tablespace. */
			fil_report_bad_tablespace(
				remote.filepath, remote.check_msg, remote.id,
				remote.flags, id, flags);
			link_file_is_bad = true;
		}
	}

	/* Read the first page of the datadir tablespace, if found. */
	if (dict.success) {
		dict.check_msg = fil_read_first_page(
			dict.file, FALSE, &dict.flags, &dict.id,
#ifdef UNIV_LOG_ARCHIVE
			&dict.arch_log_no, &dict.arch_log_no,
#endif /* UNIV_LOG_ARCHIVE */
			&dict.lsn, &dict.lsn);
		dict.valid = !dict.check_msg;

		/* Validate this single-table-tablespace with SYS_TABLES,
		but do not compare the DATA_DIR flag, in case the
		tablespace was relocated. */
		if (dict.valid && dict.id == id
		    && (dict.flags & ~FSP_FLAGS_MASK_DATA_DIR) == mod_flags) {
			valid_tablespaces_found++;
		} else {
			dict.valid = false;
			/* Do not use this tablespace. */
			fil_report_bad_tablespace(
				dict.filepath, dict.check_msg, dict.id,
				dict.flags, id, flags);
		}
	}

	/* Make sense of these three possible locations.
	First, bail out if no tablespace files were found. */
	if (valid_tablespaces_found == 0) {
		/* The following call prints an error message */
		os_file_get_last_error(true);

		ib_logf(IB_LOG_LEVEL_ERROR,
			"Could not find a valid tablespace file for '%s'. "
			"See " REFMAN "innodb-troubleshooting-datadict.html "
			"for how to resolve the issue.",
			tablename);

		err = DB_CORRUPTION;

		goto cleanup_and_exit;
	}

	/* Do not open any tablespaces if more than one tablespace with
	the correct space ID and flags were found. */
	if (tablespaces_found > 1) {
		ib_logf(IB_LOG_LEVEL_ERROR,
			"A tablespace for %s has been found in "
			"multiple places;", tablename);
		if (def.success) {
			ib_logf(IB_LOG_LEVEL_ERROR,
				"Default location; %s, LSN=" LSN_PF
				", Space ID=%lu, Flags=%lu",
				def.filepath, def.lsn,
				(ulong) def.id, (ulong) def.flags);
		}
		if (remote.success) {
			ib_logf(IB_LOG_LEVEL_ERROR,
				"Remote location; %s, LSN=" LSN_PF
				", Space ID=%lu, Flags=%lu",
				remote.filepath, remote.lsn,
				(ulong) remote.id, (ulong) remote.flags);
		}
		if (dict.success) {
			ib_logf(IB_LOG_LEVEL_ERROR,
				"Dictionary location; %s, LSN=" LSN_PF
				", Space ID=%lu, Flags=%lu",
				dict.filepath, dict.lsn,
				(ulong) dict.id, (ulong) dict.flags);
		}

		/* Force-recovery will allow some tablespaces to be
		skipped by REDO if there was more than one file found.
		Unlike during the REDO phase of recovery, we now know
		if the tablespace is valid according to the dictionary,
		which was not available then. So if we did not force
		recovery and there is only one good tablespace, ignore
		any bad tablespaces. */
		if (valid_tablespaces_found > 1 || srv_force_recovery > 0) {
			ib_logf(IB_LOG_LEVEL_ERROR,
				"Will not open the tablespace for '%s'",
				tablename);

			if (def.success != def.valid
			    || dict.success != dict.valid
			    || remote.success != remote.valid) {
				err = DB_CORRUPTION;
			} else {
				err = DB_ERROR;
			}
			goto cleanup_and_exit;
		}

		/* There is only one valid tablespace found and we did
		not use srv_force_recovery during REDO.  Use this one
		tablespace and clean up invalid tablespace pointers */
		if (def.success && !def.valid) {
			def.success = false;
			os_file_close(def.file);
			tablespaces_found--;
		}
		if (dict.success && !dict.valid) {
			dict.success = false;
			os_file_close(dict.file);
			/* Leave dict.filepath so that SYS_DATAFILES
			can be corrected below. */
			tablespaces_found--;
		}
		if (remote.success && !remote.valid) {
			remote.success = false;
			os_file_close(remote.file);
			mem_free(remote.filepath);
			remote.filepath = NULL;
			tablespaces_found--;
		}
	}

	/* At this point, there should be only one filepath. */
	ut_a(tablespaces_found == 1);
	ut_a(valid_tablespaces_found == 1);

	/* Only fix the dictionary at startup when there is only one thread.
	Calls to dict_load_table() can be done while holding other latches. */
	if (!fix_dict) {
		goto skip_validate;
	}

	/* We may need to change what is stored in SYS_DATAFILES or
	SYS_TABLESPACES or adjust the link file.
	Since a failure to update SYS_TABLESPACES or SYS_DATAFILES does
	not prevent opening and using the single_table_tablespace either
	this time or the next, we do not check the return code or fail
	to open the tablespace. But dict_update_filepath() will issue a
	warning to the log. */
	if (dict.filepath) {
		if (remote.success) {
			dict_update_filepath(id, remote.filepath);
		} else if (def.success) {
			dict_update_filepath(id, def.filepath);
			if (link_file_is_bad) {
				fil_delete_link_file(tablename);
			}
		} else if (!link_file_found || link_file_is_bad) {
			ut_ad(dict.success);
			/* Fix the link file if we got our filepath
			from the dictionary but a link file did not
			exist or it did not point to a valid file. */
			fil_delete_link_file(tablename);
			fil_create_link_file(tablename, dict.filepath);
		}

	} else if (remote.success && dict_filepath_same_as_default) {
		dict_update_filepath(id, remote.filepath);

	} else if (remote.success && path_in == NULL) {
		/* SYS_DATAFILES record for this space ID was not found. */
		dict_insert_tablespace_and_filepath(
			id, tablename, remote.filepath, flags);
	}

skip_validate:
	if (err != DB_SUCCESS) {
		; // Don't load the tablespace into the cache
	} else if (!fil_space_create(tablename, id, flags, FIL_TABLESPACE)) {
		err = DB_ERROR;
	} else {
		/* We do not measure the size of the file, that is why
		we pass the 0 below */

		if (!fil_node_create(remote.success ? remote.filepath :
				     dict.success ? dict.filepath :
				     def.filepath, 0, id, FALSE)) {
			err = DB_ERROR;
		}
	}

cleanup_and_exit:
	if (remote.success) {
		os_file_close(remote.file);
	}
	if (remote.filepath) {
		mem_free(remote.filepath);
	}
	if (dict.success) {
		os_file_close(dict.file);
	}
	if (dict.filepath) {
		mem_free(dict.filepath);
	}
	if (def.success) {
		os_file_close(def.file);
	}
	mem_free(def.filepath);

	return(err);
}
#endif /* !UNIV_HOTBACKUP */

#ifdef UNIV_HOTBACKUP
/*******************************************************************//**
Allocates a file name for an old version of a single-table tablespace.
The string must be freed by caller with mem_free()!
@return	own: file name */
static
char*
fil_make_ibbackup_old_name(
/*=======================*/
	const char*	name)		/*!< in: original file name */
{
	static const char suffix[] = "_ibbackup_old_vers_";
	char*	path;
	ulint	len	= strlen(name);

	path = static_cast<char*>(mem_alloc(len + (15 + sizeof suffix)));

	memcpy(path, name, len);
	memcpy(path + len, suffix, (sizeof suffix) - 1);
	ut_sprintf_timestamp_without_extra_chars(
		path + len + ((sizeof suffix) - 1));
	return(path);
}
#endif /* UNIV_HOTBACKUP */

/********************************************************************//**
Opens an .ibd file and adds the associated single-table tablespace to the
InnoDB fil0fil.cc data structures.
Set fsp->success to TRUE if tablespace is valid, FALSE if not. */
static
void
fil_validate_single_table_tablespace(
/*=================================*/
	const char*	tablename,	/*!< in: database/tablename */
	fsp_open_info*	fsp)		/*!< in/out: tablespace info */
{
	if (const char* check_msg = fil_read_first_page(
		    fsp->file, FALSE, &fsp->flags, &fsp->id,
#ifdef UNIV_LOG_ARCHIVE
		    &fsp->arch_log_no, &fsp->arch_log_no,
#endif /* UNIV_LOG_ARCHIVE */
		    &fsp->lsn, &fsp->lsn)) {
		ib_logf(IB_LOG_LEVEL_ERROR,
			"%s in tablespace %s (table %s)",
			check_msg, fsp->filepath, tablename);
		fsp->success = FALSE;
		return;
	}

	if (fsp->id == ULINT_UNDEFINED || fsp->id == 0) {
		ib_logf(IB_LOG_LEVEL_ERROR,
			"Tablespace is not sensible;"
			" Table: %s  Space ID: %lu  Filepath: %s\n",
		tablename, (ulong) fsp->id, fsp->filepath);
		fsp->success = FALSE;
		return;
	}

	mutex_enter(&fil_system->mutex);
	fil_space_t* space = fil_space_get_by_id(fsp->id);
	mutex_exit(&fil_system->mutex);
	if (space != NULL) {
		char* prev_filepath = fil_space_get_first_path(fsp->id);

		ib_logf(IB_LOG_LEVEL_ERROR,
			"Attempted to open a previously opened tablespace. "
			"Previous tablespace %s uses space ID: %lu at "
			"filepath: %s. Cannot open tablespace %s which uses "
			"space ID: %lu at filepath: %s",
			space->name, (ulong) space->id, prev_filepath,
			tablename, (ulong) fsp->id, fsp->filepath);

		mem_free(prev_filepath);
		fsp->success = FALSE;
		return;
	}

	fsp->success = TRUE;
}


/********************************************************************//**
Opens an .ibd file and adds the associated single-table tablespace to the
InnoDB fil0fil.cc data structures. */
static
void
fil_load_single_table_tablespace(
/*=============================*/
	const char*	dbname,		/*!< in: database name */
	const char*	filename)	/*!< in: file name (not a path),
					including the .ibd or .isl extension */
{
	char*		tablename;
	ulint		tablename_len;
	ulint		dbname_len = strlen(dbname);
	ulint		filename_len = strlen(filename);
	fsp_open_info	def;
	fsp_open_info	remote;
	os_offset_t	size;
#ifdef UNIV_HOTBACKUP
	fil_space_t*	space;
#endif

	memset(&def, 0, sizeof(def));
	memset(&remote, 0, sizeof(remote));

	/* The caller assured that the extension is ".ibd" or ".isl". */
	ut_ad(0 == memcmp(filename + filename_len - 4, ".ibd", 4)
	      || 0 == memcmp(filename + filename_len - 4, ".isl", 4));

	/* Build up the tablename in the standard form database/table. */
	tablename = static_cast<char*>(
		mem_alloc(dbname_len + filename_len + 2));
	sprintf(tablename, "%s/%s", dbname, filename);
	tablename_len = strlen(tablename) - strlen(".ibd");
	tablename[tablename_len] = '\0';

	/* There may be both .ibd and .isl file in the directory.
	And it is possible that the .isl file refers to a different
	.ibd file.  If so, we open and compare them the first time
	one of them is sent to this function.  So if this table has
	already been loaded, there is nothing to do.*/
	mutex_enter(&fil_system->mutex);
	if (fil_space_get_by_name(tablename)) {
		mem_free(tablename);
		mutex_exit(&fil_system->mutex);
		return;
	}
	mutex_exit(&fil_system->mutex);

	/* Build up the filepath of the .ibd tablespace in the datadir.
	This must be freed independent of def.success. */
	def.filepath = fil_make_ibd_name(tablename, false);

#ifdef __WIN__
# ifndef UNIV_HOTBACKUP
	/* If lower_case_table_names is 0 or 2, then MySQL allows database
	directory names with upper case letters. On Windows, all table and
	database names in InnoDB are internally always in lower case. Put the
	file path to lower case, so that we are consistent with InnoDB's
	internal data dictionary. */

	dict_casedn_str(def.filepath);
# endif /* !UNIV_HOTBACKUP */
#endif

	/* Check for a link file which locates a remote tablespace. */
	remote.success = fil_open_linked_file(
		tablename, &remote.filepath, &remote.file, FALSE);

	/* Read the first page of the remote tablespace */
	if (remote.success) {
		fil_validate_single_table_tablespace(tablename, &remote);
		if (!remote.success) {
			os_file_close(remote.file);
			mem_free(remote.filepath);
		}
	}


	/* Try to open the tablespace in the datadir. */
	def.file = os_file_create_simple_no_error_handling(
		innodb_file_data_key, def.filepath, OS_FILE_OPEN,
		OS_FILE_READ_ONLY, &def.success, FALSE);

	/* Read the first page of the remote tablespace */
	if (def.success) {
		fil_validate_single_table_tablespace(tablename, &def);
		if (!def.success) {
			os_file_close(def.file);
		}
	}

	if (!def.success && !remote.success) {
		/* The following call prints an error message */
		os_file_get_last_error(true);
		fprintf(stderr,
			"InnoDB: Error: could not open single-table"
			" tablespace file %s\n", def.filepath);

		if (!strncmp(filename,
			     tmp_file_prefix, tmp_file_prefix_length)) {
			/* Ignore errors for #sql tablespaces. */
			mem_free(tablename);
			if (remote.filepath) {
				mem_free(remote.filepath);
			}
			if (def.filepath) {
				mem_free(def.filepath);
			}
			return;
		}
no_good_file:
		fprintf(stderr,
			"InnoDB: We do not continue the crash recovery,"
			" because the table may become\n"
			"InnoDB: corrupt if we cannot apply the log"
			" records in the InnoDB log to it.\n"
			"InnoDB: To fix the problem and start mysqld:\n"
			"InnoDB: 1) If there is a permission problem"
			" in the file and mysqld cannot\n"
			"InnoDB: open the file, you should"
			" modify the permissions.\n"
			"InnoDB: 2) If the table is not needed, or you"
			" can restore it from a backup,\n"
			"InnoDB: then you can remove the .ibd file,"
			" and InnoDB will do a normal\n"
			"InnoDB: crash recovery and ignore that table.\n"
			"InnoDB: 3) If the file system or the"
			" disk is broken, and you cannot remove\n"
			"InnoDB: the .ibd file, you can set"
			" innodb_force_recovery > 0 in my.cnf\n"
			"InnoDB: and force InnoDB to continue crash"
			" recovery here.\n");
will_not_choose:
		mem_free(tablename);
		if (remote.filepath) {
			mem_free(remote.filepath);
		}
		if (def.filepath) {
			mem_free(def.filepath);
		}

		if (srv_force_recovery > 0) {
			ib_logf(IB_LOG_LEVEL_INFO,
				"innodb_force_recovery was set to %lu. "
				"Continuing crash recovery even though we "
				"cannot access the .ibd file of this table.",
				srv_force_recovery);
			return;
		}

		exit(1);
	}

	if (def.success && remote.success) {
		ib_logf(IB_LOG_LEVEL_ERROR,
			"Tablespaces for %s have been found in two places;\n"
			"Location 1: SpaceID: %lu  LSN: %lu  File: %s\n"
			"Location 2: SpaceID: %lu  LSN: %lu  File: %s\n"
			"You must delete one of them.",
			tablename, (ulong) def.id, (ulong) def.lsn,
			def.filepath, (ulong) remote.id, (ulong) remote.lsn,
			remote.filepath);

		def.success = FALSE;
		os_file_close(def.file);
		os_file_close(remote.file);
		goto will_not_choose;
	}

	/* At this point, only one tablespace is open */
	ut_a(def.success == !remote.success);

	fsp_open_info*	fsp = def.success ? &def : &remote;

	/* Get and test the file size. */
	size = os_file_get_size(fsp->file);

	if (size == (os_offset_t) -1) {
		/* The following call prints an error message */
		os_file_get_last_error(true);

		ib_logf(IB_LOG_LEVEL_ERROR,
			"could not measure the size of single-table "
			"tablespace file %s", fsp->filepath);

		os_file_close(fsp->file);
		goto no_good_file;
	}

	/* Every .ibd file is created >= 4 pages in size. Smaller files
	cannot be ok. */
	ulong minimum_size = FIL_IBD_FILE_INITIAL_SIZE * UNIV_PAGE_SIZE;
	if (size < minimum_size) {
#ifndef UNIV_HOTBACKUP
		ib_logf(IB_LOG_LEVEL_ERROR,
			"The size of single-table tablespace file %s "
			"is only " UINT64PF ", should be at least %lu!",
			fsp->filepath, size, minimum_size);
		os_file_close(fsp->file);
		goto no_good_file;
#else
		fsp->id = ULINT_UNDEFINED;
		fsp->flags = 0;
#endif /* !UNIV_HOTBACKUP */
	}

#ifdef UNIV_HOTBACKUP
	if (fsp->id == ULINT_UNDEFINED || fsp->id == 0) {
		char*	new_path;

		fprintf(stderr,
			"InnoDB: Renaming tablespace %s of id %lu,\n"
			"InnoDB: to %s_ibbackup_old_vers_<timestamp>\n"
			"InnoDB: because its size %" PRId64 " is too small"
			" (< 4 pages 16 kB each),\n"
			"InnoDB: or the space id in the file header"
			" is not sensible.\n"
			"InnoDB: This can happen in an ibbackup run,"
			" and is not dangerous.\n",
			fsp->filepath, fsp->id, fsp->filepath, size);
		os_file_close(fsp->file);

		new_path = fil_make_ibbackup_old_name(fsp->filepath);

		bool	success = os_file_rename(
			innodb_file_data_key, fsp->filepath, new_path);

		ut_a(success);

		mem_free(new_path);

		goto func_exit_after_close;
	}

	/* A backup may contain the same space several times, if the space got
	renamed at a sensitive time. Since it is enough to have one version of
	the space, we rename the file if a space with the same space id
	already exists in the tablespace memory cache. We rather rename the
	file than delete it, because if there is a bug, we do not want to
	destroy valuable data. */

	mutex_enter(&fil_system->mutex);

	space = fil_space_get_by_id(fsp->id);

	if (space) {
		char*	new_path;

		fprintf(stderr,
			"InnoDB: Renaming tablespace %s of id %lu,\n"
			"InnoDB: to %s_ibbackup_old_vers_<timestamp>\n"
			"InnoDB: because space %s with the same id\n"
			"InnoDB: was scanned earlier. This can happen"
			" if you have renamed tables\n"
			"InnoDB: during an ibbackup run.\n",
			fsp->filepath, fsp->id, fsp->filepath,
			space->name);
		os_file_close(fsp->file);

		new_path = fil_make_ibbackup_old_name(fsp->filepath);

		mutex_exit(&fil_system->mutex);

		bool	success = os_file_rename(
			innodb_file_data_key, fsp->filepath, new_path);

		ut_a(success);

		mem_free(new_path);

		goto func_exit_after_close;
	}
	mutex_exit(&fil_system->mutex);
#endif /* UNIV_HOTBACKUP */
	ibool file_space_create_success = fil_space_create(
		tablename, fsp->id, fsp->flags, FIL_TABLESPACE);

	if (!file_space_create_success) {
		if (srv_force_recovery > 0) {
			fprintf(stderr,
				"InnoDB: innodb_force_recovery was set"
				" to %lu. Continuing crash recovery\n"
				"InnoDB: even though the tablespace"
				" creation of this table failed.\n",
				srv_force_recovery);
			goto func_exit;
		}

		/* Exit here with a core dump, stack, etc. */
		ut_a(file_space_create_success);
	}

	/* We do not use the size information we have about the file, because
	the rounding formula for extents and pages is somewhat complex; we
	let fil_node_open() do that task. */

	if (!fil_node_create(fsp->filepath, 0, fsp->id, FALSE)) {
		ut_error;
	}

func_exit:
	os_file_close(fsp->file);

#ifdef UNIV_HOTBACKUP
func_exit_after_close:
#else
	ut_ad(!mutex_own(&fil_system->mutex));
#endif
	mem_free(tablename);
	if (remote.success) {
		mem_free(remote.filepath);
	}
	mem_free(def.filepath);
}

/***********************************************************************//**
A fault-tolerant function that tries to read the next file name in the
directory. We retry 100 times if os_file_readdir_next_file() returns -1. The
idea is to read as much good data as we can and jump over bad data.
@return 0 if ok, -1 if error even after the retries, 1 if at the end
of the directory */
static
int
fil_file_readdir_next_file(
/*=======================*/
	dberr_t*	err,	/*!< out: this is set to DB_ERROR if an error
				was encountered, otherwise not changed */
	const char*	dirname,/*!< in: directory name or path */
	os_file_dir_t	dir,	/*!< in: directory stream */
	os_file_stat_t*	info)	/*!< in/out: buffer where the
				info is returned */
{
	for (ulint i = 0; i < 100; i++) {
		int	ret = os_file_readdir_next_file(dirname, dir, info);

		if (ret != -1) {

			return(ret);
		}

		ib_logf(IB_LOG_LEVEL_ERROR,
			"os_file_readdir_next_file() returned -1 in "
			"directory %s, crash recovery may have failed "
			"for some .ibd files!", dirname);

		*err = DB_ERROR;
	}

	return(-1);
}

/********************************************************************//**
At the server startup, if we need crash recovery, scans the database
directories under the MySQL datadir, looking for .ibd files. Those files are
single-table tablespaces. We need to know the space id in each of them so that
we know into which file we should look to check the contents of a page stored
in the doublewrite buffer, also to know where to apply log records where the
space id is != 0.
@return	DB_SUCCESS or error number */
UNIV_INTERN
dberr_t
fil_load_single_table_tablespaces(void)
/*===================================*/
{
	int		ret;
	char*		dbpath		= NULL;
	ulint		dbpath_len	= 100;
	os_file_dir_t	dir;
	os_file_dir_t	dbdir;
	os_file_stat_t	dbinfo;
	os_file_stat_t	fileinfo;
	dberr_t		err		= DB_SUCCESS;

	/* The datadir of MySQL is always the default directory of mysqld */

	dir = os_file_opendir(fil_path_to_mysql_datadir, TRUE);

	if (dir == NULL) {

		return(DB_ERROR);
	}

	dbpath = static_cast<char*>(mem_alloc(dbpath_len));

	/* Scan all directories under the datadir. They are the database
	directories of MySQL. */

	ret = fil_file_readdir_next_file(&err, fil_path_to_mysql_datadir, dir,
					 &dbinfo);
	while (ret == 0) {
		ulint len;
		/* printf("Looking at %s in datadir\n", dbinfo.name); */

		if (dbinfo.type == OS_FILE_TYPE_FILE
		    || dbinfo.type == OS_FILE_TYPE_UNKNOWN) {

			goto next_datadir_item;
		}

		/* We found a symlink or a directory; try opening it to see
		if a symlink is a directory */

		len = strlen(fil_path_to_mysql_datadir)
			+ strlen (dbinfo.name) + 2;
		if (len > dbpath_len) {
			dbpath_len = len;

			if (dbpath) {
				mem_free(dbpath);
			}

			dbpath = static_cast<char*>(mem_alloc(dbpath_len));
		}
		ut_snprintf(dbpath, dbpath_len,
			    "%s/%s", fil_path_to_mysql_datadir, dbinfo.name);
		srv_normalize_path_for_win(dbpath);

		dbdir = os_file_opendir(dbpath, FALSE);

		if (dbdir != NULL) {

			/* We found a database directory; loop through it,
			looking for possible .ibd files in it */

			ret = fil_file_readdir_next_file(&err, dbpath, dbdir,
							 &fileinfo);
			while (ret == 0) {

				if (fileinfo.type == OS_FILE_TYPE_DIR) {

					goto next_file_item;
				}

				/* We found a symlink or a file */
				if (strlen(fileinfo.name) > 4
				    && (0 == strcmp(fileinfo.name
						   + strlen(fileinfo.name) - 4,
						   ".ibd")
					|| 0 == strcmp(fileinfo.name
						   + strlen(fileinfo.name) - 4,
						   ".isl"))) {
					/* The name ends in .ibd or .isl;
					try opening the file */
					fil_load_single_table_tablespace(
						dbinfo.name, fileinfo.name);
				}
next_file_item:
				ret = fil_file_readdir_next_file(&err,
								 dbpath, dbdir,
								 &fileinfo);
			}

			if (0 != os_file_closedir(dbdir)) {
				fputs("InnoDB: Warning: could not"
				      " close database directory ", stderr);
				ut_print_filename(stderr, dbpath);
				putc('\n', stderr);

				err = DB_ERROR;
			}
		}

next_datadir_item:
		ret = fil_file_readdir_next_file(&err,
						 fil_path_to_mysql_datadir,
						 dir, &dbinfo);
	}

	mem_free(dbpath);

	if (0 != os_file_closedir(dir)) {
		fprintf(stderr,
			"InnoDB: Error: could not close MySQL datadir\n");

		return(DB_ERROR);
	}

	return(err);
}

/*******************************************************************//**
Returns TRUE if a single-table tablespace does not exist in the memory cache,
or is being deleted there.
@return	TRUE if does not exist or is being deleted */
UNIV_INTERN
ibool
fil_tablespace_deleted_or_being_deleted_in_mem(
/*===========================================*/
	ulint		id,	/*!< in: space id */
	ib_int64_t	version)/*!< in: tablespace_version should be this; if
				you pass -1 as the value of this, then this
				parameter is ignored */
{
	fil_space_t*	space;

	ut_ad(fil_system);

	mutex_enter(&fil_system->mutex);

	space = fil_space_get_by_id(id);

	if (space == NULL || space->stop_new_ops) {
		mutex_exit(&fil_system->mutex);

		return(TRUE);
	}

	if (version != ((ib_int64_t)-1)
	    && space->tablespace_version != version) {
		mutex_exit(&fil_system->mutex);

		return(TRUE);
	}

	mutex_exit(&fil_system->mutex);

	return(FALSE);
}

/*******************************************************************//**
Returns TRUE if a single-table tablespace exists in the memory cache.
@return	TRUE if exists */
UNIV_INTERN
ibool
fil_tablespace_exists_in_mem(
/*=========================*/
	ulint	id)	/*!< in: space id */
{
	fil_space_t*	space;

	ut_ad(fil_system);

	mutex_enter(&fil_system->mutex);

	space = fil_space_get_by_id(id);

	mutex_exit(&fil_system->mutex);

	return(space != NULL);
}

/*******************************************************************//**
Report that a tablespace for a table was not found. */
static
void
fil_report_missing_tablespace(
/*===========================*/
	const char*	name,			/*!< in: table name */
	ulint		space_id)		/*!< in: table's space id */
{
	char index_name[MAX_FULL_NAME_LEN + 1];

	innobase_format_name(index_name, sizeof(index_name), name, TRUE);

	ib_logf(IB_LOG_LEVEL_ERROR,
		"Table %s in the InnoDB data dictionary has tablespace id %lu, "
		"but tablespace with that id or name does not exist. Have "
		"you deleted or moved .ibd files? This may also be a table "
		"created with CREATE TEMPORARY TABLE whose .ibd and .frm "
		"files MySQL automatically removed, but the table still "
		"exists in the InnoDB internal data dictionary.",
		name, space_id);
}

/*******************************************************************//**
Returns TRUE if a matching tablespace exists in the InnoDB tablespace memory
cache. Note that if we have not done a crash recovery at the database startup,
there may be many tablespaces which are not yet in the memory cache.
@return	TRUE if a matching tablespace exists in the memory cache */
UNIV_INTERN
ibool
fil_space_for_table_exists_in_mem(
/*==============================*/
	ulint		id,		/*!< in: space id */
	const char*	name,		/*!< in: table name used in
					fil_space_create().  Either the
					standard 'dbname/tablename' format
					or table->dir_path_of_temp_table */
	ibool		mark_space,	/*!< in: in crash recovery, at database
					startup we mark all spaces which have
					an associated table in the InnoDB
					data dictionary, so that
					we can print a warning about orphaned
					tablespaces */
	ibool		print_error_if_does_not_exist,
					/*!< in: print detailed error
					information to the .err log if a
					matching tablespace is not found from
					memory */
	bool		adjust_space,	/*!< in: whether to adjust space id
					when find table space mismatch */
	mem_heap_t*	heap,		/*!< in: heap memory */
	table_id_t	table_id)	/*!< in: table id */
{
	fil_space_t*	fnamespace;
	fil_space_t*	space;

	ut_ad(fil_system);

	mutex_enter(&fil_system->mutex);

	/* Look if there is a space with the same id */

	space = fil_space_get_by_id(id);

	/* Look if there is a space with the same name; the name is the
	directory path from the datadir to the file */

	fnamespace = fil_space_get_by_name(name);
	if (space && space == fnamespace) {
		/* Found */

		if (mark_space) {
			space->mark = TRUE;
		}

		mutex_exit(&fil_system->mutex);

		return(TRUE);
	}

	/* Info from "fnamespace" comes from the ibd file itself, it can
	be different from data obtained from System tables since it is
	not transactional. If adjust_space is set, and the mismatching
	space are between a user table and its temp table, we shall
	adjust the ibd file name according to system table info */
	if (adjust_space
	    && space != NULL
	    && row_is_mysql_tmp_table_name(space->name)
	    && !row_is_mysql_tmp_table_name(name)) {

		mutex_exit(&fil_system->mutex);

		DBUG_EXECUTE_IF("ib_crash_before_adjust_fil_space",
				DBUG_SUICIDE(););

		if (fnamespace) {
			char*	tmp_name;

			tmp_name = dict_mem_create_temporary_tablename(
				heap, name, table_id);

			fil_rename_tablespace(fnamespace->name, fnamespace->id,
					      tmp_name, NULL);
		}

		DBUG_EXECUTE_IF("ib_crash_after_adjust_one_fil_space",
				DBUG_SUICIDE(););

		fil_rename_tablespace(space->name, id, name, NULL);

		DBUG_EXECUTE_IF("ib_crash_after_adjust_fil_space",
				DBUG_SUICIDE(););

		mutex_enter(&fil_system->mutex);
		fnamespace = fil_space_get_by_name(name);
		ut_ad(space == fnamespace);
		mutex_exit(&fil_system->mutex);

		return(TRUE);
	}

	if (!print_error_if_does_not_exist) {

		mutex_exit(&fil_system->mutex);

		return(FALSE);
	}

	if (space == NULL) {
		if (fnamespace == NULL) {
			if (print_error_if_does_not_exist) {
				fil_report_missing_tablespace(name, id);
			}
		} else {
			ut_print_timestamp(stderr);
			fputs("  InnoDB: Error: table ", stderr);
			ut_print_filename(stderr, name);
			fprintf(stderr, "\n"
				"InnoDB: in InnoDB data dictionary has"
				" tablespace id %lu,\n"
				"InnoDB: but a tablespace with that id"
				" does not exist. There is\n"
				"InnoDB: a tablespace of name %s and id %lu,"
				" though. Have\n"
				"InnoDB: you deleted or moved .ibd files?\n",
				(ulong) id, fnamespace->name,
				(ulong) fnamespace->id);
		}
error_exit:
		fputs("InnoDB: Please refer to\n"
		      "InnoDB: " REFMAN "innodb-troubleshooting-datadict.html\n"
		      "InnoDB: for how to resolve the issue.\n", stderr);

		mutex_exit(&fil_system->mutex);

		return(FALSE);
	}

	if (0 != strcmp(space->name, name)) {
		ut_print_timestamp(stderr);
		fputs("  InnoDB: Error: table ", stderr);
		ut_print_filename(stderr, name);
		fprintf(stderr, "\n"
			"InnoDB: in InnoDB data dictionary has"
			" tablespace id %lu,\n"
			"InnoDB: but the tablespace with that id"
			" has name %s.\n"
			"InnoDB: Have you deleted or moved .ibd files?\n",
			(ulong) id, space->name);

		if (fnamespace != NULL) {
			fputs("InnoDB: There is a tablespace"
			      " with the right name\n"
			      "InnoDB: ", stderr);
			ut_print_filename(stderr, fnamespace->name);
			fprintf(stderr, ", but its id is %lu.\n",
				(ulong) fnamespace->id);
		}

		goto error_exit;
	}

	mutex_exit(&fil_system->mutex);

	return(FALSE);
}

/*******************************************************************//**
Checks if a single-table tablespace for a given table name exists in the
tablespace memory cache.
@return	space id, ULINT_UNDEFINED if not found */
UNIV_INTERN
ulint
fil_get_space_id_for_table(
/*=======================*/
	const char*	tablename)	/*!< in: table name in the standard
				'databasename/tablename' format */
{
	fil_space_t*	fnamespace;
	ulint		id		= ULINT_UNDEFINED;

	ut_ad(fil_system);

	mutex_enter(&fil_system->mutex);

	/* Look if there is a space with the same name. */

	fnamespace = fil_space_get_by_name(tablename);

	if (fnamespace) {
		id = fnamespace->id;
	}

	mutex_exit(&fil_system->mutex);

	return(id);
}

/**********************************************************************//**
Tries to extend a data file so that it would accommodate the number of pages
given. The tablespace must be cached in the memory cache. If the space is big
enough already, does nothing.
@return	TRUE if success */
UNIV_INTERN
ibool
fil_extend_space_to_desired_size(
/*=============================*/
	ulint*	actual_size,	/*!< out: size of the space after extension;
				if we ran out of disk space this may be lower
				than the desired size */
	ulint	space_id,	/*!< in: space id */
	ulint	size_after_extend)/*!< in: desired size in pages after the
				extension; if the current space size is bigger
				than this already, the function does nothing */
{
	fil_node_t*	node;
	fil_space_t*	space;
	byte*		buf2;
	byte*		buf;
	ulint		buf_size;
	ulint		start_page_no;
	ulint		file_start_page_no;
	ulint		page_size;
	ulint		pages_added;
	ibool		success;

	ut_ad(!srv_read_only_mode);

retry:
	pages_added = 0;
	success = TRUE;

	fil_mutex_enter_and_prepare_for_io(space_id);

	space = fil_space_get_by_id(space_id);
	ut_a(space);

	if (space->size >= size_after_extend) {
		/* Space already big enough */

		*actual_size = space->size;

		mutex_exit(&fil_system->mutex);

		return(TRUE);
	}

	page_size = fsp_flags_get_zip_size(space->flags);

	if (!page_size) {
		page_size = UNIV_PAGE_SIZE;
	}

	node = UT_LIST_GET_LAST(space->chain);

	if (!node->being_extended) {
		/* Mark this node as undergoing extension. This flag
		is used by other threads to wait for the extension
		opereation to finish. */
		node->being_extended = TRUE;
	} else {
		/* Another thread is currently extending the file. Wait
		for it to finish.
		It'd have been better to use event driven mechanism but
		the entire module is peppered with polling stuff. */
		mutex_exit(&fil_system->mutex);
		os_thread_sleep(100000);
		goto retry;
	}

	if (!fil_node_prepare_for_io(node, fil_system, space)) {
		/* The tablespace data file, such as .ibd file, is missing */
		node->being_extended = false;
		mutex_exit(&fil_system->mutex);

		return(false);
	}

	/* At this point it is safe to release fil_system mutex. No
	other thread can rename, delete or close the file because
	we have set the node->being_extended flag. */
	mutex_exit(&fil_system->mutex);

	start_page_no = space->size;
	file_start_page_no = space->size - node->size;

#ifdef HAVE_POSIX_FALLOCATE
	if (srv_use_posix_fallocate) {
		os_offset_t	start_offset = start_page_no * page_size;
<<<<<<< HEAD
		os_offset_t	end_offset = (size_after_extend - start_page_no) * page_size;

		if (posix_fallocate(node->handle, start_offset, end_offset) == -1) {
			ib_logf(IB_LOG_LEVEL_ERROR, "preallocating file "
				"space for file \'%s\' failed.  Current size "
				INT64PF ", desired size " INT64PF "\n",
				node->name, start_offset, end_offset);
=======
		os_offset_t	n_pages = (size_after_extend - start_page_no);
		os_offset_t	len = n_pages * page_size;

		if (posix_fallocate(node->handle, start_offset, len) == -1) {
			ib_logf(IB_LOG_LEVEL_ERROR, "preallocating file "
				"space for file \'%s\' failed.  Current size "
				INT64PF ", desired size " INT64PF "\n",
				node->name, start_offset, len+start_offset);
			os_file_handle_error_no_exit(node->name, "posix_fallocate", FALSE);
>>>>>>> 41a2ca5c
			success = FALSE;
		} else {
			success = TRUE;
		}

		mutex_enter(&fil_system->mutex);

		if (success) {
			node->size += (size_after_extend - start_page_no);
			space->size += (size_after_extend - start_page_no);

			os_has_said_disk_full = FALSE;
		}

		/* If posix_fallocate was used to extent the file space
		we need to complete the io. Because no actual writes were
		dispatched read operation is enough here. Without this
		there will be assertion at shutdown indicating that
		all IO is not completed. */
		fil_node_complete_io(node, fil_system, OS_FILE_READ);
<<<<<<< HEAD
		goto complete_io;
=======
		goto file_extended;
>>>>>>> 41a2ca5c
	}
#endif

	/* Extend at most 64 pages at a time */
	buf_size = ut_min(64, size_after_extend - start_page_no) * page_size;
	buf2 = static_cast<byte*>(mem_alloc(buf_size + page_size));
	buf = static_cast<byte*>(ut_align(buf2, page_size));

	memset(buf, 0, buf_size);

	while (start_page_no < size_after_extend) {
		ulint		n_pages
			= ut_min(buf_size / page_size,
				 size_after_extend - start_page_no);

		os_offset_t	offset
			= ((os_offset_t) (start_page_no - file_start_page_no))
			* page_size;
#ifdef UNIV_HOTBACKUP
		success = os_file_write(node->name, node->handle, buf,
					offset, page_size * n_pages);
#else
		success = os_aio(OS_FILE_WRITE, OS_AIO_SYNC,
				 node->name, node->handle, buf,
				 offset, page_size * n_pages,
				 NULL, NULL, 0, FALSE, 0);
#endif /* UNIV_HOTBACKUP */
		if (success) {
			os_has_said_disk_full = FALSE;
		} else {
			/* Let us measure the size of the file to determine
			how much we were able to extend it */
			os_offset_t	size;

			size = os_file_get_size(node->handle);
			ut_a(size != (os_offset_t) -1);

			n_pages = ((ulint) (size / page_size))
				- node->size - pages_added;

			pages_added += n_pages;
			break;
		}

		start_page_no += n_pages;
		pages_added += n_pages;
	}

	mem_free(buf2);

	mutex_enter(&fil_system->mutex);

	ut_a(node->being_extended);

	space->size += pages_added;
	node->size += pages_added;

<<<<<<< HEAD
 	fil_node_complete_io(node, fil_system, OS_FILE_WRITE);
=======
	fil_node_complete_io(node, fil_system, OS_FILE_WRITE);

	/* At this point file has been extended */
file_extended:
>>>>>>> 41a2ca5c

complete_io:
	node->being_extended = FALSE;
	*actual_size = space->size;

#ifndef UNIV_HOTBACKUP
	if (space_id == 0) {
		ulint pages_per_mb = (1024 * 1024) / page_size;

		/* Keep the last data file size info up to date, rounded to
		full megabytes */

		srv_data_file_sizes[srv_n_data_files - 1]
			= (node->size / pages_per_mb) * pages_per_mb;
	}
#endif /* !UNIV_HOTBACKUP */

	/*
	printf("Extended %s to %lu, actual size %lu pages\n", space->name,
	size_after_extend, *actual_size); */
	mutex_exit(&fil_system->mutex);

	fil_flush(space_id);

	return(success);
}

#ifdef UNIV_HOTBACKUP
/********************************************************************//**
Extends all tablespaces to the size stored in the space header. During the
ibbackup --apply-log phase we extended the spaces on-demand so that log records
could be applied, but that may have left spaces still too small compared to
the size stored in the space header. */
UNIV_INTERN
void
fil_extend_tablespaces_to_stored_len(void)
/*======================================*/
{
	fil_space_t*	space;
	byte*		buf;
	ulint		actual_size;
	ulint		size_in_header;
	dberr_t		error;
	ibool		success;

	buf = mem_alloc(UNIV_PAGE_SIZE);

	mutex_enter(&fil_system->mutex);

	space = UT_LIST_GET_FIRST(fil_system->space_list);

	while (space) {
		ut_a(space->purpose == FIL_TABLESPACE);

		mutex_exit(&fil_system->mutex); /* no need to protect with a
					      mutex, because this is a
					      single-threaded operation */
		error = fil_read(TRUE, space->id,
				 fsp_flags_get_zip_size(space->flags),
				 0, 0, UNIV_PAGE_SIZE, buf, NULL, 0);
		ut_a(error == DB_SUCCESS);

		size_in_header = fsp_get_size_low(buf);

		success = fil_extend_space_to_desired_size(
			&actual_size, space->id, size_in_header);
		if (!success) {
			fprintf(stderr,
				"InnoDB: Error: could not extend the"
				" tablespace of %s\n"
				"InnoDB: to the size stored in header,"
				" %lu pages;\n"
				"InnoDB: size after extension %lu pages\n"
				"InnoDB: Check that you have free disk space"
				" and retry!\n",
				space->name, size_in_header, actual_size);
			ut_a(success);
		}

		mutex_enter(&fil_system->mutex);

		space = UT_LIST_GET_NEXT(space_list, space);
	}

	mutex_exit(&fil_system->mutex);

	mem_free(buf);
}
#endif

/*========== RESERVE FREE EXTENTS (for a B-tree split, for example) ===*/

/*******************************************************************//**
Tries to reserve free extents in a file space.
@return	TRUE if succeed */
UNIV_INTERN
ibool
fil_space_reserve_free_extents(
/*===========================*/
	ulint	id,		/*!< in: space id */
	ulint	n_free_now,	/*!< in: number of free extents now */
	ulint	n_to_reserve)	/*!< in: how many one wants to reserve */
{
	fil_space_t*	space;
	ibool		success;

	ut_ad(fil_system);

	mutex_enter(&fil_system->mutex);

	space = fil_space_get_by_id(id);

	ut_a(space);

	if (space->n_reserved_extents + n_to_reserve > n_free_now) {
		success = FALSE;
	} else {
		space->n_reserved_extents += n_to_reserve;
		success = TRUE;
	}

	mutex_exit(&fil_system->mutex);

	return(success);
}

/*******************************************************************//**
Releases free extents in a file space. */
UNIV_INTERN
void
fil_space_release_free_extents(
/*===========================*/
	ulint	id,		/*!< in: space id */
	ulint	n_reserved)	/*!< in: how many one reserved */
{
	fil_space_t*	space;

	ut_ad(fil_system);

	mutex_enter(&fil_system->mutex);

	space = fil_space_get_by_id(id);

	ut_a(space);
	ut_a(space->n_reserved_extents >= n_reserved);

	space->n_reserved_extents -= n_reserved;

	mutex_exit(&fil_system->mutex);
}

/*******************************************************************//**
Gets the number of reserved extents. If the database is silent, this number
should be zero. */
UNIV_INTERN
ulint
fil_space_get_n_reserved_extents(
/*=============================*/
	ulint	id)		/*!< in: space id */
{
	fil_space_t*	space;
	ulint		n;

	ut_ad(fil_system);

	mutex_enter(&fil_system->mutex);

	space = fil_space_get_by_id(id);

	ut_a(space);

	n = space->n_reserved_extents;

	mutex_exit(&fil_system->mutex);

	return(n);
}

/*============================ FILE I/O ================================*/

/********************************************************************//**
NOTE: you must call fil_mutex_enter_and_prepare_for_io() first!

Prepares a file node for i/o. Opens the file if it is closed. Updates the
pending i/o's field in the node and the system appropriately. Takes the node
off the LRU list if it is in the LRU list. The caller must hold the fil_sys
mutex.
@return false if the file can't be opened, otherwise true */
static
bool
fil_node_prepare_for_io(
/*====================*/
	fil_node_t*	node,	/*!< in: file node */
	fil_system_t*	system,	/*!< in: tablespace memory cache */
	fil_space_t*	space)	/*!< in: space */
{
	ut_ad(node && system && space);
	ut_ad(mutex_own(&(system->mutex)));

	if (system->n_open > system->max_n_open + 5) {
		ut_print_timestamp(stderr);
		fprintf(stderr,
			"  InnoDB: Warning: open files %lu"
			" exceeds the limit %lu\n",
			(ulong) system->n_open,
			(ulong) system->max_n_open);
	}

	if (node->open == FALSE) {
		/* File is closed: open it */
		ut_a(node->n_pending == 0);

		if (!fil_node_open_file(node, system, space)) {
			return(false);
		}
	}

	if (node->n_pending == 0 && fil_space_belongs_in_lru(space)) {
		/* The node is in the LRU list, remove it */

		ut_a(UT_LIST_GET_LEN(system->LRU) > 0);

		UT_LIST_REMOVE(LRU, system->LRU, node);
	}

	node->n_pending++;

	return(true);
}

/********************************************************************//**
Updates the data structures when an i/o operation finishes. Updates the
pending i/o's field in the node appropriately. */
static
void
fil_node_complete_io(
/*=================*/
	fil_node_t*	node,	/*!< in: file node */
	fil_system_t*	system,	/*!< in: tablespace memory cache */
	ulint		type)	/*!< in: OS_FILE_WRITE or OS_FILE_READ; marks
				the node as modified if
				type == OS_FILE_WRITE */
{
	ut_ad(node);
	ut_ad(system);
	ut_ad(mutex_own(&(system->mutex)));

	ut_a(node->n_pending > 0);

	node->n_pending--;

	if (type == OS_FILE_WRITE) {
		ut_ad(!srv_read_only_mode);
		system->modification_counter++;
		node->modification_counter = system->modification_counter;

		if (fil_buffering_disabled(node->space)) {

			/* We don't need to keep track of unflushed
			changes as user has explicitly disabled
			buffering. */
			ut_ad(!node->space->is_in_unflushed_spaces);
			node->flush_counter = node->modification_counter;

		} else if (!node->space->is_in_unflushed_spaces) {

			node->space->is_in_unflushed_spaces = true;
			UT_LIST_ADD_FIRST(unflushed_spaces,
					  system->unflushed_spaces,
					  node->space);
		}
	}

	if (node->n_pending == 0 && fil_space_belongs_in_lru(node->space)) {

		/* The node must be put back to the LRU list */
		UT_LIST_ADD_FIRST(LRU, system->LRU, node);
	}
}

/********************************************************************//**
Report information about an invalid page access. */
static
void
fil_report_invalid_page_access(
/*===========================*/
	ulint		block_offset,	/*!< in: block offset */
	ulint		space_id,	/*!< in: space id */
	const char*	space_name,	/*!< in: space name */
	ulint		byte_offset,	/*!< in: byte offset */
	ulint		len,		/*!< in: I/O length */
	ulint		type)		/*!< in: I/O type */
{
	fprintf(stderr,
		"InnoDB: Error: trying to access page number %lu"
		" in space %lu,\n"
		"InnoDB: space name %s,\n"
		"InnoDB: which is outside the tablespace bounds.\n"
		"InnoDB: Byte offset %lu, len %lu, i/o type %lu.\n"
		"InnoDB: If you get this error at mysqld startup,"
		" please check that\n"
		"InnoDB: your my.cnf matches the ibdata files"
		" that you have in the\n"
		"InnoDB: MySQL server.\n",
		(ulong) block_offset, (ulong) space_id, space_name,
		(ulong) byte_offset, (ulong) len, (ulong) type);
}

/********************************************************************//**
Reads or writes data. This operation is asynchronous (aio).
@return DB_SUCCESS, or DB_TABLESPACE_DELETED if we are trying to do
i/o on a tablespace which does not exist */
UNIV_INTERN
dberr_t
fil_io(
/*===*/
	ulint	type,		/*!< in: OS_FILE_READ or OS_FILE_WRITE,
				ORed to OS_FILE_LOG, if a log i/o
				and ORed to OS_AIO_SIMULATED_WAKE_LATER
				if simulated aio and we want to post a
				batch of i/os; NOTE that a simulated batch
				may introduce hidden chances of deadlocks,
				because i/os are not actually handled until
				all have been posted: use with great
				caution! */
	bool	sync,		/*!< in: true if synchronous aio is desired */
	ulint	space_id,	/*!< in: space id */
	ulint	zip_size,	/*!< in: compressed page size in bytes;
				0 for uncompressed pages */
	ulint	block_offset,	/*!< in: offset in number of blocks */
	ulint	byte_offset,	/*!< in: remainder of offset in bytes; in
				aio this must be divisible by the OS block
				size */
	ulint	len,		/*!< in: how many bytes to read or write; this
				must not cross a file boundary; in aio this
				must be a block size multiple */
	void*	buf,		/*!< in/out: buffer where to store read data
				or from where to write; in aio this must be
				appropriately aligned */
	void*	message,	/*!< in: message for aio handler if non-sync
				aio used, else ignored */
	ulint*	write_size)	/*!< in/out: Actual write size initialized
				after fist successfull trim
				operation for this page and if
				initialized we do not trim again if
				actual page size does not decrease. */
{
	ulint		mode;
	fil_space_t*	space;
	fil_node_t*	node;
	ibool		ret;
	ulint		is_log;
	ulint		wake_later;
	os_offset_t	offset;
	ibool		ignore_nonexistent_pages;
        ibool		page_compressed = FALSE;
	ulint		page_compression_level = 0;

	is_log = type & OS_FILE_LOG;
	type = type & ~OS_FILE_LOG;

	wake_later = type & OS_AIO_SIMULATED_WAKE_LATER;
	type = type & ~OS_AIO_SIMULATED_WAKE_LATER;

	ignore_nonexistent_pages = type & BUF_READ_IGNORE_NONEXISTENT_PAGES;
	type &= ~BUF_READ_IGNORE_NONEXISTENT_PAGES;

	ut_ad(byte_offset < UNIV_PAGE_SIZE);
	ut_ad(!zip_size || !byte_offset);
	ut_ad(ut_is_2pow(zip_size));
	ut_ad(buf);
	ut_ad(len > 0);
	ut_ad(UNIV_PAGE_SIZE == (ulong)(1 << UNIV_PAGE_SIZE_SHIFT));
#if (1 << UNIV_PAGE_SIZE_SHIFT_MAX) != UNIV_PAGE_SIZE_MAX
# error "(1 << UNIV_PAGE_SIZE_SHIFT_MAX) != UNIV_PAGE_SIZE_MAX"
#endif
#if (1 << UNIV_PAGE_SIZE_SHIFT_MIN) != UNIV_PAGE_SIZE_MIN
# error "(1 << UNIV_PAGE_SIZE_SHIFT_MIN) != UNIV_PAGE_SIZE_MIN"
#endif
	ut_ad(fil_validate_skip());
#ifndef UNIV_HOTBACKUP
# ifndef UNIV_LOG_DEBUG
	/* ibuf bitmap pages must be read in the sync aio mode: */
	ut_ad(recv_no_ibuf_operations
	      || type == OS_FILE_WRITE
	      || !ibuf_bitmap_page(zip_size, block_offset)
	      || sync
	      || is_log);
# endif /* UNIV_LOG_DEBUG */
	if (sync) {
		mode = OS_AIO_SYNC;
	} else if (is_log) {
		mode = OS_AIO_LOG;
	} else if (type == OS_FILE_READ
		   && !recv_no_ibuf_operations
		   && ibuf_page(space_id, zip_size, block_offset, NULL)) {
		mode = OS_AIO_IBUF;
	} else {
		mode = OS_AIO_NORMAL;
	}
#else /* !UNIV_HOTBACKUP */
	ut_a(sync);
	mode = OS_AIO_SYNC;
#endif /* !UNIV_HOTBACKUP */

	if (type == OS_FILE_READ) {
		srv_stats.data_read.add(len);
	} else if (type == OS_FILE_WRITE) {
		ut_ad(!srv_read_only_mode);
		srv_stats.data_written.add(len);
		if (fil_page_is_index_page((byte *)buf)) {
			srv_stats.index_pages_written.inc();
		} else {
			srv_stats.non_index_pages_written.inc();
		}
	}

	/* Reserve the fil_system mutex and make sure that we can open at
	least one file while holding it, if the file is not already open */

	fil_mutex_enter_and_prepare_for_io(space_id);

	space = fil_space_get_by_id(space_id);

	/* If we are deleting a tablespace we don't allow any read
	operations on that. However, we do allow write operations. */
	if (space == 0 || (type == OS_FILE_READ && space->stop_new_ops)) {
		mutex_exit(&fil_system->mutex);

		ib_logf(IB_LOG_LEVEL_ERROR,
			"Trying to do i/o to a tablespace which does "
			"not exist. i/o type %lu, space id %lu, "
			"page no. %lu, i/o length %lu bytes",
			(ulong) type, (ulong) space_id, (ulong) block_offset,
			(ulong) len);

		return(DB_TABLESPACE_DELETED);
	}

	ut_ad(mode != OS_AIO_IBUF || space->purpose == FIL_TABLESPACE);

	node = UT_LIST_GET_FIRST(space->chain);

	for (;;) {
		if (node == NULL) {
			if (ignore_nonexistent_pages) {
				mutex_exit(&fil_system->mutex);
				return(DB_ERROR);
			}

			fil_report_invalid_page_access(
				block_offset, space_id, space->name,
				byte_offset, len, type);

			ut_error;

		} else if (fil_is_user_tablespace_id(space->id)
			   && node->size == 0) {

			/* We do not know the size of a single-table tablespace
			before we open the file */
			break;
		} else if (node->size > block_offset) {
			/* Found! */
			break;
		} else {
			block_offset -= node->size;
			node = UT_LIST_GET_NEXT(chain, node);
		}
	}

	/* Open file if closed */
	if (!fil_node_prepare_for_io(node, fil_system, space)) {
		if (space->purpose == FIL_TABLESPACE
		    && fil_is_user_tablespace_id(space->id)) {
			mutex_exit(&fil_system->mutex);

			ib_logf(IB_LOG_LEVEL_ERROR,
				"Trying to do i/o to a tablespace which "
				"exists without .ibd data file. "
				"i/o type %lu, space id %lu, page no %lu, "
				"i/o length %lu bytes",
				(ulong) type, (ulong) space_id,
				(ulong) block_offset, (ulong) len);

			return(DB_TABLESPACE_DELETED);
		}

		/* The tablespace is for log. Currently, we just assert here
		to prevent handling errors along the way fil_io returns.
		Also, if the log files are missing, it would be hard to
		promise the server can continue running. */
		ut_a(0);
	}

	/* Check that at least the start offset is within the bounds of a
	single-table tablespace, including rollback tablespaces. */
	if (UNIV_UNLIKELY(node->size <= block_offset)
	    && space->id != 0 && space->purpose == FIL_TABLESPACE) {

		fil_report_invalid_page_access(
			block_offset, space_id, space->name, byte_offset,
			len, type);

		ut_error;
	}

	/* Now we have made the changes in the data structures of fil_system */
	mutex_exit(&fil_system->mutex);

	/* Calculate the low 32 bits and the high 32 bits of the file offset */

	if (!zip_size) {
		offset = ((os_offset_t) block_offset << UNIV_PAGE_SIZE_SHIFT)
			+ byte_offset;

		ut_a(node->size - block_offset
		     >= ((byte_offset + len + (UNIV_PAGE_SIZE - 1))
			 / UNIV_PAGE_SIZE));
	} else {
		ulint	zip_size_shift;
		switch (zip_size) {
		case 1024: zip_size_shift = 10; break;
		case 2048: zip_size_shift = 11; break;
		case 4096: zip_size_shift = 12; break;
		case 8192: zip_size_shift = 13; break;
		case 16384: zip_size_shift = 14; break;
		default: ut_error;
		}
		offset = ((os_offset_t) block_offset << zip_size_shift)
			+ byte_offset;
		ut_a(node->size - block_offset
		     >= (len + (zip_size - 1)) / zip_size);
	}

	/* Do aio */

	ut_a(byte_offset % OS_FILE_LOG_BLOCK_SIZE == 0);
	ut_a((len % OS_FILE_LOG_BLOCK_SIZE) == 0);

	page_compressed = fsp_flags_is_page_compressed(space->flags);
	page_compression_level = fsp_flags_get_page_compression_level(space->flags);

#ifdef UNIV_HOTBACKUP
	/* In ibbackup do normal i/o, not aio */
	if (type == OS_FILE_READ) {
		ret = os_file_read(node->handle, buf, offset, len);
	} else {
		ut_ad(!srv_read_only_mode);
		ret = os_file_write(node->name, node->handle, buf,
				    offset, len);
	}
#else
	/* Queue the aio request */
	ret = os_aio(type, mode | wake_later, node->name, node->handle, buf,
		offset, len, node, message, write_size,
		page_compressed, page_compression_level);
#endif /* UNIV_HOTBACKUP */
	ut_a(ret);

	if (mode == OS_AIO_SYNC) {
		/* The i/o operation is already completed when we return from
		os_aio: */

		mutex_enter(&fil_system->mutex);

		fil_node_complete_io(node, fil_system, type);

		mutex_exit(&fil_system->mutex);

		ut_ad(fil_validate_skip());
	}

	return(DB_SUCCESS);
}

#ifndef UNIV_HOTBACKUP
/**********************************************************************//**
Waits for an aio operation to complete. This function is used to write the
handler for completed requests. The aio array of pending requests is divided
into segments (see os0file.cc for more info). The thread specifies which
segment it wants to wait for. */
UNIV_INTERN
void
fil_aio_wait(
/*=========*/
	ulint	segment)	/*!< in: the number of the segment in the aio
				array to wait for */
{
	ibool		ret;
	fil_node_t*	fil_node;
	void*		message;
	ulint		type;

	ut_ad(fil_validate_skip());

	if (srv_use_native_aio) {
		srv_set_io_thread_op_info(segment, "native aio handle");
#ifdef WIN_ASYNC_IO
		ret = os_aio_windows_handle(
			segment, 0, &fil_node, &message, &type);
#elif defined(LINUX_NATIVE_AIO)
		ret = os_aio_linux_handle(
			segment, &fil_node, &message, &type);
#else
		ut_error;
		ret = 0; /* Eliminate compiler warning */
#endif /* WIN_ASYNC_IO */
	} else {
		srv_set_io_thread_op_info(segment, "simulated aio handle");

		ret = os_aio_simulated_handle(
			segment, &fil_node, &message, &type);
	}

	ut_a(ret);
	if (fil_node == NULL) {
		ut_ad(srv_shutdown_state == SRV_SHUTDOWN_EXIT_THREADS);
		return;
	}

	srv_set_io_thread_op_info(segment, "complete io for fil node");

	mutex_enter(&fil_system->mutex);

	fil_node_complete_io(fil_node, fil_system, type);

	mutex_exit(&fil_system->mutex);

	ut_ad(fil_validate_skip());

	/* Do the i/o handling */
	/* IMPORTANT: since i/o handling for reads will read also the insert
	buffer in tablespace 0, you have to be very careful not to introduce
	deadlocks in the i/o system. We keep tablespace 0 data files always
	open, and use a special i/o thread to serve insert buffer requests. */

	if (fil_node->space->purpose == FIL_TABLESPACE) {
		srv_set_io_thread_op_info(segment, "complete io for buf page");
		buf_page_io_complete(static_cast<buf_page_t*>(message));
	} else {
		srv_set_io_thread_op_info(segment, "complete io for log");
		log_io_complete(static_cast<log_group_t*>(message));
	}
}
#endif /* UNIV_HOTBACKUP */

/**********************************************************************//**
Flushes to disk possible writes cached by the OS. If the space does not exist
or is being dropped, does not do anything. */
UNIV_INTERN
void
fil_flush(
/*======*/
	ulint	space_id)	/*!< in: file space id (this can be a group of
				log files or a tablespace of the database) */
{
	fil_space_t*	space;
	fil_node_t*	node;
	os_file_t	file;


	mutex_enter(&fil_system->mutex);

	space = fil_space_get_by_id(space_id);

	if (!space || space->stop_new_ops) {
		mutex_exit(&fil_system->mutex);

		return;
	}

	if (fil_buffering_disabled(space)) {

		/* No need to flush. User has explicitly disabled
		buffering. */
		ut_ad(!space->is_in_unflushed_spaces);
		ut_ad(fil_space_is_flushed(space));
		ut_ad(space->n_pending_flushes == 0);

#ifdef UNIV_DEBUG
		for (node = UT_LIST_GET_FIRST(space->chain);
		     node != NULL;
		     node = UT_LIST_GET_NEXT(chain, node)) {
			ut_ad(node->modification_counter
			      == node->flush_counter);
			ut_ad(node->n_pending_flushes == 0);
		}
#endif /* UNIV_DEBUG */

		mutex_exit(&fil_system->mutex);
		return;
	}

	space->n_pending_flushes++;	/*!< prevent dropping of the space while
					we are flushing */
	for (node = UT_LIST_GET_FIRST(space->chain);
	     node != NULL;
	     node = UT_LIST_GET_NEXT(chain, node)) {

		ib_int64_t old_mod_counter = node->modification_counter;;

		if (old_mod_counter <= node->flush_counter) {
			continue;
		}

		ut_a(node->open);

		if (space->purpose == FIL_TABLESPACE) {
			fil_n_pending_tablespace_flushes++;
		} else {
			fil_n_pending_log_flushes++;
			fil_n_log_flushes++;
		}
#ifdef __WIN__
		if (node->is_raw_disk) {

			goto skip_flush;
		}
#endif /* __WIN__ */
retry:
		if (node->n_pending_flushes > 0) {
			/* We want to avoid calling os_file_flush() on
			the file twice at the same time, because we do
			not know what bugs OS's may contain in file
			i/o */

			ib_int64_t sig_count =
				os_event_reset(node->sync_event);

			mutex_exit(&fil_system->mutex);

			os_event_wait_low(node->sync_event, sig_count);

			mutex_enter(&fil_system->mutex);

			if (node->flush_counter >= old_mod_counter) {

				goto skip_flush;
			}

			goto retry;
		}

		ut_a(node->open);
		file = node->handle;
		node->n_pending_flushes++;

		mutex_exit(&fil_system->mutex);

		os_file_flush(file);

		mutex_enter(&fil_system->mutex);

		os_event_set(node->sync_event);

		node->n_pending_flushes--;
skip_flush:
		if (node->flush_counter < old_mod_counter) {
			node->flush_counter = old_mod_counter;

			if (space->is_in_unflushed_spaces
			    && fil_space_is_flushed(space)) {

				space->is_in_unflushed_spaces = false;

				UT_LIST_REMOVE(
					unflushed_spaces,
					fil_system->unflushed_spaces,
					space);
			}
		}

		if (space->purpose == FIL_TABLESPACE) {
			fil_n_pending_tablespace_flushes--;
		} else {
			fil_n_pending_log_flushes--;
		}
	}

	space->n_pending_flushes--;

	mutex_exit(&fil_system->mutex);
}

/**********************************************************************//**
Flushes to disk the writes in file spaces of the given type possibly cached by
the OS. */
UNIV_INTERN
void
fil_flush_file_spaces(
/*==================*/
	ulint	purpose)	/*!< in: FIL_TABLESPACE, FIL_LOG */
{
	fil_space_t*	space;
	ulint*		space_ids;
	ulint		n_space_ids;
	ulint		i;

	mutex_enter(&fil_system->mutex);

	n_space_ids = UT_LIST_GET_LEN(fil_system->unflushed_spaces);
	if (n_space_ids == 0) {

		mutex_exit(&fil_system->mutex);
		return;
	}

	/* Assemble a list of space ids to flush.  Previously, we
	traversed fil_system->unflushed_spaces and called UT_LIST_GET_NEXT()
	on a space that was just removed from the list by fil_flush().
	Thus, the space could be dropped and the memory overwritten. */
	space_ids = static_cast<ulint*>(
		mem_alloc(n_space_ids * sizeof *space_ids));

	n_space_ids = 0;

	for (space = UT_LIST_GET_FIRST(fil_system->unflushed_spaces);
	     space;
	     space = UT_LIST_GET_NEXT(unflushed_spaces, space)) {

		if (space->purpose == purpose && !space->stop_new_ops) {

			space_ids[n_space_ids++] = space->id;
		}
	}

	mutex_exit(&fil_system->mutex);

	/* Flush the spaces.  It will not hurt to call fil_flush() on
	a non-existing space id. */
	for (i = 0; i < n_space_ids; i++) {

		fil_flush(space_ids[i]);
	}

	mem_free(space_ids);
}

/** Functor to validate the space list. */
struct	Check {
	void	operator()(const fil_node_t* elem)
	{
		ut_a(elem->open || !elem->n_pending);
	}
};

/******************************************************************//**
Checks the consistency of the tablespace cache.
@return	TRUE if ok */
UNIV_INTERN
ibool
fil_validate(void)
/*==============*/
{
	fil_space_t*	space;
	fil_node_t*	fil_node;
	ulint		n_open		= 0;
	ulint		i;

	mutex_enter(&fil_system->mutex);

	/* Look for spaces in the hash table */

	for (i = 0; i < hash_get_n_cells(fil_system->spaces); i++) {

		for (space = static_cast<fil_space_t*>(
				HASH_GET_FIRST(fil_system->spaces, i));
		     space != 0;
		     space = static_cast<fil_space_t*>(
			     	HASH_GET_NEXT(hash, space))) {

			UT_LIST_VALIDATE(
				chain, fil_node_t, space->chain, Check());

			for (fil_node = UT_LIST_GET_FIRST(space->chain);
			     fil_node != 0;
			     fil_node = UT_LIST_GET_NEXT(chain, fil_node)) {

				if (fil_node->n_pending > 0) {
					ut_a(fil_node->open);
				}

				if (fil_node->open) {
					n_open++;
				}
			}
		}
	}

	ut_a(fil_system->n_open == n_open);

	UT_LIST_CHECK(LRU, fil_node_t, fil_system->LRU);

	for (fil_node = UT_LIST_GET_FIRST(fil_system->LRU);
	     fil_node != 0;
	     fil_node = UT_LIST_GET_NEXT(LRU, fil_node)) {

		ut_a(fil_node->n_pending == 0);
		ut_a(!fil_node->being_extended);
		ut_a(fil_node->open);
		ut_a(fil_space_belongs_in_lru(fil_node->space));
	}

	mutex_exit(&fil_system->mutex);

	return(TRUE);
}

/********************************************************************//**
Returns TRUE if file address is undefined.
@return	TRUE if undefined */
UNIV_INTERN
ibool
fil_addr_is_null(
/*=============*/
	fil_addr_t	addr)	/*!< in: address */
{
	return(addr.page == FIL_NULL);
}

/********************************************************************//**
Get the predecessor of a file page.
@return	FIL_PAGE_PREV */
UNIV_INTERN
ulint
fil_page_get_prev(
/*==============*/
	const byte*	page)	/*!< in: file page */
{
	return(mach_read_from_4(page + FIL_PAGE_PREV));
}

/********************************************************************//**
Get the successor of a file page.
@return	FIL_PAGE_NEXT */
UNIV_INTERN
ulint
fil_page_get_next(
/*==============*/
	const byte*	page)	/*!< in: file page */
{
	return(mach_read_from_4(page + FIL_PAGE_NEXT));
}

/*********************************************************************//**
Sets the file page type. */
UNIV_INTERN
void
fil_page_set_type(
/*==============*/
	byte*	page,	/*!< in/out: file page */
	ulint	type)	/*!< in: type */
{
	ut_ad(page);

	mach_write_to_2(page + FIL_PAGE_TYPE, type);
}

/*********************************************************************//**
Gets the file page type.
@return type; NOTE that if the type has not been written to page, the
return value not defined */
UNIV_INTERN
ulint
fil_page_get_type(
/*==============*/
	const byte*	page)	/*!< in: file page */
{
	ut_ad(page);

	return(mach_read_from_2(page + FIL_PAGE_TYPE));
}

/****************************************************************//**
Closes the tablespace memory cache. */
UNIV_INTERN
void
fil_close(void)
/*===========*/
{
#ifndef UNIV_HOTBACKUP
	/* The mutex should already have been freed. */
	ut_ad(fil_system->mutex.magic_n == 0);
#endif /* !UNIV_HOTBACKUP */

	hash_table_free(fil_system->spaces);

	hash_table_free(fil_system->name_hash);

	ut_a(UT_LIST_GET_LEN(fil_system->LRU) == 0);
	ut_a(UT_LIST_GET_LEN(fil_system->unflushed_spaces) == 0);
	ut_a(UT_LIST_GET_LEN(fil_system->space_list) == 0);

	mem_free(fil_system);

	fil_system = NULL;
}

/********************************************************************//**
Initializes a buffer control block when the buf_pool is created. */
static
void
fil_buf_block_init(
/*===============*/
	buf_block_t*	block,		/*!< in: pointer to control block */
	byte*		frame)		/*!< in: pointer to buffer frame */
{
	UNIV_MEM_DESC(frame, UNIV_PAGE_SIZE);

	block->frame = frame;

	block->page.io_fix = BUF_IO_NONE;
	/* There are assertions that check for this. */
	block->page.buf_fix_count = 1;
	block->page.state = BUF_BLOCK_READY_FOR_USE;

	page_zip_des_init(&block->page.zip);
}

struct fil_iterator_t {
	os_file_t	file;			/*!< File handle */
	const char*	filepath;		/*!< File path name */
	os_offset_t	start;			/*!< From where to start */
	os_offset_t	end;			/*!< Where to stop */
	os_offset_t	file_size;		/*!< File size in bytes */
	ulint		page_size;		/*!< Page size */
	ulint		n_io_buffers;		/*!< Number of pages to use
						for IO */
	byte*		io_buffer;		/*!< Buffer to use for IO */
};

/********************************************************************//**
TODO: This can be made parallel trivially by chunking up the file and creating
a callback per thread. . Main benefit will be to use multiple CPUs for
checksums and compressed tables. We have to do compressed tables block by
block right now. Secondly we need to decompress/compress and copy too much
of data. These are CPU intensive.

Iterate over all the pages in the tablespace.
@param iter - Tablespace iterator
@param block - block to use for IO
@param callback - Callback to inspect and update page contents
@retval DB_SUCCESS or error code */
static
dberr_t
fil_iterate(
/*========*/
	const fil_iterator_t&	iter,
	buf_block_t*		block,
	PageCallback&		callback)
{
	os_offset_t		offset;
	ulint			page_no = 0;
	ulint			space_id = callback.get_space_id();
	ulint			n_bytes = iter.n_io_buffers * iter.page_size;

	ut_ad(!srv_read_only_mode);

	/* TODO: For compressed tables we do a lot of useless
	copying for non-index pages. Unfortunately, it is
	required by buf_zip_decompress() */

	for (offset = iter.start; offset < iter.end; offset += n_bytes) {

		byte*		io_buffer = iter.io_buffer;

		block->frame = io_buffer;

		if (callback.get_zip_size() > 0) {
			page_zip_des_init(&block->page.zip);
			page_zip_set_size(&block->page.zip, iter.page_size);
			block->page.zip.data = block->frame + UNIV_PAGE_SIZE;
			ut_d(block->page.zip.m_external = true);
			ut_ad(iter.page_size == callback.get_zip_size());

			/* Zip IO is done in the compressed page buffer. */
			io_buffer = block->page.zip.data;
		} else {
			io_buffer = iter.io_buffer;
		}

		/* We have to read the exact number of bytes. Otherwise the
		InnoDB IO functions croak on failed reads. */

		n_bytes = static_cast<ulint>(
			ut_min(static_cast<os_offset_t>(n_bytes),
			       iter.end - offset));

		ut_ad(n_bytes > 0);
		ut_ad(!(n_bytes % iter.page_size));

		if (!os_file_read(iter.file, io_buffer, offset,
				  (ulint) n_bytes)) {

			ib_logf(IB_LOG_LEVEL_ERROR, "os_file_read() failed");

			return(DB_IO_ERROR);
		}

		bool		updated = false;
		os_offset_t	page_off = offset;
		ulint		n_pages_read = (ulint) n_bytes / iter.page_size;

		for (ulint i = 0; i < n_pages_read; ++i) {

			buf_block_set_file_page(block, space_id, page_no++);

			dberr_t	err;

			if ((err = callback(page_off, block)) != DB_SUCCESS) {

				return(err);

			} else if (!updated) {
				updated = buf_block_get_state(block)
					== BUF_BLOCK_FILE_PAGE;
			}

			buf_block_set_state(block, BUF_BLOCK_NOT_USED);
			buf_block_set_state(block, BUF_BLOCK_READY_FOR_USE);

			page_off += iter.page_size;
			block->frame += iter.page_size;
		}

		/* A page was updated in the set, write back to disk. */
		if (updated
		    && !os_file_write(
				iter.filepath, iter.file, io_buffer,
				offset, (ulint) n_bytes)) {

			ib_logf(IB_LOG_LEVEL_ERROR, "os_file_write() failed");

			return(DB_IO_ERROR);
		}
	}

	return(DB_SUCCESS);
}

/********************************************************************//**
Iterate over all the pages in the tablespace.
@param table - the table definiton in the server
@param n_io_buffers - number of blocks to read and write together
@param callback - functor that will do the page updates
@return	DB_SUCCESS or error code */
UNIV_INTERN
dberr_t
fil_tablespace_iterate(
/*===================*/
	dict_table_t*	table,
	ulint		n_io_buffers,
	PageCallback&	callback)
{
	dberr_t		err;
	os_file_t	file;
	char*		filepath;

	ut_a(n_io_buffers > 0);
	ut_ad(!srv_read_only_mode);

	DBUG_EXECUTE_IF("ib_import_trigger_corruption_1",
			return(DB_CORRUPTION););

	if (DICT_TF_HAS_DATA_DIR(table->flags)) {
		dict_get_and_save_data_dir_path(table, false);
		ut_a(table->data_dir_path);

		filepath = os_file_make_remote_pathname(
			table->data_dir_path, table->name, "ibd");
	} else {
		filepath = fil_make_ibd_name(table->name, false);
	}

	{
		ibool	success;

		file = os_file_create_simple_no_error_handling(
			innodb_file_data_key, filepath,
			OS_FILE_OPEN, OS_FILE_READ_WRITE, &success, FALSE);

		DBUG_EXECUTE_IF("fil_tablespace_iterate_failure",
		{
			static bool once;

			if (!once || ut_rnd_interval(0, 10) == 5) {
				once = true;
				success = FALSE;
				os_file_close(file);
			}
		});

		if (!success) {
			/* The following call prints an error message */
			os_file_get_last_error(true);

			ib_logf(IB_LOG_LEVEL_ERROR,
				"Trying to import a tablespace, but could not "
				"open the tablespace file %s", filepath);

			mem_free(filepath);

			return(DB_TABLESPACE_NOT_FOUND);

		} else {
			err = DB_SUCCESS;
		}
	}

	callback.set_file(filepath, file);

	os_offset_t	file_size = os_file_get_size(file);
	ut_a(file_size != (os_offset_t) -1);

	/* The block we will use for every physical page */
	buf_block_t	block;

	memset(&block, 0x0, sizeof(block));

	/* Allocate a page to read in the tablespace header, so that we
	can determine the page size and zip_size (if it is compressed).
	We allocate an extra page in case it is a compressed table. One
	page is to ensure alignement. */

	void*	page_ptr = mem_alloc(3 * UNIV_PAGE_SIZE);
	byte*	page = static_cast<byte*>(ut_align(page_ptr, UNIV_PAGE_SIZE));

	fil_buf_block_init(&block, page);

	/* Read the first page and determine the page and zip size. */

	if (!os_file_read(file, page, 0, UNIV_PAGE_SIZE)) {

		err = DB_IO_ERROR;

	} else if ((err = callback.init(file_size, &block)) == DB_SUCCESS) {
		fil_iterator_t	iter;

		iter.file = file;
		iter.start = 0;
		iter.end = file_size;
		iter.filepath = filepath;
		iter.file_size = file_size;
		iter.n_io_buffers = n_io_buffers;
		iter.page_size = callback.get_page_size();

		/* Compressed pages can't be optimised for block IO for now.
		We do the IMPORT page by page. */

		if (callback.get_zip_size() > 0) {
			iter.n_io_buffers = 1;
			ut_a(iter.page_size == callback.get_zip_size());
		}

		/** Add an extra page for compressed page scratch area. */

		void*	io_buffer = mem_alloc(
			(2 + iter.n_io_buffers) * UNIV_PAGE_SIZE);

		iter.io_buffer = static_cast<byte*>(
			ut_align(io_buffer, UNIV_PAGE_SIZE));

		err = fil_iterate(iter, &block, callback);

		mem_free(io_buffer);
	}

	if (err == DB_SUCCESS) {

		ib_logf(IB_LOG_LEVEL_INFO, "Sync to disk");

		if (!os_file_flush(file)) {
			ib_logf(IB_LOG_LEVEL_INFO, "os_file_flush() failed!");
			err = DB_IO_ERROR;
		} else {
			ib_logf(IB_LOG_LEVEL_INFO, "Sync to disk - done!");
		}
	}

	os_file_close(file);

	mem_free(page_ptr);
	mem_free(filepath);

	return(err);
}

/**
Set the tablespace compressed table size.
@return DB_SUCCESS if it is valie or DB_CORRUPTION if not */
dberr_t
PageCallback::set_zip_size(const buf_frame_t* page) UNIV_NOTHROW
{
	m_zip_size = fsp_header_get_zip_size(page);

	if (!ut_is_2pow(m_zip_size) || m_zip_size > UNIV_ZIP_SIZE_MAX) {
		return(DB_CORRUPTION);
	}

	return(DB_SUCCESS);
}

/********************************************************************//**
Delete the tablespace file and any related files like .cfg.
This should not be called for temporary tables. */
UNIV_INTERN
void
fil_delete_file(
/*============*/
	const char*	ibd_name)	/*!< in: filepath of the ibd
					tablespace */
{
	/* Force a delete of any stale .ibd files that are lying around. */

	ib_logf(IB_LOG_LEVEL_INFO, "Deleting %s", ibd_name);

	os_file_delete_if_exists(innodb_file_data_key, ibd_name);

	char*	cfg_name = fil_make_cfg_name(ibd_name);

	os_file_delete_if_exists(innodb_file_data_key, cfg_name);

	mem_free(cfg_name);
}

/**
Iterate over all the spaces in the space list and fetch the
tablespace names. It will return a copy of the name that must be
freed by the caller using: delete[].
@return DB_SUCCESS if all OK. */
UNIV_INTERN
dberr_t
fil_get_space_names(
/*================*/
	space_name_list_t&	space_name_list)
				/*!< in/out: List to append to */
{
	fil_space_t*	space;
	dberr_t		err = DB_SUCCESS;

	mutex_enter(&fil_system->mutex);

	for (space = UT_LIST_GET_FIRST(fil_system->space_list);
	     space != NULL;
	     space = UT_LIST_GET_NEXT(space_list, space)) {

		if (space->purpose == FIL_TABLESPACE) {
			ulint	len;
			char*	name;

			len = strlen(space->name);
			name = new(std::nothrow) char[len + 1];

			if (name == 0) {
				/* Caller to free elements allocated so far. */
				err = DB_OUT_OF_MEMORY;
				break;
			}

			memcpy(name, space->name, len);
			name[len] = 0;

			space_name_list.push_back(name);
		}
	}

	mutex_exit(&fil_system->mutex);

	return(err);
}

/****************************************************************//**
Generate redo logs for swapping two .ibd files */
UNIV_INTERN
void
fil_mtr_rename_log(
/*===============*/
	ulint		old_space_id,	/*!< in: tablespace id of the old
					table. */
	const char*	old_name,	/*!< in: old table name */
	ulint		new_space_id,	/*!< in: tablespace id of the new
					table */
	const char*	new_name,	/*!< in: new table name */
	const char*	tmp_name,	/*!< in: temp table name used while
					swapping */
	mtr_t*		mtr)		/*!< in/out: mini-transaction */
{
	if (old_space_id != TRX_SYS_SPACE) {
		fil_op_write_log(MLOG_FILE_RENAME, old_space_id,
				 0, 0, old_name, tmp_name, mtr);
	}

	if (new_space_id != TRX_SYS_SPACE) {
		fil_op_write_log(MLOG_FILE_RENAME, new_space_id,
				 0, 0, new_name, old_name, mtr);
	}
}

/****************************************************************//**
Acquire fil_system mutex */
void
fil_system_enter(void)
/*==================*/
{
	ut_ad(!mutex_own(&fil_system->mutex));
	mutex_enter(&fil_system->mutex);
}

/****************************************************************//**
Release fil_system mutex */
void
fil_system_exit(void)
/*=================*/
{
	ut_ad(mutex_own(&fil_system->mutex));
	mutex_exit(&fil_system->mutex);
}

/*******************************************************************//**
Return space name */
char*
fil_space_name(
/*===========*/
	fil_space_t*	space)	/*!< in: space */
{
	return (space->name);
}<|MERGE_RESOLUTION|>--- conflicted
+++ resolved
@@ -4989,15 +4989,6 @@
 #ifdef HAVE_POSIX_FALLOCATE
 	if (srv_use_posix_fallocate) {
 		os_offset_t	start_offset = start_page_no * page_size;
-<<<<<<< HEAD
-		os_offset_t	end_offset = (size_after_extend - start_page_no) * page_size;
-
-		if (posix_fallocate(node->handle, start_offset, end_offset) == -1) {
-			ib_logf(IB_LOG_LEVEL_ERROR, "preallocating file "
-				"space for file \'%s\' failed.  Current size "
-				INT64PF ", desired size " INT64PF "\n",
-				node->name, start_offset, end_offset);
-=======
 		os_offset_t	n_pages = (size_after_extend - start_page_no);
 		os_offset_t	len = n_pages * page_size;
 
@@ -5007,7 +4998,6 @@
 				INT64PF ", desired size " INT64PF "\n",
 				node->name, start_offset, len+start_offset);
 			os_file_handle_error_no_exit(node->name, "posix_fallocate", FALSE);
->>>>>>> 41a2ca5c
 			success = FALSE;
 		} else {
 			success = TRUE;
@@ -5028,11 +5018,7 @@
 		there will be assertion at shutdown indicating that
 		all IO is not completed. */
 		fil_node_complete_io(node, fil_system, OS_FILE_READ);
-<<<<<<< HEAD
-		goto complete_io;
-=======
 		goto file_extended;
->>>>>>> 41a2ca5c
 	}
 #endif
 
@@ -5090,16 +5076,11 @@
 	space->size += pages_added;
 	node->size += pages_added;
 
-<<<<<<< HEAD
- 	fil_node_complete_io(node, fil_system, OS_FILE_WRITE);
-=======
 	fil_node_complete_io(node, fil_system, OS_FILE_WRITE);
 
 	/* At this point file has been extended */
 file_extended:
->>>>>>> 41a2ca5c
-
-complete_io:
+
 	node->being_extended = FALSE;
 	*actual_size = space->size;
 
