--- conflicted
+++ resolved
@@ -1384,7 +1384,8 @@
 
 	ut_a(type == OS_LOG_FILE
 	     || type == OS_DATA_FILE
-	     || type == OS_DATA_TEMP_FILE);
+	     || type == OS_DATA_TEMP_FILE
+	     || type == OS_DATA_FILE_NO_O_DIRECT);
 
 	ut_a(purpose == OS_FILE_AIO || purpose == OS_FILE_NORMAL);
 
@@ -1430,17 +1431,12 @@
 	/* We disable OS caching (O_DIRECT) only on data files */
 	if (!read_only
 	    && *success
-	    && (type != OS_LOG_FILE && type != OS_DATA_TEMP_FILE)
+	    && type != OS_LOG_FILE && type != OS_DATA_TEMP_FILE
+	    && type != OS_DATA_FILE_NO_O_DIRECT
 	    && (srv_file_flush_method == SRV_O_DIRECT
 		|| srv_file_flush_method == SRV_O_DIRECT_NO_FSYNC)) {
 
-<<<<<<< HEAD
 	       os_file_set_nocache(file, name, mode_str);
-=======
-	} else {
-		ut_a(srv_page_size >= 4096);
-		io_prep_pread(p_iocb, fd, ptr, srv_page_size, 0);
->>>>>>> 9868253b
 	}
 
 #ifdef USE_FILE_LOCK
@@ -1984,7 +1980,6 @@
 		} else if (err == ERROR_SHARING_VIOLATION
 			   || err == ERROR_LOCK_VIOLATION) {
 
-<<<<<<< HEAD
 			ib::error()
 				<< "The error means that another program"
 				" is using InnoDB's files."
@@ -1992,12 +1987,6 @@
 				" software or another instance"
 				" of MySQL."
 				" Please close it to get rid of this error.";
-=======
-	ut_a(type == OS_LOG_FILE
-	     || type == OS_DATA_FILE
-	     || type == OS_DATA_TEMP_FILE
-	     || type == OS_DATA_FILE_NO_O_DIRECT);
->>>>>>> 9868253b
 
 		} else if (err == ERROR_WORKING_SET_QUOTA
 			   || err == ERROR_NO_SYSTEM_RESOURCES) {
@@ -2016,45 +2005,6 @@
 				" or an application request."
 				" Retry attempt is made.";
 		} else {
-<<<<<<< HEAD
-=======
-			*success = true;
-			retry = false;
-		}
-
-	} while (retry);
-
-	/* We disable OS caching (O_DIRECT) only on data files */
-	if (!read_only
-	    && *success
-	    && (type != OS_LOG_FILE && type != OS_DATA_TEMP_FILE
-		&& type != OS_DATA_FILE_NO_O_DIRECT)
-	    && (srv_file_flush_method == SRV_O_DIRECT
-		|| srv_file_flush_method == SRV_O_DIRECT_NO_FSYNC)) {
-
-	       os_file_set_nocache(file, name, mode_str);
-	}
-
-#ifdef USE_FILE_LOCK
-	if (!read_only
-	    && *success
-	    && create_mode != OS_FILE_OPEN_RAW
-	    && os_file_lock(file, name)) {
-
-		if (create_mode == OS_FILE_OPEN_RETRY) {
-
-			ib::info()
-				<< "Retrying to lock the first data file";
-
-			for (int i = 0; i < 100; i++) {
-				os_thread_sleep(1000000);
-
-				if (!os_file_lock(file, name)) {
-					*success = true;
-					return(file);
-				}
-			}
->>>>>>> 9868253b
 
 			ib::info() << OPERATING_SYSTEM_ERROR_MSG;
 		}
@@ -2187,609 +2137,6 @@
 			(LPCTSTR) name, access,
 			FILE_SHARE_READ | FILE_SHARE_DELETE,
 			NULL, create_flag, attributes, NULL);
-
-		if (file == INVALID_HANDLE_VALUE) {
-
-			*success = false;
-
-			retry = os_file_handle_error(
-				name, create_mode == OS_FILE_OPEN ?
-				"open" : "create");
-
-		} else {
-
-			retry = false;
-
-			*success = true;
-		}
-
-	} while (retry);
-
-	return(file);
-}
-
-/** This function attempts to create a directory named pathname. The new
-directory gets default permissions. On Unix the permissions are
-(0770 & ~umask). If the directory exists already, nothing is done and
-the call succeeds, unless the fail_if_exists arguments is true.
-If another error occurs, such as a permission error, this does not crash,
-but reports the error and returns false.
-@param[in]	pathname	directory name as null-terminated string
-@param[in]	fail_if_exists	if true, pre-existing directory is treated
-				as an error.
-@return true if call succeeds, false on error */
-bool
-os_file_create_directory(
-	const char*	pathname,
-	bool		fail_if_exists)
-{
-	BOOL	rcode;
-
-	rcode = CreateDirectory((LPCTSTR) pathname, NULL);
-	if (!(rcode != 0
-	      || (GetLastError() == ERROR_ALREADY_EXISTS
-		  && !fail_if_exists))) {
-
-		os_file_handle_error_no_exit(
-			pathname, "CreateDirectory", false);
-
-		return(false);
-	}
-
-	return(true);
-}
-
-/** The os_file_opendir() function opens a directory stream corresponding to the
-directory named by the dirname argument. The directory stream is positioned
-at the first entry. In both Unix and Windows we automatically skip the '.'
-and '..' items at the start of the directory listing.
-@param[in]	dirname		directory name; it must not contain a trailing
-				'\' or '/'
-@param[in]	is_fatal	true if we should treat an error as a fatal
-				error; if we try to open symlinks then we do
-				not wish a fatal error if it happens not to
-				be a directory
-@return directory stream, NULL if error */
-os_file_dir_t
-os_file_opendir(
-	const char*	dirname,
-	bool		error_is_fatal)
-{
-	os_file_dir_t		dir;
-	LPWIN32_FIND_DATA	lpFindFileData;
-	char			path[OS_FILE_MAX_PATH + 3];
-
-	ut_a(strlen(dirname) < OS_FILE_MAX_PATH);
-
-	strcpy(path, dirname);
-	strcpy(path + strlen(path), "\\*");
-
-	/* Note that in Windows opening the 'directory stream' also retrieves
-	the first entry in the directory. Since it is '.', that is no problem,
-	as we will skip over the '.' and '..' entries anyway. */
-
-	lpFindFileData = static_cast<LPWIN32_FIND_DATA>(
-		ut_malloc_nokey(sizeof(WIN32_FIND_DATA)));
-
-	dir = FindFirstFile((LPCTSTR) path, lpFindFileData);
-
-	ut_free(lpFindFileData);
-
-	if (dir == INVALID_HANDLE_VALUE) {
-
-		if (error_is_fatal) {
-			os_file_handle_error(dirname, "opendir");
-		}
-
-		return(NULL);
-	}
-
-	return(dir);
-}
-
-/** Closes a directory stream.
-@param[in]	dir	directory stream
-@return 0 if success, -1 if failure */
-int
-os_file_closedir(
-	os_file_dir_t	dir)
-{
-	BOOL		ret;
-
-	ret = FindClose(dir);
-
-	if (!ret) {
-		os_file_handle_error_no_exit(NULL, "closedir", false);
-
-		return(-1);
-	}
-
-	return(0);
-}
-
-/** This function returns information of the next file in the directory. We
-jump over the '.' and '..' entries in the directory.
-@param[in]	dirname		directory name or path
-@param[in]	dir		directory stream
-@param[out]	info		buffer where the info is returned
-@return 0 if ok, -1 if error, 1 if at the end of the directory */
-int
-os_file_readdir_next_file(
-	const char*	dirname,
-	os_file_dir_t	dir,
-	os_file_stat_t*	info)
-{
-	BOOL		ret;
-	int		status;
-	WIN32_FIND_DATA	find_data;
-
-next_file:
-
-	ret = FindNextFile(dir, &find_data);
-
-	if (ret > 0) {
-
-		const char* name;
-
-		name = static_cast<const char*>(find_data.cFileName);
-
-		ut_a(strlen(name) < OS_FILE_MAX_PATH);
-
-		if (strcmp(name, ".") == 0 || strcmp(name, "..") == 0) {
-
-			goto next_file;
-		}
-
-		strcpy(info->name, name);
-
-		info->size = find_data.nFileSizeHigh;
-		info->size <<= 32;
-		info->size |= find_data.nFileSizeLow;
-
-		if (find_data.dwFileAttributes
-		    & FILE_ATTRIBUTE_REPARSE_POINT) {
-
-			/* TODO: test Windows symlinks */
-			/* TODO: MySQL has apparently its own symlink
-			implementation in Windows, dbname.sym can
-			redirect a database directory:
-			REFMAN "windows-symbolic-links.html" */
-
-			info->type = OS_FILE_TYPE_LINK;
-
-		} else if (find_data.dwFileAttributes
-			   & FILE_ATTRIBUTE_DIRECTORY) {
-
-			info->type = OS_FILE_TYPE_DIR;
-
-		} else {
-
-<<<<<<< HEAD
-			/* It is probably safest to assume that all other
-			file types are normal. Better to check them rather
-			than blindly skip them. */
-=======
-/*
-Retrieve per-thread event for doing synchronous io on asyncronously opened files
-*/
-static HANDLE win_get_syncio_event()
-{
-	HANDLE h;
-
-	h = (HANDLE)FlsGetValue(fls_sync_io);
-	if (h) {
-		return h;
-	}
-	h = CreateEventA(NULL, FALSE, FALSE, NULL);
-	ut_a(h);
-	/* Set low-order bit to keeps I/O completion from being queued */
-	h = (HANDLE)((uintptr_t)h | 1);
-	FlsSetValue(fls_sync_io, h);
-	return h;
-}
-
-
-/** Do the read/write
-@param[in]	request	The IO context and type
-@return the number of bytes read/written or negative value on error */
-ssize_t
-SyncFileIO::execute(const IORequest& request)
-{
-	OVERLAPPED	seek;
-
-	memset(&seek, 0x0, sizeof(seek));
-
-	seek.hEvent = win_get_syncio_event();
-	seek.Offset = (DWORD) m_offset & 0xFFFFFFFF;
-	seek.OffsetHigh = (DWORD) (m_offset >> 32);
-
-	BOOL	ret;
-	DWORD	n_bytes;
-
-	if (request.is_read()) {
-		ret = ReadFile(m_fh, m_buf,
-			static_cast<DWORD>(m_n), NULL, &seek);
-
-	} else {
-		ut_ad(request.is_write());
-		ret = WriteFile(m_fh, m_buf,
-			static_cast<DWORD>(m_n), NULL, &seek);
-	}
-	if (ret || (GetLastError() == ERROR_IO_PENDING)) {
-		/* Wait for async io to complete */
-		ret = GetOverlappedResult(m_fh, &seek, &n_bytes, TRUE);
-	}
-
-	return(ret ? static_cast<ssize_t>(n_bytes) : -1);
-}
-
-/** Do the read/write
-@param[in,out]	slot	The IO slot, it has the IO context
-@return the number of bytes read/written or negative value on error */
-ssize_t
-SyncFileIO::execute(Slot* slot)
-{
-	BOOL	ret;
-	slot->control.hEvent = win_get_syncio_event();
-	if (slot->type.is_read()) {
-
-		ret = ReadFile(
-			slot->file, slot->ptr, slot->len,
-			NULL, &slot->control);
-
-	} else {
-		ut_ad(slot->type.is_write());
-
-		ret = WriteFile(
-			slot->file, slot->ptr, slot->len,
-			NULL, &slot->control);
-
-	}
-	if (ret || (GetLastError() == ERROR_IO_PENDING)) {
-		/* Wait for async io to complete */
-		ret = GetOverlappedResult(slot->file, &slot->control, &slot->n_bytes, TRUE);
-	}
-
-	return(ret ? static_cast<ssize_t>(slot->n_bytes) : -1);
-}
-
-/* Startup/shutdown */
-
-struct WinIoInit
-{
-	WinIoInit() {
-		fls_sync_io = FlsAlloc(win_free_syncio_event);
-		ut_a(fls_sync_io != FLS_OUT_OF_INDEXES);
-	}
-
-	~WinIoInit() {
-		FlsFree(fls_sync_io);
-	}
-};
-
-/* Ensures proper initialization and shutdown */
-static WinIoInit win_io_init;
-
-
-/** Free storage space associated with a section of the file.
-@param[in]	fh		Open file handle
-@param[in]	off		Starting offset (SEEK_SET)
-@param[in]	len		Size of the hole
-@return 0 on success or errno */
-static
-dberr_t
-os_file_punch_hole_win32(
-	os_file_t	fh,
-	os_offset_t	off,
-	os_offset_t	len)
-{
-	FILE_ZERO_DATA_INFORMATION	punch;
-
-	punch.FileOffset.QuadPart = off;
-	punch.BeyondFinalZero.QuadPart = off + len;
-
-	/* If lpOverlapped is NULL, lpBytesReturned cannot be NULL,
-	therefore we pass a dummy parameter. */
-	DWORD	temp;
-	BOOL	success = os_win32_device_io_control(
-		fh, FSCTL_SET_ZERO_DATA, &punch, sizeof(punch),
-		NULL, 0, &temp);
-
-	return(success ? DB_SUCCESS: DB_IO_NO_PUNCH_HOLE);
-}
-
-/** Check the existence and type of the given file.
-@param[in]	path		path name of file
-@param[out]	exists		true if the file exists
-@param[out]	type		Type of the file, if it exists
-@return true if call succeeded */
-static
-bool
-os_file_status_win32(
-	const char*	path,
-	bool*		exists,
-	os_file_type_t* type)
-{
-	int		ret;
-	struct _stat64	statinfo;
-
-	ret = _stat64(path, &statinfo);
-
-	*exists = !ret;
-
-	if (!ret) {
-		/* file exists, everything OK */
-
-	} else if (errno == ENOENT || errno == ENOTDIR || errno == ENAMETOOLONG) {
-		/* file does not exist */
-		return(true);
-
-	} else {
-		/* file exists, but stat call failed */
-		os_file_handle_error_no_exit(path, "stat", false);
-		return(false);
-	}
-
-	if (_S_IFDIR & statinfo.st_mode) {
-		*type = OS_FILE_TYPE_DIR;
-
-	} else if (_S_IFREG & statinfo.st_mode) {
-		*type = OS_FILE_TYPE_FILE;
-
-	} else {
-		*type = OS_FILE_TYPE_UNKNOWN;
-	}
-
-	return(true);
-}
-
-/** NOTE! Use the corresponding macro os_file_flush(), not directly this
-function!
-Flushes the write buffers of a given file to the disk.
-@param[in]	file		handle to a file
-@return true if success */
-bool
-os_file_flush_func(
-	os_file_t	file)
-{
-	++os_n_fsyncs;
-
-	BOOL	ret = FlushFileBuffers(file);
-
-	if (ret) {
-		return(true);
-	}
-
-	/* Since Windows returns ERROR_INVALID_FUNCTION if the 'file' is
-	actually a raw device, we choose to ignore that error if we are using
-	raw disks */
-
-	if (srv_start_raw_disk_in_use && GetLastError()
-	    == ERROR_INVALID_FUNCTION) {
-		return(true);
-	}
-
-	os_file_handle_error(NULL, "flush");
-
-	/* It is a fatal error if a file flush does not succeed, because then
-	the database can get corrupt on disk */
-	ut_error;
-
-	return(false);
-}
-
-/** Retrieves the last error number if an error occurs in a file io function.
-The number should be retrieved before any other OS calls (because they may
-overwrite the error number). If the number is not known to this program,
-the OS error number + 100 is returned.
-@param[in]	report_all_errors	true if we want an error message printed
-					of all errors
-@param[in]	on_error_silent		true then don't print any diagnostic
-					to the log
-@return error number, or OS error number + 100 */
-static
-ulint
-os_file_get_last_error_low(
-	bool	report_all_errors,
-	bool	on_error_silent)
-{
-	ulint	err = (ulint) GetLastError();
-
-	if (err == ERROR_SUCCESS) {
-		return(0);
-	}
-
-	if (report_all_errors
-	    || (!on_error_silent
-		&& err != ERROR_DISK_FULL
-		&& err != ERROR_FILE_EXISTS)) {
-
-		ib::error()
-			<< "Operating system error number " << err
-			<< " in a file operation.";
-
-		if (err == ERROR_PATH_NOT_FOUND) {
-			ib::error()
-				<< "The error means the system"
-				" cannot find the path specified.";
-
-			if (srv_is_being_started) {
-				ib::error()
-					<< "If you are installing InnoDB,"
-					" remember that you must create"
-					" directories yourself, InnoDB"
-					" does not create them.";
-			}
-
-		} else if (err == ERROR_ACCESS_DENIED) {
-
-			ib::error()
-				<< "The error means mysqld does not have"
-				" the access rights to"
-				" the directory. It may also be"
-				" you have created a subdirectory"
-				" of the same name as a data file.";
-
-		} else if (err == ERROR_SHARING_VIOLATION
-			   || err == ERROR_LOCK_VIOLATION) {
-
-			ib::error()
-				<< "The error means that another program"
-				" is using InnoDB's files."
-				" This might be a backup or antivirus"
-				" software or another instance"
-				" of MySQL."
-				" Please close it to get rid of this error.";
-
-		} else if (err == ERROR_WORKING_SET_QUOTA
-			   || err == ERROR_NO_SYSTEM_RESOURCES) {
-
-			ib::error()
-				<< "The error means that there are no"
-				" sufficient system resources or quota to"
-				" complete the operation.";
-
-		} else if (err == ERROR_OPERATION_ABORTED) {
-
-			ib::error()
-				<< "The error means that the I/O"
-				" operation has been aborted"
-				" because of either a thread exit"
-				" or an application request."
-				" Retry attempt is made.";
-		} else {
-
-			ib::info() << OPERATING_SYSTEM_ERROR_MSG;
-		}
-	}
-
-	if (err == ERROR_FILE_NOT_FOUND) {
-		return(OS_FILE_NOT_FOUND);
-	} else if (err == ERROR_DISK_FULL) {
-		return(OS_FILE_DISK_FULL);
-	} else if (err == ERROR_FILE_EXISTS) {
-		return(OS_FILE_ALREADY_EXISTS);
-	} else if (err == ERROR_SHARING_VIOLATION
-		   || err == ERROR_LOCK_VIOLATION) {
-		return(OS_FILE_SHARING_VIOLATION);
-	} else if (err == ERROR_WORKING_SET_QUOTA
-		   || err == ERROR_NO_SYSTEM_RESOURCES) {
-		return(OS_FILE_INSUFFICIENT_RESOURCE);
-	} else if (err == ERROR_OPERATION_ABORTED) {
-		return(OS_FILE_OPERATION_ABORTED);
-	} else if (err == ERROR_ACCESS_DENIED) {
-		return(OS_FILE_ACCESS_VIOLATION);
-	}
-
-	return(OS_FILE_ERROR_MAX + err);
-}
-
-
-/** NOTE! Use the corresponding macro os_file_create_simple(), not directly
-this function!
-A simple function to open or create a file.
-@param[in]	name		name of the file or path as a null-terminated
-				string
-@param[in]	create_mode	create mode
-@param[in]	access_type	OS_FILE_READ_ONLY or OS_FILE_READ_WRITE
-@param[in]	read_only	if true read only mode checks are enforced
-@param[out]	success		true if succeed, false if error
-@return handle to the file, not defined if error, error number
-	can be retrieved with os_file_get_last_error */
-pfs_os_file_t
-os_file_create_simple_func(
-	const char*	name,
-	ulint		create_mode,
-	ulint		access_type,
-	bool		read_only,
-	bool*		success)
-{
-	os_file_t	file;
-
-	*success = false;
-
-	DWORD		access;
-	DWORD		create_flag;
-	DWORD		attributes = 0;
-
-	ut_a(!(create_mode & OS_FILE_ON_ERROR_SILENT));
-	ut_a(!(create_mode & OS_FILE_ON_ERROR_NO_EXIT));
-	ut_ad(srv_operation == SRV_OPERATION_NORMAL);
-
-	if (create_mode == OS_FILE_OPEN) {
-
-		create_flag = OPEN_EXISTING;
-
-	} else if (read_only) {
-
-		create_flag = OPEN_EXISTING;
-
-	} else if (create_mode == OS_FILE_CREATE) {
-
-		create_flag = CREATE_NEW;
-
-	} else if (create_mode == OS_FILE_CREATE_PATH) {
-
-		/* Create subdirs along the path if needed. */
-		*success = os_file_create_subdirs_if_needed(name);
-
-		if (!*success) {
-
-			ib::error()
-				<< "Unable to create subdirectories '"
-				<< name << "'";
-
-			return(OS_FILE_CLOSED);
-		}
-
-		create_flag = CREATE_NEW;
-		create_mode = OS_FILE_CREATE;
-
-	} else {
-
-		ib::error()
-			<< "Unknown file create mode ("
-			<< create_mode << ") for file '"
-			<< name << "'";
-
-		return(OS_FILE_CLOSED);
-	}
-
-	if (access_type == OS_FILE_READ_ONLY) {
-
-		access = GENERIC_READ;
-
-	} else if (read_only) {
-
-		ib::info()
-			<< "Read only mode set. Unable to"
-			" open file '" << name << "' in RW mode, "
-			<< "trying RO mode";
-
-		access = GENERIC_READ;
-
-	} else if (access_type == OS_FILE_READ_WRITE) {
-
-		access = GENERIC_READ | GENERIC_WRITE;
-
-	} else {
-
-		ib::error()
-			<< "Unknown file access type (" << access_type << ") "
-			"for file '" << name << "'";
-
-		return(OS_FILE_CLOSED);
-	}
-
-	bool	retry;
-
-	do {
-		/* Use default security attributes and no template file. */
-
-		file = CreateFile(
-			(LPCTSTR) name, access,
-			FILE_SHARE_READ | FILE_SHARE_DELETE, NULL,
-			create_flag, attributes, NULL);
 
 		if (file == INVALID_HANDLE_VALUE) {
 
@@ -3056,7 +2403,7 @@
 	);
 
 	DWORD		create_flag;
-	DWORD		share_mode = srv_operation != SRV_OPERATION_NORMAL
+	DWORD		share_mode = read_only
 		? FILE_SHARE_READ | FILE_SHARE_WRITE | FILE_SHARE_DELETE
 		: FILE_SHARE_READ | FILE_SHARE_DELETE;
 
@@ -3075,14 +2422,14 @@
 	if (create_mode == OS_FILE_OPEN_RAW) {
 
 		ut_a(!read_only);
-
-		create_flag = OPEN_EXISTING;
 
 		/* On Windows Physical devices require admin privileges and
 		have to have the write-share mode set. See the remarks
 		section for the CreateFile() function documentation in MSDN. */
 
 		share_mode |= FILE_SHARE_WRITE;
+
+		create_flag = OPEN_EXISTING;
 
 	} else if (create_mode == OS_FILE_OPEN
 		   || create_mode == OS_FILE_OPEN_RETRY) {
@@ -3142,20 +2489,19 @@
 
 	switch (srv_file_flush_method)
 	{
-	case SRV_O_DSYNC: 
+	case SRV_O_DSYNC:
 		if (type == OS_LOG_FILE) {
-			/* Map O_SYNC to FILE_WRITE_THROUGH */
+			/* Map O_DSYNC to FILE_WRITE_THROUGH */
 			attributes |= FILE_FLAG_WRITE_THROUGH;
 		}
 		break;
 
 	case SRV_O_DIRECT_NO_FSYNC:
 	case SRV_O_DIRECT:
-		if (type == OS_DATA_FILE) {
-			attributes |= FILE_FLAG_NO_BUFFERING;
-		}
-		break;
-
+		if (type != OS_DATA_FILE) {
+			break;
+		}
+		/* fall through */
 	case SRV_ALL_O_DIRECT_FSYNC:
 		/*Traditional Windows behavior, no buffering for any files.*/
 		attributes |= FILE_FLAG_NO_BUFFERING;
@@ -3232,18 +2578,9 @@
 		}
 	}
 
-	if (*success && srv_use_native_aio &&  (attributes & FILE_FLAG_OVERLAPPED)) {
-		/* Bind the file handle to completion port. Completion port
-		might not be created yet, in some stages of backup, but
-		must always be there for the server.*/
-		HANDLE port = (type == OS_LOG_FILE) ?
-			log_completion_port : data_completion_port;
-		ut_a(port || srv_operation != SRV_OPERATION_NORMAL);
-		if (port) {
-			ut_a(CreateIoCompletionPort(file, port, 0, 0));
-		}
-	}
-
+	if (*success &&  (attributes & FILE_FLAG_OVERLAPPED) && srv_thread_pool) {
+		srv_thread_pool->bind(file);
+	}
 	return(file);
 }
 
@@ -3274,7 +2611,7 @@
 	DWORD		access;
 	DWORD		create_flag;
 	DWORD		attributes	= 0;
-	DWORD		share_mode = srv_operation != SRV_OPERATION_NORMAL
+	DWORD		share_mode = read_only
 		? FILE_SHARE_READ | FILE_SHARE_WRITE | FILE_SHARE_DELETE
 		: FILE_SHARE_READ | FILE_SHARE_DELETE;
 
@@ -3327,6 +2664,7 @@
 
 		share_mode |= FILE_SHARE_DELETE | FILE_SHARE_WRITE
 			| FILE_SHARE_READ;
+
 	} else {
 
 		ib::error()
@@ -3499,19 +2837,18 @@
 os_file_get_last_error.
 @param[in,own]	file		Handle to a file
 @return true if success */
-bool
-os_file_close_func(
-	os_file_t	file)
-{
-	ut_a(file);
-
-	if (CloseHandle(file)) {
-		return(true);
-	}
-
-	os_file_handle_error(NULL, "close");
-
-	return(false);
+bool os_file_close_func(os_file_t file)
+{
+  ut_ad(file);
+  if (!CloseHandle(file))
+  {
+    os_file_handle_error(NULL, "close");
+    return false;
+  }
+
+  if(srv_thread_pool)
+    srv_thread_pool->unbind(file);
+  return true;
 }
 
 /** Gets a file size.
@@ -3763,48 +3100,6 @@
 	HANDLE	h = (HANDLE) _get_osfhandle(fileno(file));
 
 	return(SetEndOfFile(h));
-}
-
-/** This function can be called if one wants to post a batch of reads and
-prefers an i/o-handler thread to handle them all at once later. You must
-call os_aio_simulated_wake_handler_threads later to ensure the threads
-are not left sleeping! */
-void
-os_aio_simulated_put_read_threads_to_sleep()
-{
-	AIO::simulated_put_read_threads_to_sleep();
-}
-
-/** This function can be called if one wants to post a batch of reads and
-prefers an i/o-handler thread to handle them all at once later. You must
-call os_aio_simulated_wake_handler_threads later to ensure the threads
-are not left sleeping! */
-void
-AIO::simulated_put_read_threads_to_sleep()
-{
-	/* The idea of putting background IO threads to sleep is only for
-	Windows when using simulated AIO. Windows XP seems to schedule
-	background threads too eagerly to allow for coalescing during
-	readahead requests. */
-
-	if (srv_use_native_aio) {
-		/* We do not use simulated AIO: do nothing */
-
-		return;
-	}
-
-	os_aio_recommend_sleep_for_read_threads	= true;
-
-	for (ulint i = 0; i < os_aio_n_segments; i++) {
-		AIO*	array;
-
-		get_array_and_local_segment(&array, i);
-
-		if (array == s_reads) {
-
-			os_event_reset(os_aio_segment_wait_events[i]);
-		}
-	}
 }
 
 #endif /* !_WIN32*/
@@ -3849,7 +3144,6 @@
 			bytes_returned += n_bytes;
 
 			if (offset > 0
-			    && !type.is_log()
 			    && type.is_write()
 			    && type.punch_hole()) {
 				*err = type.punch_hole(file, offset, n);
@@ -4027,7 +3321,7 @@
 dberr_t
 os_file_read_page(
 	const IORequest&	type,
-	os_file_t		file,
+	os_file_t	file,
 	void*			buf,
 	os_offset_t		offset,
 	ulint			n,
@@ -4050,17 +3344,19 @@
 	if (ulint(n_bytes) == n || (err != DB_SUCCESS && !exit_on_err)) {
 		return err;
 	}
-
-	ib::error() << "Tried to read " << n << " bytes at offset "
-		    << offset << ", but was only able to read " << n_bytes;
+	int os_err = IF_WIN((int)GetLastError(), errno);
 
 	if (!os_file_handle_error_cond_exit(
 		    NULL, "read", exit_on_err, false)) {
 		ib::fatal()
-			<< "Cannot read from file. OS error number "
-			<< errno << ".";
-	}
-
+			<< "Tried to read " << n << " bytes at offset "
+			<< offset << ", but was only able to read " << n_bytes
+			<< ".Cannot read from file. OS error number "
+			<< os_err << ".";
+	} else {
+		ib::error() << "Tried to read " << n << " bytes at offset "
+		<< offset << ", but was only able to read " << n_bytes;
+	}
 	if (err == DB_SUCCESS) {
 		err = DB_IO_ERROR;
 	}
@@ -4344,1531 +3640,6 @@
 		<< srv_page_size_shift;
 
 	/* Align the buffer for possible raw i/o */
-	byte*	buf2;
-
-	buf2 = static_cast<byte*>(ut_malloc_nokey(buf_size + srv_page_size));
-
-	byte*	buf = static_cast<byte*>(ut_align(buf2, srv_page_size));
-
-	/* Write buffer full of zeros */
-	memset(buf, 0, buf_size);
-
-	os_offset_t	current_size = os_file_get_size(file);
-
-	while (current_size < size
-	       && srv_shutdown_state <= SRV_SHUTDOWN_INITIATED) {
-		ulint	n_bytes;
-
-		if (size - current_size < (os_offset_t) buf_size) {
-			n_bytes = (ulint) (size - current_size);
-		} else {
-			n_bytes = buf_size;
-		}
-
-		dberr_t		err;
-		IORequest	request(IORequest::WRITE);
-
-		err = os_file_write(
-			request, name, file, buf, current_size, n_bytes);
-
-		if (err != DB_SUCCESS) {
-			break;
-		}
-
-		current_size += n_bytes;
-	}
-
-	ut_free(buf2);
-
-	return(current_size >= size && os_file_flush(file));
-}
-
-/** Truncate a file to a specified size in bytes.
-@param[in]	pathname	file path
-@param[in]	file		file to be truncated
-@param[in]	size		size preserved in bytes
-@param[in]	allow_shrink	whether to allow the file to become smaller
-@return true if success */
-bool
-os_file_truncate(
-	const char*	pathname,
-	os_file_t	file,
-	os_offset_t	size,
-	bool		allow_shrink)
-{
-	if (!allow_shrink) {
-		/* Do nothing if the size preserved is larger than or
-		equal to the current size of file */
-		os_offset_t	size_bytes = os_file_get_size(file);
-
-		if (size >= size_bytes) {
-			return(true);
-		}
-	}
-
-#ifdef _WIN32
-	return(os_file_change_size_win32(pathname, file, size));
-#else /* _WIN32 */
-	return(os_file_truncate_posix(pathname, file, size));
-#endif /* _WIN32 */
-}
-
-/** NOTE! Use the corresponding macro os_file_read(), not directly this
-function!
-Requests a synchronous positioned read operation.
-@return DB_SUCCESS if request was successful, DB_IO_ERROR on failure
-@param[in]	type		IO flags
-@param[in]	file		handle to an open file
-@param[out]	buf		buffer where to read
-@param[in]	offset		file offset from the start where to read
-@param[in]	n		number of bytes to read, starting from offset
-@return error code
-@retval	DB_SUCCESS	if the operation succeeded */
-dberr_t
-os_file_read_func(
-	const IORequest&	type,
-	os_file_t		file,
-	void*			buf,
-	os_offset_t		offset,
-	ulint			n)
-{
-	return(os_file_read_page(type, file, buf, offset, n, NULL, true));
-}
-
-/** NOTE! Use the corresponding macro os_file_read_no_error_handling(),
-not directly this function!
-Requests a synchronous positioned read operation.
-@return DB_SUCCESS if request was successful, DB_IO_ERROR on failure
-@param[in]	type		IO flags
-@param[in]	file		handle to an open file
-@param[out]	buf		buffer where to read
-@param[in]	offset		file offset from the start where to read
-@param[in]	n		number of bytes to read, starting from offset
-@param[out]	o		number of bytes actually read
-@return DB_SUCCESS or error code */
-dberr_t
-os_file_read_no_error_handling_func(
-	const IORequest&	type,
-	os_file_t		file,
-	void*			buf,
-	os_offset_t		offset,
-	ulint			n,
-	ulint*			o)
-{
-	return(os_file_read_page(type, file, buf, offset, n, o, false));
-}
-
-/** Check the existence and type of the given file.
-@param[in]	path		path name of file
-@param[out]	exists		true if the file exists
-@param[out]	type		Type of the file, if it exists
-@return true if call succeeded */
-bool
-os_file_status(
-	const char*	path,
-	bool*		exists,
-	os_file_type_t* type)
-{
-#ifdef _WIN32
-	return(os_file_status_win32(path, exists, type));
-#else
-	return(os_file_status_posix(path, exists, type));
-#endif /* _WIN32 */
-}
-
-/** Free storage space associated with a section of the file.
-@param[in]	fh		Open file handle
-@param[in]	off		Starting offset (SEEK_SET)
-@param[in]	len		Size of the hole
-@return DB_SUCCESS or error code */
-dberr_t
-os_file_punch_hole(
-	os_file_t	fh,
-	os_offset_t	off,
-	os_offset_t	len)
-{
-#ifdef _WIN32
-	return os_file_punch_hole_win32(fh, off, len);
-#else
-	return os_file_punch_hole_posix(fh, off, len);
-#endif /* _WIN32 */
-}
-
-inline bool IORequest::should_punch_hole() const
-{
-	return m_fil_node && m_fil_node->space->punch_hole;
-}
-
-/** Free storage space associated with a section of the file.
-@param[in]	fh		Open file handle
-@param[in]	off		Starting offset (SEEK_SET)
-@param[in]	len		Size of the hole
-@return DB_SUCCESS or error code */
-dberr_t
-IORequest::punch_hole(os_file_t fh, os_offset_t off, ulint len)
-{
-	/* In this debugging mode, we act as if punch hole is supported,
-	and then skip any calls to actually punch a hole here.
-	In this way, Transparent Page Compression is still being tested. */
-	DBUG_EXECUTE_IF("ignore_punch_hole",
-		return(DB_SUCCESS);
-	);
-
-	ulint trim_len = get_trim_length(len);
-
-	if (trim_len == 0) {
-		return(DB_SUCCESS);
-	}
-
-	off += len;
-
-	/* Check does file system support punching holes for this
-	tablespace. */
-	if (!should_punch_hole()) {
-		return DB_IO_NO_PUNCH_HOLE;
-	}
-
-	dberr_t err = os_file_punch_hole(fh, off, trim_len);
-
-	if (err == DB_SUCCESS) {
-		srv_stats.page_compressed_trim_op.inc();
-	} else {
-		/* If punch hole is not supported,
-		set space so that it is not used. */
-		if (err == DB_IO_NO_PUNCH_HOLE) {
-			if (m_fil_node) {
-				m_fil_node->space->punch_hole = false;
-			}
-			err = DB_SUCCESS;
-		}
-	}
-
-	return (err);
-}
->>>>>>> 9868253b
-
-			info->type = OS_FILE_TYPE_FILE;
-		}
-
-		status = 0;
-
-	} else if (GetLastError() == ERROR_NO_MORE_FILES) {
-
-		status = 1;
-
-	} else {
-
-		os_file_handle_error_no_exit(NULL, "readdir_next_file", false);
-
-		status = -1;
-	}
-
-	return(status);
-}
-
-/** Check that IO of specific size is possible for the file
-opened with FILE_FLAG_NO_BUFFERING.
-
-The requirement is that IO is multiple of the disk sector size.
-
-@param[in]	file      file handle
-@param[in]	io_size   expected io size
-@return true - unbuffered io of requested size is possible, false otherwise.
-
-@note: this function only works correctly with Windows 8 or later,
-(GetFileInformationByHandleEx with FileStorageInfo is only supported there).
-It will return true on earlier Windows version.
- */
-static bool unbuffered_io_possible(HANDLE file, size_t io_size)
-{
-	FILE_STORAGE_INFO info;
-	if (GetFileInformationByHandleEx(
-		file, FileStorageInfo, &info, sizeof(info))) {
-			ULONG sector_size = info.LogicalBytesPerSector;
-			if (sector_size)
-				return io_size % sector_size == 0;
-	}
-	return true;
-}
-
-
-/** NOTE! Use the corresponding macro os_file_create(), not directly
-this function!
-Opens an existing file or creates a new.
-@param[in]	name		name of the file or path as a null-terminated
-				string
-@param[in]	create_mode	create mode
-@param[in]	purpose		OS_FILE_AIO, if asynchronous, non-buffered I/O
-				is desired, OS_FILE_NORMAL, if any normal file;
-				NOTE that it also depends on type, os_aio_..
-				and srv_.. variables whether we really use async
-				I/O or unbuffered I/O: look in the function
-				source code for the exact rules
-@param[in]	type		OS_DATA_FILE or OS_LOG_FILE
-@param[in]	success		true if succeeded
-@return handle to the file, not defined if error, error number
-	can be retrieved with os_file_get_last_error */
-pfs_os_file_t
-os_file_create_func(
-	const char*	name,
-	ulint		create_mode,
-	ulint		purpose,
-	ulint		type,
-	bool		read_only,
-	bool*		success)
-{
-	os_file_t	file;
-	bool		retry;
-	bool		on_error_no_exit;
-	bool		on_error_silent;
-
-	*success = false;
-
-	DBUG_EXECUTE_IF(
-		"ib_create_table_fail_disk_full",
-		*success = false;
-		SetLastError(ERROR_DISK_FULL);
-		return(OS_FILE_CLOSED);
-	);
-
-	DWORD		create_flag;
-	DWORD		share_mode = read_only
-		? FILE_SHARE_READ | FILE_SHARE_WRITE | FILE_SHARE_DELETE
-		: FILE_SHARE_READ | FILE_SHARE_DELETE;
-
-	if (create_mode != OS_FILE_OPEN && create_mode != OS_FILE_OPEN_RAW) {
-		WAIT_ALLOW_WRITES();
-	}
-
-	on_error_no_exit = create_mode & OS_FILE_ON_ERROR_NO_EXIT
-		? true : false;
-
-	on_error_silent = create_mode & OS_FILE_ON_ERROR_SILENT
-		? true : false;
-
-	create_mode &= ~(OS_FILE_ON_ERROR_NO_EXIT | OS_FILE_ON_ERROR_SILENT);
-
-	if (create_mode == OS_FILE_OPEN_RAW) {
-
-		ut_a(!read_only);
-
-		/* On Windows Physical devices require admin privileges and
-		have to have the write-share mode set. See the remarks
-		section for the CreateFile() function documentation in MSDN. */
-
-		share_mode |= FILE_SHARE_WRITE;
-
-		create_flag = OPEN_EXISTING;
-
-	} else if (create_mode == OS_FILE_OPEN
-		   || create_mode == OS_FILE_OPEN_RETRY) {
-
-		create_flag = OPEN_EXISTING;
-
-	} else if (read_only) {
-
-		create_flag = OPEN_EXISTING;
-
-	} else if (create_mode == OS_FILE_CREATE) {
-
-		create_flag = CREATE_NEW;
-
-	} else if (create_mode == OS_FILE_OVERWRITE) {
-
-		create_flag = CREATE_ALWAYS;
-
-	} else {
-		ib::error()
-			<< "Unknown file create mode (" << create_mode << ") "
-			<< " for file '" << name << "'";
-
-		return(OS_FILE_CLOSED);
-	}
-
-	DWORD		attributes = 0;
-
-	if (purpose == OS_FILE_AIO) {
-
-#ifdef WIN_ASYNC_IO
-		/* If specified, use asynchronous (overlapped) io and no
-		buffering of writes in the OS */
-
-		if (srv_use_native_aio) {
-			attributes |= FILE_FLAG_OVERLAPPED;
-		}
-#endif /* WIN_ASYNC_IO */
-
-	} else if (purpose == OS_FILE_NORMAL) {
-
-		/* Use default setting. */
-
-	} else {
-
-		ib::error()
-			<< "Unknown purpose flag (" << purpose << ") "
-			<< "while opening file '" << name << "'";
-
-		return(OS_FILE_CLOSED);
-	}
-
-	if (type == OS_LOG_FILE) {
-		/* There is not reason to use buffered write to logs.*/
-		attributes |= FILE_FLAG_NO_BUFFERING;
-	}
-
-	switch (srv_file_flush_method)
-	{
-	case SRV_O_DSYNC:
-		if (type == OS_LOG_FILE) {
-			/* Map O_DSYNC to FILE_WRITE_THROUGH */
-			attributes |= FILE_FLAG_WRITE_THROUGH;
-		}
-		break;
-
-	case SRV_O_DIRECT_NO_FSYNC:
-	case SRV_O_DIRECT:
-		if (type != OS_DATA_FILE) {
-			break;
-		}
-		/* fall through */
-	case SRV_ALL_O_DIRECT_FSYNC:
-		/*Traditional Windows behavior, no buffering for any files.*/
-		attributes |= FILE_FLAG_NO_BUFFERING;
-		break;
-
-	case SRV_FSYNC:
-	case SRV_LITTLESYNC:
-		break;
-
-	case SRV_NOSYNC:
-		/* Let Windows cache manager handle all writes.*/
-		attributes &= ~(FILE_FLAG_WRITE_THROUGH | FILE_FLAG_NO_BUFFERING);
-		break;
-
-	default:
-		ut_a(false); /* unknown flush mode.*/
-	}
-
-
-	// TODO: Create a bug, this looks wrong. The flush log
-	// parameter is dynamic.
-	if (type == OS_LOG_FILE && srv_flush_log_at_trx_commit == 2) {
-		/* Do not use unbuffered i/o for the log files because
-		value 2 denotes that we do not flush the log at every
-		commit, but only once per second */
-		attributes &= ~(FILE_FLAG_WRITE_THROUGH | FILE_FLAG_NO_BUFFERING);
-	}
-
-
-	DWORD	access = GENERIC_READ;
-
-	if (!read_only) {
-		access |= GENERIC_WRITE;
-	}
-
-	for (;;) {
-		const  char *operation;
-
-		/* Use default security attributes and no template file. */
-		file = CreateFile(
-			name, access, share_mode, NULL,
-			create_flag, attributes, NULL);
-
-		/* If FILE_FLAG_NO_BUFFERING was set, check if this can work at all,
-		for expected IO sizes. Reopen without the unbuffered flag, if it is won't work*/
-		if ((file != INVALID_HANDLE_VALUE)
-			&& (attributes & FILE_FLAG_NO_BUFFERING)
-			&& (type == OS_LOG_FILE)
-			&& !unbuffered_io_possible(file, OS_FILE_LOG_BLOCK_SIZE)) {
-				ut_a(CloseHandle(file));
-				attributes &= ~FILE_FLAG_NO_BUFFERING;
-				create_flag = OPEN_ALWAYS;
-				continue;
-		}
-
-		*success = (file != INVALID_HANDLE_VALUE);
-		if (*success) {
-			break;
-		}
-
-		operation = (create_mode == OS_FILE_CREATE && !read_only) ?
-			"create" : "open";
-
-		if (on_error_no_exit) {
-			retry = os_file_handle_error_no_exit(
-				name, operation, on_error_silent);
-		}
-		else {
-			retry = os_file_handle_error(name, operation);
-		}
-
-		if (!retry) {
-			break;
-		}
-	}
-
-	if (*success &&  (attributes & FILE_FLAG_OVERLAPPED) && srv_thread_pool) {
-		srv_thread_pool->bind(file);
-	}
-	return(file);
-}
-
-/** NOTE! Use the corresponding macro os_file_create_simple_no_error_handling(),
-not directly this function!
-A simple function to open or create a file.
-@param[in]	name		name of the file or path as a null-terminated
-				string
-@param[in]	create_mode	create mode
-@param[in]	access_type	OS_FILE_READ_ONLY, OS_FILE_READ_WRITE, or
-				OS_FILE_READ_ALLOW_DELETE; the last option is
-				used by a backup program reading the file
-@param[out]	success		true if succeeded
-@return own: handle to the file, not defined if error, error number
-	can be retrieved with os_file_get_last_error */
-pfs_os_file_t
-os_file_create_simple_no_error_handling_func(
-	const char*	name,
-	ulint		create_mode,
-	ulint		access_type,
-	bool		read_only,
-	bool*		success)
-{
-	os_file_t	file;
-
-	*success = false;
-
-	DWORD		access;
-	DWORD		create_flag;
-	DWORD		attributes	= 0;
-	DWORD		share_mode = read_only
-		? FILE_SHARE_READ | FILE_SHARE_WRITE | FILE_SHARE_DELETE
-		: FILE_SHARE_READ | FILE_SHARE_DELETE;
-
-	ut_a(name);
-
-	ut_a(!(create_mode & OS_FILE_ON_ERROR_SILENT));
-	ut_a(!(create_mode & OS_FILE_ON_ERROR_NO_EXIT));
-
-	if (create_mode == OS_FILE_OPEN) {
-
-		create_flag = OPEN_EXISTING;
-
-	} else if (read_only) {
-
-		create_flag = OPEN_EXISTING;
-
-	} else if (create_mode == OS_FILE_CREATE) {
-
-		create_flag = CREATE_NEW;
-
-	} else {
-
-		ib::error()
-			<< "Unknown file create mode (" << create_mode << ") "
-			<< " for file '" << name << "'";
-
-		return(OS_FILE_CLOSED);
-	}
-
-	if (access_type == OS_FILE_READ_ONLY) {
-
-		access = GENERIC_READ;
-
-	} else if (read_only) {
-
-		access = GENERIC_READ;
-
-	} else if (access_type == OS_FILE_READ_WRITE) {
-
-		access = GENERIC_READ | GENERIC_WRITE;
-
-	} else if (access_type == OS_FILE_READ_ALLOW_DELETE) {
-
-		ut_a(!read_only);
-
-		access = GENERIC_READ;
-
-		/*!< A backup program has to give mysqld the maximum
-		freedom to do what it likes with the file */
-
-		share_mode |= FILE_SHARE_DELETE | FILE_SHARE_WRITE
-			| FILE_SHARE_READ;
-
-	} else {
-
-		ib::error()
-			<< "Unknown file access type (" << access_type << ") "
-			<< "for file '" << name << "'";
-
-		return(OS_FILE_CLOSED);
-	}
-
-	file = CreateFile((LPCTSTR) name,
-			  access,
-			  share_mode,
-			  NULL,			// Security attributes
-			  create_flag,
-			  attributes,
-			  NULL);		// No template file
-
-	*success = (file != INVALID_HANDLE_VALUE);
-
-	return(file);
-}
-
-/** Deletes a file if it exists. The file has to be closed before calling this.
-@param[in]	name		file path as a null-terminated string
-@param[out]	exist		indicate if file pre-exist
-@return true if success */
-bool
-os_file_delete_if_exists_func(
-	const char*	name,
-	bool*		exist)
-{
-	ulint	count	= 0;
-
-	if (exist != NULL) {
-		*exist = true;
-	}
-
-	for (;;) {
-		/* In Windows, deleting an .ibd file may fail if
-		the file is being accessed by an external program,
-		such as a backup tool. */
-
-		bool	ret = DeleteFile((LPCTSTR) name);
-
-		if (ret) {
-			return(true);
-		}
-
-		DWORD	lasterr = GetLastError();
-
-		if (lasterr == ERROR_FILE_NOT_FOUND
-		    || lasterr == ERROR_PATH_NOT_FOUND) {
-
-			/* the file does not exist, this not an error */
-			if (exist != NULL) {
-				*exist = false;
-			}
-
-			return(true);
-		}
-
-		++count;
-
-		if (count > 100 && 0 == (count % 10)) {
-
-			/* Print error information */
-			os_file_get_last_error(true);
-
-			ib::warn() << "Delete of file '" << name << "' failed.";
-		}
-
-		/* Sleep for a second */
-		os_thread_sleep(1000000);
-
-		if (count > 2000) {
-
-			return(false);
-		}
-	}
-}
-
-/** Deletes a file. The file has to be closed before calling this.
-@param[in]	name		File path as NUL terminated string
-@return true if success */
-bool
-os_file_delete_func(
-	const char*	name)
-{
-	ulint	count	= 0;
-
-	for (;;) {
-		/* In Windows, deleting an .ibd file may fail if
-		the file is being accessed by an external program,
-		such as a backup tool. */
-
-		BOOL	ret = DeleteFile((LPCTSTR) name);
-
-		if (ret) {
-			return(true);
-		}
-
-		if (GetLastError() == ERROR_FILE_NOT_FOUND) {
-			/* If the file does not exist, we classify this as
-			a 'mild' error and return */
-
-			return(false);
-		}
-
-		++count;
-
-		if (count > 100 && 0 == (count % 10)) {
-
-			/* print error information */
-			os_file_get_last_error(true);
-
-			ib::warn()
-				<< "Cannot delete file '" << name << "'. Is "
-				<< "another program accessing it?";
-		}
-
-		/* sleep for a second */
-		os_thread_sleep(1000000);
-
-		if (count > 2000) {
-
-			return(false);
-		}
-	}
-
-	ut_error;
-	return(false);
-}
-
-/** NOTE! Use the corresponding macro os_file_rename(), not directly this
-function!
-Renames a file (can also move it to another directory). It is safest that the
-file is closed before calling this function.
-@param[in]	oldpath		old file path as a null-terminated string
-@param[in]	newpath		new file path
-@return true if success */
-bool
-os_file_rename_func(
-	const char*	oldpath,
-	const char*	newpath)
-{
-#ifdef UNIV_DEBUG
-	os_file_type_t	type;
-	bool		exists;
-
-	/* New path must not exist. */
-	ut_ad(os_file_status(newpath, &exists, &type));
-	ut_ad(!exists);
-
-	/* Old path must exist. */
-	ut_ad(os_file_status(oldpath, &exists, &type));
-	ut_ad(exists);
-#endif /* UNIV_DEBUG */
-
-	if (MoveFile((LPCTSTR) oldpath, (LPCTSTR) newpath)) {
-		return(true);
-	}
-
-	os_file_handle_rename_error(oldpath, newpath);
-	return(false);
-}
-
-/** NOTE! Use the corresponding macro os_file_close(), not directly
-this function!
-Closes a file handle. In case of error, error number can be retrieved with
-os_file_get_last_error.
-@param[in,own]	file		Handle to a file
-@return true if success */
-bool os_file_close_func(os_file_t file)
-{
-  ut_ad(file);
-  if (!CloseHandle(file))
-  {
-    os_file_handle_error(NULL, "close");
-    return false;
-  }
-
-  if(srv_thread_pool)
-    srv_thread_pool->unbind(file);
-  return true;
-}
-
-/** Gets a file size.
-@param[in]	file		Handle to a file
-@return file size, or (os_offset_t) -1 on failure */
-os_offset_t
-os_file_get_size(
-	os_file_t	file)
-{
-	DWORD		high;
-	DWORD		low = GetFileSize(file, &high);
-
-	if (low == 0xFFFFFFFF && GetLastError() != NO_ERROR) {
-		return((os_offset_t) -1);
-	}
-
-	return(os_offset_t(low | (os_offset_t(high) << 32)));
-}
-
-/** Gets a file size.
-@param[in]	filename	Full path to the filename to check
-@return file size if OK, else set m_total_size to ~0 and m_alloc_size to
-	errno */
-os_file_size_t
-os_file_get_size(
-	const char*	filename)
-{
-	struct __stat64	s;
-	os_file_size_t	file_size;
-
-	int		ret = _stat64(filename, &s);
-
-	if (ret == 0) {
-
-		file_size.m_total_size = s.st_size;
-
-		DWORD	low_size;
-		DWORD	high_size;
-
-		low_size = GetCompressedFileSize(filename, &high_size);
-
-		if (low_size != INVALID_FILE_SIZE) {
-
-			file_size.m_alloc_size = high_size;
-			file_size.m_alloc_size <<= 32;
-			file_size.m_alloc_size |= low_size;
-
-		} else {
-			ib::error()
-				<< "GetCompressedFileSize("
-				<< filename << ", ..) failed.";
-
-			file_size.m_alloc_size = (os_offset_t) -1;
-		}
-	} else {
-		file_size.m_total_size = ~0;
-		file_size.m_alloc_size = (os_offset_t) ret;
-	}
-
-	return(file_size);
-}
-
-/** This function returns information about the specified file
-@param[in]	path		pathname of the file
-@param[out]	stat_info	information of a file in a directory
-@param[in,out]	statinfo	information of a file in a directory
-@param[in]	check_rw_perm	for testing whether the file can be opened
-				in RW mode
-@param[in]	read_only	true if the file is opened in read-only mode
-@return DB_SUCCESS if all OK */
-static
-dberr_t
-os_file_get_status_win32(
-	const char*	path,
-	os_file_stat_t* stat_info,
-	struct _stat64*	statinfo,
-	bool		check_rw_perm,
-	bool		read_only)
-{
-	int	ret = _stat64(path, statinfo);
-
-	if (ret && (errno == ENOENT || errno == ENOTDIR
-		    || errno == ENAMETOOLONG)) {
-		/* file does not exist */
-
-		return(DB_NOT_FOUND);
-
-	} else if (ret) {
-		/* file exists, but stat call failed */
-
-		os_file_handle_error_no_exit(path, "STAT", false);
-
-		return(DB_FAIL);
-
-	} else if (_S_IFDIR & statinfo->st_mode) {
-
-		stat_info->type = OS_FILE_TYPE_DIR;
-
-	} else if (_S_IFREG & statinfo->st_mode) {
-
-		DWORD	access = GENERIC_READ;
-
-		if (!read_only) {
-			access |= GENERIC_WRITE;
-		}
-
-		stat_info->type = OS_FILE_TYPE_FILE;
-
-		/* Check if we can open it in read-only mode. */
-
-		if (check_rw_perm) {
-			HANDLE	fh;
-
-			fh = CreateFile(
-				(LPCTSTR) path,		// File to open
-				access,
-				FILE_SHARE_READ | FILE_SHARE_WRITE
-				| FILE_SHARE_DELETE,	// Full sharing
-				NULL,			// Default security
-				OPEN_EXISTING,		// Existing file only
-				FILE_ATTRIBUTE_NORMAL,	// Normal file
-				NULL);			// No attr. template
-
-			if (fh == INVALID_HANDLE_VALUE) {
-				stat_info->rw_perm = false;
-			} else {
-				stat_info->rw_perm = true;
-				CloseHandle(fh);
-			}
-		}
-		stat_info->block_size = 0;
-
-		/* What follows, is calculation of FS block size, which is not important
-		(it is just shown in I_S innodb tables). The error to calculate it will be ignored.*/
-		char	volname[MAX_PATH];
-		BOOL	result = GetVolumePathName(path, volname, MAX_PATH);
-		static	bool warned_once = false;
-		if (!result) {
-			if (!warned_once) {
-				ib::warn()
-					<< "os_file_get_status_win32: "
-					<< "Failed to get the volume path name for: "
-					<< path
-					<< "- OS error number " << GetLastError();
-				warned_once = true;
-			}
-			return(DB_SUCCESS);
-		}
-
-		DWORD	sectorsPerCluster;
-		DWORD	bytesPerSector;
-		DWORD	numberOfFreeClusters;
-		DWORD	totalNumberOfClusters;
-
-		result = GetDiskFreeSpace(
-			(LPCSTR) volname,
-			&sectorsPerCluster,
-			&bytesPerSector,
-			&numberOfFreeClusters,
-			&totalNumberOfClusters);
-
-		if (!result) {
-			if (!warned_once) {
-				ib::warn()
-					<< "GetDiskFreeSpace(" << volname << ",...) "
-					<< "failed "
-					<< "- OS error number " << GetLastError();
-				warned_once = true;
-			}
-			return(DB_SUCCESS);
-		}
-		stat_info->block_size = bytesPerSector * sectorsPerCluster;
-	} else {
-		stat_info->type = OS_FILE_TYPE_UNKNOWN;
-	}
-
-	return(DB_SUCCESS);
-}
-
-/**
-Sets a sparse flag on Windows file.
-@param[in]	file  file handle
-@return true on success, false on error
-*/
-#include <versionhelpers.h>
-bool os_file_set_sparse_win32(os_file_t file, bool is_sparse)
-{
-	if (!is_sparse && !IsWindows8OrGreater()) {
-		/* Cannot  unset sparse flag on older Windows.
-		Until Windows8 it is documented to produce unpredictable results,
-		if there are unallocated ranges in file.*/
-		return false;
-	}
-	DWORD temp;
-	FILE_SET_SPARSE_BUFFER sparse_buffer;
-	sparse_buffer.SetSparse = is_sparse;
-	return os_win32_device_io_control(file,
-		FSCTL_SET_SPARSE, &sparse_buffer, sizeof(sparse_buffer), 0, 0,&temp);
-}
-
-
-/**
-Change file size on Windows.
-
-If file is extended, the bytes between old and new EOF
-are zeros.
-
-If file is sparse, "virtual" block is added at the end of
-allocated area.
-
-If file is normal, file system allocates storage.
-
-@param[in]	pathname	file path
-@param[in]	file		file handle
-@param[in]	size		size to preserve in bytes
-@return true if success */
-bool
-os_file_change_size_win32(
-	const char*	pathname,
-	os_file_t	file,
-	os_offset_t	size)
-{
-	LARGE_INTEGER	length;
-
-	length.QuadPart = size;
-
-	BOOL	success = SetFilePointerEx(file, length, NULL, FILE_BEGIN);
-
-	if (!success) {
-		os_file_handle_error_no_exit(
-			pathname, "SetFilePointerEx", false);
-	} else {
-		success = SetEndOfFile(file);
-		if (!success) {
-			os_file_handle_error_no_exit(
-				pathname, "SetEndOfFile", false);
-		}
-	}
-	return(success);
-}
-
-/** Truncates a file at its current position.
-@param[in]	file		Handle to be truncated
-@return true if success */
-bool
-os_file_set_eof(
-	FILE*		file)
-{
-	HANDLE	h = (HANDLE) _get_osfhandle(fileno(file));
-
-	return(SetEndOfFile(h));
-}
-
-#endif /* !_WIN32*/
-
-/** Does a syncronous read or write depending upon the type specified
-In case of partial reads/writes the function tries
-NUM_RETRIES_ON_PARTIAL_IO times to read/write the complete data.
-@param[in]	type,		IO flags
-@param[in]	file		handle to an open file
-@param[out]	buf		buffer where to read
-@param[in]	offset		file offset from the start where to read
-@param[in]	n		number of bytes to read, starting from offset
-@param[out]	err		DB_SUCCESS or error code
-@return number of bytes read/written, -1 if error */
-static MY_ATTRIBUTE((warn_unused_result))
-ssize_t
-os_file_io(
-	const IORequest&in_type,
-	os_file_t	file,
-	void*		buf,
-	ulint		n,
-	os_offset_t	offset,
-	dberr_t*	err)
-{
-	ssize_t		original_n = ssize_t(n);
-	IORequest	type = in_type;
-	ssize_t		bytes_returned = 0;
-
-	SyncFileIO	sync_file_io(file, buf, n, offset);
-
-	for (ulint i = 0; i < NUM_RETRIES_ON_PARTIAL_IO; ++i) {
-
-		ssize_t	n_bytes = sync_file_io.execute(type);
-
-		/* Check for a hard error. Not much we can do now. */
-		if (n_bytes < 0) {
-
-			break;
-
-		} else if (n_bytes + bytes_returned == ssize_t(n)) {
-
-			bytes_returned += n_bytes;
-
-			if (offset > 0
-			    && type.is_write()
-			    && type.punch_hole()) {
-				*err = type.punch_hole(file, offset, n);
-
-			} else {
-				*err = DB_SUCCESS;
-			}
-
-			return(original_n);
-		}
-
-		/* Handle partial read/write. */
-
-		ut_ad(ulint(n_bytes + bytes_returned) < n);
-
-		bytes_returned += n_bytes;
-
-		if (!type.is_partial_io_warning_disabled()) {
-
-			const char*	op = type.is_read()
-				? "read" : "written";
-
-			ib::warn()
-				<< n
-				<< " bytes should have been " << op << ". Only "
-				<< bytes_returned
-				<< " bytes " << op << ". Retrying"
-				<< " for the remaining bytes.";
-		}
-
-		/* Advance the offset and buffer by n_bytes */
-		sync_file_io.advance(n_bytes);
-	}
-
-	*err = DB_IO_ERROR;
-
-	if (!type.is_partial_io_warning_disabled()) {
-		ib::warn()
-			<< "Retry attempts for "
-			<< (type.is_read() ? "reading" : "writing")
-			<< " partial data failed.";
-	}
-
-	return(bytes_returned);
-}
-
-/** Does a synchronous write operation in Posix.
-@param[in]	type		IO context
-@param[in]	file		handle to an open file
-@param[out]	buf		buffer from which to write
-@param[in]	n		number of bytes to read, starting from offset
-@param[in]	offset		file offset from the start where to read
-@param[out]	err		DB_SUCCESS or error code
-@return number of bytes written, -1 if error */
-static MY_ATTRIBUTE((warn_unused_result))
-ssize_t
-os_file_pwrite(
-	const IORequest&	type,
-	os_file_t		file,
-	const byte*		buf,
-	ulint			n,
-	os_offset_t		offset,
-	dberr_t*		err)
-{
-	ut_ad(type.validate());
-	ut_ad(type.is_write());
-
-	++os_n_file_writes;
-
-	const bool monitor = MONITOR_IS_ON(MONITOR_OS_PENDING_WRITES);
-	MONITOR_ATOMIC_INC_LOW(MONITOR_OS_PENDING_WRITES, monitor);
-	ssize_t	n_bytes = os_file_io(type, file, const_cast<byte*>(buf),
-				     n, offset, err);
-	MONITOR_ATOMIC_DEC_LOW(MONITOR_OS_PENDING_WRITES, monitor);
-
-	return(n_bytes);
-}
-
-/** NOTE! Use the corresponding macro os_file_write(), not directly
-Requests a synchronous write operation.
-@param[in]	type		IO flags
-@param[in]	file		handle to an open file
-@param[out]	buf		buffer from which to write
-@param[in]	offset		file offset from the start where to read
-@param[in]	n		number of bytes to read, starting from offset
-@return error code
-@retval	DB_SUCCESS	if the operation succeeded */
-dberr_t
-os_file_write_func(
-	const IORequest&	type,
-	const char*		name,
-	os_file_t		file,
-	const void*		buf,
-	os_offset_t		offset,
-	ulint			n)
-{
-	dberr_t		err;
-
-	ut_ad(type.validate());
-	ut_ad(n > 0);
-
-	WAIT_ALLOW_WRITES();
-
-	ssize_t	n_bytes = os_file_pwrite(type, file, (byte*)buf, n, offset, &err);
-
-	if ((ulint) n_bytes != n && !os_has_said_disk_full) {
-
-		ib::error()
-			<< "Write to file " << name << " failed at offset "
-			<< offset << ", " << n
-			<< " bytes should have been written,"
-			" only " << n_bytes << " were written."
-			" Operating system error number " << IF_WIN(GetLastError(),errno) << "."
-			" Check that your OS and file system"
-			" support files of this size."
-			" Check also that the disk is not full"
-			" or a disk quota exceeded.";
-#ifndef _WIN32
-		if (strerror(errno) != NULL) {
-
-			ib::error()
-				<< "Error number " << errno
-				<< " means '" << strerror(errno) << "'";
-		}
-
-		ib::info() << OPERATING_SYSTEM_ERROR_MSG;
-#endif
-		os_has_said_disk_full = true;
-	}
-
-	return(err);
-}
-
-/** Does a synchronous read operation in Posix.
-@param[in]	type		IO flags
-@param[in]	file		handle to an open file
-@param[out]	buf		buffer where to read
-@param[in]	offset		file offset from the start where to read
-@param[in]	n		number of bytes to read, starting from offset
-@param[out]	err		DB_SUCCESS or error code
-@return number of bytes read, -1 if error */
-static MY_ATTRIBUTE((warn_unused_result))
-ssize_t
-os_file_pread(
-	const IORequest&	type,
-	os_file_t		file,
-	void*			buf,
-	ulint			n,
-	os_offset_t		offset,
-	dberr_t*		err)
-{
-	ut_ad(type.is_read());
-
-	++os_n_file_reads;
-
-	const bool monitor = MONITOR_IS_ON(MONITOR_OS_PENDING_READS);
-	MONITOR_ATOMIC_INC_LOW(MONITOR_OS_PENDING_READS, monitor);
-	ssize_t	n_bytes = os_file_io(type, file, buf, n, offset, err);
-	MONITOR_ATOMIC_DEC_LOW(MONITOR_OS_PENDING_READS, monitor);
-
-	return(n_bytes);
-}
-
-/** Requests a synchronous positioned read operation.
-@return DB_SUCCESS if request was successful, false if fail
-@param[in]	type		IO flags
-@param[in]	file		handle to an open file
-@param[out]	buf		buffer where to read
-@param[in]	offset		file offset from the start where to read
-@param[in]	n		number of bytes to read, starting from offset
-@param[out]	o		number of bytes actually read
-@param[in]	exit_on_err	if true then exit on error
-@return DB_SUCCESS or error code */
-static MY_ATTRIBUTE((warn_unused_result))
-dberr_t
-os_file_read_page(
-	const IORequest&	type,
-	os_file_t	file,
-	void*			buf,
-	os_offset_t		offset,
-	ulint			n,
-	ulint*			o,
-	bool			exit_on_err)
-{
-	dberr_t		err;
-
-	os_bytes_read_since_printout += n;
-
-	ut_ad(type.validate());
-	ut_ad(n > 0);
-
-	ssize_t	n_bytes = os_file_pread(type, file, buf, n, offset, &err);
-
-	if (o) {
-		*o = n_bytes;
-	}
-
-	if (ulint(n_bytes) == n || (err != DB_SUCCESS && !exit_on_err)) {
-		return err;
-	}
-	int os_err = IF_WIN((int)GetLastError(), errno);
-
-	if (!os_file_handle_error_cond_exit(
-		    NULL, "read", exit_on_err, false)) {
-		ib::fatal()
-			<< "Tried to read " << n << " bytes at offset "
-			<< offset << ", but was only able to read " << n_bytes
-			<< ".Cannot read from file. OS error number "
-			<< os_err << ".";
-	} else {
-		ib::error() << "Tried to read " << n << " bytes at offset "
-		<< offset << ", but was only able to read " << n_bytes;
-	}
-	if (err == DB_SUCCESS) {
-		err = DB_IO_ERROR;
-	}
-
-	return err;
-}
-
-/** Retrieves the last error number if an error occurs in a file io function.
-The number should be retrieved before any other OS calls (because they may
-overwrite the error number). If the number is not known to this program,
-the OS error number + 100 is returned.
-@param[in]	report_all_errors	true if we want an error printed
-					for all errors
-@return error number, or OS error number + 100 */
-ulint
-os_file_get_last_error(
-	bool	report_all_errors)
-{
-	return(os_file_get_last_error_low(report_all_errors, false));
-}
-
-/** Handle errors for file operations.
-@param[in]	name		name of a file or NULL
-@param[in]	operation	operation
-@param[in]	should_abort	whether to abort on an unknown error
-@param[in]	on_error_silent	whether to suppress reports of non-fatal errors
-@return true if we should retry the operation */
-static MY_ATTRIBUTE((warn_unused_result))
-bool
-os_file_handle_error_cond_exit(
-	const char*	name,
-	const char*	operation,
-	bool		should_abort,
-	bool		on_error_silent)
-{
-	ulint	err;
-
-	err = os_file_get_last_error_low(false, on_error_silent);
-
-	switch (err) {
-	case OS_FILE_DISK_FULL:
-		/* We only print a warning about disk full once */
-
-		if (os_has_said_disk_full) {
-
-			return(false);
-		}
-
-		/* Disk full error is reported irrespective of the
-		on_error_silent setting. */
-
-		if (name) {
-
-			ib::error()
-				<< "Encountered a problem with file '"
-				<< name << "'";
-		}
-
-		ib::error()
-			<< "Disk is full. Try to clean the disk to free space.";
-
-		os_has_said_disk_full = true;
-
-		return(false);
-
-	case OS_FILE_AIO_RESOURCES_RESERVED:
-	case OS_FILE_AIO_INTERRUPTED:
-
-		return(true);
-
-	case OS_FILE_PATH_ERROR:
-	case OS_FILE_ALREADY_EXISTS:
-	case OS_FILE_ACCESS_VIOLATION:
-
-		return(false);
-
-	case OS_FILE_SHARING_VIOLATION:
-
-		os_thread_sleep(10000000);	/* 10 sec */
-		return(true);
-
-	case OS_FILE_OPERATION_ABORTED:
-	case OS_FILE_INSUFFICIENT_RESOURCE:
-
-		os_thread_sleep(100000);	/* 100 ms */
-		return(true);
-
-	default:
-
-		/* If it is an operation that can crash on error then it
-		is better to ignore on_error_silent and print an error message
-		to the log. */
-
-		if (should_abort || !on_error_silent) {
-			ib::error() << "File "
-				<< (name != NULL ? name : "(unknown)")
-				<< ": '" << operation << "'"
-				" returned OS error " << err << "."
-				<< (should_abort
-				    ? " Cannot continue operation" : "");
-		}
-
-		if (should_abort) {
-			abort();
-		}
-	}
-
-	return(false);
-}
-
-#ifndef _WIN32
-/** Tries to disable OS caching on an opened file descriptor.
-@param[in]	fd		file descriptor to alter
-@param[in]	file_name	file name, used in the diagnostic message
-@param[in]	name		"open" or "create"; used in the diagnostic
-				message */
-void
-os_file_set_nocache(
-	int	fd		MY_ATTRIBUTE((unused)),
-	const char*	file_name	MY_ATTRIBUTE((unused)),
-	const char*	operation_name	MY_ATTRIBUTE((unused)))
-{
-	/* some versions of Solaris may not have DIRECTIO_ON */
-#if defined(UNIV_SOLARIS) && defined(DIRECTIO_ON)
-	if (directio(fd, DIRECTIO_ON) == -1) {
-		int	errno_save = errno;
-
-		ib::error()
-			<< "Failed to set DIRECTIO_ON on file "
-			<< file_name << "; " << operation_name << ": "
-			<< strerror(errno_save) << ","
-			" continuing anyway.";
-	}
-#elif defined(O_DIRECT)
-	if (fcntl(fd, F_SETFL, O_DIRECT) == -1) {
-		int		errno_save = errno;
-		static bool	warning_message_printed = false;
-		if (errno_save == EINVAL) {
-			if (!warning_message_printed) {
-				warning_message_printed = true;
-# ifdef UNIV_LINUX
-				ib::warn()
-					<< "Failed to set O_DIRECT on file"
-					<< file_name << "; " << operation_name
-					<< ": " << strerror(errno_save) << ", "
-					"continuing anyway. O_DIRECT is "
-					"known to result in 'Invalid argument' "
-					"on Linux on tmpfs, "
-					"see MySQL Bug#26662.";
-# else /* UNIV_LINUX */
-				goto short_warning;
-# endif /* UNIV_LINUX */
-			}
-		} else {
-# ifndef UNIV_LINUX
-short_warning:
-# endif
-			ib::warn()
-				<< "Failed to set O_DIRECT on file "
-				<< file_name << "; " << operation_name
-				<< " : " << strerror(errno_save)
-				<< ", continuing anyway.";
-		}
-	}
-#endif /* defined(UNIV_SOLARIS) && defined(DIRECTIO_ON) */
-}
-
-#endif /* _WIN32 */
-
-/** Check if the file system supports sparse files.
-@param fh	file handle
-@return true if the file system supports sparse files */
-IF_WIN(static,) bool os_is_sparse_file_supported(os_file_t fh)
-{
-	/* In this debugging mode, we act as if punch hole is supported,
-	then we skip any calls to actually punch a hole.  In this way,
-	Transparent Page Compression is still being tested. */
-	DBUG_EXECUTE_IF("ignore_punch_hole",
-		return(true);
-	);
-
-#ifdef _WIN32
-	FILE_ATTRIBUTE_TAG_INFO info;
-	if (GetFileInformationByHandleEx(fh, FileAttributeTagInfo,
-		&info, (DWORD)sizeof(info))) {
-		if (info.FileAttributes != INVALID_FILE_ATTRIBUTES) {
-			return (info.FileAttributes & FILE_ATTRIBUTE_SPARSE_FILE) != 0;
-		}
-	}
-	return false;
-#else
-	/* We don't know the FS block size, use the sector size. The FS
-	will do the magic. */
-	return DB_SUCCESS == os_file_punch_hole_posix(fh, 0, srv_page_size);
-#endif /* _WIN32 */
-}
-
-/** Extend a file.
-
-On Windows, extending a file allocates blocks for the file,
-unless the file is sparse.
-
-On Unix, we will extend the file with ftruncate(), if
-file needs to be sparse. Otherwise posix_fallocate() is used
-when available, and if not, binary zeroes are added to the end
-of file.
-
-@param[in]	name	file name
-@param[in]	file	file handle
-@param[in]	size	desired file size
-@param[in]	sparse	whether to create a sparse file (no preallocating)
-@return	whether the operation succeeded */
-bool
-os_file_set_size(
-	const char*	name,
-	os_file_t	file,
-	os_offset_t	size,
-	bool	is_sparse)
-{
-#ifdef _WIN32
-	/* On Windows, changing file size works well and as expected for both
-	sparse and normal files.
-
-	However, 10.2 up until 10.2.9 made every file sparse in innodb,
-	causing NTFS fragmentation issues(MDEV-13941). We try to undo
-	the damage, and unsparse the file.*/
-
-	if (!is_sparse && os_is_sparse_file_supported(file)) {
-		if (!os_file_set_sparse_win32(file, false))
-			/* Unsparsing file failed. Fallback to writing binary
-			zeros, to avoid even higher fragmentation.*/
-			goto fallback;
-	}
-
-	return os_file_change_size_win32(name, file, size);
-
-fallback:
-#else
-	if (is_sparse) {
-		bool success = !ftruncate(file, size);
-		if (!success) {
-			ib::error() << "ftruncate of file " << name << " to "
-				    << size << " bytes failed with error "
-				    << errno;
-		}
-		return(success);
-	}
-
-# ifdef HAVE_POSIX_FALLOCATE
-	int err;
-	do {
-		os_offset_t current_size = os_file_get_size(file);
-		err = current_size >= size
-			? 0 : posix_fallocate(file, current_size,
-					      size - current_size);
-	} while (err == EINTR
-		 && srv_shutdown_state <= SRV_SHUTDOWN_INITIATED);
-
-	switch (err) {
-	case 0:
-		return true;
-	default:
-		ib::error() << "preallocating "
-			    << size << " bytes for file " << name
-			    << " failed with error " << err;
-		/* fall through */
-	case EINTR:
-		errno = err;
-		return false;
-	case EINVAL:
-	case EOPNOTSUPP:
-		/* fall back to the code below */
-		break;
-	}
-# endif /* HAVE_POSIX_ALLOCATE */
-#endif /* _WIN32*/
-
-	/* Write up to 1 megabyte at a time. */
-	ulint	buf_size = ut_min(ulint(64),
-				  ulint(size >> srv_page_size_shift))
-		<< srv_page_size_shift;
-
-	/* Align the buffer for possible raw i/o */
 	byte*	buf = static_cast<byte*>(aligned_malloc(buf_size,
 							srv_page_size));
 	/* Write buffer full of zeros */
