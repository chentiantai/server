/*****************************************************************************

Copyright (c) 2016, 2018, Oracle and/or its affiliates. All Rights Reserved.
Copyright (c) 2017, 2020, MariaDB Corporation.

This program is free software; you can redistribute it and/or modify it under
the terms of the GNU General Public License as published by the Free Software
Foundation; version 2 of the License.

This program is distributed in the hope that it will be useful, but WITHOUT
ANY WARRANTY; without even the implied warranty of MERCHANTABILITY or FITNESS
FOR A PARTICULAR PURPOSE. See the GNU General Public License for more details.

You should have received a copy of the GNU General Public License along with
this program; if not, write to the Free Software Foundation, Inc.,
51 Franklin Street, Fifth Floor, Boston, MA 02110-1335 USA

*****************************************************************************/

/**************************************************//**
@file gis/gis0sea.cc
InnoDB R-tree search interfaces

Created 2014/01/16 Jimmy Yang
***********************************************************************/

#include "fsp0fsp.h"
#include "page0page.h"
#include "page0cur.h"
#include "page0zip.h"
#include "gis0rtree.h"
#include "btr0cur.h"
#include "btr0sea.h"
#include "btr0pcur.h"
#include "rem0cmp.h"
#include "lock0lock.h"
#include "ibuf0ibuf.h"
#include "trx0trx.h"
#include "srv0mon.h"
#include "que0que.h"
#include "gis0geo.h"

/** Restore the stored position of a persistent cursor bufferfixing the page */
static
bool
rtr_cur_restore_position(
	ulint		latch_mode,	/*!< in: BTR_SEARCH_LEAF, ... */
	btr_cur_t*	cursor,		/*!< in: detached persistent cursor */
	ulint		level,		/*!< in: index level */
	mtr_t*		mtr);		/*!< in: mtr */

/*************************************************************//**
Pop out used parent path entry, until we find the parent with matching
page number */
static
void
rtr_adjust_parent_path(
/*===================*/
	rtr_info_t*	rtr_info,	/* R-Tree info struct */
	ulint		page_no)	/* page number to look for */
{
	while (!rtr_info->parent_path->empty()) {
		if (rtr_info->parent_path->back().child_no == page_no) {
			break;
		} else {
			if (rtr_info->parent_path->back().cursor) {
				btr_pcur_close(
					rtr_info->parent_path->back().cursor);
				ut_free(rtr_info->parent_path->back().cursor);
			}

			rtr_info->parent_path->pop_back();
		}
	}
}

/*************************************************************//**
Find the next matching record. This function is used by search
or record locating during index delete/update.
@return true if there is suitable record found, otherwise false */
static
bool
rtr_pcur_getnext_from_path(
/*=======================*/
	const dtuple_t* tuple,	/*!< in: data tuple */
	page_cur_mode_t	mode,	/*!< in: cursor search mode */
	btr_cur_t*	btr_cur,/*!< in: persistent cursor; NOTE that the
				function may release the page latch */
	ulint		target_level,
				/*!< in: target level */
	ulint		latch_mode,
				/*!< in: latch_mode */
	bool		index_locked,
				/*!< in: index tree locked */
	mtr_t*		mtr)	/*!< in: mtr */
{
	dict_index_t*	index = btr_cur->index;
	bool		found = false;
	page_cur_t*	page_cursor;
	ulint		level = 0;
	node_visit_t	next_rec;
	rtr_info_t*	rtr_info = btr_cur->rtr_info;
	node_seq_t	page_ssn;
	ulint		my_latch_mode;
	ulint		skip_parent = false;
	bool		new_split = false;
	bool		need_parent;
	bool		for_delete = false;
	bool		for_undo_ins = false;

	/* exhausted all the pages to be searched */
	if (rtr_info->path->empty()) {
		return(false);
	}

	ut_ad(dtuple_get_n_fields_cmp(tuple));

	my_latch_mode = BTR_LATCH_MODE_WITHOUT_FLAGS(latch_mode);

	for_delete = latch_mode & BTR_RTREE_DELETE_MARK;
	for_undo_ins = latch_mode & BTR_RTREE_UNDO_INS;

	/* There should be no insert coming to this function. Only
	mode with BTR_MODIFY_* should be delete */
	ut_ad(mode != PAGE_CUR_RTREE_INSERT);
	ut_ad(my_latch_mode == BTR_SEARCH_LEAF
	      || my_latch_mode == BTR_MODIFY_LEAF
	      || my_latch_mode == BTR_MODIFY_TREE
	      || my_latch_mode == BTR_CONT_MODIFY_TREE);

	/* Whether need to track parent information. Only need so
	when we do tree altering operations (such as index page merge) */
	need_parent = ((my_latch_mode == BTR_MODIFY_TREE
		        || my_latch_mode == BTR_CONT_MODIFY_TREE)
		       && mode == PAGE_CUR_RTREE_LOCATE);

	if (!index_locked) {
		ut_ad(latch_mode & BTR_SEARCH_LEAF
		      || latch_mode & BTR_MODIFY_LEAF);
		mtr_s_lock_index(index, mtr);
	} else {
		ut_ad(mtr->memo_contains_flagged(&index->lock,
						 MTR_MEMO_SX_LOCK
						 | MTR_MEMO_S_LOCK
						 | MTR_MEMO_X_LOCK));
	}

	const ulint zip_size = index->table->space->zip_size();

	/* Pop each node/page to be searched from "path" structure
	and do a search on it. Please note, any pages that are in
	the "path" structure are protected by "page" lock, so tey
	cannot be shrunk away */
	do {
		buf_block_t*	block;
		node_seq_t	path_ssn;
		const page_t*	page;
		ulint		rw_latch = RW_X_LATCH;
		ulint		tree_idx;

		mutex_enter(&rtr_info->rtr_path_mutex);
		next_rec = rtr_info->path->back();
		rtr_info->path->pop_back();
		level = next_rec.level;
		path_ssn = next_rec.seq_no;
		tree_idx = btr_cur->tree_height - level - 1;

		/* Maintain the parent path info as well, if needed */
		if (need_parent && !skip_parent && !new_split) {
			ulint		old_level;
			ulint		new_level;

			ut_ad(!rtr_info->parent_path->empty());

			/* Cleanup unused parent info */
			if (rtr_info->parent_path->back().cursor) {
				btr_pcur_close(
					rtr_info->parent_path->back().cursor);
				ut_free(rtr_info->parent_path->back().cursor);
			}

			old_level = rtr_info->parent_path->back().level;

			rtr_info->parent_path->pop_back();

			ut_ad(!rtr_info->parent_path->empty());

			/* check whether there is a level change. If so,
			the current parent path needs to pop enough
			nodes to adjust to the new search page */
			new_level = rtr_info->parent_path->back().level;

			if (old_level < new_level) {
				rtr_adjust_parent_path(
					rtr_info, next_rec.page_no);
			}

			ut_ad(!rtr_info->parent_path->empty());

			ut_ad(next_rec.page_no
			      == rtr_info->parent_path->back().child_no);
		}

		mutex_exit(&rtr_info->rtr_path_mutex);

		skip_parent = false;
		new_split = false;

		/* Once we have pages in "path", these pages are
		predicate page locked, so they can't be shrunk away.
		They also have SSN (split sequence number) to detect
		splits, so we can directly latch single page while
		getting them. They can be unlatched if not qualified.
		One reason for pre-latch is that we might need to position
		some parent position (requires latch) during search */
		if (level == 0) {
			/* S latched for SEARCH_LEAF, and X latched
			for MODIFY_LEAF */
			if (my_latch_mode <= BTR_MODIFY_LEAF) {
				rw_latch = my_latch_mode;
			}

			if (my_latch_mode == BTR_CONT_MODIFY_TREE
			    || my_latch_mode == BTR_MODIFY_TREE) {
				rw_latch = RW_NO_LATCH;
			}

		} else if (level == target_level) {
			rw_latch = RW_X_LATCH;
		}

		/* Release previous locked blocks */
		if (my_latch_mode != BTR_SEARCH_LEAF) {
			for (ulint idx = 0; idx < btr_cur->tree_height;
			     idx++) {
				if (rtr_info->tree_blocks[idx]) {
					mtr_release_block_at_savepoint(
						mtr,
						rtr_info->tree_savepoints[idx],
						rtr_info->tree_blocks[idx]);
					rtr_info->tree_blocks[idx] = NULL;
				}
			}
			for (ulint idx = RTR_MAX_LEVELS; idx < RTR_MAX_LEVELS + 3;
			     idx++) {
				if (rtr_info->tree_blocks[idx]) {
					mtr_release_block_at_savepoint(
						mtr,
						rtr_info->tree_savepoints[idx],
						rtr_info->tree_blocks[idx]);
					rtr_info->tree_blocks[idx] = NULL;
				}
			}
		}

		/* set up savepoint to record any locks to be taken */
		rtr_info->tree_savepoints[tree_idx] = mtr_set_savepoint(mtr);

#ifdef UNIV_RTR_DEBUG
		ut_ad(!(rw_lock_own_flagged(&btr_cur->page_cur.block->lock,
					    RW_LOCK_FLAG_X | RW_LOCK_FLAG_S))
			|| my_latch_mode == BTR_MODIFY_TREE
			|| my_latch_mode == BTR_CONT_MODIFY_TREE
			|| !page_is_leaf(buf_block_get_frame(
					btr_cur->page_cur.block)));
#endif /* UNIV_RTR_DEBUG */

		dberr_t err = DB_SUCCESS;

		block = buf_page_get_gen(
			page_id_t(index->table->space_id,
				  next_rec.page_no), zip_size,
			rw_latch, NULL, BUF_GET, __FILE__, __LINE__, mtr, &err);

		if (block == NULL) {
			continue;
		} else if (rw_latch != RW_NO_LATCH) {
			ut_ad(!dict_index_is_ibuf(index));
			buf_block_dbg_add_level(block, SYNC_TREE_NODE);
		}

		rtr_info->tree_blocks[tree_idx] = block;

		page = buf_block_get_frame(block);
		page_ssn = page_get_ssn_id(page);

		/* If there are splits, push the splitted page.
		Note that we have SX lock on index->lock, there
		should not be any split/shrink happening here */
		if (page_ssn > path_ssn) {
			uint32_t next_page_no = btr_page_get_next(page);
			rtr_non_leaf_stack_push(
				rtr_info->path, next_page_no, path_ssn,
				level, 0, NULL, 0);

			if (!srv_read_only_mode
			    && mode != PAGE_CUR_RTREE_INSERT
			    && mode != PAGE_CUR_RTREE_LOCATE) {
				ut_ad(rtr_info->thr);
				lock_place_prdt_page_lock(
					page_id_t(block->page.id().space(),
						  next_page_no),
					index,
					rtr_info->thr);
			}
			new_split = true;
#if defined(UNIV_GIS_DEBUG)
			fprintf(stderr,
				"GIS_DIAG: Splitted page found: %d, %ld\n",
				static_cast<int>(need_parent), next_page_no);
#endif
		}

		page_cursor = btr_cur_get_page_cur(btr_cur);
		page_cursor->rec = NULL;

		if (mode == PAGE_CUR_RTREE_LOCATE) {
			if (level == target_level && level == 0) {
				ulint	low_match;

				found = false;

				low_match = page_cur_search(
					block, index, tuple,
					PAGE_CUR_LE,
					btr_cur_get_page_cur(btr_cur));

				if (low_match == dtuple_get_n_fields_cmp(
							tuple)) {
					rec_t*	rec = btr_cur_get_rec(btr_cur);

					if (!rec_get_deleted_flag(rec,
					    dict_table_is_comp(index->table))
					    || (!for_delete && !for_undo_ins)) {
						found = true;
						btr_cur->low_match = low_match;
					} else {
						/* mark we found deleted row */
						btr_cur->rtr_info->fd_del
							= true;
					}
				}
			} else {
				page_cur_mode_t	page_mode = mode;

				if (level == target_level
				    && target_level != 0) {
					page_mode = PAGE_CUR_RTREE_GET_FATHER;
				}
				found = rtr_cur_search_with_match(
					block, index, tuple, page_mode,
					page_cursor, btr_cur->rtr_info);

				/* Save the position of parent if needed */
				if (found && need_parent) {
					btr_pcur_t*     r_cursor =
						rtr_get_parent_cursor(
							btr_cur, level, false);

					rec_t*	rec = page_cur_get_rec(
						page_cursor);
					page_cur_position(
						rec, block,
						btr_pcur_get_page_cur(r_cursor));
					r_cursor->pos_state =
						 BTR_PCUR_IS_POSITIONED;
					r_cursor->latch_mode = my_latch_mode;
					btr_pcur_store_position(r_cursor, mtr);
#ifdef UNIV_DEBUG
					ulint num_stored =
						rtr_store_parent_path(
							block, btr_cur,
							rw_latch, level, mtr);
					ut_ad(num_stored > 0);
#else
					rtr_store_parent_path(
						block, btr_cur, rw_latch,
						level, mtr);
#endif /* UNIV_DEBUG */
				}
			}
		} else {
			found = rtr_cur_search_with_match(
				block, index, tuple, mode, page_cursor,
				btr_cur->rtr_info);
		}

		/* Attach predicate lock if needed, no matter whether
		there are matched records */
		if (mode != PAGE_CUR_RTREE_INSERT
		    && mode != PAGE_CUR_RTREE_LOCATE
		    && mode >= PAGE_CUR_CONTAIN
		    && btr_cur->rtr_info->need_prdt_lock) {
			lock_prdt_t	prdt;

			trx_t*		trx = thr_get_trx(
						btr_cur->rtr_info->thr);
			lock_mutex_enter();
			lock_init_prdt_from_mbr(
				&prdt, &btr_cur->rtr_info->mbr,
				mode, trx->lock.lock_heap);
			lock_mutex_exit();

			if (rw_latch == RW_NO_LATCH) {
				rw_lock_s_lock(&(block->lock));
			}

			lock_prdt_lock(block, &prdt, index, LOCK_S,
				       LOCK_PREDICATE, btr_cur->rtr_info->thr);

			if (rw_latch == RW_NO_LATCH) {
				rw_lock_s_unlock(&(block->lock));
			}
		}

		if (found) {
			if (level == target_level) {
				page_cur_t*	r_cur;;

				if (my_latch_mode == BTR_MODIFY_TREE
				    && level == 0) {
					ut_ad(rw_latch == RW_NO_LATCH);

					btr_cur_latch_leaves(
						block,
						BTR_MODIFY_TREE,
						btr_cur, mtr);
				}

				r_cur = btr_cur_get_page_cur(btr_cur);

				page_cur_position(
					page_cur_get_rec(page_cursor),
					page_cur_get_block(page_cursor),
					r_cur);

				btr_cur->low_match = level != 0 ?
					DICT_INDEX_SPATIAL_NODEPTR_SIZE + 1
					: btr_cur->low_match;
				break;
			}

			/* Keep the parent path node, which points to
			last node just located */
			skip_parent = true;
		} else {
			/* Release latch on the current page */
			ut_ad(rtr_info->tree_blocks[tree_idx]);

			mtr_release_block_at_savepoint(
				mtr, rtr_info->tree_savepoints[tree_idx],
				rtr_info->tree_blocks[tree_idx]);
			rtr_info->tree_blocks[tree_idx] = NULL;
		}

	} while (!rtr_info->path->empty());

	const rec_t* rec = btr_cur_get_rec(btr_cur);

	if (page_rec_is_infimum(rec) || page_rec_is_supremum(rec)) {
		mtr_commit(mtr);
		mtr_start(mtr);
	} else if (!index_locked) {
		mtr_memo_release(mtr, dict_index_get_lock(index),
				 MTR_MEMO_X_LOCK);
	}

	return(found);
}

/*************************************************************//**
Find the next matching record. This function will first exhaust
the copied record listed in the rtr_info->matches vector before
moving to the next page
@return true if there is suitable record found, otherwise false */
bool
rtr_pcur_move_to_next(
/*==================*/
	const dtuple_t*	tuple,	/*!< in: data tuple; NOTE: n_fields_cmp in
				tuple must be set so that it cannot get
				compared to the node ptr page number field! */
	page_cur_mode_t	mode,	/*!< in: cursor search mode */
	btr_pcur_t*	cursor,	/*!< in: persistent cursor; NOTE that the
				function may release the page latch */
	ulint		level,	/*!< in: target level */
	mtr_t*		mtr)	/*!< in: mtr */
{
	rtr_info_t*	rtr_info = cursor->btr_cur.rtr_info;

	ut_a(cursor->pos_state == BTR_PCUR_IS_POSITIONED);

	mutex_enter(&rtr_info->matches->rtr_match_mutex);
	/* First retrieve the next record on the current page */
	if (!rtr_info->matches->matched_recs->empty()) {
		rtr_rec_t	rec;
		rec = rtr_info->matches->matched_recs->back();
		rtr_info->matches->matched_recs->pop_back();
		mutex_exit(&rtr_info->matches->rtr_match_mutex);

		cursor->btr_cur.page_cur.rec = rec.r_rec;
		cursor->btr_cur.page_cur.block = &rtr_info->matches->block;

		DEBUG_SYNC_C("rtr_pcur_move_to_next_return");
		return(true);
	}

	mutex_exit(&rtr_info->matches->rtr_match_mutex);

	/* Fetch the next page */
	return(rtr_pcur_getnext_from_path(tuple, mode, &cursor->btr_cur,
					 level, cursor->latch_mode,
					 false, mtr));
}

/*************************************************************//**
Check if the cursor holds record pointing to the specified child page
@return	true if it is (pointing to the child page) false otherwise */
static
bool
rtr_compare_cursor_rec(
/*===================*/
	dict_index_t*	index,		/*!< in: index */
	btr_cur_t*	cursor,		/*!< in: Cursor to check */
	ulint		page_no,	/*!< in: desired child page number */
	mem_heap_t**	heap)		/*!< in: memory heap */
{
	const rec_t*	rec;
	rec_offs*	offsets;

	rec = btr_cur_get_rec(cursor);

	offsets = rec_get_offsets(
		rec, index, NULL, false, ULINT_UNDEFINED, heap);

	return(btr_node_ptr_get_child_page_no(rec, offsets) == page_no);
}

/**************************************************************//**
Initializes and opens a persistent cursor to an index tree. It should be
closed with btr_pcur_close. Mainly called by row_search_index_entry() */
void
rtr_pcur_open_low(
/*==============*/
	dict_index_t*	index,	/*!< in: index */
	ulint		level,	/*!< in: level in the rtree */
	const dtuple_t*	tuple,	/*!< in: tuple on which search done */
	page_cur_mode_t	mode,	/*!< in: PAGE_CUR_RTREE_LOCATE, ... */
	ulint		latch_mode,/*!< in: BTR_SEARCH_LEAF, ... */
	btr_pcur_t*	cursor, /*!< in: memory buffer for persistent cursor */
	const char*	file,	/*!< in: file name */
	unsigned	line,	/*!< in: line where called */
	mtr_t*		mtr)	/*!< in: mtr */
{
	btr_cur_t*	btr_cursor;
	ulint		n_fields;
	ulint		low_match;
	rec_t*		rec;
	bool		tree_latched = false;
	bool		for_delete = false;
	bool		for_undo_ins = false;

	ut_ad(level == 0);

	ut_ad(latch_mode & BTR_MODIFY_LEAF || latch_mode & BTR_MODIFY_TREE);
	ut_ad(mode == PAGE_CUR_RTREE_LOCATE);

	/* Initialize the cursor */

	btr_pcur_init(cursor);

	for_delete = latch_mode & BTR_RTREE_DELETE_MARK;
	for_undo_ins = latch_mode & BTR_RTREE_UNDO_INS;

	cursor->latch_mode = BTR_LATCH_MODE_WITHOUT_FLAGS(latch_mode);
	cursor->search_mode = mode;

	/* Search with the tree cursor */

	btr_cursor = btr_pcur_get_btr_cur(cursor);

	btr_cursor->rtr_info = rtr_create_rtr_info(false, false,
						   btr_cursor, index);

	/* Purge will SX lock the tree instead of take Page Locks */
	if (btr_cursor->thr) {
		btr_cursor->rtr_info->need_page_lock = true;
		btr_cursor->rtr_info->thr = btr_cursor->thr;
	}

	btr_cur_search_to_nth_level(index, level, tuple, mode, latch_mode,
				    btr_cursor, 0, file, line, mtr);
	cursor->pos_state = BTR_PCUR_IS_POSITIONED;

	cursor->trx_if_known = NULL;

	low_match = btr_pcur_get_low_match(cursor);

	rec = btr_pcur_get_rec(cursor);

	n_fields = dtuple_get_n_fields(tuple);

	if (latch_mode & BTR_ALREADY_S_LATCHED) {
		ut_ad(mtr->memo_contains(index->lock, MTR_MEMO_S_LOCK));
		tree_latched = true;
	}

	if (latch_mode & BTR_MODIFY_TREE) {
		ut_ad(mtr->memo_contains_flagged(&index->lock,
						 MTR_MEMO_X_LOCK
						 | MTR_MEMO_SX_LOCK));
		tree_latched = true;
	}

	if (page_rec_is_infimum(rec) || low_match != n_fields
	    || (rec_get_deleted_flag(rec, dict_table_is_comp(index->table))
		&& (for_delete || for_undo_ins))) {

		if (rec_get_deleted_flag(rec, dict_table_is_comp(index->table))
		    && for_delete) {
			btr_cursor->rtr_info->fd_del = true;
			btr_cursor->low_match = 0;
		}
		/* Did not find matched row in first dive. Release
		latched block if any before search more pages */
		if (latch_mode & BTR_MODIFY_LEAF) {
			ulint		tree_idx = btr_cursor->tree_height - 1;
			rtr_info_t*	rtr_info = btr_cursor->rtr_info;

			ut_ad(level == 0);

			if (rtr_info->tree_blocks[tree_idx]) {
				mtr_release_block_at_savepoint(
					mtr,
					rtr_info->tree_savepoints[tree_idx],
					rtr_info->tree_blocks[tree_idx]);
				rtr_info->tree_blocks[tree_idx] = NULL;
			}
		}

		bool	ret = rtr_pcur_getnext_from_path(
			tuple, mode, btr_cursor, level, latch_mode,
			tree_latched, mtr);

		if (ret) {
			low_match = btr_pcur_get_low_match(cursor);
			ut_ad(low_match == n_fields);
		}
	}
}

/* Get the rtree page father.
@param[in]	index		rtree index
@param[in]	block		child page in the index
@param[in]	mtr		mtr
@param[in]	sea_cur		search cursor, contains information
				about parent nodes in search
@param[in]	cursor		cursor on node pointer record,
				its page x-latched */
void
rtr_page_get_father(
	dict_index_t*	index,
	buf_block_t*	block,
	mtr_t*		mtr,
	btr_cur_t*	sea_cur,
	btr_cur_t*	cursor)
{
	mem_heap_t*	heap = mem_heap_create(100);
#ifdef UNIV_DEBUG
	rec_offs*	offsets;

	offsets = rtr_page_get_father_block(
		NULL, heap, index, block, mtr, sea_cur, cursor);

	ulint	page_no = btr_node_ptr_get_child_page_no(cursor->page_cur.rec,
							 offsets);

	ut_ad(page_no == block->page.id().page_no());
#else
	rtr_page_get_father_block(
		NULL, heap, index, block, mtr, sea_cur, cursor);
#endif

	mem_heap_free(heap);
}

/********************************************************************//**
Returns the upper level node pointer to a R-Tree page. It is assumed
that mtr holds an x-latch on the tree. */
static void rtr_get_father_node(
	dict_index_t*	index,	/*!< in: index */
	ulint		level,	/*!< in: the tree level of search */
	const dtuple_t*	tuple,	/*!< in: data tuple; NOTE: n_fields_cmp in
				tuple must be set so that it cannot get
				compared to the node ptr page number field! */
	btr_cur_t*	sea_cur,/*!< in: search cursor */
	btr_cur_t*	btr_cur,/*!< in/out: tree cursor; the cursor page is
				s- or x-latched, but see also above! */
	ulint		page_no,/*!< Current page no */
	mtr_t*		mtr)	/*!< in: mtr */
{
	mem_heap_t*	heap = NULL;
	bool		ret = false;
	const rec_t*	rec;
	ulint		n_fields;
	bool		new_rtr = false;

	/* Try to optimally locate the parent node. Level should always
	less than sea_cur->tree_height unless the root is splitting */
	if (sea_cur && sea_cur->tree_height > level) {
		ut_ad(mtr->memo_contains_flagged(&index->lock, MTR_MEMO_X_LOCK
						 | MTR_MEMO_SX_LOCK));
		ret = rtr_cur_restore_position(
			BTR_CONT_MODIFY_TREE, sea_cur, level, mtr);

		/* Once we block shrink tree nodes while there are
		active search on it, this optimal locating should always
		succeeds */
		ut_ad(ret);

		if (ret) {
			btr_pcur_t*	r_cursor = rtr_get_parent_cursor(
						sea_cur, level, false);

			rec = btr_pcur_get_rec(r_cursor);

			ut_ad(r_cursor->rel_pos == BTR_PCUR_ON);
			page_cur_position(rec,
					  btr_pcur_get_block(r_cursor),
					  btr_cur_get_page_cur(btr_cur));
			btr_cur->rtr_info = sea_cur->rtr_info;
			btr_cur->tree_height = sea_cur->tree_height;
			ut_ad(rtr_compare_cursor_rec(
				index, btr_cur, page_no, &heap));
			goto func_exit;
		}
	}

	/* We arrive here in one of two scenario
	1) check table and btr_valide
	2) index root page being raised */
	ut_ad(!sea_cur || sea_cur->tree_height == level);

	if (btr_cur->rtr_info) {
		rtr_clean_rtr_info(btr_cur->rtr_info, true);
	} else {
		new_rtr = true;
	}

	btr_cur->rtr_info = rtr_create_rtr_info(false, false, btr_cur, index);

	if (sea_cur && sea_cur->tree_height == level) {
		/* root split, and search the new root */
		btr_cur_search_to_nth_level(
			index, level, tuple, PAGE_CUR_RTREE_LOCATE,
			BTR_CONT_MODIFY_TREE, btr_cur, 0,
			__FILE__, __LINE__, mtr);

	} else {
		/* btr_validate */
		ut_ad(level >= 1);
		ut_ad(!sea_cur);

		btr_cur_search_to_nth_level(
			index, level, tuple, PAGE_CUR_RTREE_LOCATE,
			BTR_CONT_MODIFY_TREE, btr_cur, 0,
			__FILE__, __LINE__, mtr);

		rec = btr_cur_get_rec(btr_cur);
		n_fields = dtuple_get_n_fields_cmp(tuple);

		if (page_rec_is_infimum(rec)
		    || (btr_cur->low_match != n_fields)) {
			ret = rtr_pcur_getnext_from_path(
				tuple, PAGE_CUR_RTREE_LOCATE, btr_cur,
				level, BTR_CONT_MODIFY_TREE,
				true, mtr);

			ut_ad(ret && btr_cur->low_match == n_fields);
		}
	}

	ret = rtr_compare_cursor_rec(
		index, btr_cur, page_no, &heap);

	ut_ad(ret);

func_exit:
	if (heap) {
		mem_heap_free(heap);
	}

	if (new_rtr && btr_cur->rtr_info) {
		rtr_clean_rtr_info(btr_cur->rtr_info, true);
		btr_cur->rtr_info = NULL;
	}
}

/** Returns the upper level node pointer to a R-Tree page. It is assumed
that mtr holds an SX-latch or X-latch on the tree.
@return	rec_get_offsets() of the node pointer record */
static
rec_offs*
rtr_page_get_father_node_ptr(
	rec_offs*	offsets,/*!< in: work area for the return value */
	mem_heap_t*	heap,	/*!< in: memory heap to use */
	btr_cur_t*	sea_cur,/*!< in: search cursor */
	btr_cur_t*	cursor,	/*!< in: cursor pointing to user record,
				out: cursor on node pointer record,
				its page x-latched */
	mtr_t*		mtr)	/*!< in: mtr */
{
	dtuple_t*	tuple;
	rec_t*		user_rec;
	rec_t*		node_ptr;
	ulint		level;
	ulint		page_no;
	dict_index_t*	index;
	rtr_mbr_t	mbr;

	page_no = btr_cur_get_block(cursor)->page.id().page_no();
	index = btr_cur_get_index(cursor);

	ut_ad(srv_read_only_mode
	      || mtr->memo_contains_flagged(&index->lock, MTR_MEMO_X_LOCK
					    | MTR_MEMO_SX_LOCK));

	ut_ad(dict_index_get_page(index) != page_no);

	level = btr_page_get_level(btr_cur_get_page(cursor));

	user_rec = btr_cur_get_rec(cursor);
	ut_a(page_rec_is_user_rec(user_rec));

	offsets = rec_get_offsets(user_rec, index, offsets, !level,
				  ULINT_UNDEFINED, &heap);
	rtr_get_mbr_from_rec(user_rec, offsets, &mbr);

	tuple = rtr_index_build_node_ptr(
		index, &mbr, user_rec, page_no, heap);

	if (sea_cur && !sea_cur->rtr_info) {
		sea_cur = NULL;
	}

	rtr_get_father_node(index, level + 1, tuple, sea_cur, cursor,
			    page_no, mtr);

	node_ptr = btr_cur_get_rec(cursor);
	ut_ad(!page_rec_is_comp(node_ptr)
	      || rec_get_status(node_ptr) == REC_STATUS_NODE_PTR);
	offsets = rec_get_offsets(node_ptr, index, offsets, false,
				  ULINT_UNDEFINED, &heap);

	ulint	child_page = btr_node_ptr_get_child_page_no(node_ptr, offsets);

	if (child_page != page_no) {
		const rec_t*	print_rec;

		ib::fatal	error;

		error << "Corruption of index " << index->name
			<< " of table " << index->table->name
			<< " parent page " << page_no
			<< " child page " << child_page;

		print_rec = page_rec_get_next(
			page_get_infimum_rec(page_align(user_rec)));
		offsets = rec_get_offsets(print_rec, index, offsets,
					  page_rec_is_leaf(user_rec),
					  ULINT_UNDEFINED, &heap);
		error << "; child ";
		rec_print(error.m_oss, print_rec,
			  rec_get_info_bits(print_rec, rec_offs_comp(offsets)),
			  offsets);
		offsets = rec_get_offsets(node_ptr, index, offsets, false,
					  ULINT_UNDEFINED, &heap);
		error << "; parent ";
		rec_print(error.m_oss, print_rec,
			  rec_get_info_bits(print_rec, rec_offs_comp(offsets)),
			  offsets);

		error << ". You should dump + drop + reimport the table to"
			" fix the corruption. If the crash happens at"
			" database startup, see "
			"https://mariadb.com/kb/en/library/innodb-recovery-modes/"
			" about forcing"
			" recovery. Then dump + drop + reimport.";
	}

	return(offsets);
}

/************************************************************//**
Returns the father block to a page. It is assumed that mtr holds
an X or SX latch on the tree.
@return rec_get_offsets() of the node pointer record */
rec_offs*
rtr_page_get_father_block(
/*======================*/
	rec_offs*	offsets,/*!< in: work area for the return value */
	mem_heap_t*	heap,	/*!< in: memory heap to use */
	dict_index_t*	index,	/*!< in: b-tree index */
	buf_block_t*	block,	/*!< in: child page in the index */
	mtr_t*		mtr,	/*!< in: mtr */
	btr_cur_t*	sea_cur,/*!< in: search cursor, contains information
				about parent nodes in search */
	btr_cur_t*	cursor)	/*!< out: cursor on node pointer record,
				its page x-latched */
{
	rec_t*  rec = page_rec_get_next(
		page_get_infimum_rec(buf_block_get_frame(block)));
	btr_cur_position(index, rec, block, cursor);

	return(rtr_page_get_father_node_ptr(offsets, heap, sea_cur,
					    cursor, mtr));
}

/*******************************************************************//**
Create a RTree search info structure */
rtr_info_t*
rtr_create_rtr_info(
/******************/
	bool		need_prdt,	/*!< in: Whether predicate lock
					is needed */
	bool		init_matches,	/*!< in: Whether to initiate the
					"matches" structure for collecting
					matched leaf records */
	btr_cur_t*	cursor,		/*!< in: tree search cursor */
	dict_index_t*	index)		/*!< in: index struct */
{
	rtr_info_t*	rtr_info;

	index = index ? index : cursor->index;
	ut_ad(index);

	rtr_info = static_cast<rtr_info_t*>(ut_zalloc_nokey(sizeof(*rtr_info)));

	rtr_info->allocated = true;
	rtr_info->cursor = cursor;
	rtr_info->index = index;

	if (init_matches) {
		rtr_info->heap = mem_heap_create(sizeof(*(rtr_info->matches)));
		rtr_info->matches = static_cast<matched_rec_t*>(
					mem_heap_zalloc(
						rtr_info->heap,
						sizeof(*rtr_info->matches)));

		rtr_info->matches->matched_recs
			= UT_NEW_NOKEY(rtr_rec_vector());

		rtr_info->matches->bufp = page_align(rtr_info->matches->rec_buf
						     + UNIV_PAGE_SIZE_MAX + 1);
		mutex_create(LATCH_ID_RTR_MATCH_MUTEX,
			     &rtr_info->matches->rtr_match_mutex);
		rw_lock_create(PFS_NOT_INSTRUMENTED,
			       &(rtr_info->matches->block.lock),
			      SYNC_LEVEL_VARYING);
	}

	rtr_info->path = UT_NEW_NOKEY(rtr_node_path_t());
	rtr_info->parent_path = UT_NEW_NOKEY(rtr_node_path_t());
	rtr_info->need_prdt_lock = need_prdt;
	mutex_create(LATCH_ID_RTR_PATH_MUTEX,
		     &rtr_info->rtr_path_mutex);

	mutex_enter(&index->rtr_track->rtr_active_mutex);
	index->rtr_track->rtr_active.push_front(rtr_info);
	mutex_exit(&index->rtr_track->rtr_active_mutex);
	return(rtr_info);
}

/*******************************************************************//**
Update a btr_cur_t with rtr_info */
void
rtr_info_update_btr(
/******************/
	btr_cur_t*	cursor,		/*!< in/out: tree cursor */
	rtr_info_t*	rtr_info)	/*!< in: rtr_info to set to the
					cursor */
{
	ut_ad(rtr_info);

	cursor->rtr_info = rtr_info;
}

/*******************************************************************//**
Initialize a R-Tree Search structure */
void
rtr_init_rtr_info(
/****************/
	rtr_info_t*	rtr_info,	/*!< in: rtr_info to set to the
					cursor */
	bool		need_prdt,	/*!< in: Whether predicate lock is
					needed */
	btr_cur_t*	cursor,		/*!< in: tree search cursor */
	dict_index_t*	index,		/*!< in: index structure */
	bool		reinit)		/*!< in: Whether this is a reinit */
{
	ut_ad(rtr_info);

	if (!reinit) {
		/* Reset all members. */
		rtr_info->path = NULL;
		rtr_info->parent_path = NULL;
		rtr_info->matches = NULL;

		mutex_create(LATCH_ID_RTR_PATH_MUTEX,
			     &rtr_info->rtr_path_mutex);

		memset(rtr_info->tree_blocks, 0x0,
		       sizeof(rtr_info->tree_blocks));
		memset(rtr_info->tree_savepoints, 0x0,
		       sizeof(rtr_info->tree_savepoints));
		rtr_info->mbr.xmin = 0.0;
		rtr_info->mbr.xmax = 0.0;
		rtr_info->mbr.ymin = 0.0;
		rtr_info->mbr.ymax = 0.0;
		rtr_info->thr = NULL;
		rtr_info->heap = NULL;
		rtr_info->cursor = NULL;
		rtr_info->index = NULL;
		rtr_info->need_prdt_lock = false;
		rtr_info->need_page_lock = false;
		rtr_info->allocated = false;
		rtr_info->mbr_adj = false;
		rtr_info->fd_del = false;
		rtr_info->search_tuple = NULL;
		rtr_info->search_mode = PAGE_CUR_UNSUPP;
	}

	ut_ad(!rtr_info->matches || rtr_info->matches->matched_recs->empty());

	rtr_info->path = UT_NEW_NOKEY(rtr_node_path_t());
	rtr_info->parent_path = UT_NEW_NOKEY(rtr_node_path_t());
	rtr_info->need_prdt_lock = need_prdt;
	rtr_info->cursor = cursor;
	rtr_info->index = index;

	mutex_enter(&index->rtr_track->rtr_active_mutex);
	index->rtr_track->rtr_active.push_front(rtr_info);
	mutex_exit(&index->rtr_track->rtr_active_mutex);
}

/**************************************************************//**
Clean up R-Tree search structure */
void
rtr_clean_rtr_info(
/*===============*/
	rtr_info_t*	rtr_info,	/*!< in: RTree search info */
	bool		free_all)	/*!< in: need to free rtr_info itself */
{
	dict_index_t*	index;
	bool		initialized = false;

	if (!rtr_info) {
		return;
	}

	index = rtr_info->index;

	if (index) {
		mutex_enter(&index->rtr_track->rtr_active_mutex);
	}

	while (rtr_info->parent_path && !rtr_info->parent_path->empty()) {
		btr_pcur_t*	cur = rtr_info->parent_path->back().cursor;
		rtr_info->parent_path->pop_back();

		if (cur) {
			btr_pcur_close(cur);
			ut_free(cur);
		}
	}

	UT_DELETE(rtr_info->parent_path);
	rtr_info->parent_path = NULL;

	if (rtr_info->path != NULL) {
		UT_DELETE(rtr_info->path);
		rtr_info->path = NULL;
		initialized = true;
	}

	if (rtr_info->matches) {
		rtr_info->matches->used = false;
		rtr_info->matches->locked = false;
		rtr_info->matches->valid = false;
		rtr_info->matches->matched_recs->clear();
	}

	if (index) {
		index->rtr_track->rtr_active.remove(rtr_info);
		mutex_exit(&index->rtr_track->rtr_active_mutex);
	}

	if (free_all) {
		if (rtr_info->matches) {
			if (rtr_info->matches->matched_recs != NULL) {
				UT_DELETE(rtr_info->matches->matched_recs);
			}

			rw_lock_free(&(rtr_info->matches->block.lock));

			mutex_destroy(&rtr_info->matches->rtr_match_mutex);
		}

		if (rtr_info->heap) {
			mem_heap_free(rtr_info->heap);
		}

		if (initialized) {
			mutex_destroy(&rtr_info->rtr_path_mutex);
		}

		if (rtr_info->allocated) {
			ut_free(rtr_info);
		}
	}
}

/**************************************************************//**
Rebuilt the "path" to exclude the removing page no */
static
void
rtr_rebuild_path(
/*=============*/
	rtr_info_t*	rtr_info,	/*!< in: RTree search info */
	ulint		page_no)	/*!< in: need to free rtr_info itself */
{
	rtr_node_path_t*		new_path
		= UT_NEW_NOKEY(rtr_node_path_t());

	rtr_node_path_t::iterator	rit;
#ifdef UNIV_DEBUG
	ulint	before_size = rtr_info->path->size();
#endif /* UNIV_DEBUG */

	for (rit = rtr_info->path->begin();
	     rit != rtr_info->path->end(); ++rit) {
		node_visit_t	next_rec = *rit;

		if (next_rec.page_no == page_no) {
			continue;
		}

		new_path->push_back(next_rec);
#ifdef UNIV_DEBUG
		node_visit_t	rec = new_path->back();
		ut_ad(rec.level < rtr_info->cursor->tree_height
		      && rec.page_no > 0);
#endif /* UNIV_DEBUG */
	}

	UT_DELETE(rtr_info->path);

	ut_ad(new_path->size() == before_size - 1);

	rtr_info->path = new_path;

	if (!rtr_info->parent_path->empty()) {
		rtr_node_path_t*	new_parent_path = UT_NEW_NOKEY(
			rtr_node_path_t());

		for (rit = rtr_info->parent_path->begin();
		     rit != rtr_info->parent_path->end(); ++rit) {
			node_visit_t	next_rec = *rit;

			if (next_rec.child_no == page_no) {
				btr_pcur_t*	cur = next_rec.cursor;

				if (cur) {
					btr_pcur_close(cur);
					ut_free(cur);
				}

				continue;
			}

			new_parent_path->push_back(next_rec);
		}
		UT_DELETE(rtr_info->parent_path);
		rtr_info->parent_path = new_parent_path;
	}

}

/**************************************************************//**
Check whether a discarding page is in anyone's search path */
void
rtr_check_discard_page(
/*===================*/
	dict_index_t*	index,	/*!< in: index */
	btr_cur_t*	cursor, /*!< in: cursor on the page to discard: not on
				the root page */
	buf_block_t*	block)	/*!< in: block of page to be discarded */
{
	const ulint pageno = block->page.id().page_no();

	mutex_enter(&index->rtr_track->rtr_active_mutex);

	for (const auto& rtr_info : index->rtr_track->rtr_active) {
		if (cursor && rtr_info == cursor->rtr_info) {
			continue;
		}

		mutex_enter(&rtr_info->rtr_path_mutex);
		for (const node_visit_t& node : *rtr_info->path) {
			if (node.page_no == pageno) {
				rtr_rebuild_path(rtr_info, pageno);
				break;
			}
		}
		mutex_exit(&rtr_info->rtr_path_mutex);

		if (rtr_info->matches) {
			mutex_enter(&rtr_info->matches->rtr_match_mutex);

			if ((&rtr_info->matches->block)->page.id().page_no()
			     == pageno) {
				if (!rtr_info->matches->matched_recs->empty()) {
					rtr_info->matches->matched_recs->clear();
				}
				ut_ad(rtr_info->matches->matched_recs->empty());
				rtr_info->matches->valid = false;
			}

			mutex_exit(&rtr_info->matches->rtr_match_mutex);
		}
	}

	mutex_exit(&index->rtr_track->rtr_active_mutex);

	lock_mutex_enter();
	lock_prdt_page_free_from_discard(block, &lock_sys.prdt_hash);
	lock_prdt_page_free_from_discard(block, &lock_sys.prdt_page_hash);
	lock_mutex_exit();
}

/** Structure acts as functor to get the optimistic access of the page.
It returns true if it successfully gets the page. */
struct optimistic_get
{
  btr_pcur_t *const r_cursor;
  mtr_t *const mtr;

  optimistic_get(btr_pcur_t *r_cursor,mtr_t *mtr)
  :r_cursor(r_cursor), mtr(mtr) {}

  bool operator()(buf_block_t *hint) const
  {
    return hint && buf_page_optimistic_get(
       RW_X_LATCH, hint, r_cursor->modify_clock, __FILE__,
       __LINE__, mtr);
  }
};

/** Restore the stored position of a persistent cursor bufferfixing the page */
static
bool
rtr_cur_restore_position(
	ulint		latch_mode,	/*!< in: BTR_SEARCH_LEAF, ... */
	btr_cur_t*	btr_cur,	/*!< in: detached persistent cursor */
	ulint		level,		/*!< in: index level */
	mtr_t*		mtr)		/*!< in: mtr */
{
	dict_index_t*	index;
	mem_heap_t*	heap;
	btr_pcur_t*	r_cursor = rtr_get_parent_cursor(btr_cur, level, false);
	dtuple_t*	tuple;
	bool		ret = false;

	ut_ad(mtr);
	ut_ad(r_cursor);
	ut_ad(mtr->is_active());

	index = btr_cur_get_index(btr_cur);

	if (r_cursor->rel_pos == BTR_PCUR_AFTER_LAST_IN_TREE
	    || r_cursor->rel_pos == BTR_PCUR_BEFORE_FIRST_IN_TREE) {
		return(false);
	}

	DBUG_EXECUTE_IF(
		"rtr_pessimistic_position",
		r_cursor->modify_clock = 100;
	);

	ut_ad(latch_mode == BTR_CONT_MODIFY_TREE);

<<<<<<< HEAD
	if (!buf_pool.is_obsolete(r_cursor->withdraw_clock)
	    && buf_page_optimistic_get(RW_X_LATCH,
				       r_cursor->block_when_stored,
				       r_cursor->modify_clock,
				       __FILE__, __LINE__, mtr)) {
=======
	if (r_cursor->block_when_stored.run_with_hint(
		optimistic_get(r_cursor, mtr))) {
>>>>>>> 199863d7
		ut_ad(r_cursor->pos_state == BTR_PCUR_IS_POSITIONED);

		ut_ad(r_cursor->rel_pos == BTR_PCUR_ON);
#ifdef UNIV_DEBUG
		do {
			const rec_t*	rec;
			const rec_offs*	offsets1;
			const rec_offs*	offsets2;
			ulint		comp;

			rec = btr_pcur_get_rec(r_cursor);

			heap = mem_heap_create(256);
			offsets1 = rec_get_offsets(
				r_cursor->old_rec, index, NULL, !level,
				r_cursor->old_n_fields, &heap);
			offsets2 = rec_get_offsets(
				rec, index, NULL, !level,
				r_cursor->old_n_fields, &heap);

			comp = rec_offs_comp(offsets1);

			if (rec_get_info_bits(r_cursor->old_rec, comp)
			    & REC_INFO_MIN_REC_FLAG) {
				ut_ad(rec_get_info_bits(rec, comp)
					& REC_INFO_MIN_REC_FLAG);
			} else {

				ut_ad(!cmp_rec_rec(r_cursor->old_rec,
						   rec, offsets1, offsets2,
						   index));
			}

			mem_heap_free(heap);
		} while (0);
#endif /* UNIV_DEBUG */

		return(true);
	}

	/* Page has changed, for R-Tree, the page cannot be shrunk away,
	so we search the page and its right siblings */
	buf_block_t*	block;
	node_seq_t	page_ssn;
	const page_t*	page;
	page_cur_t*	page_cursor;
	node_visit_t*	node = rtr_get_parent_node(btr_cur, level, false);
	node_seq_t	path_ssn = node->seq_no;
	const unsigned	zip_size = index->table->space->zip_size();
	uint32_t	page_no = node->page_no;

	heap = mem_heap_create(256);

	tuple = dict_index_build_data_tuple(r_cursor->old_rec, index, !level,
					    r_cursor->old_n_fields, heap);

	page_cursor = btr_pcur_get_page_cur(r_cursor);
	ut_ad(r_cursor == node->cursor);

search_again:
	dberr_t err = DB_SUCCESS;

	block = buf_page_get_gen(
		page_id_t(index->table->space_id, page_no),
		zip_size, RW_X_LATCH, NULL,
		BUF_GET, __FILE__, __LINE__, mtr, &err);

	ut_ad(block);

	/* Get the page SSN */
	page = buf_block_get_frame(block);
	page_ssn = page_get_ssn_id(page);

	ulint low_match = page_cur_search(
				block, index, tuple, PAGE_CUR_LE, page_cursor);

	if (low_match == r_cursor->old_n_fields) {
		const rec_t*	rec;
		const rec_offs*	offsets1;
		const rec_offs*	offsets2;
		ulint		comp;

		rec = btr_pcur_get_rec(r_cursor);

		offsets1 = rec_get_offsets(
			r_cursor->old_rec, index, NULL, !level,
			r_cursor->old_n_fields, &heap);
		offsets2 = rec_get_offsets(
			rec, index, NULL, !level,
			r_cursor->old_n_fields, &heap);

		comp = rec_offs_comp(offsets1);

		if ((rec_get_info_bits(r_cursor->old_rec, comp)
		     & REC_INFO_MIN_REC_FLAG)
		    && (rec_get_info_bits(rec, comp) & REC_INFO_MIN_REC_FLAG)) {
			r_cursor->pos_state = BTR_PCUR_IS_POSITIONED;
			ret = true;
		} else if (!cmp_rec_rec(r_cursor->old_rec, rec, offsets1, offsets2,
				 index)) {
			r_cursor->pos_state = BTR_PCUR_IS_POSITIONED;
			ret = true;
		}
	}

	/* Check the page SSN to see if it has been splitted, if so, search
	the right page */
	if (!ret && page_ssn > path_ssn) {
		page_no = btr_page_get_next(page);
		goto search_again;
	}

	mem_heap_free(heap);

	return(ret);
}

/****************************************************************//**
Copy the leaf level R-tree record, and push it to matched_rec in rtr_info */
static
void
rtr_leaf_push_match_rec(
/*====================*/
	const rec_t*	rec,		/*!< in: record to copy */
	rtr_info_t*	rtr_info,	/*!< in/out: search stack */
	rec_offs*	offsets,	/*!< in: offsets */
	bool		is_comp)	/*!< in: is compact format */
{
	byte*		buf;
	matched_rec_t*	match_rec = rtr_info->matches;
	rec_t*		copy;
	ulint		data_len;
	rtr_rec_t	rtr_rec;

	buf = match_rec->block.frame + match_rec->used;
	ut_ad(page_rec_is_leaf(rec));

	copy = rec_copy(buf, rec, offsets);

	if (is_comp) {
		rec_set_next_offs_new(copy, PAGE_NEW_SUPREMUM);
	} else {
		rec_set_next_offs_old(copy, PAGE_OLD_SUPREMUM);
	}

	rtr_rec.r_rec = copy;
	rtr_rec.locked = false;

	match_rec->matched_recs->push_back(rtr_rec);
	match_rec->valid = true;

	data_len = rec_offs_data_size(offsets) + rec_offs_extra_size(offsets);
	match_rec->used += data_len;

	ut_ad(match_rec->used < srv_page_size);
}

/**************************************************************//**
Store the parent path cursor
@return number of cursor stored */
ulint
rtr_store_parent_path(
/*==================*/
	const buf_block_t*	block,	/*!< in: block of the page */
	btr_cur_t*		btr_cur,/*!< in/out: persistent cursor */
	ulint			latch_mode,
					/*!< in: latch_mode */
	ulint			level,	/*!< in: index level */
	mtr_t*			mtr)	/*!< in: mtr */
{
	ulint	num = btr_cur->rtr_info->parent_path->size();
	ulint	num_stored = 0;

	while (num >= 1) {
		node_visit_t*	node = &(*btr_cur->rtr_info->parent_path)[
					num - 1];
		btr_pcur_t*	r_cursor = node->cursor;
		buf_block_t*	cur_block;

		if (node->level > level) {
			break;
		}

		r_cursor->pos_state = BTR_PCUR_IS_POSITIONED;
		r_cursor->latch_mode = latch_mode;

		cur_block = btr_pcur_get_block(r_cursor);

		if (cur_block == block) {
			btr_pcur_store_position(r_cursor, mtr);
			num_stored++;
		} else {
			break;
		}

		num--;
	}

	return(num_stored);
}
/**************************************************************//**
push a nonleaf index node to the search path for insertion */
static
void
rtr_non_leaf_insert_stack_push(
/*===========================*/
	dict_index_t*		index,	/*!< in: index descriptor */
	rtr_node_path_t*	path,	/*!< in/out: search path */
	ulint			level,	/*!< in: index page level */
	uint32_t		child_no,/*!< in: child page no */
	const buf_block_t*	block,	/*!< in: block of the page */
	const rec_t*		rec,	/*!< in: positioned record */
	double			mbr_inc)/*!< in: MBR needs to be enlarged */
{
	node_seq_t	new_seq;
	btr_pcur_t*	my_cursor;

	my_cursor = static_cast<btr_pcur_t*>(
		ut_malloc_nokey(sizeof(*my_cursor)));

	btr_pcur_init(my_cursor);

	page_cur_position(rec, block, btr_pcur_get_page_cur(my_cursor));

	(btr_pcur_get_btr_cur(my_cursor))->index = index;

	new_seq = rtr_get_current_ssn_id(index);
	rtr_non_leaf_stack_push(path, block->page.id().page_no(),
				new_seq, level, child_no, my_cursor, mbr_inc);
}

/** Copy a buf_block_t, except "block->lock".
@param[in,out]	matches	copy to match->block
@param[in]	block	block to copy */
static
void
rtr_copy_buf(
	matched_rec_t*		matches,
	const buf_block_t*	block)
{
	/* Copy all members of "block" to "matches->block" except "lock".
	We skip "lock" because it is not used
	from the dummy buf_block_t we create here and because memcpy()ing
	it generates (valid) compiler warnings that the vtable pointer
	will be copied. */
	new (&matches->block.page) buf_page_t(block->page);
	matches->block.frame = block->frame;
	matches->block.unzip_LRU = block->unzip_LRU;

	ut_d(matches->block.in_unzip_LRU_list = block->in_unzip_LRU_list);
	ut_d(matches->block.in_withdraw_list = block->in_withdraw_list);

	/* Skip buf_block_t::lock */
	matches->block.modify_clock = block->modify_clock;
#ifdef BTR_CUR_HASH_ADAPT
	matches->block.n_hash_helps = block->n_hash_helps;
	matches->block.n_fields = block->n_fields;
	matches->block.left_side = block->left_side;
#if defined UNIV_AHI_DEBUG || defined UNIV_DEBUG
	matches->block.n_pointers = 0;
#endif /* UNIV_AHI_DEBUG || UNIV_DEBUG */
	matches->block.curr_n_fields = block->curr_n_fields;
	matches->block.curr_left_side = block->curr_left_side;
	matches->block.index = block->index;
#endif /* BTR_CUR_HASH_ADAPT */
	ut_d(matches->block.debug_latch = NULL);
}

/****************************************************************//**
Generate a shadow copy of the page block header to save the
matched records */
static
void
rtr_init_match(
/*===========*/
	matched_rec_t*		matches,/*!< in/out: match to initialize */
	const buf_block_t*	block,	/*!< in: buffer block */
	const page_t*		page)	/*!< in: buffer page */
{
	ut_ad(matches->matched_recs->empty());
	matches->locked = false;
	rtr_copy_buf(matches, block);
	matches->block.frame = matches->bufp;
	matches->valid = false;
	/* We have to copy PAGE_W*_SUPREMUM_END bytes so that we can
	use infimum/supremum of this page as normal btr page for search. */
	memcpy(matches->block.frame, page, page_is_comp(page)
						? PAGE_NEW_SUPREMUM_END
						: PAGE_OLD_SUPREMUM_END);
	matches->used = page_is_comp(page)
				? PAGE_NEW_SUPREMUM_END
				: PAGE_OLD_SUPREMUM_END;
#ifdef RTR_SEARCH_DIAGNOSTIC
	ulint pageno = page_get_page_no(page);
	fprintf(stderr, "INNODB_RTR: Searching leaf page %d\n",
		static_cast<int>(pageno));
#endif /* RTR_SEARCH_DIAGNOSTIC */
}

/****************************************************************//**
Get the bounding box content from an index record */
void
rtr_get_mbr_from_rec(
/*=================*/
	const rec_t*	rec,	/*!< in: data tuple */
	const rec_offs*	offsets,/*!< in: offsets array */
	rtr_mbr_t*	mbr)	/*!< out MBR */
{
	ulint		rec_f_len;
	const byte*	data;

	data = rec_get_nth_field(rec, offsets, 0, &rec_f_len);

	rtr_read_mbr(data, mbr);
}

/****************************************************************//**
Get the bounding box content from a MBR data record */
void
rtr_get_mbr_from_tuple(
/*===================*/
	const dtuple_t* dtuple, /*!< in: data tuple */
	rtr_mbr*	mbr)	/*!< out: mbr to fill */
{
	const dfield_t* dtuple_field;
        ulint           dtuple_f_len;

	dtuple_field = dtuple_get_nth_field(dtuple, 0);
	dtuple_f_len = dfield_get_len(dtuple_field);
	ut_a(dtuple_f_len >= 4 * sizeof(double));

	rtr_read_mbr(static_cast<const byte*>(dfield_get_data(dtuple_field)),
		     mbr);
}

/** Compare minimum bounding rectangles.
@return	1, 0, -1, if mode == PAGE_CUR_MBR_EQUAL. And return
1, 0 for rest compare modes, depends on a and b qualifies the
relationship (CONTAINS, WITHIN etc.) */
static int cmp_gis_field(page_cur_mode_t mode, const void *a, const void *b)
{
  return mode == PAGE_CUR_MBR_EQUAL
    ? cmp_geometry_field(a, b)
    : rtree_key_cmp(mode, a, b);
}

/** Compare a GIS data tuple to a physical record in rtree non-leaf node.
We need to check the page number field, since we don't store pk field in
rtree non-leaf node.
@param[in]	dtuple		data tuple
@param[in]	rec		R-tree record
@return whether dtuple is less than rec */
static bool
cmp_dtuple_rec_with_gis_internal(const dtuple_t* dtuple, const rec_t* rec)
{
  const dfield_t *dtuple_field= dtuple_get_nth_field(dtuple, 0);
  ut_ad(dfield_get_len(dtuple_field) == DATA_MBR_LEN);

  if (cmp_gis_field(PAGE_CUR_WITHIN, dfield_get_data(dtuple_field), rec))
    return true;

  dtuple_field= dtuple_get_nth_field(dtuple, 1);
  ut_ad(dfield_get_len(dtuple_field) == 4); /* child page number */
  ut_ad(dtuple_field->type.mtype == DATA_SYS_CHILD);
  ut_ad(!(dtuple_field->type.prtype & ~DATA_NOT_NULL));

  return memcmp(dtuple_field->data, rec + DATA_MBR_LEN, 4) != 0;
}

#ifndef UNIV_DEBUG
static
#endif
/** Compare a GIS data tuple to a physical record.
@param[in] dtuple data tuple
@param[in] rec R-tree record
@param[in] mode compare mode
@retval negative if dtuple is less than rec */
int cmp_dtuple_rec_with_gis(const dtuple_t *dtuple, const rec_t *rec,
                            page_cur_mode_t mode)
{
  const dfield_t *dtuple_field= dtuple_get_nth_field(dtuple, 0);
  /* FIXME: TABLE_SHARE::init_from_binary_frm_image() is adding
  field->key_part_length_bytes() to the key length */
  ut_ad(dfield_get_len(dtuple_field) == DATA_MBR_LEN ||
        dfield_get_len(dtuple_field) == DATA_MBR_LEN + 2);

  return cmp_gis_field(mode, dfield_get_data(dtuple_field), rec);
}

/****************************************************************//**
Searches the right position in rtree for a page cursor. */
bool
rtr_cur_search_with_match(
/*======================*/
	const buf_block_t*	block,	/*!< in: buffer block */
	dict_index_t*		index,	/*!< in: index descriptor */
	const dtuple_t*		tuple,	/*!< in: data tuple */
	page_cur_mode_t		mode,	/*!< in: PAGE_CUR_RTREE_INSERT,
					PAGE_CUR_RTREE_LOCATE etc. */
	page_cur_t*		cursor,	/*!< in/out: page cursor */
	rtr_info_t*		rtr_info)/*!< in/out: search stack */
{
	bool		found = false;
	const page_t*	page;
	const rec_t*	rec;
	const rec_t*	last_rec;
	rec_offs	offsets_[REC_OFFS_NORMAL_SIZE];
	rec_offs*	offsets		= offsets_;
	mem_heap_t*	heap = NULL;
	int		cmp = 1;
	double		least_inc = DBL_MAX;
	const rec_t*	best_rec;
	const rec_t*	last_match_rec = NULL;
	bool		match_init = false;
	page_cur_mode_t	orig_mode = mode;
	const rec_t*	first_rec = NULL;

	rec_offs_init(offsets_);

	ut_ad(RTREE_SEARCH_MODE(mode));

	ut_ad(dict_index_is_spatial(index));

	page = buf_block_get_frame(block);

	const ulint level = btr_page_get_level(page);
	const bool is_leaf = !level;

	if (mode == PAGE_CUR_RTREE_LOCATE) {
		ut_ad(level != 0);
		mode = PAGE_CUR_WITHIN;
	}

	rec = page_dir_slot_get_rec(page_dir_get_nth_slot(page, 0));

	last_rec = rec;
	best_rec = rec;

	if (page_rec_is_infimum(rec)) {
		rec = page_rec_get_next_const(rec);
	}

	/* Check insert tuple size is larger than first rec, and try to
	avoid it if possible */
	if (mode == PAGE_CUR_RTREE_INSERT && !page_rec_is_supremum(rec)) {

		ulint	new_rec_size = rec_get_converted_size(index, tuple, 0);

		offsets = rec_get_offsets(rec, index, offsets, is_leaf,
					  dtuple_get_n_fields_cmp(tuple),
					  &heap);

		if (rec_offs_size(offsets) < new_rec_size) {
			first_rec = rec;
		}

		/* If this is the left-most page of this index level
		and the table is a compressed table, try to avoid
		first page as much as possible, as there will be problem
		when update MIN_REC rec in compress table */
		if (is_buf_block_get_page_zip(block)
		    && !page_has_prev(page)
		    && page_get_n_recs(page) >= 2) {

			rec = page_rec_get_next_const(rec);
		}
	}

	while (!page_rec_is_supremum(rec)) {
		if (!is_leaf) {
			switch (mode) {
			case PAGE_CUR_CONTAIN:
			case PAGE_CUR_INTERSECT:
			case PAGE_CUR_MBR_EQUAL:
				/* At non-leaf level, we will need to check
				both CONTAIN and INTERSECT for either of
				the search mode */
				cmp = cmp_dtuple_rec_with_gis(
					tuple, rec, PAGE_CUR_CONTAIN);

				if (cmp != 0) {
					cmp = cmp_dtuple_rec_with_gis(
						tuple, rec,
						PAGE_CUR_INTERSECT);
				}
				break;
			case PAGE_CUR_DISJOINT:
				cmp = cmp_dtuple_rec_with_gis(
					tuple, rec, mode);

				if (cmp != 0) {
					cmp = cmp_dtuple_rec_with_gis(
						tuple, rec,
						PAGE_CUR_INTERSECT);
				}
				break;
			case PAGE_CUR_RTREE_INSERT:
				double	increase;
				double	area;

				cmp = cmp_dtuple_rec_with_gis(
					tuple, rec, PAGE_CUR_WITHIN);

				if (cmp != 0) {
					increase = rtr_rec_cal_increase(
						tuple, rec, &area);
					/* Once it goes beyond DBL_MAX,
					it would not make sense to record
					such value, just make it
					DBL_MAX / 2  */
					if (increase >= DBL_MAX) {
						increase = DBL_MAX / 2;
					}

					if (increase < least_inc) {
						least_inc = increase;
						best_rec = rec;
					} else if (best_rec
						   && best_rec == first_rec) {
						/* if first_rec is set,
						we will try to avoid it */
						least_inc = increase;
						best_rec = rec;
					}
				}
				break;
			case PAGE_CUR_RTREE_GET_FATHER:
				cmp = cmp_dtuple_rec_with_gis_internal(
					tuple, rec);
				break;
			default:
				/* WITHIN etc. */
				cmp = cmp_dtuple_rec_with_gis(
					tuple, rec, mode);
			}
		} else {
			/* At leaf level, INSERT should translate to LE */
			ut_ad(mode != PAGE_CUR_RTREE_INSERT);

			cmp = cmp_dtuple_rec_with_gis(
				tuple, rec, mode);
		}

		if (cmp == 0) {
			found = true;

			/* If located, the matching node/rec will be pushed
			to rtr_info->path for non-leaf nodes, or
			rtr_info->matches for leaf nodes */
			if (rtr_info && mode != PAGE_CUR_RTREE_INSERT) {
				if (!is_leaf) {
					uint32_t	page_no;
					node_seq_t	new_seq;
					bool		is_loc;

					is_loc = (orig_mode
						  == PAGE_CUR_RTREE_LOCATE
						  || orig_mode
						  == PAGE_CUR_RTREE_GET_FATHER);

					offsets = rec_get_offsets(
						rec, index, offsets, false,
						ULINT_UNDEFINED, &heap);

					page_no = btr_node_ptr_get_child_page_no(
						rec, offsets);

					ut_ad(level >= 1);

					/* Get current SSN, before we insert
					it into the path stack */
					new_seq = rtr_get_current_ssn_id(index);

					rtr_non_leaf_stack_push(
						rtr_info->path,
						page_no,
						new_seq, level - 1, 0,
						NULL, 0);

					if (is_loc) {
						rtr_non_leaf_insert_stack_push(
							index,
							rtr_info->parent_path,
							level, page_no, block,
							rec, 0);
					}

					if (!srv_read_only_mode
					    && (rtr_info->need_page_lock
						|| !is_loc)) {

						/* Lock the page, preventing it
						from being shrunk */
						lock_place_prdt_page_lock(
							page_id_t(block->page
								  .id()
								  .space(),
								  page_no),
							index,
							rtr_info->thr);
					}
				} else {
					ut_ad(orig_mode
					      != PAGE_CUR_RTREE_LOCATE);

					if (!match_init) {
						rtr_init_match(
							rtr_info->matches,
							block, page);
						match_init = true;
					}

					/* Collect matched records on page */
					offsets = rec_get_offsets(
						rec, index, offsets, true,
						ULINT_UNDEFINED, &heap);
					rtr_leaf_push_match_rec(
						rec, rtr_info, offsets,
						page_is_comp(page));
				}

				last_match_rec = rec;
			} else {
				/* This is the insertion case, it will break
				once it finds the first MBR that can accomodate
				the inserting rec */
				break;
			}
		}

		last_rec = rec;

		rec = page_rec_get_next_const(rec);
	}

	/* All records on page are searched */
	if (page_rec_is_supremum(rec)) {
		if (!is_leaf) {
			if (!found) {
				/* No match case, if it is for insertion,
				then we select the record that result in
				least increased area */
				if (mode == PAGE_CUR_RTREE_INSERT) {
					ut_ad(least_inc < DBL_MAX);
					offsets = rec_get_offsets(
						best_rec, index, offsets,
						false, ULINT_UNDEFINED, &heap);
					uint32_t child_no =
					btr_node_ptr_get_child_page_no(
						best_rec, offsets);

					rtr_non_leaf_insert_stack_push(
						index, rtr_info->parent_path,
						level, child_no, block,
						best_rec, least_inc);

					page_cur_position(best_rec, block,
							  cursor);
					rtr_info->mbr_adj = true;
				} else {
					/* Position at the last rec of the
					page, if it is not the leaf page */
					page_cur_position(last_rec, block,
							  cursor);
				}
			} else {
				/* There are matching records, position
				in the last matching records */
				if (rtr_info) {
					rec = last_match_rec;
					page_cur_position(
						rec, block, cursor);
				}
			}
		} else if (rtr_info) {
			/* Leaf level, no match, position at the
			last (supremum) rec */
			if (!last_match_rec) {
				page_cur_position(rec, block, cursor);
				goto func_exit;
			}

			/* There are matched records */
			matched_rec_t*	match_rec = rtr_info->matches;

			rtr_rec_t	test_rec;

			test_rec = match_rec->matched_recs->back();
#ifdef UNIV_DEBUG
			rec_offs	offsets_2[REC_OFFS_NORMAL_SIZE];
			rec_offs*	offsets2	= offsets_2;
			rec_offs_init(offsets_2);

			ut_ad(found);

			/* Verify the record to be positioned is the same
			as the last record in matched_rec vector */
			offsets2 = rec_get_offsets(test_rec.r_rec, index,
						   offsets2, true,
						   ULINT_UNDEFINED, &heap);

			offsets = rec_get_offsets(last_match_rec, index,
						  offsets, true,
						  ULINT_UNDEFINED, &heap);

			ut_ad(cmp_rec_rec(test_rec.r_rec, last_match_rec,
					  offsets2, offsets, index) == 0);
#endif /* UNIV_DEBUG */
			/* Pop the last match record and position on it */
			match_rec->matched_recs->pop_back();
			page_cur_position(test_rec.r_rec, &match_rec->block,
					  cursor);
		}
	} else {

		if (mode == PAGE_CUR_RTREE_INSERT) {
			ut_ad(!last_match_rec);
			rtr_non_leaf_insert_stack_push(
				index, rtr_info->parent_path, level,
				mach_read_from_4(rec + DATA_MBR_LEN),
				block, rec, 0);

		} else if (rtr_info && found && !is_leaf) {
			rec = last_match_rec;
		}

		page_cur_position(rec, block, cursor);
	}

#ifdef UNIV_DEBUG
	/* Verify that we are positioned at the same child page as pushed in
	the path stack */
	if (!is_leaf && (!page_rec_is_supremum(rec) || found)
	    && mode != PAGE_CUR_RTREE_INSERT) {
		ulint		page_no;

		offsets = rec_get_offsets(rec, index, offsets, false,
					  ULINT_UNDEFINED, &heap);
		page_no = btr_node_ptr_get_child_page_no(rec, offsets);

		if (rtr_info && found) {
			rtr_node_path_t*	path = rtr_info->path;
			node_visit_t		last_visit = path->back();

			ut_ad(last_visit.page_no == page_no);
		}
	}
#endif /* UNIV_DEBUG */

func_exit:
	if (UNIV_LIKELY_NULL(heap)) {
		mem_heap_free(heap);
	}

	return(found);
}<|MERGE_RESOLUTION|>--- conflicted
+++ resolved
@@ -1288,16 +1288,8 @@
 
 	ut_ad(latch_mode == BTR_CONT_MODIFY_TREE);
 
-<<<<<<< HEAD
-	if (!buf_pool.is_obsolete(r_cursor->withdraw_clock)
-	    && buf_page_optimistic_get(RW_X_LATCH,
-				       r_cursor->block_when_stored,
-				       r_cursor->modify_clock,
-				       __FILE__, __LINE__, mtr)) {
-=======
 	if (r_cursor->block_when_stored.run_with_hint(
 		optimistic_get(r_cursor, mtr))) {
->>>>>>> 199863d7
 		ut_ad(r_cursor->pos_state == BTR_PCUR_IS_POSITIONED);
 
 		ut_ad(r_cursor->rel_pos == BTR_PCUR_ON);
