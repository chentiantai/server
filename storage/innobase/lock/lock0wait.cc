/*****************************************************************************

Copyright (c) 1996, 2016, Oracle and/or its affiliates. All Rights Reserved.
<<<<<<< HEAD
Copyright (c) 2014, 2018, MariaDB Corporation.
=======
Copyright (c) 2014, 2019, MariaDB Corporation.
>>>>>>> 8d0dabc5

This program is free software; you can redistribute it and/or modify it under
the terms of the GNU General Public License as published by the Free Software
Foundation; version 2 of the License.

This program is distributed in the hope that it will be useful, but WITHOUT
ANY WARRANTY; without even the implied warranty of MERCHANTABILITY or FITNESS
FOR A PARTICULAR PURPOSE. See the GNU General Public License for more details.

You should have received a copy of the GNU General Public License along with
this program; if not, write to the Free Software Foundation, Inc.,
51 Franklin Street, Fifth Floor, Boston, MA 02110-1335 USA

*****************************************************************************/

/**************************************************//**
@file lock/lock0wait.cc
The transaction lock system

Created 25/5/2010 Sunny Bains
*******************************************************/

#define LOCK_MODULE_IMPLEMENTATION

#include "univ.i"
#include <mysql/service_thd_wait.h>
#include <mysql/service_wsrep.h>

#include "srv0mon.h"
#include "que0que.h"
#include "lock0lock.h"
#include "row0mysql.h"
#include "srv0start.h"
#include "lock0priv.h"

/*********************************************************************//**
Print the contents of the lock_sys_t::waiting_threads array. */
static
void
lock_wait_table_print(void)
/*=======================*/
{
	ut_ad(lock_wait_mutex_own());

	const srv_slot_t*	slot = lock_sys->waiting_threads;

	for (ulint i = 0; i < OS_THREAD_MAX_N; i++, ++slot) {

		fprintf(stderr,
			"Slot %lu: thread type %lu,"
			" in use %lu, susp %lu, timeout %lu, time %lu\n",
			(ulong) i,
			(ulong) slot->type,
			(ulong) slot->in_use,
			(ulong) slot->suspended,
			slot->wait_timeout,
			(ulong) difftime(time(NULL), slot->suspend_time));
	}
}

/*********************************************************************//**
Release a slot in the lock_sys_t::waiting_threads. Adjust the array last pointer
if there are empty slots towards the end of the table. */
static
void
lock_wait_table_release_slot(
/*=========================*/
	srv_slot_t*	slot)		/*!< in: slot to release */
{
#ifdef UNIV_DEBUG
	srv_slot_t*	upper = lock_sys->waiting_threads + OS_THREAD_MAX_N;
#endif /* UNIV_DEBUG */

	lock_wait_mutex_enter();

	ut_ad(slot->in_use);
	ut_ad(slot->thr != NULL);
	ut_ad(slot->thr->slot != NULL);
	ut_ad(slot->thr->slot == slot);

	/* Must be within the array boundaries. */
	ut_ad(slot >= lock_sys->waiting_threads);
	ut_ad(slot < upper);

	/* Note: When we reserve the slot we use the trx_t::mutex to update
	the slot values to change the state to reserved. Here we are using the
	lock mutex to change the state of the slot to free. This is by design,
	because when we query the slot state we always hold both the lock and
	trx_t::mutex. To reduce contention on the lock mutex when reserving the
	slot we avoid acquiring the lock mutex. */

	lock_mutex_enter();

	slot->thr->slot = NULL;
	slot->thr = NULL;
	slot->in_use = FALSE;

	lock_mutex_exit();

	/* Scan backwards and adjust the last free slot pointer. */
	for (slot = lock_sys->last_slot;
	     slot > lock_sys->waiting_threads && !slot->in_use;
	     --slot) {
		/* No op */
	}

	/* Either the array is empty or the last scanned slot is in use. */
	ut_ad(slot->in_use || slot == lock_sys->waiting_threads);

	lock_sys->last_slot = slot + 1;

	/* The last slot is either outside of the array boundary or it's
	on an empty slot. */
	ut_ad(lock_sys->last_slot == upper || !lock_sys->last_slot->in_use);

	ut_ad(lock_sys->last_slot >= lock_sys->waiting_threads);
	ut_ad(lock_sys->last_slot <= upper);

	lock_wait_mutex_exit();
}

/*********************************************************************//**
Reserves a slot in the thread table for the current user OS thread.
@return reserved slot */
static
srv_slot_t*
lock_wait_table_reserve_slot(
/*=========================*/
	que_thr_t*	thr,		/*!< in: query thread associated
					with the user OS thread */
	ulong		wait_timeout)	/*!< in: lock wait timeout value */
{
	ulint		i;
	srv_slot_t*	slot;

	ut_ad(lock_wait_mutex_own());
	ut_ad(trx_mutex_own(thr_get_trx(thr)));

	slot = lock_sys->waiting_threads;

	for (i = OS_THREAD_MAX_N; i--; ++slot) {
		if (!slot->in_use) {
			slot->in_use = TRUE;
			slot->thr = thr;
			slot->thr->slot = slot;

			if (slot->event == NULL) {
				slot->event = os_event_create(0);
				ut_a(slot->event);
			}

			os_event_reset(slot->event);
			slot->suspended = TRUE;
			slot->suspend_time = time(NULL);
			slot->wait_timeout = wait_timeout;

			if (slot == lock_sys->last_slot) {
				++lock_sys->last_slot;
			}

			ut_ad(lock_sys->last_slot
			      <= lock_sys->waiting_threads + OS_THREAD_MAX_N);

			return(slot);
		}
	}

	ib::error() << "There appear to be " << OS_THREAD_MAX_N << " user"
		" threads currently waiting inside InnoDB, which is the upper"
		" limit. Cannot continue operation. Before aborting, we print"
		" a list of waiting threads.";
	lock_wait_table_print();

	ut_error;
	return(NULL);
}

#ifdef WITH_WSREP
/*********************************************************************//**
check if lock timeout was for priority thread,
as a side effect trigger lock monitor
@param[in]    trx    transaction owning the lock
@param[in]    locked true if trx and lock_sys_mutex is ownd
@return	false for regular lock timeout */
static
bool
wsrep_is_BF_lock_timeout(
	const trx_t*	trx,
	bool		locked = true)
{
	if (wsrep_on_trx(trx)
	    && wsrep_thd_is_BF(trx->mysql_thd, FALSE)
	    && trx->error_state != DB_DEADLOCK) {
		ib::info() << "WSREP: BF lock wait long for trx:" << ib::hex(trx->id)
			   << " query: " << wsrep_thd_query(trx->mysql_thd);
		if (!locked) {
			lock_mutex_enter();
		}

		ut_ad(lock_mutex_own());

		wsrep_trx_print_locking(stderr, trx, 3000);

		if (!locked) {
			lock_mutex_exit();
		}

		srv_print_innodb_monitor 	= TRUE;
		srv_print_innodb_lock_monitor 	= TRUE;
		os_event_set(srv_monitor_event);
		return true;
	}
	return false;
}
#endif /* WITH_WSREP */

/***************************************************************//**
Puts a user OS thread to wait for a lock to be released. If an error
occurs during the wait trx->error_state associated with thr is
!= DB_SUCCESS when we return. DB_LOCK_WAIT_TIMEOUT and DB_DEADLOCK
are possible errors. DB_DEADLOCK is returned if selective deadlock
resolution chose this transaction as a victim. */
void
lock_wait_suspend_thread(
/*=====================*/
	que_thr_t*	thr)	/*!< in: query thread associated with the
				user OS thread */
{
	srv_slot_t*	slot;
	trx_t*		trx;
	ibool		was_declared_inside_innodb;
<<<<<<< HEAD
	int64_t		start_time = 0;
	int64_t		finish_time;
	ulint		sec;
	ulint		ms;
=======
>>>>>>> 8d0dabc5
	ulong		lock_wait_timeout;

	trx = thr_get_trx(thr);

	if (trx->mysql_thd != 0) {
		DEBUG_SYNC_C("lock_wait_suspend_thread_enter");
	}

	/* InnoDB system transactions (such as the purge, and
	incomplete transactions that are being rolled back after crash
	recovery) will use the global value of
	innodb_lock_wait_timeout, because trx->mysql_thd == NULL. */
	lock_wait_timeout = trx_lock_wait_timeout_get(trx);

	lock_wait_mutex_enter();

	trx_mutex_enter(trx);

	trx->error_state = DB_SUCCESS;

	if (thr->state == QUE_THR_RUNNING) {

		ut_ad(thr->is_active);

		/* The lock has already been released or this transaction
		was chosen as a deadlock victim: no need to suspend */

		if (trx->lock.was_chosen_as_deadlock_victim) {

			trx->error_state = DB_DEADLOCK;
			trx->lock.was_chosen_as_deadlock_victim = false;
		}

		lock_wait_mutex_exit();
		trx_mutex_exit(trx);
		return;
	}

	ut_ad(!thr->is_active);

	slot = lock_wait_table_reserve_slot(thr, lock_wait_timeout);

	lock_wait_mutex_exit();
	trx_mutex_exit(trx);

	ulonglong start_time = 0;

	if (thr->lock_state == QUE_THR_LOCK_ROW) {
		srv_stats.n_lock_wait_count.inc();
		srv_stats.n_lock_wait_current_count.inc();
<<<<<<< HEAD

		if (ut_usectime(&sec, &ms) == -1) {
			start_time = -1;
		} else {
			start_time = static_cast<int64_t>(sec) * 1000000 + ms;
		}
=======
		start_time = my_interval_timer();
>>>>>>> 8d0dabc5
	}

	ulint	lock_type = ULINT_UNDEFINED;

	/* The wait_lock can be cleared by another thread when the
	lock is released. But the wait can only be initiated by the
	current thread which owns the transaction. Only acquire the
	mutex if the wait_lock is still active. */
	if (const lock_t* wait_lock = trx->lock.wait_lock) {
		lock_mutex_enter();
		wait_lock = trx->lock.wait_lock;
		if (wait_lock) {
			lock_type = lock_get_type_low(wait_lock);
		}
		lock_mutex_exit();
	}

	ulint	had_dict_lock = trx->dict_operation_lock_mode;

	switch (had_dict_lock) {
	case 0:
		break;
	case RW_S_LATCH:
		/* Release foreign key check latch */
		row_mysql_unfreeze_data_dictionary(trx);

		DEBUG_SYNC_C("lock_wait_release_s_latch_before_sleep");
		break;
	default:
		/* There should never be a lock wait when the
		dictionary latch is reserved in X mode.  Dictionary
		transactions should only acquire locks on dictionary
		tables, not other tables. All access to dictionary
		tables should be covered by dictionary
		transactions. */
		ut_error;
	}

	ut_a(trx->dict_operation_lock_mode == 0);

	/* Suspend this thread and wait for the event. */

	was_declared_inside_innodb = trx->declared_to_be_inside_innodb;

	if (was_declared_inside_innodb) {
		/* We must declare this OS thread to exit InnoDB, since a
		possible other thread holding a lock which this thread waits
		for must be allowed to enter, sooner or later */

		srv_conc_force_exit_innodb(trx);
	}

	/* Unknown is also treated like a record lock */
	if (lock_type == ULINT_UNDEFINED || lock_type == LOCK_REC) {
		thd_wait_begin(trx->mysql_thd, THD_WAIT_ROW_LOCK);
	} else {
		ut_ad(lock_type == LOCK_TABLE);
		thd_wait_begin(trx->mysql_thd, THD_WAIT_TABLE_LOCK);
	}

	os_event_wait(slot->event);

	thd_wait_end(trx->mysql_thd);

	/* After resuming, reacquire the data dictionary latch if
	necessary. */

	if (was_declared_inside_innodb) {

		/* Return back inside InnoDB */

		srv_conc_force_enter_innodb(trx);
	}

	if (had_dict_lock) {

		row_mysql_freeze_data_dictionary(trx);
	}

	double wait_time = difftime(time(NULL), slot->suspend_time);

	/* Release the slot for others to use */

	lock_wait_table_release_slot(slot);

	if (thr->lock_state == QUE_THR_LOCK_ROW) {
<<<<<<< HEAD
		ulint	diff_time;

		if (ut_usectime(&sec, &ms) == -1) {
			finish_time = -1;
		} else {
			finish_time = static_cast<int64_t>(sec) * 1000000 + ms;
		}

		diff_time = (finish_time > start_time) ?
			    (ulint) (finish_time - start_time) : 0;

=======
>>>>>>> 8d0dabc5
		srv_stats.n_lock_wait_current_count.dec();

		const ulonglong finish_time = my_interval_timer();
		ulint diff_time;

		if (finish_time < start_time) {
			diff_time = 0;
		} else {
			diff_time = ulint((finish_time - start_time) / 1000);
			srv_stats.n_lock_wait_time.add(diff_time);
			/* Only update the variable if we successfully
			retrieved the start and finish times. See Bug#36819. */
			if (diff_time > lock_sys->n_lock_max_wait_time) {
				lock_sys->n_lock_max_wait_time = diff_time;
			}
		}

		/* Record the lock wait time for this thread */
		thd_set_lock_wait_time(trx->mysql_thd, diff_time);
<<<<<<< HEAD

		DBUG_EXECUTE_IF("lock_instrument_slow_query_log",
			os_thread_sleep(1000););
	}

	/* The transaction is chosen as deadlock victim during sleep. */
	if (trx->error_state == DB_DEADLOCK) {
		return;
=======
>>>>>>> 8d0dabc5
	}

	if (lock_wait_timeout < 100000000
	    && wait_time > (double) lock_wait_timeout
#ifdef WITH_WSREP
	    && (!wsrep_on_trx(trx) ||
	       (!wsrep_is_BF_lock_timeout(trx, false) && trx->error_state != DB_DEADLOCK))
#endif /* WITH_WSREP */
	    ) {

		trx->error_state = DB_LOCK_WAIT_TIMEOUT;

		MONITOR_INC(MONITOR_TIMEOUT);
	}

	if (trx_is_interrupted(trx)) {

		trx->error_state = DB_INTERRUPTED;
	}
}

/********************************************************************//**
Releases a user OS thread waiting for a lock to be released, if the
thread is already suspended. */
void
lock_wait_release_thread_if_suspended(
/*==================================*/
	que_thr_t*	thr)	/*!< in: query thread associated with the
				user OS thread	 */
{
	ut_ad(lock_mutex_own());
	ut_ad(trx_mutex_own(thr_get_trx(thr)));

	/* We own both the lock mutex and the trx_t::mutex but not the
	lock wait mutex. This is OK because other threads will see the state
	of this slot as being in use and no other thread can change the state
	of the slot to free unless that thread also owns the lock mutex. */

	if (thr->slot != NULL && thr->slot->in_use && thr->slot->thr == thr) {
		trx_t*	trx = thr_get_trx(thr);

		if (trx->lock.was_chosen_as_deadlock_victim) {

			trx->error_state = DB_DEADLOCK;
			trx->lock.was_chosen_as_deadlock_victim = false;
		}

		os_event_set(thr->slot->event);
	}
}

/*********************************************************************//**
Check if the thread lock wait has timed out. Release its locks if the
wait has actually timed out. */
static
void
lock_wait_check_and_cancel(
/*=======================*/
	const srv_slot_t*	slot)	/*!< in: slot reserved by a user
					thread when the wait started */
{
	ut_ad(lock_wait_mutex_own());
	ut_ad(slot->in_use);
	ut_ad(slot->suspended);

	double wait_time = difftime(time(NULL), slot->suspend_time);
	trx_t* trx = thr_get_trx(slot->thr);

	if (trx_is_interrupted(trx)
	    || (slot->wait_timeout < 100000000
		&& (wait_time > (double) slot->wait_timeout
		   || wait_time < 0))) {

		/* Timeout exceeded or a wrap-around in system
		time counter: cancel the lock request queued
		by the transaction and release possible
		other transactions waiting behind; it is
		possible that the lock has already been
		granted: in that case do nothing */

		lock_mutex_enter();

		trx_mutex_enter(trx);

		if (trx->lock.wait_lock != NULL) {

			ut_a(trx->lock.que_state == TRX_QUE_LOCK_WAIT);

#ifdef WITH_WSREP
                        if (!wsrep_is_BF_lock_timeout(trx)) {
#endif /* WITH_WSREP */
				lock_cancel_waiting_and_release(trx->lock.wait_lock);
#ifdef WITH_WSREP
                        }
#endif /* WITH_WSREP */
		}

		lock_mutex_exit();

		trx_mutex_exit(trx);
	}
}

/*********************************************************************//**
A thread which wakes up threads whose lock wait may have lasted too long.
@return a dummy parameter */
extern "C"
os_thread_ret_t
DECLARE_THREAD(lock_wait_timeout_thread)(void*)
{
	int64_t		sig_count = 0;
	os_event_t	event = lock_sys->timeout_event;

	ut_ad(!srv_read_only_mode);

#ifdef UNIV_PFS_THREAD
	pfs_register_thread(srv_lock_timeout_thread_key);
#endif /* UNIV_PFS_THREAD */

	do {
		srv_slot_t*	slot;

		/* When someone is waiting for a lock, we wake up every second
		and check if a timeout has passed for a lock wait */

		os_event_wait_time_low(event, 1000000, sig_count);
		sig_count = os_event_reset(event);

		if (srv_shutdown_state >= SRV_SHUTDOWN_CLEANUP) {
			break;
		}

		lock_wait_mutex_enter();

		/* Check all slots for user threads that are waiting
	       	on locks, and if they have exceeded the time limit. */

		for (slot = lock_sys->waiting_threads;
		     slot < lock_sys->last_slot;
		     ++slot) {

			/* We are doing a read without the lock mutex
			and/or the trx mutex. This is OK because a slot
		       	can't be freed or reserved without the lock wait
		       	mutex. */

			if (slot->in_use) {
				lock_wait_check_and_cancel(slot);
			}
		}

		sig_count = os_event_reset(event);

		lock_wait_mutex_exit();

	} while (srv_shutdown_state < SRV_SHUTDOWN_CLEANUP);

	lock_sys->timeout_thread_active = false;

	/* We count the number of threads in os_thread_exit(). A created
	thread should always use that to exit and not use return() to exit. */

	os_thread_exit();

	OS_THREAD_DUMMY_RETURN;
}
<|MERGE_RESOLUTION|>--- conflicted
+++ resolved
@@ -1,11 +1,7 @@
 /*****************************************************************************
 
 Copyright (c) 1996, 2016, Oracle and/or its affiliates. All Rights Reserved.
-<<<<<<< HEAD
-Copyright (c) 2014, 2018, MariaDB Corporation.
-=======
 Copyright (c) 2014, 2019, MariaDB Corporation.
->>>>>>> 8d0dabc5
 
 This program is free software; you can redistribute it and/or modify it under
 the terms of the GNU General Public License as published by the Free Software
@@ -237,13 +233,6 @@
 	srv_slot_t*	slot;
 	trx_t*		trx;
 	ibool		was_declared_inside_innodb;
-<<<<<<< HEAD
-	int64_t		start_time = 0;
-	int64_t		finish_time;
-	ulint		sec;
-	ulint		ms;
-=======
->>>>>>> 8d0dabc5
 	ulong		lock_wait_timeout;
 
 	trx = thr_get_trx(thr);
@@ -294,16 +283,7 @@
 	if (thr->lock_state == QUE_THR_LOCK_ROW) {
 		srv_stats.n_lock_wait_count.inc();
 		srv_stats.n_lock_wait_current_count.inc();
-<<<<<<< HEAD
-
-		if (ut_usectime(&sec, &ms) == -1) {
-			start_time = -1;
-		} else {
-			start_time = static_cast<int64_t>(sec) * 1000000 + ms;
-		}
-=======
 		start_time = my_interval_timer();
->>>>>>> 8d0dabc5
 	}
 
 	ulint	lock_type = ULINT_UNDEFINED;
@@ -390,20 +370,6 @@
 	lock_wait_table_release_slot(slot);
 
 	if (thr->lock_state == QUE_THR_LOCK_ROW) {
-<<<<<<< HEAD
-		ulint	diff_time;
-
-		if (ut_usectime(&sec, &ms) == -1) {
-			finish_time = -1;
-		} else {
-			finish_time = static_cast<int64_t>(sec) * 1000000 + ms;
-		}
-
-		diff_time = (finish_time > start_time) ?
-			    (ulint) (finish_time - start_time) : 0;
-
-=======
->>>>>>> 8d0dabc5
 		srv_stats.n_lock_wait_current_count.dec();
 
 		const ulonglong finish_time = my_interval_timer();
@@ -423,7 +389,6 @@
 
 		/* Record the lock wait time for this thread */
 		thd_set_lock_wait_time(trx->mysql_thd, diff_time);
-<<<<<<< HEAD
 
 		DBUG_EXECUTE_IF("lock_instrument_slow_query_log",
 			os_thread_sleep(1000););
@@ -432,8 +397,6 @@
 	/* The transaction is chosen as deadlock victim during sleep. */
 	if (trx->error_state == DB_DEADLOCK) {
 		return;
-=======
->>>>>>> 8d0dabc5
 	}
 
 	if (lock_wait_timeout < 100000000
