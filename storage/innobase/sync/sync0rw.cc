--- conflicted
+++ resolved
@@ -238,10 +238,6 @@
 	lock->is_block_lock = 0;
 
 	mutex_enter(&rw_lock_list_mutex);
-<<<<<<< HEAD
-=======
-
->>>>>>> 2ae83aff
 	UT_LIST_ADD_FIRST(rw_lock_list, lock);
 	mutex_exit(&rw_lock_list_mutex);
 }
@@ -851,12 +847,7 @@
 
 	lock_word = lock->lock_word.load(std::memory_order_relaxed);
 
-<<<<<<< HEAD
 	ut_ad(lock->waiters.load(std::memory_order_relaxed) < 2);
-=======
-	ut_ad(my_atomic_load32_explicit(const_cast<int32_t*>(&lock->waiters),
-					MY_MEMORY_ORDER_RELAXED) < 2);
->>>>>>> 2ae83aff
 	ut_ad(lock_word > -(2 * X_LOCK_DECR));
 	ut_ad(lock_word <= X_LOCK_DECR);
 
