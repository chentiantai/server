/*****************************************************************************

Copyright (c) 1997, 2017, Oracle and/or its affiliates. All Rights Reserved.
Copyright (c) 2012, Facebook Inc.
Copyright (c) 2013, 2020, MariaDB Corporation.

This program is free software; you can redistribute it and/or modify it under
the terms of the GNU General Public License as published by the Free Software
Foundation; version 2 of the License.

This program is distributed in the hope that it will be useful, but WITHOUT
ANY WARRANTY; without even the implied warranty of MERCHANTABILITY or FITNESS
FOR A PARTICULAR PURPOSE. See the GNU General Public License for more details.

You should have received a copy of the GNU General Public License along with
this program; if not, write to the Free Software Foundation, Inc.,
51 Franklin Street, Fifth Floor, Boston, MA 02110-1335 USA

*****************************************************************************/

/**************************************************//**
@file log/log0recv.cc
Recovery

Created 9/20/1997 Heikki Tuuri
*******************************************************/

#include "univ.i"

#include <map>
#include <string>
#include <my_service_manager.h>

#include "log0recv.h"

#ifdef HAVE_MY_AES_H
#include <my_aes.h>
#endif

#include "log0crypt.h"
#include "mem0mem.h"
#include "buf0buf.h"
#include "buf0flu.h"
#include "mtr0mtr.h"
#include "mtr0log.h"
#include "page0cur.h"
#include "page0zip.h"
#include "btr0btr.h"
#include "btr0cur.h"
#include "ibuf0ibuf.h"
#include "trx0undo.h"
#include "trx0rec.h"
#include "fil0fil.h"
#include "row0trunc.h"
#include "buf0rea.h"
#include "srv0srv.h"
#include "srv0start.h"
#include "trx0roll.h"
#include "row0merge.h"
#include "fil0pagecompress.h"

/** Log records are stored in the hash table in chunks at most of this size;
this must be less than srv_page_size as it is stored in the buffer pool */
#define RECV_DATA_BLOCK_SIZE	(MEM_MAX_ALLOC_IN_BUF - sizeof(recv_data_t) - REDZONE_SIZE)

/** Read-ahead area in applying log records to file pages */
#define RECV_READ_AHEAD_AREA	32

/** The recovery system */
recv_sys_t*	recv_sys;
/** TRUE when applying redo log records during crash recovery; FALSE
otherwise.  Note that this is FALSE while a background thread is
rolling back incomplete transactions. */
volatile bool	recv_recovery_on;

/** TRUE when recv_init_crash_recovery() has been called. */
bool	recv_needed_recovery;
#ifdef UNIV_DEBUG
/** TRUE if writing to the redo log (mtr_commit) is forbidden.
Protected by log_sys.mutex. */
bool	recv_no_log_write = false;
#endif /* UNIV_DEBUG */

/** TRUE if buf_page_is_corrupted() should check if the log sequence
number (FIL_PAGE_LSN) is in the future.  Initially FALSE, and set by
recv_recovery_from_checkpoint_start(). */
bool	recv_lsn_checks_on;

/** If the following is TRUE, the buffer pool file pages must be invalidated
after recovery and no ibuf operations are allowed; this becomes TRUE if
the log record hash table becomes too full, and log records must be merged
to file pages already before the recovery is finished: in this case no
ibuf operations are allowed, as they could modify the pages read in the
buffer pool before the pages have been recovered to the up-to-date state.

TRUE means that recovery is running and no operations on the log files
are allowed yet: the variable name is misleading. */
bool	recv_no_ibuf_operations;

/** The type of the previous parsed redo log record */
static mlog_id_t	recv_previous_parsed_rec_type;
/** The offset of the previous parsed redo log record */
static ulint	recv_previous_parsed_rec_offset;
/** The 'multi' flag of the previous parsed redo log record */
static ulint	recv_previous_parsed_rec_is_multi;

/** The maximum lsn we see for a page during the recovery process. If this
is bigger than the lsn we are able to scan up to, that is an indication that
the recovery failed and the database may be corrupt. */
static lsn_t	recv_max_page_lsn;

#ifdef UNIV_PFS_THREAD
mysql_pfs_key_t	trx_rollback_clean_thread_key;
mysql_pfs_key_t	recv_writer_thread_key;
#endif /* UNIV_PFS_THREAD */

/** Is recv_writer_thread active? */
bool	recv_writer_thread_active;

#ifndef	DBUG_OFF
/** Return string name of the redo log record type.
@param[in]	type	record log record enum
@return string name of record log record */
static const char* get_mlog_string(mlog_id_t type);
#endif /* !DBUG_OFF */

/** Tablespace item during recovery */
struct file_name_t {
	/** Tablespace file name (MLOG_FILE_NAME) */
	std::string	name;
	/** Tablespace object (NULL if not valid or not found) */
	fil_space_t*	space;

	/** Tablespace status. */
	enum fil_status {
		/** Normal tablespace */
		NORMAL,
		/** Deleted tablespace */
		DELETED,
		/** Missing tablespace */
		MISSING
	};

	/** Status of the tablespace */
	fil_status	status;

	/** FSP_SIZE of tablespace */
	ulint		size;

	/** the log sequence number of the last observed MLOG_INDEX_LOAD
	record for the tablespace */
	lsn_t		enable_lsn;

	/** Constructor */
	file_name_t(std::string name_, bool deleted) :
		name(name_), space(NULL), status(deleted ? DELETED: NORMAL),
		size(0), enable_lsn(0) {}

	/** Report a MLOG_INDEX_LOAD operation, meaning that
	mlog_init for any earlier LSN must be skipped.
	@param lsn	log sequence number of the MLOG_INDEX_LOAD */
	void mlog_index_load(lsn_t lsn)
	{
		if (enable_lsn < lsn) enable_lsn = lsn;
	}
};

/** Map of dirty tablespaces during recovery */
typedef std::map<
	ulint,
	file_name_t,
	std::less<ulint>,
	ut_allocator<std::pair<const ulint, file_name_t> > >	recv_spaces_t;

static recv_spaces_t	recv_spaces;

/** States of recv_addr_t */
enum recv_addr_state {
	/** not yet processed */
	RECV_NOT_PROCESSED,
	/** not processed; the page will be reinitialized */
	RECV_WILL_NOT_READ,
	/** page is being read */
	RECV_BEING_READ,
	/** log records are being applied on the page */
	RECV_BEING_PROCESSED,
	/** log records have been applied on the page */
	RECV_PROCESSED,
	/** log records have been discarded because the tablespace
	does not exist */
	RECV_DISCARDED
};

/** Hashed page file address struct */
struct recv_addr_t{
	/** recovery state of the page */
	recv_addr_state	state;
	/** tablespace identifier */
	unsigned	space:32;
	/** page number */
	unsigned	page_no:32;
	/** list of log records for this page */
	UT_LIST_BASE_NODE_T(recv_t) rec_list;
	/** hash node in the hash bucket chain */
	hash_node_t	addr_hash;
};

/** Report optimized DDL operation (without redo log),
corresponding to MLOG_INDEX_LOAD.
@param[in]	space_id	tablespace identifier
*/
void (*log_optimized_ddl_op)(ulint space_id);

/** Report backup-unfriendly TRUNCATE operation (with separate log file),
corresponding to MLOG_TRUNCATE. */
void (*log_truncate)();

/** Report an operation to create, delete, or rename a file during backup.
@param[in]	space_id	tablespace identifier
@param[in]	flags		tablespace flags (NULL if not create)
@param[in]	name		file name (not NUL-terminated)
@param[in]	len		length of name, in bytes
@param[in]	new_name	new file name (NULL if not rename)
@param[in]	new_len		length of new_name, in bytes (0 if NULL) */
void (*log_file_op)(ulint space_id, const byte* flags,
		    const byte* name, ulint len,
		    const byte* new_name, ulint new_len);

/** Information about initializing page contents during redo log processing */
class mlog_init_t
{
public:
	/** A page initialization operation that was parsed from
	the redo log */
	struct init {
		/** log sequence number of the page initialization */
		lsn_t lsn;
		/** Whether btr_page_create() avoided a read of the page.

		At the end of the last recovery batch, ibuf_merge()
		will invoke change buffer merge for pages that reside
		in the buffer pool. (In the last batch, loading pages
		would trigger change buffer merge.) */
		bool created;
	};

private:
	typedef std::map<const page_id_t, init,
			 std::less<const page_id_t>,
			 ut_allocator<std::pair<const page_id_t, init> > >
		map;
	/** Map of page initialization operations.
	FIXME: Merge this to recv_sys->addr_hash! */
	map inits;
public:
	/** Record that a page will be initialized by the redo log.
	@param[in]	space		tablespace identifier
	@param[in]	page_no		page number
	@param[in]	lsn		log sequence number */
	void add(ulint space, ulint page_no, lsn_t lsn)
	{
		ut_ad(mutex_own(&recv_sys->mutex));
		const init init = { lsn, false };
		std::pair<map::iterator, bool> p = inits.insert(
			map::value_type(page_id_t(space, page_no), init));
		ut_ad(!p.first->second.created);
		if (!p.second && p.first->second.lsn < init.lsn) {
			p.first->second = init;
		}
	}

	/** Get the last stored lsn of the page id and its respective
	init/load operation.
	@param[in]	page_id	page id
	@param[in,out]	init	initialize log or load log
	@return the latest page initialization;
	not valid after releasing recv_sys->mutex. */
	init& last(page_id_t page_id)
	{
		ut_ad(mutex_own(&recv_sys->mutex));
		return inits.find(page_id)->second;
	}

	/** At the end of each recovery batch, reset the 'created' flags. */
	void reset()
	{
		ut_ad(mutex_own(&recv_sys->mutex));
		ut_ad(recv_no_ibuf_operations);
		for (map::iterator i= inits.begin(); i != inits.end(); i++) {
			i->second.created = false;
		}
	}

	/** On the last recovery batch, merge buffered changes to those
	pages that were initialized by buf_page_create() and still reside
	in the buffer pool. Stale pages are not allowed in the buffer pool.

	Note: When MDEV-14481 implements redo log apply in the
	background, we will have to ensure that buf_page_get_gen()
	will not deliver stale pages to users (pages on which the
	change buffer was not merged yet).  Normally, the change
	buffer merge is performed on I/O completion. Maybe, add a
	flag to buf_page_t and perform the change buffer merge on
	the first actual access?
	@param[in,out]	mtr	dummy mini-transaction */
	void ibuf_merge(mtr_t& mtr)
	{
		ut_ad(mutex_own(&recv_sys->mutex));
		ut_ad(!recv_no_ibuf_operations);
		mtr.start();

		for (map::const_iterator i= inits.begin(); i != inits.end();
		     i++) {
			if (!i->second.created) {
				continue;
			}
			if (buf_block_t* block = buf_page_get_low(
				    i->first, univ_page_size, RW_X_LATCH, NULL,
				    BUF_GET_IF_IN_POOL, __FILE__, __LINE__,
				    &mtr, NULL)) {
				mutex_exit(&recv_sys->mutex);
				ibuf_merge_or_delete_for_page(
					block, i->first,
					&block->page.size, true);
				mtr.commit();
				mtr.start();
				mutex_enter(&recv_sys->mutex);
			}
		}

		mtr.commit();
	}

	/** Clear the data structure */
	void clear() { inits.clear(); }
};

static mlog_init_t mlog_init;

/** Process a MLOG_CREATE2 record that indicates that a tablespace
is being shrunk in size.
@param[in]	space_id	tablespace identifier
@param[in]	pages		trimmed size of the file, in pages
@param[in]	lsn		log sequence number of the operation */
static void recv_addr_trim(ulint space_id, unsigned pages, lsn_t lsn)
{
	DBUG_ENTER("recv_addr_trim");
	DBUG_LOG("ib_log",
		 "discarding log beyond end of tablespace "
		 << page_id_t(space_id, pages) << " before LSN " << lsn);
	ut_ad(mutex_own(&recv_sys->mutex));
	for (ulint i = recv_sys->addr_hash->n_cells; i--; ) {
		hash_cell_t* const cell = hash_get_nth_cell(
			recv_sys->addr_hash, i);
		for (recv_addr_t* addr = static_cast<recv_addr_t*>(cell->node),
			     *next;
		     addr; addr = next) {
			next = static_cast<recv_addr_t*>(addr->addr_hash);

			if (addr->space != space_id || addr->page_no < pages) {
				continue;
			}

			for (recv_t* recv = UT_LIST_GET_FIRST(addr->rec_list);
			     recv; ) {
				recv_t* n = UT_LIST_GET_NEXT(rec_list, recv);
				if (recv->start_lsn < lsn) {
					DBUG_PRINT("ib_log",
						   ("Discarding %s for"
						    " page %u:%u at " LSN_PF,
						    get_mlog_string(
							    recv->type),
						    addr->space, addr->page_no,
						    recv->start_lsn));
					UT_LIST_REMOVE(addr->rec_list, recv);
				}
				recv = n;
			}
		}
	}
	if (fil_space_t* space = fil_space_get(space_id)) {
		ut_ad(UT_LIST_GET_LEN(space->chain) == 1);
		fil_node_t* file = UT_LIST_GET_FIRST(space->chain);
		ut_ad(file->is_open());
		os_file_truncate(file->name, file->handle,
				 os_offset_t(pages) << srv_page_size_shift,
				 true);
	}
	DBUG_VOID_RETURN;
}

/** Process a file name from a MLOG_FILE_* record.
@param[in,out]	name		file name
@param[in]	len		length of the file name
@param[in]	space_id	the tablespace ID
@param[in]	deleted		whether this is a MLOG_FILE_DELETE record */
static
void
fil_name_process(
	char*	name,
	ulint	len,
	ulint	space_id,
	bool	deleted)
{
	if (srv_operation == SRV_OPERATION_BACKUP) {
		return;
	}

	ut_ad(srv_operation == SRV_OPERATION_NORMAL
	      || is_mariabackup_restore_or_export());

	/* We will also insert space=NULL into the map, so that
	further checks can ensure that a MLOG_FILE_NAME record was
	scanned before applying any page records for the space_id. */

	os_normalize_path(name);
	file_name_t	fname(std::string(name, len - 1), deleted);
	std::pair<recv_spaces_t::iterator,bool> p = recv_spaces.insert(
		std::make_pair(space_id, fname));
	ut_ad(p.first->first == space_id);

	file_name_t&	f = p.first->second;

	if (deleted) {
		/* Got MLOG_FILE_DELETE */

		if (!p.second && f.status != file_name_t::DELETED) {
			f.status = file_name_t::DELETED;
			if (f.space != NULL) {
				fil_space_free(space_id, false);
				f.space = NULL;
			}
		}

		ut_ad(f.space == NULL);
	} else if (p.second // the first MLOG_FILE_NAME or MLOG_FILE_RENAME2
		   || f.name != fname.name) {
		fil_space_t*	space;

		/* Check if the tablespace file exists and contains
		the space_id. If not, ignore the file after displaying
		a note. Abort if there are multiple files with the
		same space_id. */
		switch (fil_ibd_load(space_id, name, space)) {
		case FIL_LOAD_OK:
			ut_ad(space != NULL);

			if (f.space == NULL || f.space == space) {

				if (f.size && f.space == NULL) {
					fil_space_set_recv_size(space->id, f.size);
				}

				f.name = fname.name;
				f.space = space;
				f.status = file_name_t::NORMAL;
			} else {
				ib::error() << "Tablespace " << space_id
					<< " has been found in two places: '"
					<< f.name << "' and '" << name << "'."
					" You must delete one of them.";
				recv_sys->found_corrupt_fs = true;
			}
			break;

		case FIL_LOAD_ID_CHANGED:
			ut_ad(space == NULL);
			break;

		case FIL_LOAD_NOT_FOUND:
			/* No matching tablespace was found; maybe it
			was renamed, and we will find a subsequent
			MLOG_FILE_* record. */
			ut_ad(space == NULL);

			if (srv_force_recovery) {
				/* Without innodb_force_recovery,
				missing tablespaces will only be
				reported in
				recv_init_crash_recovery_spaces().
				Enable some more diagnostics when
				forcing recovery. */

				ib::info()
					<< "At LSN: " << recv_sys->recovered_lsn
					<< ": unable to open file " << name
					<< " for tablespace " << space_id;
			}
			break;

		case FIL_LOAD_INVALID:
			ut_ad(space == NULL);
			if (srv_force_recovery == 0) {
				ib::warn() << "We do not continue the crash"
					" recovery, because the table may"
					" become corrupt if we cannot apply"
					" the log records in the InnoDB log to"
					" it. To fix the problem and start"
					" mysqld:";
				ib::info() << "1) If there is a permission"
					" problem in the file and mysqld"
					" cannot open the file, you should"
					" modify the permissions.";
				ib::info() << "2) If the tablespace is not"
					" needed, or you can restore an older"
					" version from a backup, then you can"
					" remove the .ibd file, and use"
					" --innodb_force_recovery=1 to force"
					" startup without this file.";
				ib::info() << "3) If the file system or the"
					" disk is broken, and you cannot"
					" remove the .ibd file, you can set"
					" --innodb_force_recovery.";
				recv_sys->found_corrupt_fs = true;
				break;
			}

			ib::info() << "innodb_force_recovery was set to "
				<< srv_force_recovery << ". Continuing crash"
				" recovery even though we cannot access the"
				" files for tablespace " << space_id << ".";
			break;
		}
	}
}

/** Parse or process a MLOG_FILE_* record.
@param[in]	ptr		redo log record
@param[in]	end		end of the redo log buffer
@param[in]	space_id	the tablespace ID
@param[in]	first_page_no	first page number in the file
@param[in]	type		MLOG_FILE_NAME or MLOG_FILE_DELETE
or MLOG_FILE_CREATE2 or MLOG_FILE_RENAME2
@param[in]	apply		whether to apply the record
@return pointer to next redo log record
@retval NULL if this log record was truncated */
static
byte*
fil_name_parse(
	byte*		ptr,
	const byte*	end,
	ulint		space_id,
	ulint		first_page_no,
	mlog_id_t	type,
	bool		apply)
{
	if (type == MLOG_FILE_CREATE2) {
		if (end < ptr + 4) {
			return(NULL);
		}
		ptr += 4;
	}

	if (end < ptr + 2) {
		return(NULL);
	}

	ulint	len = mach_read_from_2(ptr);
	ptr += 2;
	if (end < ptr + len) {
		return(NULL);
	}

	/* MLOG_FILE_* records should only be written for
	user-created tablespaces. The name must be long enough
	and end in .ibd. */
	bool corrupt = is_predefined_tablespace(space_id)
		|| len < sizeof "/a.ibd\0"
		|| (!first_page_no != !memcmp(ptr + len - 5, DOT_IBD, 5));

	if (!corrupt && !memchr(ptr, OS_PATH_SEPARATOR, len)) {
		if (byte* c = static_cast<byte*>
		    (memchr(ptr, OS_PATH_SEPARATOR_ALT, len))) {
			ut_ad(c >= ptr);
			ut_ad(c < ptr + len);
			do {
				*c = OS_PATH_SEPARATOR;
			} while ((c = static_cast<byte*>
				  (memchr(ptr, OS_PATH_SEPARATOR_ALT,
					  len - ulint(c - ptr)))) != NULL);
		} else {
			corrupt = true;
		}
	}

	byte*	end_ptr	= ptr + len;

	switch (type) {
	default:
		ut_ad(0); // the caller checked this
		/* fall through */
	case MLOG_FILE_NAME:
		if (UNIV_UNLIKELY(corrupt)) {
			ib::error() << "MLOG_FILE_NAME incorrect:" << ptr;
			recv_sys->found_corrupt_log = true;
			break;
		}

		fil_name_process(
			reinterpret_cast<char*>(ptr), len, space_id, false);
		break;
	case MLOG_FILE_DELETE:
		if (UNIV_UNLIKELY(corrupt)) {
			ib::error() << "MLOG_FILE_DELETE incorrect:" << ptr;
			recv_sys->found_corrupt_log = true;
			break;
		}

		fil_name_process(
			reinterpret_cast<char*>(ptr), len, space_id, true);
		/* fall through */
	case MLOG_FILE_CREATE2:
		if (first_page_no) {
			ut_ad(first_page_no
			      == SRV_UNDO_TABLESPACE_SIZE_IN_PAGES);
			ut_a(srv_is_undo_tablespace(space_id));
			compile_time_assert(
				UT_ARR_SIZE(recv_sys->truncated_undo_spaces)
				== TRX_SYS_MAX_UNDO_SPACES);
			recv_sys_t::trunc& t = recv_sys->truncated_undo_spaces[
				space_id - srv_undo_space_id_start];
			t.lsn = recv_sys->recovered_lsn;
			t.pages = uint32_t(first_page_no);
		} else if (log_file_op) {
			log_file_op(space_id,
				    type == MLOG_FILE_CREATE2 ? ptr - 4 : NULL,
				    ptr, len, NULL, 0);
		}
		break;
	case MLOG_FILE_RENAME2:
		if (UNIV_UNLIKELY(corrupt)) {
			ib::error() << "MLOG_FILE_RENAME2 incorrect:" << ptr;
			recv_sys->found_corrupt_log = true;
		}

		/* The new name follows the old name. */
		byte*	new_name = end_ptr + 2;
		if (end < new_name) {
			return(NULL);
		}

		ulint	new_len = mach_read_from_2(end_ptr);

		if (end < end_ptr + 2 + new_len) {
			return(NULL);
		}

		end_ptr += 2 + new_len;

		corrupt = corrupt
			|| new_len < sizeof "/a.ibd\0"
			|| memcmp(new_name + new_len - 5, DOT_IBD, 5) != 0;

		if (!corrupt && !memchr(new_name, OS_PATH_SEPARATOR, new_len)) {
			if (byte* c = static_cast<byte*>
			    (memchr(new_name, OS_PATH_SEPARATOR_ALT,
				    new_len))) {
				ut_ad(c >= new_name);
				ut_ad(c < new_name + new_len);
				do {
					*c = OS_PATH_SEPARATOR;
				} while ((c = static_cast<byte*>
					  (memchr(ptr, OS_PATH_SEPARATOR_ALT,
						  new_len
						  - ulint(c - new_name))))
					 != NULL);
			} else {
				corrupt = true;
			}
		}

		if (UNIV_UNLIKELY(corrupt)) {
			ib::error() << "MLOG_FILE_RENAME2 new_name incorrect:" << ptr
				    << " new_name: " << new_name;
			recv_sys->found_corrupt_log = true;
			break;
		}

		fil_name_process(
			reinterpret_cast<char*>(ptr), len,
			space_id, false);
		fil_name_process(
			reinterpret_cast<char*>(new_name), new_len,
			space_id, false);

		if (log_file_op) {
			log_file_op(space_id, NULL,
				    ptr, len, new_name, new_len);
		}

		if (!apply) {
			break;
		}
		if (!fil_op_replay_rename(
			    space_id, first_page_no,
			    reinterpret_cast<const char*>(ptr),
			    reinterpret_cast<const char*>(new_name))) {
			recv_sys->found_corrupt_fs = true;
		}
	}

	return(end_ptr);
}

/** Clean up after recv_sys_init() */
void
recv_sys_close()
{
	if (recv_sys != NULL) {
		recv_sys->dblwr.pages.clear();

		if (recv_sys->addr_hash != NULL) {
			hash_table_free(recv_sys->addr_hash);
		}

		if (recv_sys->heap != NULL) {
			mem_heap_free(recv_sys->heap);
		}

		if (recv_sys->flush_start != NULL) {
			os_event_destroy(recv_sys->flush_start);
		}

		if (recv_sys->flush_end != NULL) {
			os_event_destroy(recv_sys->flush_end);
		}

		if (recv_sys->buf != NULL) {
			ut_free_dodump(recv_sys->buf, recv_sys->buf_size);
		}

		ut_ad(!recv_writer_thread_active);
		mutex_free(&recv_sys->writer_mutex);

		mutex_free(&recv_sys->mutex);

		ut_free(recv_sys);
		recv_sys = NULL;
	}

	recv_spaces.clear();
	mlog_init.clear();
}

/************************************************************
Reset the state of the recovery system variables. */
void
recv_sys_var_init(void)
/*===================*/
{
	recv_recovery_on = false;
	recv_needed_recovery = false;
	recv_lsn_checks_on = false;
	recv_no_ibuf_operations = false;
	recv_previous_parsed_rec_type = MLOG_SINGLE_REC_FLAG;
	recv_previous_parsed_rec_offset	= 0;
	recv_previous_parsed_rec_is_multi = 0;
	recv_max_page_lsn = 0;
}

/******************************************************************//**
recv_writer thread tasked with flushing dirty pages from the buffer
pools.
@return a dummy parameter */
extern "C"
os_thread_ret_t
DECLARE_THREAD(recv_writer_thread)(
/*===============================*/
	void*	arg MY_ATTRIBUTE((unused)))
			/*!< in: a dummy parameter required by
			os_thread_create */
{
	my_thread_init();
	ut_ad(!srv_read_only_mode);

#ifdef UNIV_PFS_THREAD
	pfs_register_thread(recv_writer_thread_key);
#endif /* UNIV_PFS_THREAD */

#ifdef UNIV_DEBUG_THREAD_CREATION
	ib::info() << "recv_writer thread running, id "
		<< os_thread_pf(os_thread_get_curr_id());
#endif /* UNIV_DEBUG_THREAD_CREATION */

	while (srv_shutdown_state == SRV_SHUTDOWN_NONE) {

		/* Wait till we get a signal to clean the LRU list.
		Bounded by max wait time of 100ms. */
		int64_t      sig_count = os_event_reset(buf_flush_event);
		os_event_wait_time_low(buf_flush_event, 100000, sig_count);

		mutex_enter(&recv_sys->writer_mutex);

		if (!recv_recovery_is_on()) {
			mutex_exit(&recv_sys->writer_mutex);
			break;
		}

		/* Flush pages from end of LRU if required */
		os_event_reset(recv_sys->flush_end);
		recv_sys->flush_type = BUF_FLUSH_LRU;
		os_event_set(recv_sys->flush_start);
		os_event_wait(recv_sys->flush_end);

		mutex_exit(&recv_sys->writer_mutex);
	}

	recv_writer_thread_active = false;

	my_thread_end();
	/* We count the number of threads in os_thread_exit().
	A created thread should always use that to exit and not
	use return() to exit. */
	os_thread_exit();

	OS_THREAD_DUMMY_RETURN;
}

/** Initialize the redo log recovery subsystem. */
void
recv_sys_init()
{
	ut_ad(recv_sys == NULL);

	recv_sys = static_cast<recv_sys_t*>(ut_zalloc_nokey(sizeof(*recv_sys)));

	mutex_create(LATCH_ID_RECV_SYS, &recv_sys->mutex);
	mutex_create(LATCH_ID_RECV_WRITER, &recv_sys->writer_mutex);

	recv_sys->heap = mem_heap_create_typed(256, MEM_HEAP_FOR_RECV_SYS);

	if (!srv_read_only_mode) {
		recv_sys->flush_start = os_event_create(0);
		recv_sys->flush_end = os_event_create(0);
	}

	recv_sys->buf = static_cast<byte*>(
		ut_malloc_dontdump(RECV_PARSING_BUF_SIZE));
	recv_sys->buf_size = RECV_PARSING_BUF_SIZE;

	recv_sys->addr_hash = hash_create(buf_pool_get_curr_size() / 512);
	recv_sys->progress_time = time(NULL);
	recv_max_page_lsn = 0;

	/* Call the constructor for recv_sys_t::dblwr member */
	new (&recv_sys->dblwr) recv_dblwr_t();
}

/** Empty a fully processed hash table. */
static
void
recv_sys_empty_hash()
{
	ut_ad(mutex_own(&(recv_sys->mutex)));
	ut_a(recv_sys->n_addrs == 0);

	hash_table_free(recv_sys->addr_hash);
	mem_heap_empty(recv_sys->heap);

	recv_sys->addr_hash = hash_create(buf_pool_get_curr_size() / 512);
}

/********************************************************//**
Frees the recovery system. */
void
recv_sys_debug_free(void)
/*=====================*/
{
	mutex_enter(&(recv_sys->mutex));

	hash_table_free(recv_sys->addr_hash);
	mem_heap_free(recv_sys->heap);
	ut_free_dodump(recv_sys->buf, recv_sys->buf_size);

	recv_sys->buf_size = 0;
	recv_sys->buf = NULL;
	recv_sys->heap = NULL;
	recv_sys->addr_hash = NULL;

	/* wake page cleaner up to progress */
	if (!srv_read_only_mode) {
		ut_ad(!recv_recovery_is_on());
		ut_ad(!recv_writer_thread_active);
		os_event_reset(buf_flush_event);
		os_event_set(recv_sys->flush_start);
	}

	mutex_exit(&(recv_sys->mutex));
}

/** Read a log segment to log_sys.buf.
@param[in,out]	start_lsn	in: read area start,
out: the last read valid lsn
@param[in]	end_lsn		read area end
@return	whether no invalid blocks (e.g checksum mismatch) were found */
bool log_t::files::read_log_seg(lsn_t* start_lsn, lsn_t end_lsn)
{
	ulint	len;
	bool success = true;
	ut_ad(log_sys.mutex.is_owned());
	ut_ad(!(*start_lsn % OS_FILE_LOG_BLOCK_SIZE));
	ut_ad(!(end_lsn % OS_FILE_LOG_BLOCK_SIZE));
	byte* buf = log_sys.buf;
loop:
	lsn_t source_offset = calc_lsn_offset(*start_lsn);

	ut_a(end_lsn - *start_lsn <= ULINT_MAX);
	len = (ulint) (end_lsn - *start_lsn);

	ut_ad(len != 0);

	const bool at_eof = (source_offset % file_size) + len > file_size;
	if (at_eof) {
		/* If the above condition is true then len (which is ulint)
		is > the expression below, so the typecast is ok */
		len = ulint(file_size - (source_offset % file_size));
	}

	log_sys.n_log_ios++;

	MONITOR_INC(MONITOR_LOG_IO);

	ut_a((source_offset >> srv_page_size_shift) <= ULINT_MAX);

	const ulint	page_no = ulint(source_offset >> srv_page_size_shift);

	fil_io(IORequestLogRead, true,
	       page_id_t(SRV_LOG_SPACE_FIRST_ID, page_no),
	       univ_page_size,
	       ulint(source_offset & (srv_page_size - 1)),
	       len, buf, NULL);

	for (ulint l = 0; l < len; l += OS_FILE_LOG_BLOCK_SIZE,
		     buf += OS_FILE_LOG_BLOCK_SIZE,
		     (*start_lsn) += OS_FILE_LOG_BLOCK_SIZE) {
		const ulint block_number = log_block_get_hdr_no(buf);

		if (block_number != log_block_convert_lsn_to_no(*start_lsn)) {
			/* Garbage or an incompletely written log block.
			We will not report any error, because this can
			happen when InnoDB was killed while it was
			writing redo log. We simply treat this as an
			abrupt end of the redo log. */
fail:
			end_lsn = *start_lsn;
			success = false;
			break;
		}

		if (innodb_log_checksums || is_encrypted()) {
			ulint crc = log_block_calc_checksum_crc32(buf);
			ulint cksum = log_block_get_checksum(buf);

			DBUG_EXECUTE_IF("log_intermittent_checksum_mismatch", {
					 static int block_counter;
					 if (block_counter++ == 0) {
						 cksum = crc + 1;
					 }
			 });

			if (crc != cksum) {
				ib::error() << "Invalid log block checksum."
					    << " block: " << block_number
					    << " checkpoint no: "
					    << log_block_get_checkpoint_no(buf)
					    << " expected: " << crc
					    << " found: " << cksum;
				goto fail;
			}

			if (is_encrypted()) {
				log_crypt(buf, *start_lsn,
					  OS_FILE_LOG_BLOCK_SIZE, true);
			}
		}

		ulint dl = log_block_get_data_len(buf);
		if (dl < LOG_BLOCK_HDR_SIZE
		    || (dl > OS_FILE_LOG_BLOCK_SIZE - LOG_BLOCK_TRL_SIZE
			&& dl != OS_FILE_LOG_BLOCK_SIZE)) {
			recv_sys->found_corrupt_log = true;
			goto fail;
		}
	}

	if (recv_sys->report(time(NULL))) {
		ib::info() << "Read redo log up to LSN=" << *start_lsn;
		service_manager_extend_timeout(INNODB_EXTEND_TIMEOUT_INTERVAL,
			"Read redo log up to LSN=" LSN_PF,
			*start_lsn);
	}

	if (*start_lsn != end_lsn) {
		goto loop;
	}

	return(success);
}



/********************************************************//**
Copies a log segment from the most up-to-date log group to the other log
groups, so that they all contain the latest log data. Also writes the info
about the latest checkpoint to the groups, and inits the fields in the group
memory structs to up-to-date values. */
static
void
recv_synchronize_groups()
{
	const lsn_t recovered_lsn = recv_sys->recovered_lsn;

	/* Read the last recovered log block to the recovery system buffer:
	the block is always incomplete */

	lsn_t start_lsn = ut_uint64_align_down(recovered_lsn,
					       OS_FILE_LOG_BLOCK_SIZE);
	log_sys.log.read_log_seg(&start_lsn,
				 start_lsn + OS_FILE_LOG_BLOCK_SIZE);
	log_sys.log.set_fields(recovered_lsn);

	/* Copy the checkpoint info to the log; remember that we have
	incremented checkpoint_no by one, and the info will not be written
	over the max checkpoint info, thus making the preservation of max
	checkpoint info on disk certain */

	if (!srv_read_only_mode) {
		log_write_checkpoint_info(true, 0);
		log_mutex_enter();
	}
}

/** Check the consistency of a log header block.
@param[in]	log header block
@return true if ok */
static
bool
recv_check_log_header_checksum(
	const byte*	buf)
{
	return(log_block_get_checksum(buf)
	       == log_block_calc_checksum_crc32(buf));
}

/** Find the latest checkpoint in the format-0 log header.
@param[out]	max_field	LOG_CHECKPOINT_1 or LOG_CHECKPOINT_2
@return error code or DB_SUCCESS */
static MY_ATTRIBUTE((warn_unused_result))
dberr_t
recv_find_max_checkpoint_0(ulint* max_field)
{
	ib_uint64_t	max_no = 0;
	ib_uint64_t	checkpoint_no;
	byte*		buf	= log_sys.checkpoint_buf;

	ut_ad(log_sys.log.format == 0);

	/** Offset of the first checkpoint checksum */
	static const uint CHECKSUM_1 = 288;
	/** Offset of the second checkpoint checksum */
	static const uint CHECKSUM_2 = CHECKSUM_1 + 4;
	/** Most significant bits of the checkpoint offset */
	static const uint OFFSET_HIGH32 = CHECKSUM_2 + 12;
	/** Least significant bits of the checkpoint offset */
	static const uint OFFSET_LOW32 = 16;

	bool found = false;

	for (ulint field = LOG_CHECKPOINT_1; field <= LOG_CHECKPOINT_2;
	     field += LOG_CHECKPOINT_2 - LOG_CHECKPOINT_1) {
		log_header_read(field);

		if (static_cast<uint32_t>(ut_fold_binary(buf, CHECKSUM_1))
		    != mach_read_from_4(buf + CHECKSUM_1)
		    || static_cast<uint32_t>(
			    ut_fold_binary(buf + LOG_CHECKPOINT_LSN,
					   CHECKSUM_2 - LOG_CHECKPOINT_LSN))
		    != mach_read_from_4(buf + CHECKSUM_2)) {
			DBUG_LOG("ib_log",
				 "invalid pre-10.2.2 checkpoint " << field);
			continue;
		}

		checkpoint_no = mach_read_from_8(
			buf + LOG_CHECKPOINT_NO);

		if (!log_crypt_101_read_checkpoint(buf)) {
			ib::error() << "Decrypting checkpoint failed";
			continue;
		}

		DBUG_PRINT("ib_log",
			   ("checkpoint " UINT64PF " at " LSN_PF " found",
			    checkpoint_no,
			    mach_read_from_8(buf + LOG_CHECKPOINT_LSN)));

		if (checkpoint_no >= max_no) {
			found = true;
			*max_field = field;
			max_no = checkpoint_no;

			log_sys.log.set_lsn(mach_read_from_8(
				buf + LOG_CHECKPOINT_LSN));
			log_sys.log.set_lsn_offset(
				lsn_t(mach_read_from_4(buf + OFFSET_HIGH32))
				<< 32
				| mach_read_from_4(buf + OFFSET_LOW32));
		}
	}

	if (found) {
		return(DB_SUCCESS);
	}

	ib::error() << "Upgrade after a crash is not supported."
		" This redo log was created before MariaDB 10.2.2,"
		" and we did not find a valid checkpoint."
		" Please follow the instructions at"
		" https://mariadb.com/kb/en/library/upgrading/";
	return(DB_ERROR);
}

/** Determine if a pre-MySQL 5.7.9/MariaDB 10.2.2 redo log is clean.
@param[in]	lsn	checkpoint LSN
@param[in]	crypt	whether the log might be encrypted
@return error code
@retval	DB_SUCCESS	if the redo log is clean
@retval DB_ERROR	if the redo log is corrupted or dirty */
static dberr_t recv_log_format_0_recover(lsn_t lsn, bool crypt)
{
	log_mutex_enter();
	const lsn_t	source_offset = log_sys.log.calc_lsn_offset(lsn);
	log_mutex_exit();
	const ulint	page_no = ulint(source_offset >> srv_page_size_shift);
	byte*		buf = log_sys.buf;

	static const char* NO_UPGRADE_RECOVERY_MSG =
		"Upgrade after a crash is not supported."
		" This redo log was created before MariaDB 10.2.2";

	fil_io(IORequestLogRead, true,
	       page_id_t(SRV_LOG_SPACE_FIRST_ID, page_no),
	       univ_page_size,
	       ulint((source_offset & ~(OS_FILE_LOG_BLOCK_SIZE - 1))
		     & (srv_page_size - 1)),
	       OS_FILE_LOG_BLOCK_SIZE, buf, NULL);

	if (log_block_calc_checksum_format_0(buf)
	    != log_block_get_checksum(buf)
	    && !log_crypt_101_read_block(buf)) {
		ib::error() << NO_UPGRADE_RECOVERY_MSG
			<< ", and it appears corrupted.";
		return(DB_CORRUPTION);
	}

	if (log_block_get_data_len(buf)
	    == (source_offset & (OS_FILE_LOG_BLOCK_SIZE - 1))) {
	} else if (crypt) {
		ib::error() << "Cannot decrypt log for upgrading."
			" The encrypted log was created"
			" before MariaDB 10.2.2.";
		return DB_ERROR;
	} else {
		ib::error() << NO_UPGRADE_RECOVERY_MSG << ".";
		return(DB_ERROR);
	}

	/* Mark the redo log for upgrading. */
	srv_log_file_size = 0;
	recv_sys->parse_start_lsn = recv_sys->recovered_lsn
		= recv_sys->scanned_lsn
		= recv_sys->mlog_checkpoint_lsn = lsn;
	log_sys.last_checkpoint_lsn = log_sys.next_checkpoint_lsn
		= log_sys.lsn = log_sys.write_lsn
		= log_sys.current_flush_lsn = log_sys.flushed_to_disk_lsn
		= lsn;
	log_sys.next_checkpoint_no = 0;
	return(DB_SUCCESS);
}

/** Determine if a redo log from MariaDB 10.4 is clean.
@return	error code
@retval	DB_SUCCESS	if the redo log is clean
@retval	DB_CORRUPTION	if the redo log is corrupted
@retval	DB_ERROR	if the redo log is not empty */
static dberr_t recv_log_recover_10_4()
{
	ut_ad(!log_sys.is_encrypted());
	const lsn_t	lsn = log_sys.log.get_lsn();
	const lsn_t	source_offset = log_sys.log.calc_lsn_offset(lsn);
	const ulint	page_no
		= (ulint) (source_offset / univ_page_size.physical());
	byte*		buf = log_sys.buf;

	fil_io(IORequestLogRead, true,
	       page_id_t(SRV_LOG_SPACE_FIRST_ID, page_no),
	       univ_page_size,
	       (ulint) ((source_offset & ~(OS_FILE_LOG_BLOCK_SIZE - 1))
			% univ_page_size.physical()),
	       OS_FILE_LOG_BLOCK_SIZE, buf, NULL);

<<<<<<< HEAD
	if (log_block_calc_checksum(buf) != log_block_get_checksum(buf)) {
		return DB_CORRUPTION;
=======
	const ulint cksum = log_block_get_checksum(buf);

	if (cksum != LOG_NO_CHECKSUM_MAGIC
	    && cksum != log_block_calc_checksum_crc32(buf)) {
		return(DB_CORRUPTION);
	}

	if (group->is_encrypted()) {
		log_crypt(buf, lsn, OS_FILE_LOG_BLOCK_SIZE, true);
>>>>>>> a79c2578
	}

	/* On a clean shutdown, the redo log will be logically empty
	after the checkpoint lsn. */

	if (log_block_get_data_len(buf)
	    != (source_offset & (OS_FILE_LOG_BLOCK_SIZE - 1))) {
		return DB_ERROR;
	}

	/* Mark the redo log for downgrading. */
	srv_log_file_size = 0;
	recv_sys->parse_start_lsn = recv_sys->recovered_lsn
		= recv_sys->scanned_lsn
		= recv_sys->mlog_checkpoint_lsn = lsn;
	log_sys.last_checkpoint_lsn = log_sys.next_checkpoint_lsn
		= log_sys.lsn = log_sys.write_lsn
		= log_sys.current_flush_lsn = log_sys.flushed_to_disk_lsn
		= lsn;
	log_sys.next_checkpoint_no = 0;
	return DB_SUCCESS;
}

/** Find the latest checkpoint in the log header.
@param[out]	max_field	LOG_CHECKPOINT_1 or LOG_CHECKPOINT_2
@return error code or DB_SUCCESS */
dberr_t
recv_find_max_checkpoint(ulint* max_field)
{
	ib_uint64_t	max_no;
	ib_uint64_t	checkpoint_no;
	ulint		field;
	byte*		buf;

	max_no = 0;
	*max_field = 0;

	buf = log_sys.checkpoint_buf;

	log_header_read(0);
	/* Check the header page checksum. There was no
	checksum in the first redo log format (version 0). */
	log_sys.log.format = mach_read_from_4(buf + LOG_HEADER_FORMAT);
	log_sys.log.subformat = log_sys.log.format != LOG_HEADER_FORMAT_3_23
		? mach_read_from_4(buf + LOG_HEADER_SUBFORMAT)
		: 0;
	if (log_sys.log.format != LOG_HEADER_FORMAT_3_23
	    && !recv_check_log_header_checksum(buf)) {
		ib::error() << "Invalid redo log header checksum.";
		return(DB_CORRUPTION);
	}

	char creator[LOG_HEADER_CREATOR_END - LOG_HEADER_CREATOR + 1];

	memcpy(creator, buf + LOG_HEADER_CREATOR, sizeof creator);
	/* Ensure that the string is NUL-terminated. */
	creator[LOG_HEADER_CREATOR_END - LOG_HEADER_CREATOR] = 0;

	switch (log_sys.log.format) {
	case LOG_HEADER_FORMAT_3_23:
		return(recv_find_max_checkpoint_0(max_field));
	case LOG_HEADER_FORMAT_10_2:
	case LOG_HEADER_FORMAT_10_2 | LOG_HEADER_FORMAT_ENCRYPTED:
	case LOG_HEADER_FORMAT_CURRENT:
	case LOG_HEADER_FORMAT_CURRENT | LOG_HEADER_FORMAT_ENCRYPTED:
	case LOG_HEADER_FORMAT_10_4:
		/* We can only parse the unencrypted LOG_HEADER_FORMAT_10_4.
		The encrypted format uses a larger redo log block trailer. */
		break;
	default:
		ib::error() << "Unsupported redo log format."
			" The redo log was created with " << creator << ".";
		return(DB_ERROR);
	}

	for (field = LOG_CHECKPOINT_1; field <= LOG_CHECKPOINT_2;
	     field += LOG_CHECKPOINT_2 - LOG_CHECKPOINT_1) {

		log_header_read(field);

		const ulint crc32 = log_block_calc_checksum_crc32(buf);
		const ulint cksum = log_block_get_checksum(buf);

		if (crc32 != cksum) {
			DBUG_PRINT("ib_log",
				   ("invalid checkpoint,"
				    " at " ULINTPF
				    ", checksum " ULINTPFx
				    " expected " ULINTPFx,
				    field, cksum, crc32));
			continue;
		}

		if (log_sys.is_encrypted()
		    && !log_crypt_read_checkpoint_buf(buf)) {
			ib::error() << "Reading checkpoint"
				" encryption info failed.";
			continue;
		}

		checkpoint_no = mach_read_from_8(
			buf + LOG_CHECKPOINT_NO);

		DBUG_PRINT("ib_log",
			   ("checkpoint " UINT64PF " at " LSN_PF " found",
			    checkpoint_no, mach_read_from_8(
				    buf + LOG_CHECKPOINT_LSN)));

		if (checkpoint_no >= max_no) {
			*max_field = field;
			max_no = checkpoint_no;
			log_sys.log.set_lsn(mach_read_from_8(
				buf + LOG_CHECKPOINT_LSN));
			log_sys.log.set_lsn_offset(mach_read_from_8(
				buf + LOG_CHECKPOINT_OFFSET));
			log_sys.next_checkpoint_no = checkpoint_no;
		}
	}

	if (*max_field == 0) {
		/* Before 10.2.2, we could get here during database
		initialization if we created an ib_logfile0 file that
		was filled with zeroes, and were killed. After
		10.2.2, we would reject such a file already earlier,
		when checking the file header. */
		ib::error() << "No valid checkpoint found"
			" (corrupted redo log)."
			" You can try --innodb-force-recovery=6"
			" as a last resort.";
		return(DB_ERROR);
	}

	if (log_sys.log.format == LOG_HEADER_FORMAT_10_4) {
		dberr_t err = recv_log_recover_10_4();
		if (err != DB_SUCCESS) {
			ib::error()
				<< "Downgrade after a crash is not supported."
				" The redo log was created with " << creator
				<< (err == DB_ERROR
				    ? "." : ", and it appears corrupted.");
		}
		return err;
	}

	return DB_SUCCESS;
}

/** Try to parse a single log record body and also applies it if
specified.
@param[in]	type		redo log entry type
@param[in]	ptr		redo log record body
@param[in]	end_ptr		end of buffer
@param[in]	space_id	tablespace identifier
@param[in]	page_no		page number
@param[in]	apply		whether to apply the record
@param[in,out]	block		buffer block, or NULL if
a page log record should not be applied
or if it is a MLOG_FILE_ operation
@param[in,out]	mtr		mini-transaction, or NULL if
a page log record should not be applied
@return log record end, NULL if not a complete record */
static
byte*
recv_parse_or_apply_log_rec_body(
	mlog_id_t	type,
	byte*		ptr,
	byte*		end_ptr,
	ulint		space_id,
	ulint		page_no,
	bool		apply,
	buf_block_t*	block,
	mtr_t*		mtr)
{
	ut_ad(!block == !mtr);
	ut_ad(!apply || recv_sys->mlog_checkpoint_lsn != 0);

	switch (type) {
	case MLOG_FILE_NAME:
	case MLOG_FILE_DELETE:
	case MLOG_FILE_CREATE2:
	case MLOG_FILE_RENAME2:
		ut_ad(block == NULL);
		/* Collect the file names when parsing the log,
		before applying any log records. */
		return(fil_name_parse(ptr, end_ptr, space_id, page_no, type,
				      apply));
	case MLOG_INDEX_LOAD:
		if (end_ptr < ptr + 8) {
			return(NULL);
		}
		return(ptr + 8);
	case MLOG_TRUNCATE:
		if (log_truncate) {
			ut_ad(srv_operation != SRV_OPERATION_NORMAL);
			log_truncate();
			recv_sys->found_corrupt_fs = true;
			return NULL;
		}
		return(truncate_t::parse_redo_entry(ptr, end_ptr, space_id));

	default:
		break;
	}

	dict_index_t*	index	= NULL;
	page_t*		page;
	page_zip_des_t*	page_zip;
#ifdef UNIV_DEBUG
	ulint		page_type;
#endif /* UNIV_DEBUG */

	if (block) {
		/* Applying a page log record. */
		ut_ad(apply);
		page = block->frame;
		page_zip = buf_block_get_page_zip(block);
		ut_d(page_type = fil_page_get_type(page));
	} else if (apply
		   && !is_predefined_tablespace(space_id)
		   && recv_spaces.find(space_id) == recv_spaces.end()) {
		if (recv_sys->recovered_lsn < recv_sys->mlog_checkpoint_lsn) {
			/* We have not seen all records between the
			checkpoint and MLOG_CHECKPOINT. There should be
			a MLOG_FILE_DELETE for this tablespace later. */
			recv_spaces.insert(
				std::make_pair(space_id,
					       file_name_t("", false)));
			goto parse_log;
		}

		ib::error() << "Missing MLOG_FILE_NAME or MLOG_FILE_DELETE"
			" for redo log record " << type << " (page "
			    << space_id << ":" << page_no << ") at "
			    << recv_sys->recovered_lsn << ".";
		recv_sys->found_corrupt_log = true;
		return(NULL);
	} else {
parse_log:
		/* Parsing a page log record. */
		page = NULL;
		page_zip = NULL;
		ut_d(page_type = FIL_PAGE_TYPE_ALLOCATED);
	}

	const byte*	old_ptr = ptr;

	switch (type) {
#ifdef UNIV_LOG_LSN_DEBUG
	case MLOG_LSN:
		/* The LSN is checked in recv_parse_log_rec(). */
		break;
#endif /* UNIV_LOG_LSN_DEBUG */
	case MLOG_1BYTE: case MLOG_2BYTES: case MLOG_4BYTES: case MLOG_8BYTES:
#ifdef UNIV_DEBUG
		if (page && page_type == FIL_PAGE_TYPE_ALLOCATED
		    && end_ptr >= ptr + 2) {
			/* It is OK to set FIL_PAGE_TYPE and certain
			list node fields on an empty page.  Any other
			write is not OK. */

			/* NOTE: There may be bogus assertion failures for
			dict_hdr_create(), trx_rseg_header_create(),
			trx_sys_create_doublewrite_buf(), and
			trx_sysf_create().
			These are only called during database creation. */
			ulint	offs = mach_read_from_2(ptr);

			switch (type) {
			default:
				ut_error;
			case MLOG_2BYTES:
				/* Note that this can fail when the
				redo log been written with something
				older than InnoDB Plugin 1.0.4. */
				ut_ad(offs == FIL_PAGE_TYPE
				      || srv_is_undo_tablespace(space_id)
				      || offs == IBUF_TREE_SEG_HEADER
				      + IBUF_HEADER + FSEG_HDR_OFFSET
				      || offs == PAGE_BTR_IBUF_FREE_LIST
				      + PAGE_HEADER + FIL_ADDR_BYTE
				      || offs == PAGE_BTR_IBUF_FREE_LIST
				      + PAGE_HEADER + FIL_ADDR_BYTE
				      + FIL_ADDR_SIZE
				      || offs == PAGE_BTR_SEG_LEAF
				      + PAGE_HEADER + FSEG_HDR_OFFSET
				      || offs == PAGE_BTR_SEG_TOP
				      + PAGE_HEADER + FSEG_HDR_OFFSET
				      || offs == PAGE_BTR_IBUF_FREE_LIST_NODE
				      + PAGE_HEADER + FIL_ADDR_BYTE
				      + 0 /*FLST_PREV*/
				      || offs == PAGE_BTR_IBUF_FREE_LIST_NODE
				      + PAGE_HEADER + FIL_ADDR_BYTE
				      + FIL_ADDR_SIZE /*FLST_NEXT*/);
				break;
			case MLOG_4BYTES:
				/* Note that this can fail when the
				redo log been written with something
				older than InnoDB Plugin 1.0.4. */
				ut_ad(0
				      /* fil_crypt_rotate_page() writes this */
				      || offs == FIL_PAGE_SPACE_ID
				      || srv_is_undo_tablespace(space_id)
				      || offs == IBUF_TREE_SEG_HEADER
				      + IBUF_HEADER + FSEG_HDR_SPACE
				      || offs == IBUF_TREE_SEG_HEADER
				      + IBUF_HEADER + FSEG_HDR_PAGE_NO
				      || offs == PAGE_BTR_IBUF_FREE_LIST
				      + PAGE_HEADER/* flst_init */
				      || offs == PAGE_BTR_IBUF_FREE_LIST
				      + PAGE_HEADER + FIL_ADDR_PAGE
				      || offs == PAGE_BTR_IBUF_FREE_LIST
				      + PAGE_HEADER + FIL_ADDR_PAGE
				      + FIL_ADDR_SIZE
				      || offs == PAGE_BTR_SEG_LEAF
				      + PAGE_HEADER + FSEG_HDR_PAGE_NO
				      || offs == PAGE_BTR_SEG_LEAF
				      + PAGE_HEADER + FSEG_HDR_SPACE
				      || offs == PAGE_BTR_SEG_TOP
				      + PAGE_HEADER + FSEG_HDR_PAGE_NO
				      || offs == PAGE_BTR_SEG_TOP
				      + PAGE_HEADER + FSEG_HDR_SPACE
				      || offs == PAGE_BTR_IBUF_FREE_LIST_NODE
				      + PAGE_HEADER + FIL_ADDR_PAGE
				      + 0 /*FLST_PREV*/
				      || offs == PAGE_BTR_IBUF_FREE_LIST_NODE
				      + PAGE_HEADER + FIL_ADDR_PAGE
				      + FIL_ADDR_SIZE /*FLST_NEXT*/);
				break;
			}
		}
#endif /* UNIV_DEBUG */
		ptr = mlog_parse_nbytes(type, ptr, end_ptr, page, page_zip);
		if (ptr != NULL && page != NULL
		    && page_no == 0 && type == MLOG_4BYTES) {
			ulint	offs = mach_read_from_2(old_ptr);
			switch (offs) {
				fil_space_t*	space;
				ulint		val;
			default:
				break;
			case FSP_HEADER_OFFSET + FSP_SPACE_FLAGS:
			case FSP_HEADER_OFFSET + FSP_SIZE:
			case FSP_HEADER_OFFSET + FSP_FREE_LIMIT:
			case FSP_HEADER_OFFSET + FSP_FREE + FLST_LEN:
				space = fil_space_get(space_id);
				ut_a(space != NULL);
				val = mach_read_from_4(page + offs);

				switch (offs) {
				case FSP_HEADER_OFFSET + FSP_SPACE_FLAGS:
					space->flags = val;
					break;
				case FSP_HEADER_OFFSET + FSP_SIZE:
					space->size_in_header = val;
					break;
				case FSP_HEADER_OFFSET + FSP_FREE_LIMIT:
					space->free_limit = val;
					break;
				case FSP_HEADER_OFFSET + FSP_FREE + FLST_LEN:
					space->free_len = val;
					ut_ad(val == flst_get_len(
						      page + offs));
					break;
				}
			}
		}
		break;
	case MLOG_REC_INSERT: case MLOG_COMP_REC_INSERT:
		ut_ad(!page || fil_page_type_is_index(page_type));

		if (NULL != (ptr = mlog_parse_index(
				     ptr, end_ptr,
				     type == MLOG_COMP_REC_INSERT,
				     &index))) {
			ut_a(!page
			     || (ibool)!!page_is_comp(page)
			     == dict_table_is_comp(index->table));
			ptr = page_cur_parse_insert_rec(FALSE, ptr, end_ptr,
							block, index, mtr);
		}
		break;
	case MLOG_REC_CLUST_DELETE_MARK: case MLOG_COMP_REC_CLUST_DELETE_MARK:
		ut_ad(!page || fil_page_type_is_index(page_type));

		if (NULL != (ptr = mlog_parse_index(
				     ptr, end_ptr,
				     type == MLOG_COMP_REC_CLUST_DELETE_MARK,
				     &index))) {
			ut_a(!page
			     || (ibool)!!page_is_comp(page)
			     == dict_table_is_comp(index->table));
			ptr = btr_cur_parse_del_mark_set_clust_rec(
				ptr, end_ptr, page, page_zip, index);
		}
		break;
	case MLOG_REC_SEC_DELETE_MARK:
		ut_ad(!page || fil_page_type_is_index(page_type));
		ptr = btr_cur_parse_del_mark_set_sec_rec(ptr, end_ptr,
							 page, page_zip);
		break;
	case MLOG_REC_UPDATE_IN_PLACE: case MLOG_COMP_REC_UPDATE_IN_PLACE:
		ut_ad(!page || fil_page_type_is_index(page_type));

		if (NULL != (ptr = mlog_parse_index(
				     ptr, end_ptr,
				     type == MLOG_COMP_REC_UPDATE_IN_PLACE,
				     &index))) {
			ut_a(!page
			     || (ibool)!!page_is_comp(page)
			     == dict_table_is_comp(index->table));
			ptr = btr_cur_parse_update_in_place(ptr, end_ptr, page,
							    page_zip, index);
		}
		break;
	case MLOG_LIST_END_DELETE: case MLOG_COMP_LIST_END_DELETE:
	case MLOG_LIST_START_DELETE: case MLOG_COMP_LIST_START_DELETE:
		ut_ad(!page || fil_page_type_is_index(page_type));

		if (NULL != (ptr = mlog_parse_index(
				     ptr, end_ptr,
				     type == MLOG_COMP_LIST_END_DELETE
				     || type == MLOG_COMP_LIST_START_DELETE,
				     &index))) {
			ut_a(!page
			     || (ibool)!!page_is_comp(page)
			     == dict_table_is_comp(index->table));
			ptr = page_parse_delete_rec_list(type, ptr, end_ptr,
							 block, index, mtr);
		}
		break;
	case MLOG_LIST_END_COPY_CREATED: case MLOG_COMP_LIST_END_COPY_CREATED:
		ut_ad(!page || fil_page_type_is_index(page_type));

		if (NULL != (ptr = mlog_parse_index(
				     ptr, end_ptr,
				     type == MLOG_COMP_LIST_END_COPY_CREATED,
				     &index))) {
			ut_a(!page
			     || (ibool)!!page_is_comp(page)
			     == dict_table_is_comp(index->table));
			ptr = page_parse_copy_rec_list_to_created_page(
				ptr, end_ptr, block, index, mtr);
		}
		break;
	case MLOG_PAGE_REORGANIZE:
	case MLOG_COMP_PAGE_REORGANIZE:
	case MLOG_ZIP_PAGE_REORGANIZE:
		ut_ad(!page || fil_page_type_is_index(page_type));

		if (NULL != (ptr = mlog_parse_index(
				     ptr, end_ptr,
				     type != MLOG_PAGE_REORGANIZE,
				     &index))) {
			ut_a(!page
			     || (ibool)!!page_is_comp(page)
			     == dict_table_is_comp(index->table));
			ptr = btr_parse_page_reorganize(
				ptr, end_ptr, index,
				type == MLOG_ZIP_PAGE_REORGANIZE,
				block, mtr);
		}
		break;
	case MLOG_PAGE_CREATE: case MLOG_COMP_PAGE_CREATE:
		/* Allow anything in page_type when creating a page. */
		ut_a(!page_zip);
		page_parse_create(block, type == MLOG_COMP_PAGE_CREATE, false);
		break;
	case MLOG_PAGE_CREATE_RTREE: case MLOG_COMP_PAGE_CREATE_RTREE:
		page_parse_create(block, type == MLOG_COMP_PAGE_CREATE_RTREE,
				  true);
		break;
	case MLOG_UNDO_INSERT:
		ut_ad(!page || page_type == FIL_PAGE_UNDO_LOG);
		ptr = trx_undo_parse_add_undo_rec(ptr, end_ptr, page);
		break;
	case MLOG_UNDO_ERASE_END:
		if (page) {
			ut_ad(page_type == FIL_PAGE_UNDO_LOG);
			trx_undo_erase_page_end(page);
		}
		break;
	case MLOG_UNDO_INIT:
		/* Allow anything in page_type when creating a page. */
		ptr = trx_undo_parse_page_init(ptr, end_ptr, page);
		break;
	case MLOG_UNDO_HDR_REUSE:
		ut_ad(!page || page_type == FIL_PAGE_UNDO_LOG);
		ptr = trx_undo_parse_page_header_reuse(ptr, end_ptr, page);
		break;
	case MLOG_UNDO_HDR_CREATE:
		ut_ad(!page || page_type == FIL_PAGE_UNDO_LOG);
		ptr = trx_undo_parse_page_header(ptr, end_ptr, page, mtr);
		break;
	case MLOG_REC_MIN_MARK: case MLOG_COMP_REC_MIN_MARK:
		ut_ad(!page || fil_page_type_is_index(page_type));
		/* On a compressed page, MLOG_COMP_REC_MIN_MARK
		will be followed by MLOG_COMP_REC_DELETE
		or MLOG_ZIP_WRITE_HEADER(FIL_PAGE_PREV, FIL_NULL)
		in the same mini-transaction. */
		ut_a(type == MLOG_COMP_REC_MIN_MARK || !page_zip);
		ptr = btr_parse_set_min_rec_mark(
			ptr, end_ptr, type == MLOG_COMP_REC_MIN_MARK,
			page, mtr);
		break;
	case MLOG_REC_DELETE: case MLOG_COMP_REC_DELETE:
		ut_ad(!page || fil_page_type_is_index(page_type));

		if (NULL != (ptr = mlog_parse_index(
				     ptr, end_ptr,
				     type == MLOG_COMP_REC_DELETE,
				     &index))) {
			ut_a(!page
			     || (ibool)!!page_is_comp(page)
			     == dict_table_is_comp(index->table));
			ptr = page_cur_parse_delete_rec(ptr, end_ptr,
							block, index, mtr);
		}
		break;
	case MLOG_IBUF_BITMAP_INIT:
		/* Allow anything in page_type when creating a page. */
		ptr = ibuf_parse_bitmap_init(ptr, end_ptr, block, mtr);
		break;
	case MLOG_INIT_FILE_PAGE2:
		/* Allow anything in page_type when creating a page. */
		if (block) fsp_apply_init_file_page(block);
		break;
	case MLOG_WRITE_STRING:
		ptr = mlog_parse_string(ptr, end_ptr, page, page_zip);
		break;
	case MLOG_ZIP_WRITE_NODE_PTR:
		ut_ad(!page || fil_page_type_is_index(page_type));
		ptr = page_zip_parse_write_node_ptr(ptr, end_ptr,
						    page, page_zip);
		break;
	case MLOG_ZIP_WRITE_BLOB_PTR:
		ut_ad(!page || fil_page_type_is_index(page_type));
		ptr = page_zip_parse_write_blob_ptr(ptr, end_ptr,
						    page, page_zip);
		break;
	case MLOG_ZIP_WRITE_HEADER:
		ut_ad(!page || fil_page_type_is_index(page_type));
		ptr = page_zip_parse_write_header(ptr, end_ptr,
						  page, page_zip);
		break;
	case MLOG_ZIP_PAGE_COMPRESS:
		/* Allow anything in page_type when creating a page. */
		ptr = page_zip_parse_compress(ptr, end_ptr, block);
		break;
	case MLOG_ZIP_PAGE_COMPRESS_NO_DATA:
		if (NULL != (ptr = mlog_parse_index(
				ptr, end_ptr, TRUE, &index))) {

			ut_a(!page || ((ibool)!!page_is_comp(page)
				== dict_table_is_comp(index->table)));
			ptr = page_zip_parse_compress_no_data(
				ptr, end_ptr, page, page_zip, index);
		}
		break;
	case MLOG_ZIP_WRITE_TRX_ID:
		/* This must be a clustered index leaf page. */
		ut_ad(!page || page_type == FIL_PAGE_INDEX);
		ptr = page_zip_parse_write_trx_id(ptr, end_ptr,
						  page, page_zip);
		break;
	case MLOG_FILE_WRITE_CRYPT_DATA:
		dberr_t err;
		ptr = const_cast<byte*>(fil_parse_write_crypt_data(ptr, end_ptr, &err));

		if (err != DB_SUCCESS) {
			recv_sys->found_corrupt_log = TRUE;
		}
		break;
	default:
		ptr = NULL;
		ib::error() << "Incorrect log record type "
			<< ib::hex(unsigned(type));

		recv_sys->found_corrupt_log = true;
	}

	if (index) {
		dict_table_t*	table = index->table;

		dict_mem_index_free(index);
		dict_mem_table_free(table);
	}

	return(ptr);
}

/*********************************************************************//**
Calculates the fold value of a page file address: used in inserting or
searching for a log record in the hash table.
@return folded value */
UNIV_INLINE
ulint
recv_fold(
/*======*/
	ulint	space,	/*!< in: space */
	ulint	page_no)/*!< in: page number */
{
	return(ut_fold_ulint_pair(space, page_no));
}

/*********************************************************************//**
Calculates the hash value of a page file address: used in inserting or
searching for a log record in the hash table.
@return folded value */
UNIV_INLINE
ulint
recv_hash(
/*======*/
	ulint	space,	/*!< in: space */
	ulint	page_no)/*!< in: page number */
{
	return(hash_calc_hash(recv_fold(space, page_no), recv_sys->addr_hash));
}

/*********************************************************************//**
Gets the hashed file address struct for a page.
@return file address struct, NULL if not found from the hash table */
static
recv_addr_t*
recv_get_fil_addr_struct(
/*=====================*/
	ulint	space,	/*!< in: space id */
	ulint	page_no)/*!< in: page number */
{
	ut_ad(mutex_own(&recv_sys->mutex));

	recv_addr_t*	recv_addr;

	for (recv_addr = static_cast<recv_addr_t*>(
			HASH_GET_FIRST(recv_sys->addr_hash,
				       recv_hash(space, page_no)));
	     recv_addr != 0;
	     recv_addr = static_cast<recv_addr_t*>(
		     HASH_GET_NEXT(addr_hash, recv_addr))) {

		if (recv_addr->space == space
		    && recv_addr->page_no == page_no) {

			return(recv_addr);
		}
	}

	return(NULL);
}

/*******************************************************************//**
Adds a new log record to the hash table of log records. */
static
void
recv_add_to_hash_table(
/*===================*/
	mlog_id_t	type,		/*!< in: log record type */
	ulint		space,		/*!< in: space id */
	ulint		page_no,	/*!< in: page number */
	byte*		body,		/*!< in: log record body */
	byte*		rec_end,	/*!< in: log record end */
	lsn_t		start_lsn,	/*!< in: start lsn of the mtr */
	lsn_t		end_lsn)	/*!< in: end lsn of the mtr */
{
	recv_t*		recv;
	ulint		len;
	recv_data_t*	recv_data;
	recv_data_t**	prev_field;
	recv_addr_t*	recv_addr;

	ut_ad(type != MLOG_FILE_DELETE);
	ut_ad(type != MLOG_FILE_CREATE2);
	ut_ad(type != MLOG_FILE_RENAME2);
	ut_ad(type != MLOG_FILE_NAME);
	ut_ad(type != MLOG_DUMMY_RECORD);
	ut_ad(type != MLOG_CHECKPOINT);
	ut_ad(type != MLOG_INDEX_LOAD);
	ut_ad(type != MLOG_TRUNCATE);

	len = ulint(rec_end - body);

	recv = static_cast<recv_t*>(
		mem_heap_alloc(recv_sys->heap, sizeof(recv_t)));

	recv->type = type;
	recv->len = ulint(rec_end - body);
	recv->start_lsn = start_lsn;
	recv->end_lsn = end_lsn;

	recv_addr = recv_get_fil_addr_struct(space, page_no);

	if (recv_addr == NULL) {
		recv_addr = static_cast<recv_addr_t*>(
			mem_heap_alloc(recv_sys->heap, sizeof(recv_addr_t)));

		recv_addr->space = space;
		recv_addr->page_no = page_no;
		recv_addr->state = RECV_NOT_PROCESSED;

		UT_LIST_INIT(recv_addr->rec_list, &recv_t::rec_list);

		HASH_INSERT(recv_addr_t, addr_hash, recv_sys->addr_hash,
			    recv_fold(space, page_no), recv_addr);
		recv_sys->n_addrs++;
	}

	switch (type) {
	case MLOG_INIT_FILE_PAGE2:
	case MLOG_ZIP_PAGE_COMPRESS:
		/* Ignore any earlier redo log records for this page. */
		ut_ad(recv_addr->state == RECV_NOT_PROCESSED
		      || recv_addr->state == RECV_WILL_NOT_READ);
		recv_addr->state = RECV_WILL_NOT_READ;
		mlog_init.add(space, page_no, start_lsn);
	default:
		break;
	}

	UT_LIST_ADD_LAST(recv_addr->rec_list, recv);

	prev_field = &(recv->data);

	/* Store the log record body in chunks of less than srv_page_size:
	recv_sys->heap grows into the buffer pool, and bigger chunks could not
	be allocated */

	while (rec_end > body) {

		len = ulint(rec_end - body);

		if (len > RECV_DATA_BLOCK_SIZE) {
			len = RECV_DATA_BLOCK_SIZE;
		}

		recv_data = static_cast<recv_data_t*>(
			mem_heap_alloc(recv_sys->heap,
				       sizeof(recv_data_t) + len));

		*prev_field = recv_data;

		memcpy(recv_data + 1, body, len);

		prev_field = &(recv_data->next);

		body += len;
	}

	*prev_field = NULL;
}

/*********************************************************************//**
Copies the log record body from recv to buf. */
static
void
recv_data_copy_to_buf(
/*==================*/
	byte*	buf,	/*!< in: buffer of length at least recv->len */
	recv_t*	recv)	/*!< in: log record */
{
	recv_data_t*	recv_data;
	ulint		part_len;
	ulint		len;

	len = recv->len;
	recv_data = recv->data;

	while (len > 0) {
		if (len > RECV_DATA_BLOCK_SIZE) {
			part_len = RECV_DATA_BLOCK_SIZE;
		} else {
			part_len = len;
		}

		ut_memcpy(buf, ((byte*) recv_data) + sizeof(recv_data_t),
			  part_len);
		buf += part_len;
		len -= part_len;

		recv_data = recv_data->next;
	}
}

/** Apply the hashed log records to the page, if the page lsn is less than the
lsn of a log record.
@param[in,out]	block		buffer pool page
@param[in,out]	mtr		mini-transaction
@param[in,out]	recv_addr	recovery address
@param[in]	init_lsn	the initial LSN where to start recovery */
static void recv_recover_page(buf_block_t* block, mtr_t& mtr,
			      recv_addr_t* recv_addr, lsn_t init_lsn = 0)
{
	page_t*		page;
	page_zip_des_t*	page_zip;

	ut_ad(mutex_own(&recv_sys->mutex));
	ut_ad(recv_sys->apply_log_recs);
	ut_ad(recv_needed_recovery);
	ut_ad(recv_addr->state != RECV_BEING_PROCESSED);
	ut_ad(recv_addr->state != RECV_PROCESSED);

	if (UNIV_UNLIKELY(srv_print_verbose_log == 2)) {
		fprintf(stderr, "Applying log to page %u:%u\n",
			recv_addr->space, recv_addr->page_no);
	}

	DBUG_LOG("ib_log", "Applying log to page " << block->page.id);

	recv_addr->state = RECV_BEING_PROCESSED;
	mutex_exit(&recv_sys->mutex);

	page = block->frame;
	page_zip = buf_block_get_page_zip(block);

	/* The page may have been modified in the buffer pool.
	FIL_PAGE_LSN would only be updated right before flushing. */
	lsn_t page_lsn = buf_page_get_newest_modification(&block->page);
	if (!page_lsn) {
		page_lsn = mach_read_from_8(page + FIL_PAGE_LSN);
	}

	lsn_t start_lsn = 0, end_lsn = 0;
	fil_space_t* space;

	if (srv_is_tablespace_truncated(recv_addr->space)) {
		/* The table will be truncated after applying
		normal redo log records. */
		goto skip_log;
	}

	space = fil_space_acquire(recv_addr->space);
	if (!space) {
		goto skip_log;
	}

	for (recv_t* recv = UT_LIST_GET_FIRST(recv_addr->rec_list);
	     recv; recv = UT_LIST_GET_NEXT(rec_list, recv)) {
		ut_ad(recv->start_lsn);
		end_lsn = recv->end_lsn;
		ut_ad(end_lsn <= log_sys.log.scanned_lsn);

		if (recv->start_lsn < page_lsn) {
			/* Ignore this record, because there are later changes
			for this page. */
			DBUG_LOG("ib_log", "apply skip "
				 << get_mlog_string(recv->type)
				 << " LSN " << recv->start_lsn << " < "
				 << page_lsn);
		} else if (recv->start_lsn < init_lsn) {
			DBUG_LOG("ib_log", "init skip "
				 << get_mlog_string(recv->type)
				 << " LSN " << recv->start_lsn << " < "
				 << init_lsn);
		} else if (srv_was_tablespace_truncated(space)
			   && recv->start_lsn
			   < truncate_t::get_truncated_tablespace_init_lsn(
				   recv_addr->space)) {
			/* If per-table tablespace was truncated and
			there exist REDO records before truncate that
			are to be applied as part of recovery
			(checkpoint didn't happen since truncate was
			done) skip such records using lsn check as
			they may not stand valid post truncate. */
		} else {
			if (!start_lsn) {
				start_lsn = recv->start_lsn;
			}

			if (UNIV_UNLIKELY(srv_print_verbose_log == 2)) {
				fprintf(stderr, "apply " LSN_PF ":"
					" %d len " ULINTPF " page %u:%u\n",
					recv->start_lsn, recv->type, recv->len,
					recv_addr->space, recv_addr->page_no);
			}

			DBUG_LOG("ib_log", "apply " << recv->start_lsn << ": "
				 << get_mlog_string(recv->type)
				 << " len " << recv->len
				 << " page " << block->page.id);

			byte* buf;

			if (recv->len > RECV_DATA_BLOCK_SIZE) {
				/* We have to copy the record body to
				a separate buffer */
				buf = static_cast<byte*>
					(ut_malloc_nokey(recv->len));
				recv_data_copy_to_buf(buf, recv);
			} else {
				buf = reinterpret_cast<byte*>(recv->data)
					+ sizeof *recv->data;
			}

			recv_parse_or_apply_log_rec_body(
				recv->type, buf, buf + recv->len,
				block->page.id.space(),
				block->page.id.page_no(), true, block, &mtr);

			end_lsn = recv->start_lsn + recv->len;
			mach_write_to_8(FIL_PAGE_LSN + page, end_lsn);
			mach_write_to_8(srv_page_size
					- FIL_PAGE_END_LSN_OLD_CHKSUM
					+ page, end_lsn);

			if (page_zip) {
				mach_write_to_8(FIL_PAGE_LSN + page_zip->data,
						end_lsn);
			}

			if (recv->len > RECV_DATA_BLOCK_SIZE) {
				ut_free(buf);
			}
		}
	}

	space->release();

skip_log:
#ifdef UNIV_ZIP_DEBUG
	ut_ad(!fil_page_index_page_check(page)
	      || !page_zip
	      || page_zip_validate_low(page_zip, page, NULL, FALSE));
#endif /* UNIV_ZIP_DEBUG */

	if (start_lsn) {
		log_flush_order_mutex_enter();
		buf_flush_recv_note_modification(block, start_lsn, end_lsn);
		log_flush_order_mutex_exit();
	}

	/* Make sure that committing mtr does not change the modification
	lsn values of page */

	mtr.discard_modifications();
	mtr.commit();

	time_t now = time(NULL);

	mutex_enter(&recv_sys->mutex);

	if (recv_max_page_lsn < page_lsn) {
		recv_max_page_lsn = page_lsn;
	}

	ut_ad(recv_addr->state == RECV_BEING_PROCESSED);
	recv_addr->state = RECV_PROCESSED;

	ut_a(recv_sys->n_addrs > 0);
	if (ulint n = --recv_sys->n_addrs) {
		if (recv_sys->report(now)) {
			ib::info() << "To recover: " << n << " pages from log";
			service_manager_extend_timeout(
				INNODB_EXTEND_TIMEOUT_INTERVAL, "To recover: " ULINTPF " pages from log", n);
		}
	}
}

/** Reduces recv_sys->n_addrs for the corrupted page.
This function should called when srv_force_recovery > 0.
@param[in]	page_id	page id of the corrupted page */
void recv_recover_corrupt_page(page_id_t page_id)
{
	ut_ad(srv_force_recovery);
	mutex_enter(&recv_sys->mutex);

	if (!recv_sys->apply_log_recs) {
	} else if (recv_addr_t* recv_addr = recv_get_fil_addr_struct(
			   page_id.space(), page_id.page_no())) {
		switch (recv_addr->state) {
		case RECV_WILL_NOT_READ:
			ut_ad(!"wrong state");
			break;
		case RECV_BEING_PROCESSED:
		case RECV_PROCESSED:
			break;
		default:
			recv_addr->state = RECV_PROCESSED;
			ut_ad(recv_sys->n_addrs);
			recv_sys->n_addrs--;
		}
	}

	mutex_exit(&recv_sys->mutex);
}

/** Apply any buffered redo log to a page that was just read from a data file.
@param[in,out]	bpage	buffer pool page */
void recv_recover_page(buf_page_t* bpage)
{
	mtr_t mtr;
	mtr.start();
	mtr.set_log_mode(MTR_LOG_NONE);

	ut_ad(buf_page_get_state(bpage) == BUF_BLOCK_FILE_PAGE);
	buf_block_t* block = reinterpret_cast<buf_block_t*>(bpage);

	/* Move the ownership of the x-latch on the page to
	this OS thread, so that we can acquire a second
	x-latch on it.  This is needed for the operations to
	the page to pass the debug checks. */
	rw_lock_x_lock_move_ownership(&block->lock);
	buf_block_dbg_add_level(block, SYNC_NO_ORDER_CHECK);
	ibool	success = buf_page_get_known_nowait(
		RW_X_LATCH, block, BUF_KEEP_OLD,
		__FILE__, __LINE__, &mtr);
	ut_a(success);

	mutex_enter(&recv_sys->mutex);
	if (!recv_sys->apply_log_recs) {
	} else if (recv_addr_t* recv_addr = recv_get_fil_addr_struct(
			   bpage->id.space(), bpage->id.page_no())) {
		switch (recv_addr->state) {
		case RECV_BEING_PROCESSED:
		case RECV_PROCESSED:
			break;
		default:
			recv_recover_page(block, mtr, recv_addr);
			goto func_exit;
		}
	}

	mtr.commit();
func_exit:
	mutex_exit(&recv_sys->mutex);
	ut_ad(mtr.has_committed());
}

/** Reads in pages which have hashed log records, from an area around a given
page number.
@param[in]	page_id	page id */
static void recv_read_in_area(const page_id_t page_id)
{
	ulint	page_nos[RECV_READ_AHEAD_AREA];
	ulint	page_no = page_id.page_no()
		- (page_id.page_no() % RECV_READ_AHEAD_AREA);
	ulint*	p = page_nos;

	for (const ulint up_limit = page_no + RECV_READ_AHEAD_AREA;
	     page_no < up_limit; page_no++) {
		recv_addr_t* recv_addr = recv_get_fil_addr_struct(
			page_id.space(), page_no);
		if (recv_addr
		    && recv_addr->state == RECV_NOT_PROCESSED
		    && !buf_page_peek(page_id_t(page_id.space(), page_no))) {
			recv_addr->state = RECV_BEING_READ;
			*p++ = page_no;
		}
	}

	mutex_exit(&recv_sys->mutex);
	buf_read_recv_pages(FALSE, page_id.space(), page_nos,
			    ulint(p - page_nos));
	mutex_enter(&recv_sys->mutex);
}

/** This is another low level function for the recovery system
to create a page which has buffered page intialization redo log records.
@param[in]	page_id		page to be created using redo logs
@param[in,out]	recv_addr	Hashed redo logs for the given page id
@return whether the page creation successfully */
static buf_block_t* recv_recovery_create_page_low(const page_id_t page_id,
                                                  recv_addr_t* recv_addr)
{
  mtr_t mtr;
  mlog_init_t::init &i= mlog_init.last(page_id);
  const lsn_t end_lsn= UT_LIST_GET_LAST(recv_addr->rec_list)->end_lsn;

  if (end_lsn < i.lsn)
  {
    DBUG_LOG("ib_log", "skip log for page "
             << page_id
             << " LSN " << end_lsn
             << " < " << i.lsn);
    recv_addr->state= RECV_PROCESSED;
ignore:
    ut_a(recv_sys->n_addrs);
    recv_sys->n_addrs--;
    return NULL;
  }

  fil_space_t *space= fil_space_acquire(recv_addr->space);
  if (!space)
  {
    recv_addr->state= RECV_PROCESSED;
    goto ignore;
  }

  if (space->enable_lsn)
  {
init_fail:
    space->release();
    recv_addr->state= RECV_NOT_PROCESSED;
    return NULL;
  }

  /* Determine if a tablespace could be for an internal table
  for FULLTEXT INDEX. For those tables, no MLOG_INDEX_LOAD record
  used to be written when redo logging was disabled. Hence, we
  cannot optimize away page reads, because all the redo
  log records for initializing and modifying the page in the
  past could be older than the page in the data file.

  The check is too broad, causing all
  tables whose names start with FTS_ to skip the optimization. */

  if (strstr(space->name, "/FTS_"))
    goto init_fail;

  mtr.start();
  mtr.set_log_mode(MTR_LOG_NONE);
  buf_block_t *block= buf_page_create(page_id, page_size_t(space->flags),
                                       &mtr);
  if (recv_addr->state == RECV_PROCESSED)
    /* The page happened to exist in the buffer pool, or it was
    just being read in. Before buf_page_get_with_no_latch() returned,
    all changes must have been applied to the page already. */
    mtr.commit();
  else
  {
    i.created= true;
    buf_block_dbg_add_level(block, SYNC_NO_ORDER_CHECK);
    mtr.x_latch_at_savepoint(0, block);
    recv_recover_page(block, mtr, recv_addr, i.lsn);
    ut_ad(mtr.has_committed());
  }

  space->release();
  return block;
}

/** This is a low level function for the recovery system
to create a page which has buffered intialized redo log records.
@param[in]      page_id page to be created using redo logs
@return whether the page creation successfully */
buf_block_t* recv_recovery_create_page_low(const page_id_t page_id)
{
  buf_block_t* block= NULL;
  mutex_enter(&recv_sys->mutex);
  recv_addr_t* recv_addr= recv_get_fil_addr_struct(page_id.space(),
                                                   page_id.page_no());
  if (recv_addr && recv_addr->state == RECV_WILL_NOT_READ)
  {
    block= recv_recovery_create_page_low(page_id, recv_addr);
  }
  mutex_exit(&recv_sys->mutex);
  return block;
}

/** Apply the hash table of stored log records to persistent data pages.
@param[in]	last_batch	whether the change buffer merge will be
				performed as part of the operation */
void recv_apply_hashed_log_recs(bool last_batch)
{
	ut_ad(srv_operation == SRV_OPERATION_NORMAL
	      || is_mariabackup_restore_or_export());

	mutex_enter(&recv_sys->mutex);

	while (recv_sys->apply_batch_on) {
		bool abort = recv_sys->found_corrupt_log;
		mutex_exit(&recv_sys->mutex);

		if (abort) {
			return;
		}

		os_thread_sleep(500000);
		mutex_enter(&recv_sys->mutex);
	}

	ut_ad(!last_batch == log_mutex_own());

	recv_no_ibuf_operations
		= !last_batch || is_mariabackup_restore_or_export();

	ut_d(recv_no_log_write = recv_no_ibuf_operations);

	if (ulint n = recv_sys->n_addrs) {
		const char* msg = last_batch
			? "Starting final batch to recover "
			: "Starting a batch to recover ";
		ib::info() << msg << n << " pages from redo log.";
		sd_notifyf(0, "STATUS=%s" ULINTPF " pages from redo log",
			   msg, n);
	}
	recv_sys->apply_log_recs = TRUE;
	recv_sys->apply_batch_on = TRUE;

	for (ulint id = srv_undo_tablespaces_open; id--; ) {
		recv_sys_t::trunc& t = recv_sys->truncated_undo_spaces[id];
		if (t.lsn) {
			recv_addr_trim(id + srv_undo_space_id_start, t.pages,
				       t.lsn);
		}
	}

	mtr_t mtr;

	for (ulint i = 0; i < hash_get_n_cells(recv_sys->addr_hash); i++) {
		for (recv_addr_t* recv_addr = static_cast<recv_addr_t*>(
			     HASH_GET_FIRST(recv_sys->addr_hash, i));
		     recv_addr;
		     recv_addr = static_cast<recv_addr_t*>(
				HASH_GET_NEXT(addr_hash, recv_addr))) {
			if (!UT_LIST_GET_LEN(recv_addr->rec_list)) {
ignore:
				ut_a(recv_sys->n_addrs);
				recv_sys->n_addrs--;
				continue;
			}

			switch (recv_addr->state) {
			case RECV_BEING_READ:
			case RECV_BEING_PROCESSED:
			case RECV_PROCESSED:
				continue;
			case RECV_DISCARDED:
				goto ignore;
			case RECV_NOT_PROCESSED:
			case RECV_WILL_NOT_READ:
				break;
			}

			if (srv_is_tablespace_truncated(recv_addr->space)) {
				/* Avoid applying REDO log for the tablespace
				that is schedule for TRUNCATE. */
				recv_addr->state = RECV_DISCARDED;
				goto ignore;
			}

			const page_id_t page_id(recv_addr->space,
						recv_addr->page_no);

			if (recv_addr->state == RECV_NOT_PROCESSED) {
apply:
				mtr.start();
				mtr.set_log_mode(MTR_LOG_NONE);
				if (buf_block_t* block = buf_page_get_low(
					    page_id, univ_page_size,
					    RW_X_LATCH, NULL,
					    BUF_GET_IF_IN_POOL,
					    __FILE__, __LINE__, &mtr, NULL)) {
					buf_block_dbg_add_level(
						block, SYNC_NO_ORDER_CHECK);
					recv_recover_page(block, mtr,
							  recv_addr);
					ut_ad(mtr.has_committed());
				} else {
					mtr.commit();
					recv_read_in_area(page_id);
				}
			} else if (!recv_recovery_create_page_low(
					page_id, recv_addr)) {
				goto apply;
			}
		}
	}

	/* Wait until all the pages have been processed */

	while (recv_sys->n_addrs != 0) {
		const bool abort = recv_sys->found_corrupt_log
			|| recv_sys->found_corrupt_fs;

		if (recv_sys->found_corrupt_fs && !srv_force_recovery) {
			ib::info() << "Set innodb_force_recovery=1"
				" to ignore corrupted pages.";
		}

		mutex_exit(&(recv_sys->mutex));

		if (abort) {
			return;
		}

		os_thread_sleep(500000);

		mutex_enter(&(recv_sys->mutex));
	}

	if (!last_batch) {
		/* Flush all the file pages to disk and invalidate them in
		the buffer pool */

		mutex_exit(&(recv_sys->mutex));
		log_mutex_exit();

		/* Stop the recv_writer thread from issuing any LRU
		flush batches. */
		mutex_enter(&recv_sys->writer_mutex);

		/* Wait for any currently run batch to end. */
		buf_flush_wait_LRU_batch_end();

		os_event_reset(recv_sys->flush_end);
		recv_sys->flush_type = BUF_FLUSH_LIST;
		os_event_set(recv_sys->flush_start);
		os_event_wait(recv_sys->flush_end);

		buf_pool_invalidate();

		/* Allow batches from recv_writer thread. */
		mutex_exit(&recv_sys->writer_mutex);

		log_mutex_enter();
		mutex_enter(&(recv_sys->mutex));
		mlog_init.reset();
	} else if (!recv_no_ibuf_operations) {
		/* We skipped this in buf_page_create(). */
		mlog_init.ibuf_merge(mtr);
	}

	recv_sys->apply_log_recs = FALSE;
	recv_sys->apply_batch_on = FALSE;

	recv_sys_empty_hash();

	mutex_exit(&recv_sys->mutex);
}

/** Tries to parse a single log record.
@param[out]	type		log record type
@param[in]	ptr		pointer to a buffer
@param[in]	end_ptr		end of the buffer
@param[out]	space_id	tablespace identifier
@param[out]	page_no		page number
@param[in]	apply		whether to apply MLOG_FILE_* records
@param[out]	body		start of log record body
@return length of the record, or 0 if the record was not complete */
static
ulint
recv_parse_log_rec(
	mlog_id_t*	type,
	byte*		ptr,
	byte*		end_ptr,
	ulint*		space,
	ulint*		page_no,
	bool		apply,
	byte**		body)
{
	byte*	new_ptr;

	*body = NULL;

	MEM_UNDEFINED(type, sizeof *type);
	MEM_UNDEFINED(space, sizeof *space);
	MEM_UNDEFINED(page_no, sizeof *page_no);
	MEM_UNDEFINED(body, sizeof *body);

	if (ptr == end_ptr) {

		return(0);
	}

	switch (*ptr) {
#ifdef UNIV_LOG_LSN_DEBUG
	case MLOG_LSN | MLOG_SINGLE_REC_FLAG:
	case MLOG_LSN:
		new_ptr = mlog_parse_initial_log_record(
			ptr, end_ptr, type, space, page_no);
		if (new_ptr != NULL) {
			const lsn_t	lsn = static_cast<lsn_t>(
				*space) << 32 | *page_no;
			ut_a(lsn == recv_sys->recovered_lsn);
		}

		*type = MLOG_LSN;
		return(new_ptr - ptr);
#endif /* UNIV_LOG_LSN_DEBUG */
	case MLOG_MULTI_REC_END:
	case MLOG_DUMMY_RECORD:
		*type = static_cast<mlog_id_t>(*ptr);
		return(1);
	case MLOG_CHECKPOINT:
		if (end_ptr < ptr + SIZE_OF_MLOG_CHECKPOINT) {
			return(0);
		}
		*type = static_cast<mlog_id_t>(*ptr);
		return(SIZE_OF_MLOG_CHECKPOINT);
	case MLOG_MULTI_REC_END | MLOG_SINGLE_REC_FLAG:
	case MLOG_DUMMY_RECORD | MLOG_SINGLE_REC_FLAG:
	case MLOG_CHECKPOINT | MLOG_SINGLE_REC_FLAG:
		ib::error() << "Incorrect log record type "
			<< ib::hex(unsigned(*ptr));
		recv_sys->found_corrupt_log = true;
		return(0);
	}

	new_ptr = mlog_parse_initial_log_record(ptr, end_ptr, type, space,
						page_no);
	*body = new_ptr;

	if (UNIV_UNLIKELY(!new_ptr)) {

		return(0);
	}

	const byte*	old_ptr = new_ptr;
	new_ptr = recv_parse_or_apply_log_rec_body(
		*type, new_ptr, end_ptr, *space, *page_no, apply, NULL, NULL);

	if (UNIV_UNLIKELY(new_ptr == NULL)) {
		return(0);
	}

	if (*page_no == 0 && *type == MLOG_4BYTES
	    && apply
	    && mach_read_from_2(old_ptr) == FSP_HEADER_OFFSET + FSP_SIZE) {
		old_ptr += 2;

		ulint size = mach_parse_compressed(&old_ptr, end_ptr);

		recv_spaces_t::iterator it = recv_spaces.find(*space);

		ut_ad(!recv_sys->mlog_checkpoint_lsn
		      || *space == TRX_SYS_SPACE
		      || srv_is_undo_tablespace(*space)
		      || it != recv_spaces.end());

		if (it != recv_spaces.end() && !it->second.space) {
			it->second.size = size;
		}

		fil_space_set_recv_size(*space, size);
	}

	return ulint(new_ptr - ptr);
}

/*******************************************************//**
Calculates the new value for lsn when more data is added to the log. */
static
lsn_t
recv_calc_lsn_on_data_add(
/*======================*/
	lsn_t		lsn,	/*!< in: old lsn */
	ib_uint64_t	len)	/*!< in: this many bytes of data is
				added, log block headers not included */
{
	ulint		frag_len;
	ib_uint64_t	lsn_len;

	frag_len = (lsn % OS_FILE_LOG_BLOCK_SIZE) - LOG_BLOCK_HDR_SIZE;
	ut_ad(frag_len < OS_FILE_LOG_BLOCK_SIZE - LOG_BLOCK_HDR_SIZE
	      - LOG_BLOCK_TRL_SIZE);
	lsn_len = len;
	lsn_len += (lsn_len + frag_len)
		/ (OS_FILE_LOG_BLOCK_SIZE - LOG_BLOCK_HDR_SIZE
		   - LOG_BLOCK_TRL_SIZE)
		* (LOG_BLOCK_HDR_SIZE + LOG_BLOCK_TRL_SIZE);

	return(lsn + lsn_len);
}

/** Prints diagnostic info of corrupt log.
@param[in]	ptr	pointer to corrupt log record
@param[in]	type	type of the log record (could be garbage)
@param[in]	space	tablespace ID (could be garbage)
@param[in]	page_no	page number (could be garbage)
@return whether processing should continue */
ATTRIBUTE_COLD
static
bool
recv_report_corrupt_log(
	const byte*	ptr,
	int		type,
	ulint		space,
	ulint		page_no)
{
	ib::error() <<
		"############### CORRUPT LOG RECORD FOUND ##################";

	const ulint ptr_offset = ulint(ptr - recv_sys->buf);

	ib::info() << "Log record type " << type << ", page " << space << ":"
		<< page_no << ". Log parsing proceeded successfully up to "
		<< recv_sys->recovered_lsn << ". Previous log record type "
		<< recv_previous_parsed_rec_type
		<< ", is multi "
		<< recv_previous_parsed_rec_is_multi << " Recv offset "
		<< ptr_offset << ", prev "
		<< recv_previous_parsed_rec_offset;

	ut_ad(ptr <= recv_sys->buf + recv_sys->len);

	const ulint	limit	= 100;
	const ulint	prev_offset = std::min(recv_previous_parsed_rec_offset,
					       ptr_offset);
	const ulint	before = std::min(prev_offset, limit);
	const ulint	after = std::min(recv_sys->len - ptr_offset, limit);

	ib::info() << "Hex dump starting " << before << " bytes before and"
		" ending " << after << " bytes after the corrupted record:";

	const byte* start = recv_sys->buf + prev_offset - before;

	ut_print_buf(stderr, start, ulint(ptr - start) + after);
	putc('\n', stderr);

	if (!srv_force_recovery) {
		ib::info() << "Set innodb_force_recovery to ignore this error.";
		return(false);
	}

	ib::warn() << "The log file may have been corrupt and it is possible"
		" that the log scan did not proceed far enough in recovery!"
		" Please run CHECK TABLE on your InnoDB tables to check"
		" that they are ok! If mysqld crashes after this recovery; "
		<< FORCE_RECOVERY_MSG;
	return(true);
}

/** Report a MLOG_INDEX_LOAD operation.
@param[in]	space_id	tablespace id
@param[in]	page_no		page number
@param[in]	lsn		log sequence number */
ATTRIBUTE_COLD static void
recv_mlog_index_load(ulint space_id, ulint page_no, lsn_t lsn)
{
	recv_spaces_t::iterator it = recv_spaces.find(space_id);
	if (it != recv_spaces.end()) {
		it->second.mlog_index_load(lsn);
	}

	if (log_optimized_ddl_op) {
		log_optimized_ddl_op(space_id);
	}
}

/** Check whether read redo log memory exceeds the available memory
of buffer pool. Store last_stored_lsn if it is not in last phase
@param[in]	store		whether to store page operations
@param[in]	available_mem	Available memory in buffer pool to
				read redo logs. */
static bool recv_sys_heap_check(store_t* store, ulint available_mem)
{
  if (*store != STORE_NO
      && mem_heap_get_size(recv_sys->heap) >= available_mem)
  {
    if (*store == STORE_YES)
      recv_sys->last_stored_lsn= recv_sys->recovered_lsn;

    *store= STORE_NO;
    DBUG_PRINT("ib_log",("Ran out of memory and last "
			 "stored lsn " LSN_PF " last stored offset "
			 ULINTPF "\n",recv_sys->recovered_lsn,
			 recv_sys->recovered_offset));
    return true;
  }

  return false;
}

/** Parse log records from a buffer and optionally store them to a
hash table to wait merging to file pages.
@param[in]	checkpoint_lsn		the LSN of the latest checkpoint
@param[in]	store			whether to store page operations
@param[in]	available_mem		memory to read the redo logs
@param[in]	apply			whether to apply the records
@return whether MLOG_CHECKPOINT record was seen the first time,
or corruption was noticed */
bool recv_parse_log_recs(lsn_t checkpoint_lsn, store_t* store,
			 ulint available_mem, bool apply)
{
	byte*		ptr;
	byte*		end_ptr;
	bool		single_rec;
	ulint		len;
	lsn_t		new_recovered_lsn;
	lsn_t		old_lsn;
	mlog_id_t	type;
	ulint		space;
	ulint		page_no;
	byte*		body;
	const bool	last_phase = (*store == STORE_IF_EXISTS);

	ut_ad(log_mutex_own());
	ut_ad(mutex_own(&recv_sys->mutex));
	ut_ad(recv_sys->parse_start_lsn != 0);
loop:
	ptr = recv_sys->buf + recv_sys->recovered_offset;

	end_ptr = recv_sys->buf + recv_sys->len;

	if (ptr == end_ptr) {

		return(false);
	}

	/* Check for memory overflow and ignore the parsing of remaining
	redo log records if InnoDB ran out of memory */
	if (recv_sys_heap_check(store, available_mem) && last_phase) {
		return false;
	}

	switch (*ptr) {
	case MLOG_CHECKPOINT:
#ifdef UNIV_LOG_LSN_DEBUG
	case MLOG_LSN:
#endif /* UNIV_LOG_LSN_DEBUG */
	case MLOG_DUMMY_RECORD:
		single_rec = true;
		break;
	default:
		single_rec = !!(*ptr & MLOG_SINGLE_REC_FLAG);
	}

	if (single_rec) {
		/* The mtr did not modify multiple pages */

		old_lsn = recv_sys->recovered_lsn;

		/* Try to parse a log record, fetching its type, space id,
		page no, and a pointer to the body of the log record */

		len = recv_parse_log_rec(&type, ptr, end_ptr, &space,
					 &page_no, apply, &body);

		if (UNIV_UNLIKELY(recv_sys->found_corrupt_log)) {
			recv_report_corrupt_log(ptr, type, space, page_no);
			return(true);
		}

		if (UNIV_UNLIKELY(recv_sys->found_corrupt_fs)) {
			return(true);
		}

		if (len == 0) {
			return(false);
		}

		new_recovered_lsn = recv_calc_lsn_on_data_add(old_lsn, len);

		if (new_recovered_lsn > recv_sys->scanned_lsn) {
			/* The log record filled a log block, and we require
			that also the next log block should have been scanned
			in */

			return(false);
		}

		recv_previous_parsed_rec_type = type;
		recv_previous_parsed_rec_offset = recv_sys->recovered_offset;
		recv_previous_parsed_rec_is_multi = 0;

		recv_sys->recovered_offset += len;
		recv_sys->recovered_lsn = new_recovered_lsn;

		switch (type) {
			lsn_t	lsn;
		case MLOG_DUMMY_RECORD:
			/* Do nothing */
			break;
		case MLOG_CHECKPOINT:
			compile_time_assert(SIZE_OF_MLOG_CHECKPOINT == 1 + 8);
			lsn = mach_read_from_8(ptr + 1);

			if (UNIV_UNLIKELY(srv_print_verbose_log == 2)) {
				fprintf(stderr,
					"MLOG_CHECKPOINT(" LSN_PF ") %s at "
					LSN_PF "\n", lsn,
					lsn != checkpoint_lsn ? "ignored"
					: recv_sys->mlog_checkpoint_lsn
					? "reread" : "read",
					recv_sys->recovered_lsn);
			}

			DBUG_PRINT("ib_log",
				   ("MLOG_CHECKPOINT(" LSN_PF ") %s at "
				    LSN_PF,
				    lsn,
				    lsn != checkpoint_lsn ? "ignored"
				    : recv_sys->mlog_checkpoint_lsn
				    ? "reread" : "read",
				    recv_sys->recovered_lsn));

			if (lsn == checkpoint_lsn) {
				if (recv_sys->mlog_checkpoint_lsn) {
					/* There can be multiple
					MLOG_CHECKPOINT lsn for the
					same checkpoint. */
					break;
				}
				recv_sys->mlog_checkpoint_lsn
					= recv_sys->recovered_lsn;
				return(true);
			}
			break;
#ifdef UNIV_LOG_LSN_DEBUG
		case MLOG_LSN:
			/* Do not add these records to the hash table.
			The page number and space id fields are misused
			for something else. */
			break;
#endif /* UNIV_LOG_LSN_DEBUG */
		default:
			switch (*store) {
			case STORE_NO:
				break;
			case STORE_IF_EXISTS:
				if (fil_space_get_flags(space)
				    == ULINT_UNDEFINED) {
					break;
				}
				/* fall through */
			case STORE_YES:
				recv_add_to_hash_table(
					type, space, page_no, body,
					ptr + len, old_lsn,
					recv_sys->recovered_lsn);
			}
			/* fall through */
		case MLOG_INDEX_LOAD:
			if (type == MLOG_INDEX_LOAD) {
				recv_mlog_index_load(space, page_no, old_lsn);
			}
			/* fall through */
		case MLOG_FILE_NAME:
		case MLOG_FILE_DELETE:
		case MLOG_FILE_CREATE2:
		case MLOG_FILE_RENAME2:
		case MLOG_TRUNCATE:
			/* These were already handled by
			recv_parse_log_rec() and
			recv_parse_or_apply_log_rec_body(). */
			DBUG_PRINT("ib_log",
				("scan " LSN_PF ": log rec %s"
				" len " ULINTPF
				" page " ULINTPF ":" ULINTPF,
				old_lsn, get_mlog_string(type),
				len, space, page_no));
		}
	} else {
		/* Check that all the records associated with the single mtr
		are included within the buffer */

		ulint	total_len	= 0;
		ulint	n_recs		= 0;
		bool	only_mlog_file	= true;
		ulint	mlog_rec_len	= 0;

		for (;;) {
			len = recv_parse_log_rec(
				&type, ptr, end_ptr, &space, &page_no,
				false, &body);

			if (UNIV_UNLIKELY(recv_sys->found_corrupt_log)) {
corrupted_log:
				recv_report_corrupt_log(
					ptr, type, space, page_no);
				return(true);
			}

			if (ptr == end_ptr) {
			} else if (type == MLOG_CHECKPOINT
				   || (*ptr & MLOG_SINGLE_REC_FLAG)) {
				recv_sys->found_corrupt_log = true;
				goto corrupted_log;
			}

			if (recv_sys->found_corrupt_fs) {
				return(true);
			}

			if (len == 0) {
				return(false);
			}

			recv_previous_parsed_rec_type = type;
			recv_previous_parsed_rec_offset
				= recv_sys->recovered_offset + total_len;
			recv_previous_parsed_rec_is_multi = 1;

			/* MLOG_FILE_NAME redo log records doesn't make changes
			to persistent data. If only MLOG_FILE_NAME redo
			log record exists then reset the parsing buffer pointer
			by changing recovered_lsn and recovered_offset. */
			if (type != MLOG_FILE_NAME && only_mlog_file == true) {
				only_mlog_file = false;
			}

			if (only_mlog_file) {
				new_recovered_lsn = recv_calc_lsn_on_data_add(
					recv_sys->recovered_lsn, len);
				mlog_rec_len += len;
				recv_sys->recovered_offset += len;
				recv_sys->recovered_lsn = new_recovered_lsn;
			}

			total_len += len;
			n_recs++;

			ptr += len;

			if (type == MLOG_MULTI_REC_END) {
				DBUG_PRINT("ib_log",
					   ("scan " LSN_PF
					    ": multi-log end"
					    " total_len " ULINTPF
					    " n=" ULINTPF,
					    recv_sys->recovered_lsn,
					    total_len, n_recs));
				total_len -= mlog_rec_len;
				break;
			}

			DBUG_PRINT("ib_log",
				   ("scan " LSN_PF ": multi-log rec %s"
				    " len " ULINTPF
				    " page " ULINTPF ":" ULINTPF,
				    recv_sys->recovered_lsn,
				    get_mlog_string(type), len, space, page_no));
		}

		new_recovered_lsn = recv_calc_lsn_on_data_add(
			recv_sys->recovered_lsn, total_len);

		if (new_recovered_lsn > recv_sys->scanned_lsn) {
			/* The log record filled a log block, and we require
			that also the next log block should have been scanned
			in */

			return(false);
		}

		/* Add all the records to the hash table */

		ptr = recv_sys->buf + recv_sys->recovered_offset;

		for (;;) {
			old_lsn = recv_sys->recovered_lsn;
			/* This will apply MLOG_FILE_ records. We
			had to skip them in the first scan, because we
			did not know if the mini-transaction was
			completely recovered (until MLOG_MULTI_REC_END). */
			len = recv_parse_log_rec(
				&type, ptr, end_ptr, &space, &page_no,
				apply, &body);

			if (UNIV_UNLIKELY(recv_sys->found_corrupt_log)
			    && !recv_report_corrupt_log(
				    ptr, type, space, page_no)) {
				return(true);
			}

			if (UNIV_UNLIKELY(recv_sys->found_corrupt_fs)) {
				return(true);
			}

			ut_a(len != 0);
			ut_a(!(*ptr & MLOG_SINGLE_REC_FLAG));

			recv_sys->recovered_offset += len;
			recv_sys->recovered_lsn
				= recv_calc_lsn_on_data_add(old_lsn, len);

			switch (type) {
			case MLOG_MULTI_REC_END:
				/* Found the end mark for the records */
				goto loop;
#ifdef UNIV_LOG_LSN_DEBUG
			case MLOG_LSN:
				/* Do not add these records to the hash table.
				The page number and space id fields are misused
				for something else. */
				break;
#endif /* UNIV_LOG_LSN_DEBUG */
			case MLOG_INDEX_LOAD:
				recv_mlog_index_load(space, page_no, old_lsn);
				break;
			case MLOG_FILE_NAME:
			case MLOG_FILE_DELETE:
			case MLOG_FILE_CREATE2:
			case MLOG_FILE_RENAME2:
			case MLOG_TRUNCATE:
				/* These were already handled by
				recv_parse_log_rec() and
				recv_parse_or_apply_log_rec_body(). */
				break;
			default:
				switch (*store) {
				case STORE_NO:
					break;
				case STORE_IF_EXISTS:
					if (fil_space_get_flags(space)
					    == ULINT_UNDEFINED) {
						break;
					}
					/* fall through */
				case STORE_YES:
					recv_add_to_hash_table(
						type, space, page_no,
						body, ptr + len,
						old_lsn,
						new_recovered_lsn);
				}
			}

			ptr += len;
		}
	}

	goto loop;
}

/** Adds data from a new log block to the parsing buffer of recv_sys if
recv_sys->parse_start_lsn is non-zero.
@param[in]	log_block	log block to add
@param[in]	scanned_lsn	lsn of how far we were able to find
				data in this log block
@return true if more data added */
bool recv_sys_add_to_parsing_buf(const byte* log_block, lsn_t scanned_lsn)
{
	ulint	more_len;
	ulint	data_len;
	ulint	start_offset;
	ulint	end_offset;

	ut_ad(scanned_lsn >= recv_sys->scanned_lsn);

	if (!recv_sys->parse_start_lsn) {
		/* Cannot start parsing yet because no start point for
		it found */
		return(false);
	}

	data_len = log_block_get_data_len(log_block);

	if (recv_sys->parse_start_lsn >= scanned_lsn) {

		return(false);

	} else if (recv_sys->scanned_lsn >= scanned_lsn) {

		return(false);

	} else if (recv_sys->parse_start_lsn > recv_sys->scanned_lsn) {
		more_len = (ulint) (scanned_lsn - recv_sys->parse_start_lsn);
	} else {
		more_len = (ulint) (scanned_lsn - recv_sys->scanned_lsn);
	}

	if (more_len == 0) {
		return(false);
	}

	ut_ad(data_len >= more_len);

	start_offset = data_len - more_len;

	if (start_offset < LOG_BLOCK_HDR_SIZE) {
		start_offset = LOG_BLOCK_HDR_SIZE;
	}

	end_offset = data_len;

	if (end_offset > OS_FILE_LOG_BLOCK_SIZE - LOG_BLOCK_TRL_SIZE) {
		end_offset = OS_FILE_LOG_BLOCK_SIZE - LOG_BLOCK_TRL_SIZE;
	}

	ut_ad(start_offset <= end_offset);

	if (start_offset < end_offset) {
		ut_memcpy(recv_sys->buf + recv_sys->len,
			  log_block + start_offset, end_offset - start_offset);

		recv_sys->len += end_offset - start_offset;

		ut_a(recv_sys->len <= RECV_PARSING_BUF_SIZE);
	}

	return(true);
}

/** Moves the parsing buffer data left to the buffer start. */
void recv_sys_justify_left_parsing_buf()
{
	memmove(recv_sys->buf,
		recv_sys->buf + recv_sys->recovered_offset,
		recv_sys->len - recv_sys->recovered_offset);

	recv_sys->len -= recv_sys->recovered_offset;

	recv_sys->recovered_offset = 0;
}

/** Scan redo log from a buffer and stores new log data to the parsing buffer.
Parse and hash the log records if new data found.
Apply log records automatically when the hash table becomes full.
@param[in]	available_mem		we let the hash table of recs to
					grow to this size, at the maximum
@param[in,out]	store_to_hash		whether the records should be
					stored to the hash table; this is
					reset if just debug checking is
					needed, or when the available_mem
					runs out
@param[in]	log_block		log segment
@param[in]	checkpoint_lsn		latest checkpoint LSN
@param[in]	start_lsn		buffer start LSN
@param[in]	end_lsn			buffer end LSN
@param[in,out]	contiguous_lsn		it is known that all groups contain
					contiguous log data upto this lsn
@param[out]	group_scanned_lsn	scanning succeeded upto this lsn
@return true if not able to scan any more in this log group */
static bool recv_scan_log_recs(
	ulint		available_mem,
	store_t*	store_to_hash,
	const byte*	log_block,
	lsn_t		checkpoint_lsn,
	lsn_t		start_lsn,
	lsn_t		end_lsn,
	lsn_t*		contiguous_lsn,
	lsn_t*		group_scanned_lsn)
{
	lsn_t		scanned_lsn	= start_lsn;
	bool		finished	= false;
	ulint		data_len;
	bool		more_data	= false;
	bool		apply		= recv_sys->mlog_checkpoint_lsn != 0;
	ulint		recv_parsing_buf_size = RECV_PARSING_BUF_SIZE;
	const bool	last_phase = (*store_to_hash == STORE_IF_EXISTS);
	ut_ad(start_lsn % OS_FILE_LOG_BLOCK_SIZE == 0);
	ut_ad(end_lsn % OS_FILE_LOG_BLOCK_SIZE == 0);
	ut_ad(end_lsn >= start_lsn + OS_FILE_LOG_BLOCK_SIZE);

	const byte* const	log_end = log_block
		+ ulint(end_lsn - start_lsn);
	do {
		ut_ad(!finished);

		if (log_block_get_flush_bit(log_block)) {
			/* This block was a start of a log flush operation:
			we know that the previous flush operation must have
			been completed for all log groups before this block
			can have been flushed to any of the groups. Therefore,
			we know that log data is contiguous up to scanned_lsn
			in all non-corrupt log groups. */

			if (scanned_lsn > *contiguous_lsn) {
				*contiguous_lsn = scanned_lsn;
			}
		}

		data_len = log_block_get_data_len(log_block);

		if (scanned_lsn + data_len > recv_sys->scanned_lsn
		    && log_block_get_checkpoint_no(log_block)
		    < recv_sys->scanned_checkpoint_no
		    && (recv_sys->scanned_checkpoint_no
			- log_block_get_checkpoint_no(log_block)
			> 0x80000000UL)) {

			/* Garbage from a log buffer flush which was made
			before the most recent database recovery */
			finished = true;
			break;
		}

		if (!recv_sys->parse_start_lsn
		    && (log_block_get_first_rec_group(log_block) > 0)) {

			/* We found a point from which to start the parsing
			of log records */

			recv_sys->parse_start_lsn = scanned_lsn
				+ log_block_get_first_rec_group(log_block);
			recv_sys->scanned_lsn = recv_sys->parse_start_lsn;
			recv_sys->recovered_lsn = recv_sys->parse_start_lsn;
		}

		scanned_lsn += data_len;

		if (data_len == LOG_BLOCK_HDR_SIZE + SIZE_OF_MLOG_CHECKPOINT
		    && scanned_lsn == checkpoint_lsn + SIZE_OF_MLOG_CHECKPOINT
		    && log_block[LOG_BLOCK_HDR_SIZE] == MLOG_CHECKPOINT
		    && checkpoint_lsn == mach_read_from_8(LOG_BLOCK_HDR_SIZE
							  + 1 + log_block)) {
			/* The redo log is logically empty. */
			ut_ad(recv_sys->mlog_checkpoint_lsn == 0
			      || recv_sys->mlog_checkpoint_lsn
			      == checkpoint_lsn);
			recv_sys->mlog_checkpoint_lsn = checkpoint_lsn;
			DBUG_PRINT("ib_log", ("found empty log; LSN=" LSN_PF,
					      scanned_lsn));
			finished = true;
			break;
		}

		if (scanned_lsn > recv_sys->scanned_lsn) {
			ut_ad(!srv_log_files_created);
			if (!recv_needed_recovery) {
				recv_needed_recovery = true;

				if (srv_read_only_mode) {
					ib::warn() << "innodb_read_only"
						" prevents crash recovery";
					return(true);
				}

				ib::info() << "Starting crash recovery from"
					" checkpoint LSN="
					<< recv_sys->scanned_lsn;
			}

			/* We were able to find more log data: add it to the
			parsing buffer if parse_start_lsn is already
			non-zero */

			DBUG_EXECUTE_IF(
				"reduce_recv_parsing_buf",
				recv_parsing_buf_size
					= (70 * 1024);
				);

			if (recv_sys->len + 4 * OS_FILE_LOG_BLOCK_SIZE
			    >= recv_parsing_buf_size) {
				ib::error() << "Log parsing buffer overflow."
					" Recovery may have failed!";

				recv_sys->found_corrupt_log = true;

				if (!srv_force_recovery) {
					ib::error()
						<< "Set innodb_force_recovery"
						" to ignore this error.";
					return(true);
				}
			} else if (!recv_sys->found_corrupt_log) {
				more_data = recv_sys_add_to_parsing_buf(
					log_block, scanned_lsn);
			}

			recv_sys->scanned_lsn = scanned_lsn;
			recv_sys->scanned_checkpoint_no
				= log_block_get_checkpoint_no(log_block);
		}

		/* During last phase of scanning, there can be redo logs
		left in recv_sys->buf to parse & store it in recv_sys->heap */
		if (last_phase
		    && recv_sys->recovered_lsn < recv_sys->scanned_lsn) {
			more_data = true;
		}

		if (data_len < OS_FILE_LOG_BLOCK_SIZE) {
			/* Log data for this group ends here */
			finished = true;
			break;
		} else {
			log_block += OS_FILE_LOG_BLOCK_SIZE;
		}
	} while (log_block < log_end);

	*group_scanned_lsn = scanned_lsn;

	mutex_enter(&recv_sys->mutex);

	if (more_data && !recv_sys->found_corrupt_log) {
		/* Try to parse more log records */

		if (recv_parse_log_recs(checkpoint_lsn,
					store_to_hash, available_mem,
					apply)) {
			ut_ad(recv_sys->found_corrupt_log
			      || recv_sys->found_corrupt_fs
			      || recv_sys->mlog_checkpoint_lsn
			      == recv_sys->recovered_lsn);
			finished = true;
			goto func_exit;
		}

		recv_sys_heap_check(store_to_hash, available_mem);

		if (recv_sys->recovered_offset > recv_parsing_buf_size / 4) {
			/* Move parsing buffer data to the buffer start */
			recv_sys_justify_left_parsing_buf();
		}

		/* Need to re-parse the redo log which're stored
		in recv_sys->buf */
		if (last_phase && *store_to_hash == STORE_NO) {
			finished = false;
		}
	}

func_exit:
	mutex_exit(&recv_sys->mutex);
	return(finished);
}

/** Scans log from a buffer and stores new log data to the parsing buffer.
Parses and hashes the log records if new data found.
@param[in]	checkpoint_lsn		latest checkpoint log sequence number
@param[in,out]	contiguous_lsn		log sequence number
until which all redo log has been scanned
@param[in]	last_phase		whether changes
can be applied to the tablespaces
@return whether rescan is needed (not everything was stored) */
static
bool
recv_group_scan_log_recs(
	lsn_t		checkpoint_lsn,
	lsn_t*		contiguous_lsn,
	bool		last_phase)
{
	DBUG_ENTER("recv_group_scan_log_recs");
	DBUG_ASSERT(!last_phase || recv_sys->mlog_checkpoint_lsn > 0);

	mutex_enter(&recv_sys->mutex);
	recv_sys->len = 0;
	recv_sys->recovered_offset = 0;
	recv_sys->n_addrs = 0;
	recv_sys_empty_hash();
	srv_start_lsn = *contiguous_lsn;
	recv_sys->parse_start_lsn = *contiguous_lsn;
	recv_sys->scanned_lsn = *contiguous_lsn;
	recv_sys->recovered_lsn = *contiguous_lsn;
	recv_sys->scanned_checkpoint_no = 0;
	recv_previous_parsed_rec_type = MLOG_SINGLE_REC_FLAG;
	recv_previous_parsed_rec_offset	= 0;
	recv_previous_parsed_rec_is_multi = 0;
	ut_ad(recv_max_page_lsn == 0);
	ut_ad(last_phase || !recv_writer_thread_active);
	mutex_exit(&recv_sys->mutex);

	lsn_t	start_lsn;
	lsn_t	end_lsn;
	store_t	store_to_hash	= recv_sys->mlog_checkpoint_lsn == 0
		? STORE_NO : (last_phase ? STORE_IF_EXISTS : STORE_YES);
	ulint	available_mem = (buf_pool_get_n_pages() * 2 / 3)
		<< srv_page_size_shift;

	log_sys.log.scanned_lsn = end_lsn = *contiguous_lsn =
		ut_uint64_align_down(*contiguous_lsn, OS_FILE_LOG_BLOCK_SIZE);

	do {
		if (last_phase && store_to_hash == STORE_NO) {
			store_to_hash = STORE_IF_EXISTS;
			/* We must not allow change buffer
			merge here, because it would generate
			redo log records before we have
			finished the redo log scan. */
			recv_apply_hashed_log_recs(false);
			/* Rescan the redo logs from last stored lsn */
			end_lsn = recv_sys->recovered_lsn;
		}

		start_lsn = ut_uint64_align_down(end_lsn,
						 OS_FILE_LOG_BLOCK_SIZE);
		end_lsn = start_lsn;
		log_sys.log.read_log_seg(&end_lsn, start_lsn + RECV_SCAN_SIZE);
	} while (end_lsn != start_lsn
		 && !recv_scan_log_recs(
			 available_mem, &store_to_hash, log_sys.buf,
			 checkpoint_lsn,
			 start_lsn, end_lsn,
			 contiguous_lsn, &log_sys.log.scanned_lsn));

	if (recv_sys->found_corrupt_log || recv_sys->found_corrupt_fs) {
		DBUG_RETURN(false);
	}

	DBUG_PRINT("ib_log", ("%s " LSN_PF " completed",
			      last_phase ? "rescan" : "scan",
			      log_sys.log.scanned_lsn));

	DBUG_RETURN(store_to_hash == STORE_NO);
}

/** Report a missing tablespace for which page-redo log exists.
@param[in]	err	previous error code
@param[in]	i	tablespace descriptor
@return new error code */
static
dberr_t
recv_init_missing_space(dberr_t err, const recv_spaces_t::const_iterator& i)
{
	if (is_mariabackup_restore_or_export()) {
		ib::warn() << "Tablespace " << i->first << " was not"
			" found at " << i->second.name << " when"
			" restoring a (partial?) backup. All redo log"
			" for this file will be ignored!";
		return(err);
	}

	if (srv_force_recovery == 0) {
		ib::error() << "Tablespace " << i->first << " was not"
			" found at " << i->second.name << ".";

		if (err == DB_SUCCESS) {
			ib::error() << "Set innodb_force_recovery=1 to"
				" ignore this and to permanently lose"
				" all changes to the tablespace.";
			err = DB_TABLESPACE_NOT_FOUND;
		}
	} else {
		ib::warn() << "Tablespace " << i->first << " was not"
			" found at " << i->second.name << ", and"
			" innodb_force_recovery was set. All redo log"
			" for this tablespace will be ignored!";
	}

	return(err);
}

/** Report the missing tablespace and discard the redo logs for the deleted
tablespace.
@param[in]	rescan			rescan of redo logs is needed
					if hash table ran out of memory
@param[out]	missing_tablespace	missing tablespace exists or not
@return error code or DB_SUCCESS. */
static MY_ATTRIBUTE((warn_unused_result))
dberr_t
recv_validate_tablespace(bool rescan, bool& missing_tablespace)
{
	dberr_t err = DB_SUCCESS;

	for (ulint h = 0; h < hash_get_n_cells(recv_sys->addr_hash); h++) {
		for (recv_addr_t* recv_addr = static_cast<recv_addr_t*>(
			     HASH_GET_FIRST(recv_sys->addr_hash, h));
		     recv_addr != 0;
		     recv_addr = static_cast<recv_addr_t*>(
			     HASH_GET_NEXT(addr_hash, recv_addr))) {

			const ulint space = recv_addr->space;

			if (is_predefined_tablespace(space)) {
				continue;
			}

			recv_spaces_t::iterator i = recv_spaces.find(space);
			ut_ad(i != recv_spaces.end());

			switch (i->second.status) {
			case file_name_t::MISSING:
				err = recv_init_missing_space(err, i);
				i->second.status = file_name_t::DELETED;
				/* fall through */
			case file_name_t::DELETED:
				recv_addr->state = RECV_DISCARDED;
				/* fall through */
			case file_name_t::NORMAL:
				continue;
			}
			ut_ad(0);
		}
	}

	if (err != DB_SUCCESS) {
		return(err);
	}

	/* When rescan is not needed then recv_sys->addr_hash will have
	all space id belongs to redo log. If rescan is needed and
	innodb_force_recovery > 0 then InnoDB can ignore missing tablespace. */
	for (recv_spaces_t::iterator i = recv_spaces.begin();
	     i != recv_spaces.end(); i++) {

		if (UNIV_LIKELY(i->second.status != file_name_t::MISSING)) {
			continue;
		}

		missing_tablespace = true;

		if (srv_force_recovery > 0) {
			ib::warn() << "Tablespace " << i->first
				<<" was not found at " << i->second.name
				<<", and innodb_force_recovery was set."
				<<" All redo log for this tablespace"
				<<" will be ignored!";
			continue;
		}

		if (!rescan) {
			ib::info() << "Tablespace " << i->first
				<< " was not found at '"
				<< i->second.name << "', but there"
				<<" were no modifications either.";
		}
	}

	if (!rescan || srv_force_recovery > 0) {
		missing_tablespace = false;
	}

	return DB_SUCCESS;
}

/** Check if all tablespaces were found for crash recovery.
@param[in]	rescan			rescan of redo logs is needed
@param[out]	missing_tablespace	missing table exists
@return error code or DB_SUCCESS */
static MY_ATTRIBUTE((warn_unused_result))
dberr_t
recv_init_crash_recovery_spaces(bool rescan, bool& missing_tablespace)
{
	bool		flag_deleted	= false;

	ut_ad(!srv_read_only_mode);
	ut_ad(recv_needed_recovery);

	for (recv_spaces_t::iterator i = recv_spaces.begin();
	     i != recv_spaces.end(); i++) {
		ut_ad(!is_predefined_tablespace(i->first));
		ut_ad(i->second.status != file_name_t::DELETED || !i->second.space);

		if (i->second.status == file_name_t::DELETED) {
			/* The tablespace was deleted,
			so we can ignore any redo log for it. */
			flag_deleted = true;
		} else if (i->second.space != NULL) {
			/* The tablespace was found, and there
			are some redo log records for it. */
			fil_names_dirty(i->second.space);
			i->second.space->enable_lsn = i->second.enable_lsn;
		} else if (i->second.name == "") {
			ib::error() << "Missing MLOG_FILE_NAME"
				" or MLOG_FILE_DELETE"
				" before MLOG_CHECKPOINT for tablespace "
				<< i->first;
			recv_sys->found_corrupt_log = true;
			return(DB_CORRUPTION);
		} else {
			i->second.status = file_name_t::MISSING;
			flag_deleted = true;
		}

		ut_ad(i->second.status == file_name_t::DELETED || i->second.name != "");
	}

	if (flag_deleted) {
		return recv_validate_tablespace(rescan, missing_tablespace);
	}

	return DB_SUCCESS;
}

/** Start recovering from a redo log checkpoint.
@see recv_recovery_from_checkpoint_finish
@param[in]	flush_lsn	FIL_PAGE_FILE_FLUSH_LSN
of first system tablespace page
@return error code or DB_SUCCESS */
dberr_t
recv_recovery_from_checkpoint_start(lsn_t flush_lsn)
{
	ulint		max_cp_field;
	lsn_t		checkpoint_lsn;
	bool		rescan;
	ib_uint64_t	checkpoint_no;
	lsn_t		contiguous_lsn;
	byte*		buf;
	dberr_t		err = DB_SUCCESS;

	ut_ad(srv_operation == SRV_OPERATION_NORMAL
	      || is_mariabackup_restore_or_export());

	/* Initialize red-black tree for fast insertions into the
	flush_list during recovery process. */
	buf_flush_init_flush_rbt();

	if (srv_force_recovery >= SRV_FORCE_NO_LOG_REDO) {

		ib::info() << "innodb_force_recovery=6 skips redo log apply";

		return(DB_SUCCESS);
	}

	recv_recovery_on = true;

	log_mutex_enter();

	err = recv_find_max_checkpoint(&max_cp_field);

	if (err != DB_SUCCESS) {

		srv_start_lsn = recv_sys->recovered_lsn = log_sys.lsn;
		log_mutex_exit();
		return(err);
	}

	log_header_read(max_cp_field);

	buf = log_sys.checkpoint_buf;

	checkpoint_lsn = mach_read_from_8(buf + LOG_CHECKPOINT_LSN);
	checkpoint_no = mach_read_from_8(buf + LOG_CHECKPOINT_NO);

	/* Start reading the log from the checkpoint lsn. The variable
	contiguous_lsn contains an lsn up to which the log is known to
	be contiguously written. */
	recv_sys->mlog_checkpoint_lsn = 0;

	ut_ad(RECV_SCAN_SIZE <= srv_log_buffer_size);

	const lsn_t	end_lsn = mach_read_from_8(
		buf + LOG_CHECKPOINT_END_LSN);

	ut_ad(recv_sys->n_addrs == 0);
	contiguous_lsn = checkpoint_lsn;
	switch (log_sys.log.format) {
	case 0:
		log_mutex_exit();
		return recv_log_format_0_recover(checkpoint_lsn,
						 buf[20 + 32 * 9] == 2);
	default:
		if (end_lsn == 0) {
			break;
		}
		if (end_lsn >= checkpoint_lsn) {
			contiguous_lsn = end_lsn;
			break;
		}
		recv_sys->found_corrupt_log = true;
		log_mutex_exit();
		return(DB_ERROR);
	}

	/* Look for MLOG_CHECKPOINT. */
	recv_group_scan_log_recs(checkpoint_lsn, &contiguous_lsn, false);
	/* The first scan should not have stored or applied any records. */
	ut_ad(recv_sys->n_addrs == 0);
	ut_ad(!recv_sys->found_corrupt_fs);

	if (srv_read_only_mode && recv_needed_recovery) {
		log_mutex_exit();
		return(DB_READ_ONLY);
	}

	if (recv_sys->found_corrupt_log && !srv_force_recovery) {
		log_mutex_exit();
		ib::warn() << "Log scan aborted at LSN " << contiguous_lsn;
		return(DB_ERROR);
	}

	if (recv_sys->mlog_checkpoint_lsn == 0) {
		lsn_t scan_lsn = log_sys.log.scanned_lsn;
		if (!srv_read_only_mode && scan_lsn != checkpoint_lsn) {
			log_mutex_exit();
			ib::error err;
			err << "Missing MLOG_CHECKPOINT";
			if (end_lsn) {
				err << " at " << end_lsn;
			}
			err << " between the checkpoint " << checkpoint_lsn
			    << " and the end " << scan_lsn << ".";
			return(DB_ERROR);
		}

		log_sys.log.scanned_lsn = checkpoint_lsn;
		rescan = false;
	} else {
		contiguous_lsn = checkpoint_lsn;
		rescan = recv_group_scan_log_recs(
			checkpoint_lsn, &contiguous_lsn, false);

		if ((recv_sys->found_corrupt_log && !srv_force_recovery)
		    || recv_sys->found_corrupt_fs) {
			log_mutex_exit();
			return(DB_ERROR);
		}
	}

	/* NOTE: we always do a 'recovery' at startup, but only if
	there is something wrong we will print a message to the
	user about recovery: */

	if (flush_lsn == checkpoint_lsn + SIZE_OF_MLOG_CHECKPOINT
	    && recv_sys->mlog_checkpoint_lsn == checkpoint_lsn) {
		/* The redo log is logically empty. */
	} else if (checkpoint_lsn != flush_lsn) {
		ut_ad(!srv_log_files_created);

		if (checkpoint_lsn + SIZE_OF_MLOG_CHECKPOINT < flush_lsn) {
			ib::warn() << "Are you sure you are using the"
				" right ib_logfiles to start up the database?"
				" Log sequence number in the ib_logfiles is "
				<< checkpoint_lsn << ", less than the"
				" log sequence number in the first system"
				" tablespace file header, " << flush_lsn << ".";
		}

		if (!recv_needed_recovery) {

			ib::info() << "The log sequence number " << flush_lsn
				<< " in the system tablespace does not match"
				" the log sequence number " << checkpoint_lsn
				<< " in the ib_logfiles!";

			if (srv_read_only_mode) {
				ib::error() << "innodb_read_only"
					" prevents crash recovery";
				log_mutex_exit();
				return(DB_READ_ONLY);
			}

			recv_needed_recovery = true;
		}
	}

	log_sys.lsn = recv_sys->recovered_lsn;

	if (recv_needed_recovery) {
		bool missing_tablespace = false;

		err = recv_init_crash_recovery_spaces(
			rescan, missing_tablespace);

		if (err != DB_SUCCESS) {
			log_mutex_exit();
			return(err);
		}

		/* If there is any missing tablespace and rescan is needed
		then there is a possiblity that hash table will not contain
		all space ids redo logs. Rescan the remaining unstored
		redo logs for the validation of missing tablespace. */
		ut_ad(rescan || !missing_tablespace);

		while (missing_tablespace) {
			DBUG_PRINT("ib_log", ("Rescan of redo log to validate "
					      "the missing tablespace. Scan "
					      "from last stored LSN " LSN_PF,
					      recv_sys->last_stored_lsn));

			lsn_t recent_stored_lsn = recv_sys->last_stored_lsn;
			rescan = recv_group_scan_log_recs(
				checkpoint_lsn, &recent_stored_lsn, false);

			ut_ad(!recv_sys->found_corrupt_fs);

			missing_tablespace = false;

			err = recv_sys->found_corrupt_log
				? DB_ERROR
				: recv_validate_tablespace(
					rescan, missing_tablespace);

			if (err != DB_SUCCESS) {
				log_mutex_exit();
				return err;
			}

			rescan = true;
		}

		recv_sys->parse_start_lsn = checkpoint_lsn;

		if (srv_operation == SRV_OPERATION_NORMAL) {
			buf_dblwr_process();
		}

		ut_ad(srv_force_recovery <= SRV_FORCE_NO_UNDO_LOG_SCAN);

		/* Spawn the background thread to flush dirty pages
		from the buffer pools. */
		recv_writer_thread_active = true;
		os_thread_create(recv_writer_thread, 0, 0);

		if (rescan) {
			contiguous_lsn = checkpoint_lsn;

			recv_group_scan_log_recs(
				checkpoint_lsn, &contiguous_lsn, true);

			if ((recv_sys->found_corrupt_log
			     && !srv_force_recovery)
			    || recv_sys->found_corrupt_fs) {
				log_mutex_exit();
				return(DB_ERROR);
			}
		}
	} else {
		ut_ad(!rescan || recv_sys->n_addrs == 0);
	}

	if (log_sys.log.scanned_lsn < checkpoint_lsn
	    || log_sys.log.scanned_lsn < recv_max_page_lsn) {

		ib::error() << "We scanned the log up to "
			<< log_sys.log.scanned_lsn
			<< ". A checkpoint was at " << checkpoint_lsn << " and"
			" the maximum LSN on a database page was "
			<< recv_max_page_lsn << ". It is possible that the"
			" database is now corrupt!";
	}

	if (recv_sys->recovered_lsn < checkpoint_lsn) {
		log_mutex_exit();

		ib::error() << "Recovered only to lsn:"
			    << recv_sys->recovered_lsn << " checkpoint_lsn: " << checkpoint_lsn;

		return(DB_ERROR);
	}

	log_sys.next_checkpoint_lsn = checkpoint_lsn;
	log_sys.next_checkpoint_no = checkpoint_no + 1;

	recv_synchronize_groups();

	if (!recv_needed_recovery) {
		ut_a(checkpoint_lsn == recv_sys->recovered_lsn);
	} else {
		srv_start_lsn = recv_sys->recovered_lsn;
	}

	log_sys.buf_free = ulong(log_sys.lsn % OS_FILE_LOG_BLOCK_SIZE);
	log_sys.buf_next_to_write = log_sys.buf_free;
	log_sys.write_lsn = log_sys.lsn;

	log_sys.last_checkpoint_lsn = checkpoint_lsn;

	if (!srv_read_only_mode && srv_operation == SRV_OPERATION_NORMAL) {
		/* Write a MLOG_CHECKPOINT marker as the first thing,
		before generating any other redo log. This ensures
		that subsequent crash recovery will be possible even
		if the server were killed soon after this. */
		fil_names_clear(log_sys.last_checkpoint_lsn, true);
	}

	MONITOR_SET(MONITOR_LSN_CHECKPOINT_AGE,
		    log_sys.lsn - log_sys.last_checkpoint_lsn);

	log_sys.next_checkpoint_no = ++checkpoint_no;

	mutex_enter(&recv_sys->mutex);

	recv_sys->apply_log_recs = TRUE;

	mutex_exit(&recv_sys->mutex);

	log_mutex_exit();

	recv_lsn_checks_on = true;

	/* The database is now ready to start almost normal processing of user
	transactions: transaction rollbacks and the application of the log
	records in the hash table can be run in background. */

	return(DB_SUCCESS);
}

/** Complete recovery from a checkpoint. */
void
recv_recovery_from_checkpoint_finish(void)
{
	/* Make sure that the recv_writer thread is done. This is
	required because it grabs various mutexes and we want to
	ensure that when we enable sync_order_checks there is no
	mutex currently held by any thread. */
	mutex_enter(&recv_sys->writer_mutex);

	/* Free the resources of the recovery system */
	recv_recovery_on = false;

	/* By acquring the mutex we ensure that the recv_writer thread
	won't trigger any more LRU batches. Now wait for currently
	in progress batches to finish. */
	buf_flush_wait_LRU_batch_end();

	mutex_exit(&recv_sys->writer_mutex);

	ulint count = 0;
	while (recv_writer_thread_active) {
		++count;
		os_thread_sleep(100000);
		if (srv_print_verbose_log && count > 600) {
			ib::info() << "Waiting for recv_writer to"
				" finish flushing of buffer pool";
			count = 0;
		}
	}

	recv_sys_debug_free();

	/* Free up the flush_rbt. */
	buf_flush_free_flush_rbt();
}

/********************************************************//**
Initiates the rollback of active transactions. */
void
recv_recovery_rollback_active(void)
/*===============================*/
{
	ut_ad(!recv_writer_thread_active);

	/* Switch latching order checks on in sync0debug.cc, if
	--innodb-sync-debug=true (default) */
	ut_d(sync_check_enable());

	/* We can't start any (DDL) transactions if UNDO logging
	has been disabled, additionally disable ROLLBACK of recovered
	user transactions. */
	if (srv_force_recovery < SRV_FORCE_NO_TRX_UNDO
	    && !srv_read_only_mode) {

		/* Drop partially created indexes. */
		row_merge_drop_temp_indexes();
		/* Drop garbage tables. */
		row_mysql_drop_garbage_tables();

		/* Drop any auxiliary tables that were not dropped when the
		parent table was dropped. This can happen if the parent table
		was dropped but the server crashed before the auxiliary tables
		were dropped. */
		fts_drop_orphaned_tables();

		/* Rollback the uncommitted transactions which have no user
		session */

		trx_rollback_is_active = true;
		os_thread_create(trx_rollback_all_recovered, 0, 0);
	}
}

bool recv_dblwr_t::validate_page(const page_id_t page_id,
                                 const byte *page,
                                 const fil_space_t *space,
                                 byte *tmp_buf)
{
  if (page_id.page_no() == 0)
  {
    ulint flags= fsp_header_get_flags(page);
    if (!fsp_flags_is_valid(flags, page_id.space()))
    {
      ulint cflags= fsp_flags_convert_from_101(flags);
      if (cflags == ULINT_UNDEFINED)
      {
        ib::warn() << "Ignoring a doublewrite copy of page " << page_id
                   << "due to invalid flags " << ib::hex(flags);
        return false;
      }

      flags= cflags;
    }

    /* Page 0 is never page_compressed or encrypted. */
    return !buf_page_is_corrupted(true, page, page_size_t(flags));
  }

  ut_ad(tmp_buf);
  byte *tmp_frame= tmp_buf;
  byte *tmp_page= tmp_buf + srv_page_size;
  const uint16_t page_type= mach_read_from_2(page + FIL_PAGE_TYPE);
  const page_size_t page_size(space->flags);
  const bool expect_encrypted= space->crypt_data &&
    space->crypt_data->type != CRYPT_SCHEME_UNENCRYPTED;

  if (expect_encrypted &&
      mach_read_from_4(page + FIL_PAGE_FILE_FLUSH_LSN_OR_KEY_VERSION))
  {
    if (!fil_space_verify_crypt_checksum(page, page_size))
      return false;
    if (page_type != FIL_PAGE_PAGE_COMPRESSED_ENCRYPTED)
      return true;
    if (page_size.is_compressed())
      return false;
    memcpy(tmp_page, page, page_size.physical());
    if (!fil_space_decrypt(space, tmp_frame, tmp_page))
      return false;
  }

  switch (page_type) {
  case FIL_PAGE_PAGE_COMPRESSED:
    memcpy(tmp_page, page, page_size.physical());
    /* fall through */
  case FIL_PAGE_PAGE_COMPRESSED_ENCRYPTED:
    if (page_size.is_compressed())
      return false; /* ROW_FORMAT=COMPRESSED cannot be page_compressed */
    ulint decomp= fil_page_decompress(tmp_frame, tmp_page);
    if (!decomp)
      return false; /* decompression failed */
    if (decomp == srv_page_size)
      return false; /* the page was not compressed (invalid page type) */
    return !buf_page_is_corrupted(true, tmp_page, page_size, space);
  }

  return !buf_page_is_corrupted(true, page, page_size, space);
}

byte *recv_dblwr_t::find_page(const page_id_t page_id,
                              const fil_space_t *space, byte *tmp_buf)
{
  byte *result= NULL;
  lsn_t max_lsn= 0;

  for (list::const_iterator i = pages.begin(); i != pages.end(); ++i)
  {
    byte *page= *i;
    if (page_get_page_no(page) != page_id.page_no() ||
        page_get_space_id(page) != page_id.space())
      continue;
    const lsn_t lsn= mach_read_from_8(page + FIL_PAGE_LSN);
    if (lsn <= max_lsn ||
        !validate_page(page_id, page, space, tmp_buf))
    {
      /* Mark processed for subsequent iterations in buf_dblwr_process() */
      memset(page + FIL_PAGE_LSN, 0, 8);
      continue;
    }
    max_lsn= lsn;
    result= page;
  }

  return result;
}

#ifndef DBUG_OFF
/** Return string name of the redo log record type.
@param[in]	type	record log record enum
@return string name of record log record */
static const char* get_mlog_string(mlog_id_t type)
{
	switch (type) {
	case MLOG_SINGLE_REC_FLAG:
		return("MLOG_SINGLE_REC_FLAG");

	case MLOG_1BYTE:
		return("MLOG_1BYTE");

	case MLOG_2BYTES:
		return("MLOG_2BYTES");

	case MLOG_4BYTES:
		return("MLOG_4BYTES");

	case MLOG_8BYTES:
		return("MLOG_8BYTES");

	case MLOG_REC_INSERT:
		return("MLOG_REC_INSERT");

	case MLOG_REC_CLUST_DELETE_MARK:
		return("MLOG_REC_CLUST_DELETE_MARK");

	case MLOG_REC_SEC_DELETE_MARK:
		return("MLOG_REC_SEC_DELETE_MARK");

	case MLOG_REC_UPDATE_IN_PLACE:
		return("MLOG_REC_UPDATE_IN_PLACE");

	case MLOG_REC_DELETE:
		return("MLOG_REC_DELETE");

	case MLOG_LIST_END_DELETE:
		return("MLOG_LIST_END_DELETE");

	case MLOG_LIST_START_DELETE:
		return("MLOG_LIST_START_DELETE");

	case MLOG_LIST_END_COPY_CREATED:
		return("MLOG_LIST_END_COPY_CREATED");

	case MLOG_PAGE_REORGANIZE:
		return("MLOG_PAGE_REORGANIZE");

	case MLOG_PAGE_CREATE:
		return("MLOG_PAGE_CREATE");

	case MLOG_UNDO_INSERT:
		return("MLOG_UNDO_INSERT");

	case MLOG_UNDO_ERASE_END:
		return("MLOG_UNDO_ERASE_END");

	case MLOG_UNDO_INIT:
		return("MLOG_UNDO_INIT");

	case MLOG_UNDO_HDR_REUSE:
		return("MLOG_UNDO_HDR_REUSE");

	case MLOG_UNDO_HDR_CREATE:
		return("MLOG_UNDO_HDR_CREATE");

	case MLOG_REC_MIN_MARK:
		return("MLOG_REC_MIN_MARK");

	case MLOG_IBUF_BITMAP_INIT:
		return("MLOG_IBUF_BITMAP_INIT");

#ifdef UNIV_LOG_LSN_DEBUG
	case MLOG_LSN:
		return("MLOG_LSN");
#endif /* UNIV_LOG_LSN_DEBUG */

	case MLOG_WRITE_STRING:
		return("MLOG_WRITE_STRING");

	case MLOG_MULTI_REC_END:
		return("MLOG_MULTI_REC_END");

	case MLOG_DUMMY_RECORD:
		return("MLOG_DUMMY_RECORD");

	case MLOG_FILE_DELETE:
		return("MLOG_FILE_DELETE");

	case MLOG_COMP_REC_MIN_MARK:
		return("MLOG_COMP_REC_MIN_MARK");

	case MLOG_COMP_PAGE_CREATE:
		return("MLOG_COMP_PAGE_CREATE");

	case MLOG_COMP_REC_INSERT:
		return("MLOG_COMP_REC_INSERT");

	case MLOG_COMP_REC_CLUST_DELETE_MARK:
		return("MLOG_COMP_REC_CLUST_DELETE_MARK");

	case MLOG_COMP_REC_UPDATE_IN_PLACE:
		return("MLOG_COMP_REC_UPDATE_IN_PLACE");

	case MLOG_COMP_REC_DELETE:
		return("MLOG_COMP_REC_DELETE");

	case MLOG_COMP_LIST_END_DELETE:
		return("MLOG_COMP_LIST_END_DELETE");

	case MLOG_COMP_LIST_START_DELETE:
		return("MLOG_COMP_LIST_START_DELETE");

	case MLOG_COMP_LIST_END_COPY_CREATED:
		return("MLOG_COMP_LIST_END_COPY_CREATED");

	case MLOG_COMP_PAGE_REORGANIZE:
		return("MLOG_COMP_PAGE_REORGANIZE");

	case MLOG_FILE_CREATE2:
		return("MLOG_FILE_CREATE2");

	case MLOG_ZIP_WRITE_NODE_PTR:
		return("MLOG_ZIP_WRITE_NODE_PTR");

	case MLOG_ZIP_WRITE_BLOB_PTR:
		return("MLOG_ZIP_WRITE_BLOB_PTR");

	case MLOG_ZIP_WRITE_HEADER:
		return("MLOG_ZIP_WRITE_HEADER");

	case MLOG_ZIP_PAGE_COMPRESS:
		return("MLOG_ZIP_PAGE_COMPRESS");

	case MLOG_ZIP_PAGE_COMPRESS_NO_DATA:
		return("MLOG_ZIP_PAGE_COMPRESS_NO_DATA");

	case MLOG_ZIP_PAGE_REORGANIZE:
		return("MLOG_ZIP_PAGE_REORGANIZE");

	case MLOG_ZIP_WRITE_TRX_ID:
		return("MLOG_ZIP_WRITE_TRX_ID");

	case MLOG_FILE_RENAME2:
		return("MLOG_FILE_RENAME2");

	case MLOG_FILE_NAME:
		return("MLOG_FILE_NAME");

	case MLOG_CHECKPOINT:
		return("MLOG_CHECKPOINT");

	case MLOG_PAGE_CREATE_RTREE:
		return("MLOG_PAGE_CREATE_RTREE");

	case MLOG_COMP_PAGE_CREATE_RTREE:
		return("MLOG_COMP_PAGE_CREATE_RTREE");

	case MLOG_INIT_FILE_PAGE2:
		return("MLOG_INIT_FILE_PAGE2");

	case MLOG_INDEX_LOAD:
		return("MLOG_INDEX_LOAD");

	case MLOG_TRUNCATE:
		return("MLOG_TRUNCATE");

	case MLOG_FILE_WRITE_CRYPT_DATA:
		return("MLOG_FILE_WRITE_CRYPT_DATA");
	}
	DBUG_ASSERT(0);
	return(NULL);
}
#endif /* !DBUG_OFF */<|MERGE_RESOLUTION|>--- conflicted
+++ resolved
@@ -1199,20 +1199,11 @@
 			% univ_page_size.physical()),
 	       OS_FILE_LOG_BLOCK_SIZE, buf, NULL);
 
-<<<<<<< HEAD
-	if (log_block_calc_checksum(buf) != log_block_get_checksum(buf)) {
-		return DB_CORRUPTION;
-=======
 	const ulint cksum = log_block_get_checksum(buf);
 
 	if (cksum != LOG_NO_CHECKSUM_MAGIC
 	    && cksum != log_block_calc_checksum_crc32(buf)) {
-		return(DB_CORRUPTION);
-	}
-
-	if (group->is_encrypted()) {
-		log_crypt(buf, lsn, OS_FILE_LOG_BLOCK_SIZE, true);
->>>>>>> a79c2578
+		return DB_CORRUPTION;
 	}
 
 	/* On a clean shutdown, the redo log will be logically empty
