--- conflicted
+++ resolved
@@ -407,21 +407,12 @@
   MEM_NOACCESS(&n_ref, sizeof n_ref);
   /* do not poison mutex */
   MEM_NOACCESS(&id, sizeof id);
-<<<<<<< HEAD
-  /* state is accessed by innobase_kill_connection() */
-  MEM_NOACCESS(&is_recovered, sizeof is_recovered);
-  /* wsrep is accessed by innobase_kill_connection() */
-  read_view.mem_noaccess();
-=======
-  MEM_NOACCESS(&no, sizeof no);
   MEM_NOACCESS(&state, sizeof state);
   MEM_NOACCESS(&is_recovered, sizeof is_recovered);
 #ifdef WITH_WSREP
   MEM_NOACCESS(&wsrep, sizeof wsrep);
 #endif
-  MEM_NOACCESS(&read_view, sizeof read_view);
-  MEM_NOACCESS(&trx_list, sizeof trx_list);
->>>>>>> fd5e103a
+  read_view.mem_noaccess();
   MEM_NOACCESS(&lock, sizeof lock);
   MEM_NOACCESS(&op_info, sizeof op_info);
   MEM_NOACCESS(&isolation_level, sizeof isolation_level);
