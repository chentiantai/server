/*****************************************************************************

Copyright (c) 1994, 2016, Oracle and/or its affiliates. All Rights Reserved.
Copyright (c) 2012, Facebook Inc.
Copyright (c) 2014, 2020, MariaDB Corporation.

This program is free software; you can redistribute it and/or modify it under
the terms of the GNU General Public License as published by the Free Software
Foundation; version 2 of the License.

This program is distributed in the hope that it will be useful, but WITHOUT
ANY WARRANTY; without even the implied warranty of MERCHANTABILITY or FITNESS
FOR A PARTICULAR PURPOSE. See the GNU General Public License for more details.

You should have received a copy of the GNU General Public License along with
this program; if not, write to the Free Software Foundation, Inc.,
51 Franklin Street, Fifth Floor, Boston, MA 02110-1335 USA

*****************************************************************************/

/**************************************************//**
@file btr/btr0btr.cc
The B-tree

Created 6/2/1994 Heikki Tuuri
*******************************************************/

#include "btr0btr.h"

#include "page0page.h"
#include "page0zip.h"
#include "gis0rtree.h"

#include "btr0cur.h"
#include "btr0sea.h"
#include "btr0pcur.h"
#include "btr0defragment.h"
#include "rem0cmp.h"
#include "lock0lock.h"
#include "ibuf0ibuf.h"
#include "trx0trx.h"
#include "srv0mon.h"
#include "gis0geo.h"
#include "dict0boot.h"
#include "row0sel.h" /* row_search_max_autoinc() */

Atomic_counter<uint32_t> btr_validate_index_running;

/**************************************************************//**
Checks if the page in the cursor can be merged with given page.
If necessary, re-organize the merge_page.
@return	true if possible to merge. */
static
bool
btr_can_merge_with_page(
/*====================*/
	btr_cur_t*	cursor,		/*!< in: cursor on the page to merge */
	ulint		page_no,	/*!< in: a sibling page */
	buf_block_t**	merge_block,	/*!< out: the merge block */
	mtr_t*		mtr);		/*!< in: mini-transaction */

/** Report that an index page is corrupted.
@param[in]	buffer block
@param[in]	index tree */
void btr_corruption_report(const buf_block_t* block, const dict_index_t* index)
{
	ib::fatal()
		<< "Flag mismatch in page " << block->page.id()
		<< " index " << index->name
		<< " of table " << index->table->name;
}

/*
Latching strategy of the InnoDB B-tree
--------------------------------------

Node pointer page latches acquisition is protected by index->lock latch.

Before MariaDB 10.2.2, all node pointer pages were protected by index->lock
either in S (shared) or X (exclusive) mode and block->lock was not acquired on
node pointer pages.

After MariaDB 10.2.2, block->lock S-latch or X-latch is used to protect
node pointer pages and obtaiment of node pointer page latches is protected by
index->lock.

(0) Definition: B-tree level.

(0.1) The leaf pages of the B-tree are at level 0.

(0.2) The parent of a page at level L has level L+1. (The level of the
root page is equal to the tree height.)

(0.3) The B-tree lock (index->lock) is the parent of the root page and
has a level = tree height + 1.

Index->lock has 3 possible locking modes:

(1) S-latch:

(1.1) All latches for pages must be obtained in descending order of tree level.

(1.2) Before obtaining the first node pointer page latch at a given B-tree
level, parent latch must be held (at level +1 ).

(1.3) If a node pointer page is already latched at the same level
we can only obtain latch to its right sibling page latch at the same level.

(1.4) Release of the node pointer page latches must be done in
child-to-parent order. (Prevents deadlocks when obtained index->lock
in SX mode).

(1.4.1) Level L node pointer page latch can be released only when
no latches at children level i.e. level < L are hold.

(1.4.2) All latches from node pointer pages must be released so
that no latches are obtained between.

(1.5) [implied by (1.1), (1.2)] Root page latch must be first node pointer
latch obtained.

(2) SX-latch:

In this case rules (1.2) and (1.3) from S-latch case are relaxed and
merged into (2.2) and rule (1.4) is removed. Thus, latch acquisition
can be skipped at some tree levels and latches can be obtained in
a less restricted order.

(2.1) [identical to (1.1)]: All latches for pages must be obtained in descending
order of tree level.

(2.2) When a node pointer latch at level L is obtained,
the left sibling page latch in the same level or some ancestor
page latch (at level > L) must be hold.

(2.3) [implied by (2.1), (2.2)] The first node pointer page latch obtained can
be any node pointer page.

(3) X-latch:

Node pointer latches can be obtained in any order.

NOTE: New rules after MariaDB 10.2.2 does not affect the latching rules of leaf pages:

index->lock S-latch is needed in read for the node pointer traversal. When the leaf
level is reached, index-lock can be released (and with the MariaDB 10.2.2 changes, all
node pointer latches). Left to right index travelsal in leaf page level can be safely done
by obtaining right sibling leaf page latch and then releasing the old page latch.

Single leaf page modifications (BTR_MODIFY_LEAF) are protected by index->lock
S-latch.

B-tree operations involving page splits or merges (BTR_MODIFY_TREE) and page
allocations are protected by index->lock X-latch.

Node pointers
-------------
Leaf pages of a B-tree contain the index records stored in the
tree. On levels n > 0 we store 'node pointers' to pages on level
n - 1. For each page there is exactly one node pointer stored:
thus the our tree is an ordinary B-tree, not a B-link tree.

A node pointer contains a prefix P of an index record. The prefix
is long enough so that it determines an index record uniquely.
The file page number of the child page is added as the last
field. To the child page we can store node pointers or index records
which are >= P in the alphabetical order, but < P1 if there is
a next node pointer on the level, and P1 is its prefix.

If a node pointer with a prefix P points to a non-leaf child,
then the leftmost record in the child must have the same
prefix P. If it points to a leaf node, the child is not required
to contain any record with a prefix equal to P. The leaf case
is decided this way to allow arbitrary deletions in a leaf node
without touching upper levels of the tree.

We have predefined a special minimum record which we
define as the smallest record in any alphabetical order.
A minimum record is denoted by setting a bit in the record
header. A minimum record acts as the prefix of a node pointer
which points to a leftmost node on any level of the tree.

File page allocation
--------------------
In the root node of a B-tree there are two file segment headers.
The leaf pages of a tree are allocated from one file segment, to
make them consecutive on disk if possible. From the other file segment
we allocate pages for the non-leaf levels of the tree.
*/

#ifdef UNIV_BTR_DEBUG
/**************************************************************//**
Checks a file segment header within a B-tree root page.
@return TRUE if valid */
static
ibool
btr_root_fseg_validate(
/*===================*/
	const fseg_header_t*	seg_header,	/*!< in: segment header */
	ulint			space)		/*!< in: tablespace identifier */
{
	ulint	offset = mach_read_from_2(seg_header + FSEG_HDR_OFFSET);

	ut_a(mach_read_from_4(seg_header + FSEG_HDR_SPACE) == space);
	ut_a(offset >= FIL_PAGE_DATA);
	ut_a(offset <= srv_page_size - FIL_PAGE_DATA_END);
	return(TRUE);
}
#endif /* UNIV_BTR_DEBUG */

/**************************************************************//**
Gets the root node of a tree and x- or s-latches it.
@return root page, x- or s-latched */
buf_block_t*
btr_root_block_get(
/*===============*/
	const dict_index_t*	index,	/*!< in: index tree */
	rw_lock_type_t		mode,	/*!< in: either RW_S_LATCH
					or RW_X_LATCH */
	mtr_t*			mtr)	/*!< in: mtr */
{
	if (!index->table || !index->table->space) {
		return NULL;
	}

	buf_block_t* block = btr_block_get(*index, index->page, mode, false,
					   mtr);

	if (!block) {
		index->table->file_unreadable = true;

		ib_push_warning(
			static_cast<THD*>(NULL), DB_DECRYPTION_FAILED,
			"Table %s in file %s is encrypted but encryption service or"
			" used key_id is not available. "
			" Can't continue reading table.",
			index->table->name.m_name,
			UT_LIST_GET_FIRST(index->table->space->chain)->name);

		return NULL;
	}

	btr_assert_not_corrupted(block, index);

#ifdef UNIV_BTR_DEBUG
	if (!dict_index_is_ibuf(index)) {
		const page_t*	root = buf_block_get_frame(block);

		ut_a(btr_root_fseg_validate(FIL_PAGE_DATA + PAGE_BTR_SEG_LEAF
					    + root, index->table->space_id));
		ut_a(btr_root_fseg_validate(FIL_PAGE_DATA + PAGE_BTR_SEG_TOP
					    + root, index->table->space_id));
	}
#endif /* UNIV_BTR_DEBUG */

	return(block);
}

/**************************************************************//**
Gets the root node of a tree and sx-latches it for segment access.
@return root page, sx-latched */
page_t*
btr_root_get(
/*=========*/
	const dict_index_t*	index,	/*!< in: index tree */
	mtr_t*			mtr)	/*!< in: mtr */
{
	/* Intended to be used for segment list access.
	SX lock doesn't block reading user data by other threads.
	And block the segment list access by others.*/
	buf_block_t* root = btr_root_block_get(index, RW_SX_LATCH, mtr);
	return(root ? buf_block_get_frame(root) : NULL);
}

/**************************************************************//**
Gets the height of the B-tree (the level of the root, when the leaf
level is assumed to be 0). The caller must hold an S or X latch on
the index.
@return tree height (level of the root) */
ulint
btr_height_get(
/*===========*/
	dict_index_t*	index,	/*!< in: index tree */
	mtr_t*		mtr)	/*!< in/out: mini-transaction */
{
	ulint		height=0;
	buf_block_t*	root_block;

	ut_ad(srv_read_only_mode
	      || mtr->memo_contains_flagged(&index->lock, MTR_MEMO_S_LOCK
					    | MTR_MEMO_X_LOCK
					    | MTR_MEMO_SX_LOCK));

	/* S latches the page */
	root_block = btr_root_block_get(index, RW_S_LATCH, mtr);

	if (root_block) {
		height = btr_page_get_level(buf_block_get_frame(root_block));

		/* Release the S latch on the root page. */
		mtr->memo_release(root_block, MTR_MEMO_PAGE_S_FIX);

		ut_d(sync_check_unlock(&root_block->lock));
	}

	return(height);
}

/**************************************************************//**
Checks a file segment header within a B-tree root page and updates
the segment header space id.
@return TRUE if valid */
static
bool
btr_root_fseg_adjust_on_import(
/*===========================*/
	fseg_header_t*	seg_header,	/*!< in/out: segment header */
	page_zip_des_t*	page_zip,	/*!< in/out: compressed page,
					or NULL */
	ulint		space)		/*!< in: tablespace identifier */
{
	ulint	offset = mach_read_from_2(seg_header + FSEG_HDR_OFFSET);

	if (offset < FIL_PAGE_DATA
	    || offset > srv_page_size - FIL_PAGE_DATA_END) {
		return false;
	}

	seg_header += FSEG_HDR_SPACE;

	mach_write_to_4(seg_header, space);
	if (UNIV_LIKELY_NULL(page_zip)) {
		memcpy(page_zip->data + page_offset(seg_header), seg_header,
		       4);
	}

	return true;
}

/**************************************************************//**
Checks and adjusts the root node of a tree during IMPORT TABLESPACE.
@return error code, or DB_SUCCESS */
dberr_t
btr_root_adjust_on_import(
/*======================*/
	const dict_index_t*	index)	/*!< in: index tree */
{
	dberr_t			err;
	mtr_t			mtr;
	page_t*			page;
	page_zip_des_t*		page_zip;
	dict_table_t*		table = index->table;

	DBUG_EXECUTE_IF("ib_import_trigger_corruption_3",
			return(DB_CORRUPTION););

	mtr_start(&mtr);

	mtr_set_log_mode(&mtr, MTR_LOG_NO_REDO);

	buf_block_t* block = buf_page_get_gen(
		page_id_t(table->space->id, index->page),
		table->space->zip_size(), RW_X_LATCH, NULL, BUF_GET,
		__FILE__, __LINE__,
		&mtr, &err);
	if (!block) {
		ut_ad(err != DB_SUCCESS);
		goto func_exit;
	}

	buf_block_dbg_add_level(block, SYNC_TREE_NODE);

	page = buf_block_get_frame(block);
	page_zip = buf_block_get_page_zip(block);

	if (!fil_page_index_page_check(page) || page_has_siblings(page)) {
		err = DB_CORRUPTION;

	} else if (dict_index_is_clust(index)) {
		bool	page_is_compact_format;

		page_is_compact_format = page_is_comp(page) > 0;

		/* Check if the page format and table format agree. */
		if (page_is_compact_format != dict_table_is_comp(table)) {
			err = DB_CORRUPTION;
		} else {
			/* Check that the table flags and the tablespace
			flags match. */
			ulint tf = dict_tf_to_fsp_flags(table->flags);
			ulint sf = table->space->flags;
			sf &= ~FSP_FLAGS_MEM_MASK;
			tf &= ~FSP_FLAGS_MEM_MASK;
			if (fil_space_t::is_flags_equal(tf, sf)
			    || fil_space_t::is_flags_equal(sf, tf)) {
				mutex_enter(&fil_system.mutex);
				table->space->flags = (table->space->flags
						       & ~FSP_FLAGS_MEM_MASK)
					| (tf & FSP_FLAGS_MEM_MASK);
				mutex_exit(&fil_system.mutex);
				err = DB_SUCCESS;
			} else {
				err = DB_CORRUPTION;
			}
		}
	} else {
		err = DB_SUCCESS;
	}

	/* Check and adjust the file segment headers, if all OK so far. */
	if (err == DB_SUCCESS
	    && (!btr_root_fseg_adjust_on_import(
			FIL_PAGE_DATA + PAGE_BTR_SEG_LEAF
			+ page, page_zip, table->space_id)
		|| !btr_root_fseg_adjust_on_import(
			FIL_PAGE_DATA + PAGE_BTR_SEG_TOP
			+ page, page_zip, table->space_id))) {

		err = DB_CORRUPTION;
	}

func_exit:
	mtr_commit(&mtr);

	return(err);
}

/**************************************************************//**
Creates a new index page (not the root, and also not
used in page reorganization).  @see btr_page_empty(). */
void
btr_page_create(
/*============*/
	buf_block_t*	block,	/*!< in/out: page to be created */
	page_zip_des_t*	page_zip,/*!< in/out: compressed page, or NULL */
	dict_index_t*	index,	/*!< in: index */
	ulint		level,	/*!< in: the B-tree level of the page */
	mtr_t*		mtr)	/*!< in: mtr */
{
  ut_ad(mtr->memo_contains_flagged(block, MTR_MEMO_PAGE_X_FIX));
  byte *index_id= my_assume_aligned<2>(PAGE_HEADER + PAGE_INDEX_ID +
                                       block->frame);

  if (UNIV_LIKELY_NULL(page_zip))
  {
    mach_write_to_8(index_id, index->id);
    page_create_zip(block, index, level, 0, mtr);
  }
  else
  {
    page_create(block, mtr, dict_table_is_comp(index->table));
    if (index->is_spatial())
    {
      static_assert(((FIL_PAGE_INDEX & 0xff00) | byte(FIL_PAGE_RTREE)) ==
                    FIL_PAGE_RTREE, "compatibility");
      mtr->write<1>(*block, FIL_PAGE_TYPE + 1 + block->frame,
                    byte(FIL_PAGE_RTREE));
      if (mach_read_from_8(block->frame + FIL_RTREE_SPLIT_SEQ_NUM))
        mtr->memset(block, FIL_RTREE_SPLIT_SEQ_NUM, 8, 0);
    }
    /* Set the level of the new index page */
    mtr->write<2,mtr_t::MAYBE_NOP>(*block,
                                   my_assume_aligned<2>(PAGE_HEADER +
                                                        PAGE_LEVEL +
                                                        block->frame), level);
    mtr->write<8,mtr_t::MAYBE_NOP>(*block, index_id, index->id);
  }
}

/**************************************************************//**
Allocates a new file page to be used in an ibuf tree. Takes the page from
the free list of the tree, which must contain pages!
@return new allocated block, x-latched */
static
buf_block_t*
btr_page_alloc_for_ibuf(
/*====================*/
	dict_index_t*	index,	/*!< in: index tree */
	mtr_t*		mtr)	/*!< in: mtr */
{
	buf_block_t*	new_block;

	buf_block_t* root = btr_root_block_get(index, RW_SX_LATCH, mtr);

	fil_addr_t node_addr = flst_get_first(PAGE_HEADER
					      + PAGE_BTR_IBUF_FREE_LIST
					      + root->frame);
	ut_a(node_addr.page != FIL_NULL);

	new_block = buf_page_get(
		page_id_t(index->table->space_id, node_addr.page),
		index->table->space->zip_size(),
		RW_X_LATCH, mtr);

	buf_block_dbg_add_level(new_block, SYNC_IBUF_TREE_NODE_NEW);

	flst_remove(root, PAGE_HEADER + PAGE_BTR_IBUF_FREE_LIST,
		    new_block, PAGE_HEADER + PAGE_BTR_IBUF_FREE_LIST_NODE,
		    mtr);
	ut_d(flst_validate(root, PAGE_HEADER + PAGE_BTR_IBUF_FREE_LIST, mtr));

	return(new_block);
}

/**************************************************************//**
Allocates a new file page to be used in an index tree. NOTE: we assume
that the caller has made the reservation for free extents!
@retval NULL if no page could be allocated */
static MY_ATTRIBUTE((nonnull, warn_unused_result))
buf_block_t*
btr_page_alloc_low(
/*===============*/
	dict_index_t*	index,		/*!< in: index */
	ulint		hint_page_no,	/*!< in: hint of a good page */
	byte		file_direction,	/*!< in: direction where a possible
					page split is made */
	ulint		level,		/*!< in: level where the page is placed
					in the tree */
	mtr_t*		mtr,		/*!< in/out: mini-transaction
					for the allocation */
	mtr_t*		init_mtr)	/*!< in/out: mtr or another
					mini-transaction in which the
					page should be initialized. */
{
	page_t* root = btr_root_get(index, mtr);

	fseg_header_t* seg_header = (level
				     ? PAGE_HEADER + PAGE_BTR_SEG_TOP
				     : PAGE_HEADER + PAGE_BTR_SEG_LEAF)
		+ root;

	/* Parameter TRUE below states that the caller has made the
	reservation for free extents, and thus we know that a page can
	be allocated: */

	buf_block_t* block = fseg_alloc_free_page_general(
		seg_header, hint_page_no, file_direction,
		true, mtr, init_mtr);

	return block;
}

/**************************************************************//**
Allocates a new file page to be used in an index tree. NOTE: we assume
that the caller has made the reservation for free extents!
@retval NULL if no page could be allocated */
buf_block_t*
btr_page_alloc(
/*===========*/
	dict_index_t*	index,		/*!< in: index */
	ulint		hint_page_no,	/*!< in: hint of a good page */
	byte		file_direction,	/*!< in: direction where a possible
					page split is made */
	ulint		level,		/*!< in: level where the page is placed
					in the tree */
	mtr_t*		mtr,		/*!< in/out: mini-transaction
					for the allocation */
	mtr_t*		init_mtr)	/*!< in/out: mini-transaction
					for x-latching and initializing
					the page */
{
	buf_block_t*	new_block;

	if (dict_index_is_ibuf(index)) {

		return(btr_page_alloc_for_ibuf(index, mtr));
	}

	new_block = btr_page_alloc_low(
		index, hint_page_no, file_direction, level, mtr, init_mtr);

	if (new_block) {
		buf_block_dbg_add_level(new_block, SYNC_TREE_NODE_NEW);
	}

	return(new_block);
}

/**************************************************************//**
Gets the number of pages in a B-tree.
@return number of pages, or ULINT_UNDEFINED if the index is unavailable */
ulint
btr_get_size(
/*=========*/
	dict_index_t*	index,	/*!< in: index */
	ulint		flag,	/*!< in: BTR_N_LEAF_PAGES or BTR_TOTAL_SIZE */
	mtr_t*		mtr)	/*!< in/out: mini-transaction where index
				is s-latched */
{
	ulint		n=0;

	ut_ad(srv_read_only_mode
	      || mtr->memo_contains(index->lock, MTR_MEMO_S_LOCK));
	ut_ad(flag == BTR_N_LEAF_PAGES || flag == BTR_TOTAL_SIZE);

	if (index->page == FIL_NULL
	    || dict_index_is_online_ddl(index)
	    || !index->is_committed()
	    || !index->table->space) {
		return(ULINT_UNDEFINED);
	}

	buf_block_t* root = btr_root_block_get(index, RW_SX_LATCH, mtr);
	if (!root) {
		return ULINT_UNDEFINED;
	}
	mtr_x_lock_space(index->table->space, mtr);
	if (flag == BTR_N_LEAF_PAGES) {
		fseg_n_reserved_pages(*root, PAGE_HEADER + PAGE_BTR_SEG_LEAF
				      + root->frame, &n, mtr);
	} else {
		ulint dummy;
		n = fseg_n_reserved_pages(*root, PAGE_HEADER + PAGE_BTR_SEG_TOP
					  + root->frame, &dummy, mtr);
		n += fseg_n_reserved_pages(*root,
					   PAGE_HEADER + PAGE_BTR_SEG_LEAF
					   + root->frame, &dummy, mtr);
	}

	return(n);
}

/**************************************************************//**
Gets the number of reserved and used pages in a B-tree.
@return	number of pages reserved, or ULINT_UNDEFINED if the index
is unavailable */
UNIV_INTERN
ulint
btr_get_size_and_reserved(
/*======================*/
	dict_index_t*	index,	/*!< in: index */
	ulint		flag,	/*!< in: BTR_N_LEAF_PAGES or BTR_TOTAL_SIZE */
	ulint*		used,	/*!< out: number of pages used (<= reserved) */
	mtr_t*		mtr)	/*!< in/out: mini-transaction where index
				is s-latched */
{
	ulint		dummy;

	ut_ad(mtr->memo_contains(index->lock, MTR_MEMO_S_LOCK));
	ut_a(flag == BTR_N_LEAF_PAGES || flag == BTR_TOTAL_SIZE);

	if (index->page == FIL_NULL
	    || dict_index_is_online_ddl(index)
	    || !index->is_committed()
	    || !index->table->space) {
		return(ULINT_UNDEFINED);
	}

	buf_block_t* root = btr_root_block_get(index, RW_SX_LATCH, mtr);
	*used = 0;
	if (!root) {
		return ULINT_UNDEFINED;
	}

	mtr_x_lock_space(index->table->space, mtr);

	ulint n = fseg_n_reserved_pages(*root, PAGE_HEADER + PAGE_BTR_SEG_LEAF
					+ root->frame, used, mtr);
	if (flag == BTR_TOTAL_SIZE) {
		n += fseg_n_reserved_pages(*root,
					   PAGE_HEADER + PAGE_BTR_SEG_TOP
					   + root->frame, &dummy, mtr);
		*used += dummy;
	}

	return(n);
}

/**************************************************************//**
Frees a page used in an ibuf tree. Puts the page to the free list of the
ibuf tree. */
static
void
btr_page_free_for_ibuf(
/*===================*/
	dict_index_t*	index,	/*!< in: index tree */
	buf_block_t*	block,	/*!< in: block to be freed, x-latched */
	mtr_t*		mtr)	/*!< in: mtr */
{
	ut_ad(mtr->memo_contains_flagged(block, MTR_MEMO_PAGE_X_FIX));

	buf_block_t* root = btr_root_block_get(index, RW_SX_LATCH, mtr);

	flst_add_first(root, PAGE_HEADER + PAGE_BTR_IBUF_FREE_LIST,
		       block, PAGE_HEADER + PAGE_BTR_IBUF_FREE_LIST_NODE, mtr);

	ut_d(flst_validate(root, PAGE_HEADER + PAGE_BTR_IBUF_FREE_LIST, mtr));
}

/** Free an index page.
@param[in,out]	index	index tree
@param[in,out]	block	block to be freed
@param[in,out]	mtr	mini-transaction
@param[in]	blob	whether this is freeing a BLOB page */
void btr_page_free(dict_index_t* index, buf_block_t* block, mtr_t* mtr,
		   bool blob)
{
	ut_ad(mtr->memo_contains_flagged(block, MTR_MEMO_PAGE_X_FIX));
#ifdef BTR_CUR_HASH_ADAPT
	if (block->index && !block->index->freed()) {
		ut_ad(!blob);
		ut_ad(page_is_leaf(block->frame));
	}
#endif
	const page_id_t id(block->page.id());
	ut_ad(index->table->space_id == id.space());
	/* The root page is freed by btr_free_root(). */
	ut_ad(id.page_no() != index->page);
	ut_ad(mtr->is_named_space(index->table->space));

	/* The page gets invalid for optimistic searches: increment the frame
	modify clock */

	buf_block_modify_clock_inc(block);

	if (dict_index_is_ibuf(index)) {
		btr_page_free_for_ibuf(index, block, mtr);
		return;
	}

	/* TODO: Discard any operations for block from mtr->log.
	The page will be freed, so previous changes to it by this
	mini-transaction should not matter. */
	page_t* root = btr_root_get(index, mtr);
	fseg_header_t* seg_header = &root[blob || page_is_leaf(block->frame)
					  ? PAGE_HEADER + PAGE_BTR_SEG_LEAF
					  : PAGE_HEADER + PAGE_BTR_SEG_TOP];
	fseg_free_page(seg_header,
		       index->table->space, id.page_no(), mtr);
	buf_page_free(id, mtr, __FILE__, __LINE__);

	/* The page was marked free in the allocation bitmap, but it
	should remain exclusively latched until mtr_t::commit() or until it
	is explicitly freed from the mini-transaction. */
	ut_ad(mtr->memo_contains_flagged(block, MTR_MEMO_PAGE_X_FIX));
}

/** Set the child page number in a node pointer record.
@param[in,out]  block   non-leaf index page
@param[in,out]  rec     node pointer record in the page
@param[in]      offsets rec_get_offsets(rec)
@param[in]      page_no child page number
@param[in,out]  mtr     mini-transaction
Sets the child node file address in a node pointer. */
inline void btr_node_ptr_set_child_page_no(buf_block_t *block,
                                           rec_t *rec, const rec_offs *offsets,
                                           ulint page_no, mtr_t *mtr)
{
  ut_ad(rec_offs_validate(rec, NULL, offsets));
  ut_ad(!page_rec_is_leaf(rec));
  ut_ad(!rec_offs_comp(offsets) || rec_get_node_ptr_flag(rec));

  const ulint offs= rec_offs_data_size(offsets);
  ut_ad(rec_offs_nth_size(offsets, rec_offs_n_fields(offsets) - 1) ==
        REC_NODE_PTR_SIZE);

  if (UNIV_LIKELY_NULL(block->page.zip.data))
    page_zip_write_node_ptr(block, rec, offs, page_no, mtr);
  else
    mtr->write<4>(*block, rec + offs - REC_NODE_PTR_SIZE, page_no);
}

/************************************************************//**
Returns the child page of a node pointer and sx-latches it.
@return child page, sx-latched */
static
buf_block_t*
btr_node_ptr_get_child(
/*===================*/
	const rec_t*	node_ptr,/*!< in: node pointer */
	dict_index_t*	index,	/*!< in: index */
	const rec_offs*	offsets,/*!< in: array returned by rec_get_offsets() */
	mtr_t*		mtr)	/*!< in: mtr */
{
	ut_ad(rec_offs_validate(node_ptr, index, offsets));
	ut_ad(index->table->space_id
	      == page_get_space_id(page_align(node_ptr)));

	return btr_block_get(
		*index, btr_node_ptr_get_child_page_no(node_ptr, offsets),
		RW_SX_LATCH, btr_page_get_level(page_align(node_ptr)) == 1,
		mtr);
}

/************************************************************//**
Returns the upper level node pointer to a page. It is assumed that mtr holds
an sx-latch on the tree.
@return rec_get_offsets() of the node pointer record */
static
rec_offs*
btr_page_get_father_node_ptr_func(
/*==============================*/
	rec_offs*	offsets,/*!< in: work area for the return value */
	mem_heap_t*	heap,	/*!< in: memory heap to use */
	btr_cur_t*	cursor,	/*!< in: cursor pointing to user record,
				out: cursor on node pointer record,
				its page x-latched */
	ulint		latch_mode,/*!< in: BTR_CONT_MODIFY_TREE
				or BTR_CONT_SEARCH_TREE */
	const char*	file,	/*!< in: file name */
	unsigned	line,	/*!< in: line where called */
	mtr_t*		mtr)	/*!< in: mtr */
{
	dtuple_t*	tuple;
	rec_t*		user_rec;
	rec_t*		node_ptr;
	ulint		level;
	ulint		page_no;
	dict_index_t*	index;

	ut_ad(latch_mode == BTR_CONT_MODIFY_TREE
	      || latch_mode == BTR_CONT_SEARCH_TREE);

	page_no = btr_cur_get_block(cursor)->page.id().page_no();
	index = btr_cur_get_index(cursor);
	ut_ad(!dict_index_is_spatial(index));

	ut_ad(srv_read_only_mode
	      || mtr->memo_contains_flagged(&index->lock, MTR_MEMO_X_LOCK
					    | MTR_MEMO_SX_LOCK));

	ut_ad(dict_index_get_page(index) != page_no);

	level = btr_page_get_level(btr_cur_get_page(cursor));

	user_rec = btr_cur_get_rec(cursor);
	ut_a(page_rec_is_user_rec(user_rec));

	tuple = dict_index_build_node_ptr(index, user_rec, 0, heap, level);
	dberr_t err = DB_SUCCESS;

	err = btr_cur_search_to_nth_level(
		index, level + 1, tuple,
		PAGE_CUR_LE, latch_mode, cursor, 0,
		file, line, mtr);

	if (err != DB_SUCCESS) {
		ib::warn() << " Error code: " << err
			<< " btr_page_get_father_node_ptr_func "
			<< " level: " << level + 1
			<< " called from file: "
			<< file << " line: " << line
			<< " table: " << index->table->name
			<< " index: " << index->name();
	}

	node_ptr = btr_cur_get_rec(cursor);

	offsets = rec_get_offsets(node_ptr, index, offsets, false,
				  ULINT_UNDEFINED, &heap);

	if (btr_node_ptr_get_child_page_no(node_ptr, offsets) != page_no) {
		rec_t*	print_rec;

		ib::error()
			<< "Corruption of an index tree: table "
			<< index->table->name
			<< " index " << index->name
			<< ", father ptr page no "
			<< btr_node_ptr_get_child_page_no(node_ptr, offsets)
			<< ", child page no " << page_no;

		print_rec = page_rec_get_next(
			page_get_infimum_rec(page_align(user_rec)));
		offsets = rec_get_offsets(print_rec, index, offsets,
					  page_rec_is_leaf(user_rec),
					  ULINT_UNDEFINED, &heap);
		page_rec_print(print_rec, offsets);
		offsets = rec_get_offsets(node_ptr, index, offsets, false,
					  ULINT_UNDEFINED, &heap);
		page_rec_print(node_ptr, offsets);

		ib::fatal()
			<< "You should dump + drop + reimport the table to"
			<< " fix the corruption. If the crash happens at"
			<< " database startup. " << FORCE_RECOVERY_MSG
			<< " Then dump + drop + reimport.";
	}

	return(offsets);
}

#define btr_page_get_father_node_ptr(of,heap,cur,mtr)			\
	btr_page_get_father_node_ptr_func(				\
		of,heap,cur,BTR_CONT_MODIFY_TREE,__FILE__,__LINE__,mtr)

#define btr_page_get_father_node_ptr_for_validate(of,heap,cur,mtr)	\
	btr_page_get_father_node_ptr_func(				\
		of,heap,cur,BTR_CONT_SEARCH_TREE,__FILE__,__LINE__,mtr)

/************************************************************//**
Returns the upper level node pointer to a page. It is assumed that mtr holds
an x-latch on the tree.
@return rec_get_offsets() of the node pointer record */
static
rec_offs*
btr_page_get_father_block(
/*======================*/
	rec_offs*	offsets,/*!< in: work area for the return value */
	mem_heap_t*	heap,	/*!< in: memory heap to use */
	dict_index_t*	index,	/*!< in: b-tree index */
	buf_block_t*	block,	/*!< in: child page in the index */
	mtr_t*		mtr,	/*!< in: mtr */
	btr_cur_t*	cursor)	/*!< out: cursor on node pointer record,
				its page x-latched */
{
	rec_t*	rec
		= page_rec_get_next(page_get_infimum_rec(buf_block_get_frame(
								 block)));
	btr_cur_position(index, rec, block, cursor);
	return(btr_page_get_father_node_ptr(offsets, heap, cursor, mtr));
}

/** Seek to the parent page of a B-tree page.
@param[in,out]	index	b-tree
@param[in]	block	child page
@param[in,out]	mtr	mini-transaction
@param[out]	cursor	cursor pointing to the x-latched parent page */
void btr_page_get_father(dict_index_t* index, buf_block_t* block, mtr_t* mtr,
			 btr_cur_t* cursor)
{
	mem_heap_t*	heap;
	rec_t*		rec
		= page_rec_get_next(page_get_infimum_rec(buf_block_get_frame(
								 block)));
	btr_cur_position(index, rec, block, cursor);

	heap = mem_heap_create(100);
	btr_page_get_father_node_ptr(NULL, heap, cursor, mtr);
	mem_heap_free(heap);
}

#ifdef UNIV_DEBUG
/** PAGE_INDEX_ID value for freed index B-trees */
constexpr index_id_t	BTR_FREED_INDEX_ID = 0;
#endif

/** Free a B-tree root page. btr_free_but_not_root() must already
have been called.
In a persistent tablespace, the caller must invoke fsp_init_file_page()
before mtr.commit().
@param[in,out]	block		index root page
@param[in,out]	mtr		mini-transaction */
static void btr_free_root(buf_block_t *block, mtr_t *mtr)
{
  ut_ad(mtr->memo_contains_flagged(block, MTR_MEMO_PAGE_X_FIX |
                                   MTR_MEMO_PAGE_SX_FIX));
  ut_ad(mtr->is_named_space(block->page.id().space()));

  btr_search_drop_page_hash_index(block);

#ifdef UNIV_BTR_DEBUG
  ut_a(btr_root_fseg_validate(PAGE_HEADER + PAGE_BTR_SEG_TOP + block->frame,
			      block->page.id().space()));
#endif /* UNIV_BTR_DEBUG */

  /* Free the entire segment in small steps. */
  while (!fseg_free_step(PAGE_HEADER + PAGE_BTR_SEG_TOP + block->frame, mtr));
}

/** Prepare to free a B-tree.
@param[in]	page_id		page id
@param[in]	zip_size	ROW_FORMAT=COMPRESSED page size, or 0
@param[in]	index_id	PAGE_INDEX_ID contents
@param[in,out]	mtr		mini-transaction
@return root block, to invoke btr_free_but_not_root() and btr_free_root()
@retval NULL if the page is no longer a matching B-tree page */
static MY_ATTRIBUTE((warn_unused_result))
buf_block_t*
btr_free_root_check(
	const page_id_t		page_id,
	ulint			zip_size,
	index_id_t		index_id,
	mtr_t*			mtr)
{
	ut_ad(page_id.space() != SRV_TMP_SPACE_ID);
	ut_ad(index_id != BTR_FREED_INDEX_ID);

	buf_block_t*	block = buf_page_get(
		page_id, zip_size, RW_X_LATCH, mtr);

	if (block) {
		buf_block_dbg_add_level(block, SYNC_TREE_NODE);

		if (fil_page_index_page_check(block->frame)
		    && index_id == btr_page_get_index_id(block->frame)) {
			/* This should be a root page.
			It should not be possible to reassign the same
			index_id for some other index in the tablespace. */
			ut_ad(!page_has_siblings(block->frame));
		} else {
			block = NULL;
		}
	}

	return(block);
}

/** Create the root node for a new index tree.
@param[in]	type			type of the index
@param[in]	index_id		index id
@param[in,out]	space			tablespace where created
@param[in]	index			index, or NULL to create a system table
@param[in,out]	mtr			mini-transaction
@return	page number of the created root
@retval	FIL_NULL	if did not succeed */
uint32_t
btr_create(
	ulint			type,
	fil_space_t*		space,
	index_id_t		index_id,
	dict_index_t*		index,
	mtr_t*			mtr)
{
	buf_block_t*		block;

	ut_ad(mtr->is_named_space(space));
	ut_ad(index_id != BTR_FREED_INDEX_ID);

	/* Create the two new segments (one, in the case of an ibuf tree) for
	the index tree; the segment headers are put on the allocated root page
	(for an ibuf tree, not in the root, but on a separate ibuf header
	page) */

	if (UNIV_UNLIKELY(type & DICT_IBUF)) {
		/* Allocate first the ibuf header page */
		buf_block_t*	ibuf_hdr_block = fseg_create(
			space, 0,
			IBUF_HEADER + IBUF_TREE_SEG_HEADER, mtr);

		if (ibuf_hdr_block == NULL) {
			return(FIL_NULL);
		}

		buf_block_dbg_add_level(
			ibuf_hdr_block, SYNC_IBUF_TREE_NODE_NEW);

		ut_ad(ibuf_hdr_block->page.id().page_no()
		      == IBUF_HEADER_PAGE_NO);
		/* Allocate then the next page to the segment: it will be the
		tree root page */

		block = fseg_alloc_free_page(
			buf_block_get_frame(ibuf_hdr_block)
			+ IBUF_HEADER + IBUF_TREE_SEG_HEADER,
			IBUF_TREE_ROOT_PAGE_NO,
			FSP_UP, mtr);

		if (block == NULL) {
			return(FIL_NULL);
		}

		ut_ad(block->page.id().page_no() == IBUF_TREE_ROOT_PAGE_NO);

		buf_block_dbg_add_level(block, SYNC_IBUF_TREE_NODE_NEW);

		flst_init(block, PAGE_HEADER + PAGE_BTR_IBUF_FREE_LIST, mtr);
	} else {
		block = fseg_create(space, 0,
				    PAGE_HEADER + PAGE_BTR_SEG_TOP, mtr);

		if (block == NULL) {
			return(FIL_NULL);
		}

		buf_block_dbg_add_level(block, SYNC_TREE_NODE_NEW);

		if (!fseg_create(space, block->page.id().page_no(),
				 PAGE_HEADER + PAGE_BTR_SEG_LEAF, mtr)) {
			/* Not enough space for new segment, free root
			segment before return. */
			btr_free_root(block, mtr);
			return(FIL_NULL);
		}

		/* The fseg create acquires a second latch on the page,
		therefore we must declare it: */
		buf_block_dbg_add_level(block, SYNC_TREE_NODE_NEW);
	}

	ut_ad(!page_has_siblings(block->frame));

	constexpr uint16_t field = PAGE_HEADER + PAGE_INDEX_ID;

	byte* page_index_id = my_assume_aligned<2>(field + block->frame);

	/* Create a new index page on the allocated segment page */
	if (UNIV_LIKELY_NULL(block->page.zip.data)) {
		mach_write_to_8(page_index_id, index_id);
		ut_ad(!page_has_siblings(block->page.zip.data));
		page_create_zip(block, index, 0, 0, mtr);
	} else {
		page_create(block, mtr,
			    index && index->table->not_redundant());
		if (index && index->is_spatial()) {
			static_assert(((FIL_PAGE_INDEX & 0xff00)
				       | byte(FIL_PAGE_RTREE))
				      == FIL_PAGE_RTREE, "compatibility");
			mtr->write<1>(*block, FIL_PAGE_TYPE + 1 + block->frame,
				      byte(FIL_PAGE_RTREE));
			if (mach_read_from_8(block->frame
					     + FIL_RTREE_SPLIT_SEQ_NUM)) {
				mtr->memset(block, FIL_RTREE_SPLIT_SEQ_NUM,
					    8, 0);
			}
		}
		/* Set the level of the new index page */
		mtr->write<2,mtr_t::MAYBE_NOP>(*block, PAGE_HEADER + PAGE_LEVEL
					       + block->frame, 0U);
		mtr->write<8,mtr_t::MAYBE_NOP>(*block, page_index_id,
					       index_id);
	}

	/* We reset the free bits for the page in a separate
	mini-transaction to allow creation of several trees in the
	same mtr, otherwise the latch on a bitmap page would prevent
	it because of the latching order.

	Note: Insert Buffering is disabled for temporary tables given that
	most temporary tables are smaller in size and short-lived. */
	if (!(type & DICT_CLUSTERED)
	    && (!index || !index->table->is_temporary())) {
		ibuf_reset_free_bits(block);
	}

	/* In the following assertion we test that two records of maximum
	allowed size fit on the root page: this fact is needed to ensure
	correctness of split algorithms */

	ut_ad(page_get_max_insert_size(block->frame, 2)
	      > 2 * BTR_PAGE_MAX_REC_SIZE);

	return(block->page.id().page_no());
}

/** Free a B-tree except the root page. The root page MUST be freed after
this by calling btr_free_root.
@param[in,out]	block		root page
@param[in]	log_mode	mtr logging mode */
static
void
btr_free_but_not_root(
	buf_block_t*	block,
	mtr_log_t	log_mode)
{
	mtr_t	mtr;

	ut_ad(fil_page_index_page_check(block->frame));
	ut_ad(!page_has_siblings(block->frame));
leaf_loop:
	mtr_start(&mtr);
	mtr_set_log_mode(&mtr, log_mode);
	mtr.set_named_space_id(block->page.id().space());

	page_t*	root = block->frame;

	if (!root) {
		mtr_commit(&mtr);
		return;
	}

#ifdef UNIV_BTR_DEBUG
	ut_a(btr_root_fseg_validate(FIL_PAGE_DATA + PAGE_BTR_SEG_LEAF
				    + root, block->page.id().space()));
	ut_a(btr_root_fseg_validate(FIL_PAGE_DATA + PAGE_BTR_SEG_TOP
				    + root, block->page.id().space()));
#endif /* UNIV_BTR_DEBUG */

	/* NOTE: page hash indexes are dropped when a page is freed inside
	fsp0fsp. */

	bool finished = fseg_free_step(root + PAGE_HEADER + PAGE_BTR_SEG_LEAF,
				       &mtr);
	mtr_commit(&mtr);

	if (!finished) {

		goto leaf_loop;
	}
top_loop:
	mtr_start(&mtr);
	mtr_set_log_mode(&mtr, log_mode);
	mtr.set_named_space_id(block->page.id().space());

	root = block->frame;

#ifdef UNIV_BTR_DEBUG
	ut_a(btr_root_fseg_validate(FIL_PAGE_DATA + PAGE_BTR_SEG_TOP
				    + root, block->page.id().space()));
#endif /* UNIV_BTR_DEBUG */

	finished = fseg_free_step_not_header(
		root + PAGE_HEADER + PAGE_BTR_SEG_TOP, &mtr);
	mtr_commit(&mtr);

	if (!finished) {
		goto top_loop;
	}
}

/** Free a persistent index tree if it exists.
@param[in]	page_id		root page id
@param[in]	zip_size	ROW_FORMAT=COMPRESSED page size, or 0
@param[in]	index_id	PAGE_INDEX_ID contents
@param[in,out]	mtr		mini-transaction */
void
btr_free_if_exists(
	const page_id_t		page_id,
	ulint			zip_size,
	index_id_t		index_id,
	mtr_t*			mtr)
{
	buf_block_t* root = btr_free_root_check(
		page_id, zip_size, index_id, mtr);

	if (root == NULL) {
		return;
	}

	btr_free_but_not_root(root, mtr->get_log_mode());
	mtr->set_named_space_id(page_id.space());
	btr_free_root(root, mtr);
}

/** Free an index tree in a temporary tablespace.
@param[in]	page_id		root page id */
void btr_free(const page_id_t page_id)
{
	mtr_t		mtr;
	mtr.start();
	mtr.set_log_mode(MTR_LOG_NO_REDO);

	buf_block_t*	block = buf_page_get(page_id, 0, RW_X_LATCH, &mtr);

	if (block) {
		btr_free_but_not_root(block, MTR_LOG_NO_REDO);
		btr_free_root(block, &mtr);
	}
	mtr.commit();
}

/** Read the last used AUTO_INCREMENT value from PAGE_ROOT_AUTO_INC.
@param[in,out]	index	clustered index
@return	the last used AUTO_INCREMENT value
@retval	0 on error or if no AUTO_INCREMENT value was used yet */
ib_uint64_t
btr_read_autoinc(dict_index_t* index)
{
	ut_ad(index->is_primary());
	ut_ad(index->table->persistent_autoinc);
	ut_ad(!index->table->is_temporary());
	mtr_t		mtr;
	mtr.start();
	ib_uint64_t	autoinc;
	if (buf_block_t* block = buf_page_get(
		    page_id_t(index->table->space_id, index->page),
		    index->table->space->zip_size(),
		    RW_S_LATCH, &mtr)) {
		autoinc = page_get_autoinc(block->frame);
	} else {
		autoinc = 0;
	}
	mtr.commit();
	return autoinc;
}

/** Read the last used AUTO_INCREMENT value from PAGE_ROOT_AUTO_INC,
or fall back to MAX(auto_increment_column).
@param[in]	table	table containing an AUTO_INCREMENT column
@param[in]	col_no	index of the AUTO_INCREMENT column
@return	the AUTO_INCREMENT value
@retval	0 on error or if no AUTO_INCREMENT value was used yet */
ib_uint64_t
btr_read_autoinc_with_fallback(const dict_table_t* table, unsigned col_no)
{
	ut_ad(table->persistent_autoinc);
	ut_ad(!table->is_temporary());

	dict_index_t*	index = dict_table_get_first_index(table);

	if (index == NULL) {
		return 0;
	}

	mtr_t		mtr;
	mtr.start();
	buf_block_t*	block = buf_page_get(
		page_id_t(index->table->space_id, index->page),
		index->table->space->zip_size(),
		RW_S_LATCH, &mtr);

	ib_uint64_t	autoinc	= block ? page_get_autoinc(block->frame) : 0;
	const bool	retry	= block && autoinc == 0
		&& !page_is_empty(block->frame);
	mtr.commit();

	if (retry) {
		/* This should be an old data file where
		PAGE_ROOT_AUTO_INC was initialized to 0.
		Fall back to reading MAX(autoinc_col).
		There should be an index on it. */
		const dict_col_t*	autoinc_col
			= dict_table_get_nth_col(table, col_no);
		while (index && index->fields[0].col != autoinc_col) {
			index = dict_table_get_next_index(index);
		}

		if (index) {
			autoinc = row_search_max_autoinc(index);
		}
	}

	return autoinc;
}

/** Write the next available AUTO_INCREMENT value to PAGE_ROOT_AUTO_INC.
@param[in,out]	index	clustered index
@param[in]	autoinc	the AUTO_INCREMENT value
@param[in]	reset	whether to reset the AUTO_INCREMENT
			to a possibly smaller value than currently
			exists in the page */
void
btr_write_autoinc(dict_index_t* index, ib_uint64_t autoinc, bool reset)
{
	ut_ad(index->is_primary());
	ut_ad(index->table->persistent_autoinc);
	ut_ad(!index->table->is_temporary());

	mtr_t		mtr;
	mtr.start();
	fil_space_t* space = index->table->space;
	mtr.set_named_space(space);
	page_set_autoinc(buf_page_get(page_id_t(space->id, index->page),
				      space->zip_size(),
				      RW_SX_LATCH, &mtr),
			 autoinc, &mtr, reset);
	mtr.commit();
}

/** Reorganize an index page.
@param cursor      index page cursor
@param index       the index that the cursor belongs to
@param mtr         mini-transaction */
static void btr_page_reorganize_low(page_cur_t *cursor, dict_index_t *index,
                                    mtr_t *mtr)
{
  const mtr_log_t log_mode= mtr->set_log_mode(MTR_LOG_NO_REDO);

  buf_block_t *const block= cursor->block;

  ut_ad(mtr->memo_contains_flagged(block, MTR_MEMO_PAGE_X_FIX));
  ut_ad(!is_buf_block_get_page_zip(block));
  btr_assert_not_corrupted(block, index);
  ut_ad(fil_page_index_page_check(block->frame));
  ut_ad(index->is_dummy ||
        block->page.id().space() == index->table->space->id);
  ut_ad(index->is_dummy || block->page.id().page_no() != index->page ||
        !page_has_siblings(block->frame));

  buf_block_t *old= buf_block_alloc();
  /* Copy the old page to temporary space */
  memcpy_aligned<UNIV_PAGE_SIZE_MIN>(old->frame, block->frame, srv_page_size);

  btr_search_drop_page_hash_index(block);

  /* Save the cursor position. */
  const ulint pos= page_rec_get_n_recs_before(cursor->rec);

  page_create(block, mtr, index->table->not_redundant());
  if (index->is_spatial())
    block->frame[FIL_PAGE_TYPE + 1]= byte(FIL_PAGE_RTREE);

  static_assert(((FIL_PAGE_INDEX & 0xff00) | byte(FIL_PAGE_RTREE)) ==
                FIL_PAGE_RTREE, "compatibility");

  /* Copy the records from the temporary space to the recreated page;
  do not copy the lock bits yet */

  page_copy_rec_list_end_no_locks(block, old, page_get_infimum_rec(old->frame),
                                  index, mtr);

  /* Copy the PAGE_MAX_TRX_ID or PAGE_ROOT_AUTO_INC. */
  ut_ad(!page_get_max_trx_id(block->frame));
  memcpy_aligned<8>(PAGE_MAX_TRX_ID + PAGE_HEADER + block->frame,
                    PAGE_MAX_TRX_ID + PAGE_HEADER + old->frame, 8);
#ifdef UNIV_DEBUG
  if (page_get_max_trx_id(block->frame))
    /* PAGE_MAX_TRX_ID must be zero on non-leaf pages other than
    clustered index root pages. */
    ut_ad(dict_index_is_sec_or_ibuf(index)
          ? page_is_leaf(block->frame)
          : block->page.id().page_no() == index->page);
  else
    /* PAGE_MAX_TRX_ID is unused in clustered index pages (other than
    the root where it is repurposed as PAGE_ROOT_AUTO_INC), non-leaf
    pages, and in temporary tables.  It was always zero-initialized in
    page_create().  PAGE_MAX_TRX_ID must be nonzero on
    dict_index_is_sec_or_ibuf() leaf pages. */
    ut_ad(index->table->is_temporary() || !page_is_leaf(block->frame) ||
          !dict_index_is_sec_or_ibuf(index));
#endif

  const uint16_t data_size1= page_get_data_size(old->frame);
  const uint16_t data_size2= page_get_data_size(block->frame);
  const ulint max1= page_get_max_insert_size_after_reorganize(old->frame, 1);
  const ulint max2= page_get_max_insert_size_after_reorganize(block->frame, 1);

  if (UNIV_UNLIKELY(data_size1 != data_size2 || max1 != max2))
    ib::fatal() << "Page old data size " << data_size1
                << " new data size " << data_size2
                << ", page old max ins size " << max1
                << " new max ins size " << max2;

  /* Restore the cursor position. */
  if (pos)
    cursor->rec = page_rec_get_nth(block->frame, pos);
  else
    ut_ad(cursor->rec == page_get_infimum_rec(block->frame));

  if (block->page.id().page_no() == index->page &&
      fil_page_get_type(old->frame) == FIL_PAGE_TYPE_INSTANT)
  {
    /* Preserve the PAGE_INSTANT information. */
    ut_ad(index->is_instant());
    memcpy_aligned<2>(FIL_PAGE_TYPE + block->frame,
                      FIL_PAGE_TYPE + old->frame, 2);
    memcpy_aligned<2>(PAGE_HEADER + PAGE_INSTANT + block->frame,
                      PAGE_HEADER + PAGE_INSTANT + old->frame, 2);
    if (!index->table->instant);
    else if (page_is_comp(block->frame))
    {
      memcpy(PAGE_NEW_INFIMUM + block->frame,
             PAGE_NEW_INFIMUM + old->frame, 8);
      memcpy(PAGE_NEW_SUPREMUM + block->frame,
             PAGE_NEW_SUPREMUM + old->frame, 8);
    }
    else
    {
      memcpy(PAGE_OLD_INFIMUM + block->frame,
             PAGE_OLD_INFIMUM + old->frame, 8);
      memcpy(PAGE_OLD_SUPREMUM + block->frame,
             PAGE_OLD_SUPREMUM + old->frame, 8);
    }
  }

  ut_ad(!memcmp(old->frame, block->frame, PAGE_HEADER));
  ut_ad(!memcmp(old->frame + PAGE_MAX_TRX_ID + PAGE_HEADER,
                block->frame + PAGE_MAX_TRX_ID + PAGE_HEADER,
                PAGE_DATA - (PAGE_MAX_TRX_ID + PAGE_HEADER)));

  if (!dict_table_is_locking_disabled(index->table))
    lock_move_reorganize_page(block, old);

  /* Write log for the changes, if needed. */
  mtr->set_log_mode(log_mode);
  if (log_mode == MTR_LOG_ALL)
  {
    /* Check and log the changes in the page header. */
    ulint a, e;
    for (a= PAGE_HEADER, e= PAGE_MAX_TRX_ID + PAGE_HEADER; a < e; a++)
    {
      if (old->frame[a] == block->frame[a])
        continue;
      while (--e, old->frame[e] == block->frame[e]);
      e++;
      ut_ad(a < e);
      /* Write log for the changed page header fields. */
      mtr->memcpy(*block, a, e - a);
      break;
    }

    const uint16_t top= page_header_get_offs(block->frame, PAGE_HEAP_TOP);

    if (page_is_comp(block->frame))
    {
      /* info_bits=0, n_owned=1, heap_no=0, status */
      ut_ad(!memcmp(PAGE_NEW_INFIMUM - REC_N_NEW_EXTRA_BYTES + block->frame,
                    PAGE_NEW_INFIMUM - REC_N_NEW_EXTRA_BYTES + old->frame, 3));
      /* If the 'next' pointer of the infimum record has changed, log it. */
      a= PAGE_NEW_INFIMUM - 2;
      e= a + 2;
      if (block->frame[a] == old->frame[a])
        a++;
      if (--e, block->frame[e] != old->frame[e])
        e++;
      if (ulint len= e - a)
        mtr->memcpy(*block, a, len);
      /* The infimum record itself must not change. */
      ut_ad(!memcmp(PAGE_NEW_INFIMUM + block->frame,
                    PAGE_NEW_INFIMUM + old->frame, 8));
      /* Log any change of the n_owned of the supremum record. */
      a= PAGE_NEW_SUPREMUM - REC_N_NEW_EXTRA_BYTES;
      if (block->frame[a] != old->frame[a])
        mtr->memcpy(*block, a, 1);
      /* The rest of the supremum record must not change. */
      ut_ad(!memcmp(&block->frame[a + 1], &old->frame[a + 1],
                    PAGE_NEW_SUPREMUM_END - PAGE_NEW_SUPREMUM +
                    REC_N_NEW_EXTRA_BYTES - 1));

      /* Log the differences in the payload. */
      for (a= PAGE_NEW_SUPREMUM_END, e= top; a < e; a++)
      {
        if (old->frame[a] == block->frame[a])
          continue;
        while (--e, old->frame[e] == block->frame[e]);
        e++;
        ut_ad(a < e);
	/* TODO: write MEMMOVE records to minimize this further! */
        mtr->memcpy(*block, a, e - a);
	break;
      }
    }
    else
    {
      /* info_bits=0, n_owned=1, heap_no=0, number of fields, 1-byte format */
      ut_ad(!memcmp(PAGE_OLD_INFIMUM - REC_N_OLD_EXTRA_BYTES + block->frame,
                    PAGE_OLD_INFIMUM - REC_N_OLD_EXTRA_BYTES + old->frame, 4));
      /* If the 'next' pointer of the infimum record has changed, log it. */
      a= PAGE_OLD_INFIMUM - 2;
      e= a + 2;
      if (block->frame[a] == old->frame[a])
        a++;
      if (--e, block->frame[e] != old->frame[e])
        e++;
      if (ulint len= e - a)
        mtr->memcpy(*block, a, len);
      /* The infimum record itself must not change. */
      ut_ad(!memcmp(PAGE_OLD_INFIMUM + block->frame,
                    PAGE_OLD_INFIMUM + old->frame, 8));
      /* Log any change of the n_owned of the supremum record. */
      a= PAGE_OLD_SUPREMUM - REC_N_OLD_EXTRA_BYTES;
      if (block->frame[a] != old->frame[a])
        mtr->memcpy(*block, a, 1);
      ut_ad(!memcmp(&block->frame[a + 1], &old->frame[a + 1],
                    PAGE_OLD_SUPREMUM_END - PAGE_OLD_SUPREMUM +
                    REC_N_OLD_EXTRA_BYTES - 1));

      /* Log the differences in the payload. */
      for (a= PAGE_OLD_SUPREMUM_END, e= top; a < e; a++)
      {
        if (old->frame[a] == block->frame[a])
          continue;
        while (--e, old->frame[e] == block->frame[e]);
        e++;
        ut_ad(a < e);
	/* TODO: write MEMMOVE records to minimize this further! */
        mtr->memcpy(*block, a, e - a);
	break;
      }
    }

    e= srv_page_size - PAGE_DIR;
    a= e - PAGE_DIR_SLOT_SIZE * page_dir_get_n_slots(block->frame);

    /* Zero out the payload area. */
    mtr->memset(*block, top, a - top, 0);

    /* Log changes to the page directory. */
    for (; a < e; a++)
    {
      if (old->frame[a] == block->frame[a])
        continue;
      while (--e, old->frame[e] == block->frame[e]);
      e++;
      ut_ad(a < e);
      /* Write log for the changed page directory slots. */
      mtr->memcpy(*block, a, e - a);
      break;
    }
  }

  buf_block_free(old);

  MONITOR_INC(MONITOR_INDEX_REORG_ATTEMPTS);
  MONITOR_INC(MONITOR_INDEX_REORG_SUCCESSFUL);
}

/*************************************************************//**
Reorganizes an index page.

IMPORTANT: On success, the caller will have to update IBUF_BITMAP_FREE
if this is a compressed leaf page in a secondary index. This has to
be done either within the same mini-transaction, or by invoking
ibuf_reset_free_bits() before mtr_commit(). On uncompressed pages,
IBUF_BITMAP_FREE is unaffected by reorganization.

@retval true if the operation was successful
@retval false if it is a compressed page, and recompression failed */
bool
btr_page_reorganize_block(
	ulint		z_level,/*!< in: compression level to be used
				if dealing with compressed page */
	buf_block_t*	block,	/*!< in/out: B-tree page */
	dict_index_t*	index,	/*!< in: the index tree of the page */
	mtr_t*		mtr)	/*!< in/out: mini-transaction */
{
	if (buf_block_get_page_zip(block)) {
		return page_zip_reorganize(block, index, z_level, mtr, true);
	}

	page_cur_t	cur;
	page_cur_set_before_first(block, &cur);

	btr_page_reorganize_low(&cur, index, mtr);
	return true;
}

/*************************************************************//**
Reorganizes an index page.

IMPORTANT: On success, the caller will have to update IBUF_BITMAP_FREE
if this is a compressed leaf page in a secondary index. This has to
be done either within the same mini-transaction, or by invoking
ibuf_reset_free_bits() before mtr_commit(). On uncompressed pages,
IBUF_BITMAP_FREE is unaffected by reorganization.

@retval true if the operation was successful
@retval false if it is a compressed page, and recompression failed */
bool
btr_page_reorganize(
/*================*/
	page_cur_t*	cursor,	/*!< in/out: page cursor */
	dict_index_t*	index,	/*!< in: the index tree of the page */
	mtr_t*		mtr)	/*!< in/out: mini-transaction */
{
	if (!buf_block_get_page_zip(cursor->block)) {
		btr_page_reorganize_low(cursor, index, mtr);
		return true;
	}

	ulint pos = page_rec_get_n_recs_before(cursor->rec);
	if (!page_zip_reorganize(cursor->block, index, page_zip_level, mtr,
				 true)) {
		return false;
	}
	if (pos) {
		cursor->rec = page_rec_get_nth(cursor->block->frame, pos);
	} else {
		ut_ad(cursor->rec == page_get_infimum_rec(
			      cursor->block->frame));
	}

	return true;
}

/** Empty an index page (possibly the root page). @see btr_page_create().
@param[in,out]	block		page to be emptied
@param[in,out]	page_zip	compressed page frame, or NULL
@param[in]	index		index of the page
@param[in]	level		B-tree level of the page (0=leaf)
@param[in,out]	mtr		mini-transaction */
void
btr_page_empty(
	buf_block_t*	block,
	page_zip_des_t*	page_zip,
	dict_index_t*	index,
	ulint		level,
	mtr_t*		mtr)
{
	ut_ad(mtr->memo_contains_flagged(block, MTR_MEMO_PAGE_X_FIX));
	ut_ad(page_zip == buf_block_get_page_zip(block));
	ut_ad(!index->is_dummy);
	ut_ad(index->table->space->id == block->page.id().space());
#ifdef UNIV_ZIP_DEBUG
	ut_a(!page_zip || page_zip_validate(page_zip, block->frame, index));
#endif /* UNIV_ZIP_DEBUG */

	btr_search_drop_page_hash_index(block);

	/* Recreate the page: note that global data on page (possible
	segment headers, next page-field, etc.) is preserved intact */

	/* Preserve PAGE_ROOT_AUTO_INC when creating a clustered index
	root page. */
	const ib_uint64_t	autoinc
		= dict_index_is_clust(index)
		&& index->page == block->page.id().page_no()
		? page_get_autoinc(block->frame)
		: 0;

	if (page_zip) {
		page_create_zip(block, index, level, autoinc, mtr);
	} else {
		page_create(block, mtr, index->table->not_redundant());
		if (index->is_spatial()) {
			static_assert(((FIL_PAGE_INDEX & 0xff00)
				       | byte(FIL_PAGE_RTREE))
				      == FIL_PAGE_RTREE, "compatibility");
			mtr->write<1>(*block, FIL_PAGE_TYPE + 1 + block->frame,
				      byte(FIL_PAGE_RTREE));
			if (mach_read_from_8(block->frame
					     + FIL_RTREE_SPLIT_SEQ_NUM)) {
				mtr->memset(block, FIL_RTREE_SPLIT_SEQ_NUM,
					    8, 0);
			}
		}
		mtr->write<2,mtr_t::MAYBE_NOP>(*block, PAGE_HEADER + PAGE_LEVEL
					       + block->frame, level);
		if (autoinc) {
			mtr->write<8>(*block, PAGE_HEADER + PAGE_MAX_TRX_ID
				      + block->frame, autoinc);
		}
	}
}

/** Write instant ALTER TABLE metadata to a root page.
@param[in,out]	root	clustered index root page
@param[in]	index	clustered index with instant ALTER TABLE
@param[in,out]	mtr	mini-transaction */
void btr_set_instant(buf_block_t* root, const dict_index_t& index, mtr_t* mtr)
{
	ut_ad(index.n_core_fields > 0);
	ut_ad(index.n_core_fields < REC_MAX_N_FIELDS);
	ut_ad(index.is_instant());
	ut_ad(fil_page_get_type(root->frame) == FIL_PAGE_TYPE_INSTANT
	      || fil_page_get_type(root->frame) == FIL_PAGE_INDEX);
	ut_ad(!page_has_siblings(root->frame));
	ut_ad(root->page.id().page_no() == index.page);

	rec_t* infimum = page_get_infimum_rec(root->frame);
	rec_t* supremum = page_get_supremum_rec(root->frame);
	byte* page_type = root->frame + FIL_PAGE_TYPE;
	uint16_t i = page_header_get_field(root->frame, PAGE_INSTANT);

	switch (mach_read_from_2(page_type)) {
	case FIL_PAGE_TYPE_INSTANT:
		ut_ad(page_get_instant(root->frame) == index.n_core_fields);
		if (memcmp(infimum, "infimum", 8)
		    || memcmp(supremum, "supremum", 8)) {
			ut_ad(index.table->instant);
			ut_ad(!memcmp(infimum, field_ref_zero, 8));
			ut_ad(!memcmp(supremum, field_ref_zero, 7));
			/* The n_core_null_bytes only matters for
			ROW_FORMAT=COMPACT and ROW_FORMAT=DYNAMIC tables. */
			ut_ad(supremum[7] == index.n_core_null_bytes
			      || !index.table->not_redundant());
			return;
		}
		break;
	default:
		ut_ad("wrong page type" == 0);
		/* fall through */
	case FIL_PAGE_INDEX:
		ut_ad(!page_is_comp(root->frame)
		      || !page_get_instant(root->frame));
		ut_ad(!memcmp(infimum, "infimum", 8));
		ut_ad(!memcmp(supremum, "supremum", 8));
		mtr->write<2>(*root, page_type, FIL_PAGE_TYPE_INSTANT);
		ut_ad(i <= PAGE_NO_DIRECTION);
		i |= static_cast<uint16_t>(index.n_core_fields << 3);
		mtr->write<2>(*root, PAGE_HEADER + PAGE_INSTANT + root->frame,
			      i);
		break;
	}

	if (index.table->instant) {
		mtr->memset(root, infimum - root->frame, 8, 0);
		mtr->memset(root, supremum - root->frame, 7, 0);
		mtr->write<1,mtr_t::MAYBE_NOP>(*root, &supremum[7],
					       index.n_core_null_bytes);
	}
}

/** Reset the table to the canonical format on ROLLBACK of instant ALTER TABLE.
@param[in]      index   clustered index with instant ALTER TABLE
@param[in]      all     whether to reset FIL_PAGE_TYPE as well
@param[in,out]  mtr     mini-transaction */
ATTRIBUTE_COLD
void btr_reset_instant(const dict_index_t &index, bool all, mtr_t *mtr)
{
  ut_ad(!index.table->is_temporary());
  ut_ad(index.is_primary());
  if (buf_block_t *root = btr_root_block_get(&index, RW_SX_LATCH, mtr))
  {
    byte *page_type= root->frame + FIL_PAGE_TYPE;
    if (all)
    {
      ut_ad(mach_read_from_2(page_type) == FIL_PAGE_TYPE_INSTANT ||
            mach_read_from_2(page_type) == FIL_PAGE_INDEX);
      mtr->write<2,mtr_t::MAYBE_NOP>(*root, page_type, FIL_PAGE_INDEX);
      byte *instant= PAGE_INSTANT + PAGE_HEADER + root->frame;
      mtr->write<2,mtr_t::MAYBE_NOP>(*root, instant,
                                     page_ptr_get_direction(instant + 1));
    }
    else
      ut_ad(mach_read_from_2(page_type) == FIL_PAGE_TYPE_INSTANT);
    static const byte supremuminfimum[8 + 8] = "supremuminfimum";
    uint16_t infimum, supremum;
    if (page_is_comp(root->frame))
    {
      infimum= PAGE_NEW_INFIMUM;
      supremum= PAGE_NEW_SUPREMUM;
    }
    else
    {
      infimum= PAGE_OLD_INFIMUM;
      supremum= PAGE_OLD_SUPREMUM;
    }
    ut_ad(!memcmp(&root->frame[infimum], supremuminfimum + 8, 8) ==
          !memcmp(&root->frame[supremum], supremuminfimum, 8));
    mtr->memcpy<mtr_t::MAYBE_NOP>(*root, &root->frame[infimum],
                                  supremuminfimum + 8, 8);
    mtr->memcpy<mtr_t::MAYBE_NOP>(*root, &root->frame[supremum],
                                  supremuminfimum, 8);
  }
}

/*************************************************************//**
Makes tree one level higher by splitting the root, and inserts
the tuple. It is assumed that mtr contains an x-latch on the tree.
NOTE that the operation of this function must always succeed,
we cannot reverse it: therefore enough free disk space must be
guaranteed to be available before this function is called.
@return inserted record */
rec_t*
btr_root_raise_and_insert(
/*======================*/
	ulint		flags,	/*!< in: undo logging and locking flags */
	btr_cur_t*	cursor,	/*!< in: cursor at which to insert: must be
				on the root page; when the function returns,
				the cursor is positioned on the predecessor
				of the inserted record */
	rec_offs**	offsets,/*!< out: offsets on inserted record */
	mem_heap_t**	heap,	/*!< in/out: pointer to memory heap, or NULL */
	const dtuple_t*	tuple,	/*!< in: tuple to insert */
	ulint		n_ext,	/*!< in: number of externally stored columns */
	mtr_t*		mtr)	/*!< in: mtr */
{
	dict_index_t*	index;
	ulint		new_page_no;
	rec_t*		rec;
	dtuple_t*	node_ptr;
	ulint		level;
	rec_t*		node_ptr_rec;
	page_cur_t*	page_cursor;
	page_zip_des_t*	root_page_zip;
	page_zip_des_t*	new_page_zip;
	buf_block_t*	root;
	buf_block_t*	new_block;

	root = btr_cur_get_block(cursor);
	root_page_zip = buf_block_get_page_zip(root);
	ut_ad(!page_is_empty(root->frame));
	index = btr_cur_get_index(cursor);
	ut_ad(index->n_core_null_bytes <= UT_BITS_IN_BYTES(index->n_nullable));
#ifdef UNIV_ZIP_DEBUG
	ut_a(!root_page_zip || page_zip_validate(root_page_zip, root->frame,
						 index));
#endif /* UNIV_ZIP_DEBUG */
#ifdef UNIV_BTR_DEBUG
	if (!dict_index_is_ibuf(index)) {
		ulint	space = index->table->space_id;

		ut_a(btr_root_fseg_validate(FIL_PAGE_DATA + PAGE_BTR_SEG_LEAF
					    + root->frame, space));
		ut_a(btr_root_fseg_validate(FIL_PAGE_DATA + PAGE_BTR_SEG_TOP
					    + root->frame, space));
	}

	ut_a(dict_index_get_page(index) == root->page.id().page_no());
#endif /* UNIV_BTR_DEBUG */
	ut_ad(mtr->memo_contains_flagged(&index->lock, MTR_MEMO_X_LOCK
					 | MTR_MEMO_SX_LOCK));
	ut_ad(mtr->memo_contains_flagged(root, MTR_MEMO_PAGE_X_FIX));

	/* Allocate a new page to the tree. Root splitting is done by first
	moving the root records to the new page, emptying the root, putting
	a node pointer to the new page, and then splitting the new page. */

	level = btr_page_get_level(root->frame);

	new_block = btr_page_alloc(index, 0, FSP_NO_DIR, level, mtr, mtr);

	if (new_block == NULL && os_has_said_disk_full) {
		return(NULL);
	}

	new_page_zip = buf_block_get_page_zip(new_block);
	ut_a(!new_page_zip == !root_page_zip);
	ut_a(!new_page_zip
	     || page_zip_get_size(new_page_zip)
	     == page_zip_get_size(root_page_zip));

	btr_page_create(new_block, new_page_zip, index, level, mtr);
	if (page_has_siblings(new_block->frame)) {
		compile_time_assert(FIL_PAGE_NEXT == FIL_PAGE_PREV + 4);
		compile_time_assert(FIL_NULL == 0xffffffff);
		static_assert(FIL_PAGE_PREV % 8 == 0, "alignment");
		memset_aligned<8>(new_block->frame + FIL_PAGE_PREV, 0xff, 8);
		mtr->memset(new_block, FIL_PAGE_PREV, 8, 0xff);
		if (UNIV_LIKELY_NULL(new_page_zip)) {
			memset_aligned<8>(new_page_zip->data + FIL_PAGE_PREV,
					  0xff, 8);
		}
	}

	/* Copy the records from root to the new page one by one. */

	if (0
#ifdef UNIV_ZIP_COPY
	    || new_page_zip
#endif /* UNIV_ZIP_COPY */
	    || !page_copy_rec_list_end(new_block, root,
				       page_get_infimum_rec(root->frame),
				       index, mtr)) {
		ut_a(new_page_zip);

		/* Copy the page byte for byte. */
		page_zip_copy_recs(new_block,
				   root_page_zip, root->frame, index, mtr);

		/* Update the lock table and possible hash index. */
		lock_move_rec_list_end(new_block, root,
				       page_get_infimum_rec(root->frame));

		/* Move any existing predicate locks */
		if (dict_index_is_spatial(index)) {
			lock_prdt_rec_move(new_block, root);
		} else {
			btr_search_move_or_delete_hash_entries(
				new_block, root);
		}
	}

	constexpr uint16_t max_trx_id = PAGE_HEADER + PAGE_MAX_TRX_ID;
	if (dict_index_is_sec_or_ibuf(index)) {
		/* In secondary indexes and the change buffer,
		PAGE_MAX_TRX_ID can be reset on the root page, because
		the field only matters on leaf pages, and the root no
		longer is a leaf page. (Older versions of InnoDB did
		set PAGE_MAX_TRX_ID on all secondary index pages.) */
		byte* p = my_assume_aligned<8>(
			PAGE_HEADER + PAGE_MAX_TRX_ID + root->frame);
		if (mach_read_from_8(p)) {
			mtr->memset(root, max_trx_id, 8, 0);
			if (UNIV_LIKELY_NULL(root->page.zip.data)) {
				memset_aligned<8>(max_trx_id
						  + root->page.zip.data, 0, 8);
			}
		}
	} else {
		/* PAGE_ROOT_AUTO_INC is only present in the clustered index
		root page; on other clustered index pages, we want to reserve
		the field PAGE_MAX_TRX_ID for future use. */
		byte* p = my_assume_aligned<8>(
			PAGE_HEADER + PAGE_MAX_TRX_ID + new_block->frame);
		if (mach_read_from_8(p)) {
			mtr->memset(new_block, max_trx_id, 8, 0);
			if (UNIV_LIKELY_NULL(new_block->page.zip.data)) {
				memset_aligned<8>(max_trx_id
						  + new_block->page.zip.data,
						  0, 8);
			}
		}
	}

	/* If this is a pessimistic insert which is actually done to
	perform a pessimistic update then we have stored the lock
	information of the record to be inserted on the infimum of the
	root page: we cannot discard the lock structs on the root page */

	if (!dict_table_is_locking_disabled(index->table)) {
		lock_update_root_raise(new_block, root);
	}

	/* Create a memory heap where the node pointer is stored */
	if (!*heap) {
		*heap = mem_heap_create(1000);
	}

	rec = page_rec_get_next(page_get_infimum_rec(new_block->frame));
	new_page_no = new_block->page.id().page_no();

	/* Build the node pointer (= node key and page address) for the
	child */
	if (dict_index_is_spatial(index)) {
		rtr_mbr_t		new_mbr;

		rtr_page_cal_mbr(index, new_block, &new_mbr, *heap);
		node_ptr = rtr_index_build_node_ptr(
			index, &new_mbr, rec, new_page_no, *heap);
	} else {
		node_ptr = dict_index_build_node_ptr(
			index, rec, new_page_no, *heap, level);
	}
	/* The node pointer must be marked as the predefined minimum record,
	as there is no lower alphabetical limit to records in the leftmost
	node of a level: */
	dtuple_set_info_bits(node_ptr,
			     dtuple_get_info_bits(node_ptr)
			     | REC_INFO_MIN_REC_FLAG);

	/* Rebuild the root page to get free space */
	btr_page_empty(root, root_page_zip, index, level + 1, mtr);
	/* btr_page_empty() is supposed to zero-initialize the field. */
	ut_ad(!page_get_instant(root->frame));

	if (index->is_instant()) {
		ut_ad(!root_page_zip);
		btr_set_instant(root, *index, mtr);
	}

	ut_ad(!page_has_siblings(root->frame));

	page_cursor = btr_cur_get_page_cur(cursor);

	/* Insert node pointer to the root */

	page_cur_set_before_first(root, page_cursor);

	node_ptr_rec = page_cur_tuple_insert(page_cursor, node_ptr,
					     index, offsets, heap, 0, mtr);

	/* The root page should only contain the node pointer
	to new_block at this point.  Thus, the data should fit. */
	ut_a(node_ptr_rec);

	/* We play safe and reset the free bits for the new page */

	if (!dict_index_is_clust(index)
	    && !index->table->is_temporary()) {
		ibuf_reset_free_bits(new_block);
	}

	if (tuple != NULL) {
		/* Reposition the cursor to the child node */
		page_cur_search(new_block, index, tuple, page_cursor);
	} else {
		/* Set cursor to first record on child node */
		page_cur_set_before_first(new_block, page_cursor);
	}

	/* Split the child and insert tuple */
	if (dict_index_is_spatial(index)) {
		/* Split rtree page and insert tuple */
		return(rtr_page_split_and_insert(flags, cursor, offsets, heap,
						 tuple, n_ext, mtr));
	} else {
		return(btr_page_split_and_insert(flags, cursor, offsets, heap,
						 tuple, n_ext, mtr));
	}
}

/** Decide if the page should be split at the convergence point of inserts
converging to the left.
@param[in]	cursor	insert position
@return the first record to be moved to the right half page
@retval	NULL if no split is recommended */
rec_t* btr_page_get_split_rec_to_left(const btr_cur_t* cursor)
{
	rec_t* split_rec = btr_cur_get_rec(cursor);
	const page_t* page = page_align(split_rec);

	if (page_header_get_ptr(page, PAGE_LAST_INSERT)
	    != page_rec_get_next(split_rec)) {
		return NULL;
	}

	/* The metadata record must be present in the leftmost leaf page
	of the clustered index, if and only if index->is_instant().
	However, during innobase_instant_try(), index->is_instant()
	would already hold when row_ins_clust_index_entry_low()
	is being invoked to insert the the metadata record.
	So, we can only assert that when the metadata record exists,
	index->is_instant() must hold. */
	ut_ad(!page_is_leaf(page) || page_has_prev(page)
	      || cursor->index->is_instant()
	      || !(rec_get_info_bits(page_rec_get_next_const(
					     page_get_infimum_rec(page)),
				     cursor->index->table->not_redundant())
		   & REC_INFO_MIN_REC_FLAG));

	const rec_t* infimum = page_get_infimum_rec(page);

	/* If the convergence is in the middle of a page, include also
	the record immediately before the new insert to the upper
	page. Otherwise, we could repeatedly move from page to page
	lots of records smaller than the convergence point. */

	if (split_rec == infimum
	    || split_rec == page_rec_get_next_const(infimum)) {
		split_rec = page_rec_get_next(split_rec);
	}

	return split_rec;
}

/** Decide if the page should be split at the convergence point of inserts
converging to the right.
@param[in]	cursor		insert position
@param[out]	split_rec	if split recommended, the first record
				on the right half page, or
				NULL if the to-be-inserted record
				should be first
@return whether split is recommended */
bool
btr_page_get_split_rec_to_right(const btr_cur_t* cursor, rec_t** split_rec)
{
	rec_t* insert_point = btr_cur_get_rec(cursor);
	const page_t* page = page_align(insert_point);

	/* We use eager heuristics: if the new insert would be right after
	the previous insert on the same page, we assume that there is a
	pattern of sequential inserts here. */

	if (page_header_get_ptr(page, PAGE_LAST_INSERT) != insert_point) {
		return false;
	}

	insert_point = page_rec_get_next(insert_point);

	if (page_rec_is_supremum(insert_point)) {
		insert_point = NULL;
	} else {
		insert_point = page_rec_get_next(insert_point);
		if (page_rec_is_supremum(insert_point)) {
			insert_point = NULL;
		}

		/* If there are >= 2 user records up from the insert
		point, split all but 1 off. We want to keep one because
		then sequential inserts can use the adaptive hash
		index, as they can do the necessary checks of the right
		search position just by looking at the records on this
		page. */
	}

	*split_rec = insert_point;
	return true;
}

/*************************************************************//**
Calculates a split record such that the tuple will certainly fit on
its half-page when the split is performed. We assume in this function
only that the cursor page has at least one user record.
@return split record, or NULL if tuple will be the first record on
the lower or upper half-page (determined by btr_page_tuple_smaller()) */
static
rec_t*
btr_page_get_split_rec(
/*===================*/
	btr_cur_t*	cursor,	/*!< in: cursor at which insert should be made */
	const dtuple_t*	tuple,	/*!< in: tuple to insert */
	ulint		n_ext)	/*!< in: number of externally stored columns */
{
	page_t*		page;
	page_zip_des_t*	page_zip;
	ulint		insert_size;
	ulint		free_space;
	ulint		total_data;
	ulint		total_n_recs;
	ulint		total_space;
	ulint		incl_data;
	rec_t*		ins_rec;
	rec_t*		rec;
	rec_t*		next_rec;
	ulint		n;
	mem_heap_t*	heap;
	rec_offs*	offsets;

	page = btr_cur_get_page(cursor);

	insert_size = rec_get_converted_size(cursor->index, tuple, n_ext);
	free_space  = page_get_free_space_of_empty(page_is_comp(page));

	page_zip = btr_cur_get_page_zip(cursor);
	if (page_zip) {
		/* Estimate the free space of an empty compressed page. */
		ulint	free_space_zip = page_zip_empty_size(
			cursor->index->n_fields,
			page_zip_get_size(page_zip));

		if (free_space > (ulint) free_space_zip) {
			free_space = (ulint) free_space_zip;
		}
	}

	/* free_space is now the free space of a created new page */

	total_data   = page_get_data_size(page) + insert_size;
	total_n_recs = ulint(page_get_n_recs(page)) + 1;
	ut_ad(total_n_recs >= 2);
	total_space  = total_data + page_dir_calc_reserved_space(total_n_recs);

	n = 0;
	incl_data = 0;
	ins_rec = btr_cur_get_rec(cursor);
	rec = page_get_infimum_rec(page);

	heap = NULL;
	offsets = NULL;

	/* We start to include records to the left half, and when the
	space reserved by them exceeds half of total_space, then if
	the included records fit on the left page, they will be put there
	if something was left over also for the right page,
	otherwise the last included record will be the first on the right
	half page */

	do {
		/* Decide the next record to include */
		if (rec == ins_rec) {
			rec = NULL;	/* NULL denotes that tuple is
					now included */
		} else if (rec == NULL) {
			rec = page_rec_get_next(ins_rec);
		} else {
			rec = page_rec_get_next(rec);
		}

		if (rec == NULL) {
			/* Include tuple */
			incl_data += insert_size;
		} else {
			offsets = rec_get_offsets(rec, cursor->index, offsets,
						  page_is_leaf(page),
						  ULINT_UNDEFINED, &heap);
			incl_data += rec_offs_size(offsets);
		}

		n++;
	} while (incl_data + page_dir_calc_reserved_space(n)
		 < total_space / 2);

	if (incl_data + page_dir_calc_reserved_space(n) <= free_space) {
		/* The next record will be the first on
		the right half page if it is not the
		supremum record of page */

		if (rec == ins_rec) {
			rec = NULL;

			goto func_exit;
		} else if (rec == NULL) {
			next_rec = page_rec_get_next(ins_rec);
		} else {
			next_rec = page_rec_get_next(rec);
		}
		ut_ad(next_rec);
		if (!page_rec_is_supremum(next_rec)) {
			rec = next_rec;
		}
	}

func_exit:
	if (heap) {
		mem_heap_free(heap);
	}
	return(rec);
}

/*************************************************************//**
Returns TRUE if the insert fits on the appropriate half-page with the
chosen split_rec.
@return true if fits */
static MY_ATTRIBUTE((nonnull(1,3,4,6), warn_unused_result))
bool
btr_page_insert_fits(
/*=================*/
	btr_cur_t*	cursor,	/*!< in: cursor at which insert
				should be made */
	const rec_t*	split_rec,/*!< in: suggestion for first record
				on upper half-page, or NULL if
				tuple to be inserted should be first */
	rec_offs**	offsets,/*!< in: rec_get_offsets(
				split_rec, cursor->index); out: garbage */
	const dtuple_t*	tuple,	/*!< in: tuple to insert */
	ulint		n_ext,	/*!< in: number of externally stored columns */
	mem_heap_t**	heap)	/*!< in: temporary memory heap */
{
	page_t*		page;
	ulint		insert_size;
	ulint		free_space;
	ulint		total_data;
	ulint		total_n_recs;
	const rec_t*	rec;
	const rec_t*	end_rec;

	page = btr_cur_get_page(cursor);

	ut_ad(!split_rec
	      || !page_is_comp(page) == !rec_offs_comp(*offsets));
	ut_ad(!split_rec
	      || rec_offs_validate(split_rec, cursor->index, *offsets));

	insert_size = rec_get_converted_size(cursor->index, tuple, n_ext);
	free_space  = page_get_free_space_of_empty(page_is_comp(page));

	/* free_space is now the free space of a created new page */

	total_data   = page_get_data_size(page) + insert_size;
	total_n_recs = ulint(page_get_n_recs(page)) + 1;

	/* We determine which records (from rec to end_rec, not including
	end_rec) will end up on the other half page from tuple when it is
	inserted. */

	if (split_rec == NULL) {
		rec = page_rec_get_next(page_get_infimum_rec(page));
		end_rec = page_rec_get_next(btr_cur_get_rec(cursor));

	} else if (cmp_dtuple_rec(tuple, split_rec, *offsets) >= 0) {

		rec = page_rec_get_next(page_get_infimum_rec(page));
		end_rec = split_rec;
	} else {
		rec = split_rec;
		end_rec = page_get_supremum_rec(page);
	}

	if (total_data + page_dir_calc_reserved_space(total_n_recs)
	    <= free_space) {

		/* Ok, there will be enough available space on the
		half page where the tuple is inserted */

		return(true);
	}

	while (rec != end_rec) {
		/* In this loop we calculate the amount of reserved
		space after rec is removed from page. */

		*offsets = rec_get_offsets(rec, cursor->index, *offsets,
					   page_is_leaf(page),
					   ULINT_UNDEFINED, heap);

		total_data -= rec_offs_size(*offsets);
		total_n_recs--;

		if (total_data + page_dir_calc_reserved_space(total_n_recs)
		    <= free_space) {

			/* Ok, there will be enough available space on the
			half page where the tuple is inserted */

			return(true);
		}

		rec = page_rec_get_next_const(rec);
	}

	return(false);
}

/*******************************************************//**
Inserts a data tuple to a tree on a non-leaf level. It is assumed
that mtr holds an x-latch on the tree. */
void
btr_insert_on_non_leaf_level_func(
/*==============================*/
	ulint		flags,	/*!< in: undo logging and locking flags */
	dict_index_t*	index,	/*!< in: index */
	ulint		level,	/*!< in: level, must be > 0 */
	dtuple_t*	tuple,	/*!< in: the record to be inserted */
	const char*	file,	/*!< in: file name */
	unsigned	line,	/*!< in: line where called */
	mtr_t*		mtr)	/*!< in: mtr */
{
	big_rec_t*	dummy_big_rec;
	btr_cur_t	cursor;
	dberr_t		err;
	rec_t*		rec;
	mem_heap_t*	heap = NULL;
	rec_offs	offsets_[REC_OFFS_NORMAL_SIZE];
	rec_offs*	offsets         = offsets_;
	rec_offs_init(offsets_);
	rtr_info_t	rtr_info;

	ut_ad(level > 0);

	if (!dict_index_is_spatial(index)) {
		dberr_t err = btr_cur_search_to_nth_level(
			index, level, tuple, PAGE_CUR_LE,
			BTR_CONT_MODIFY_TREE,
			&cursor, 0, file, line, mtr);

		if (err != DB_SUCCESS) {
			ib::warn() << " Error code: " << err
				   << " btr_page_get_father_node_ptr_func "
				   << " level: " << level
				   << " called from file: "
				   << file << " line: " << line
				   << " table: " << index->table->name
				   << " index: " << index->name;
		}
	} else {
		/* For spatial index, initialize structures to track
		its parents etc. */
		rtr_init_rtr_info(&rtr_info, false, &cursor, index, false);

		rtr_info_update_btr(&cursor, &rtr_info);

		btr_cur_search_to_nth_level(index, level, tuple,
					    PAGE_CUR_RTREE_INSERT,
					    BTR_CONT_MODIFY_TREE,
					    &cursor, 0, file, line, mtr);
	}

	ut_ad(cursor.flag == BTR_CUR_BINARY);

	err = btr_cur_optimistic_insert(
		flags
		| BTR_NO_LOCKING_FLAG
		| BTR_KEEP_SYS_FLAG
		| BTR_NO_UNDO_LOG_FLAG,
		&cursor, &offsets, &heap,
		tuple, &rec, &dummy_big_rec, 0, NULL, mtr);

	if (err == DB_FAIL) {
		err = btr_cur_pessimistic_insert(flags
						 | BTR_NO_LOCKING_FLAG
						 | BTR_KEEP_SYS_FLAG
						 | BTR_NO_UNDO_LOG_FLAG,
						 &cursor, &offsets, &heap,
						 tuple, &rec,
						 &dummy_big_rec, 0, NULL, mtr);
		ut_a(err == DB_SUCCESS);
	}

	if (heap != NULL) {
		mem_heap_free(heap);
	}

	if (dict_index_is_spatial(index)) {
		ut_ad(cursor.rtr_info);

		rtr_clean_rtr_info(&rtr_info, true);
	}
}

/**************************************************************//**
Attaches the halves of an index page on the appropriate level in an
index tree. */
static MY_ATTRIBUTE((nonnull))
void
btr_attach_half_pages(
/*==================*/
	ulint		flags,		/*!< in: undo logging and
					locking flags */
	dict_index_t*	index,		/*!< in: the index tree */
	buf_block_t*	block,		/*!< in/out: page to be split */
	const rec_t*	split_rec,	/*!< in: first record on upper
					half page */
	buf_block_t*	new_block,	/*!< in/out: the new half page */
	ulint		direction,	/*!< in: FSP_UP or FSP_DOWN */
	mtr_t*		mtr)		/*!< in: mtr */
{
	dtuple_t*	node_ptr_upper;
	mem_heap_t*	heap;
	buf_block_t*	prev_block = NULL;
	buf_block_t*	next_block = NULL;
	buf_block_t*	lower_block;
	buf_block_t*	upper_block;

	ut_ad(mtr->memo_contains_flagged(block, MTR_MEMO_PAGE_X_FIX));
	ut_ad(mtr->memo_contains_flagged(new_block, MTR_MEMO_PAGE_X_FIX));

	/* Create a memory heap where the data tuple is stored */
	heap = mem_heap_create(1024);

	/* Based on split direction, decide upper and lower pages */
	if (direction == FSP_DOWN) {

		btr_cur_t	cursor;
		rec_offs*	offsets;

		lower_block = new_block;
		upper_block = block;

		/* Look up the index for the node pointer to page */
		offsets = btr_page_get_father_block(NULL, heap, index,
						    block, mtr, &cursor);

		/* Replace the address of the old child node (= page) with the
		address of the new lower half */

		btr_node_ptr_set_child_page_no(
			btr_cur_get_block(&cursor),
			btr_cur_get_rec(&cursor),
			offsets, lower_block->page.id().page_no(), mtr);
		mem_heap_empty(heap);
	} else {
		lower_block = block;
		upper_block = new_block;
	}

	/* Get the level of the split pages */
	const ulint level = btr_page_get_level(buf_block_get_frame(block));
	ut_ad(level == btr_page_get_level(buf_block_get_frame(new_block)));

	/* Get the previous and next pages of page */
	const uint32_t prev_page_no = btr_page_get_prev(block->frame);
	const uint32_t next_page_no = btr_page_get_next(block->frame);

	/* for consistency, both blocks should be locked, before change */
	if (prev_page_no != FIL_NULL && direction == FSP_DOWN) {
		prev_block = btr_block_get(*index, prev_page_no, RW_X_LATCH,
					   !level, mtr);
	}
	if (next_page_no != FIL_NULL && direction != FSP_DOWN) {
		next_block = btr_block_get(*index, next_page_no, RW_X_LATCH,
					   !level, mtr);
	}

	/* Build the node pointer (= node key and page address) for the upper
	half */

	node_ptr_upper = dict_index_build_node_ptr(
		index, split_rec, upper_block->page.id().page_no(),
		heap, level);

	/* Insert it next to the pointer to the lower half. Note that this
	may generate recursion leading to a split on the higher level. */

	btr_insert_on_non_leaf_level(flags, index, level + 1,
				     node_ptr_upper, mtr);

	/* Free the memory heap */
	mem_heap_free(heap);

	/* Update page links of the level */

	if (prev_block) {
#ifdef UNIV_BTR_DEBUG
		ut_a(page_is_comp(prev_block->frame)
		     == page_is_comp(block->frame));
		ut_a(btr_page_get_next(prev_block->frame)
		     == block->page.id().page_no());
#endif /* UNIV_BTR_DEBUG */
		btr_page_set_next(prev_block, lower_block->page.id().page_no(),
				  mtr);
	}

	if (next_block) {
#ifdef UNIV_BTR_DEBUG
		ut_a(page_is_comp(next_block->frame)
		     == page_is_comp(block->frame));
		ut_a(btr_page_get_prev(next_block->frame)
		     == block->page.id().page_no());
#endif /* UNIV_BTR_DEBUG */
		btr_page_set_prev(next_block, upper_block->page.id().page_no(),
				  mtr);
	}

	if (direction == FSP_DOWN) {
		ut_ad(lower_block == new_block);
		ut_ad(btr_page_get_next(upper_block->frame) == next_page_no);
		btr_page_set_prev(lower_block, prev_page_no, mtr);
	} else {
		ut_ad(upper_block == new_block);
		ut_ad(btr_page_get_prev(lower_block->frame) == prev_page_no);
		btr_page_set_next(upper_block, next_page_no, mtr);
	}

	btr_page_set_prev(upper_block, lower_block->page.id().page_no(), mtr);
	btr_page_set_next(lower_block, upper_block->page.id().page_no(), mtr);
}

/*************************************************************//**
Determine if a tuple is smaller than any record on the page.
@return TRUE if smaller */
static MY_ATTRIBUTE((nonnull, warn_unused_result))
bool
btr_page_tuple_smaller(
/*===================*/
	btr_cur_t*	cursor,	/*!< in: b-tree cursor */
	const dtuple_t*	tuple,	/*!< in: tuple to consider */
	rec_offs**	offsets,/*!< in/out: temporary storage */
	ulint		n_uniq,	/*!< in: number of unique fields
				in the index page records */
	mem_heap_t**	heap)	/*!< in/out: heap for offsets */
{
	buf_block_t*	block;
	const rec_t*	first_rec;
	page_cur_t	pcur;

	/* Read the first user record in the page. */
	block = btr_cur_get_block(cursor);
	page_cur_set_before_first(block, &pcur);
	page_cur_move_to_next(&pcur);
	first_rec = page_cur_get_rec(&pcur);

	*offsets = rec_get_offsets(
		first_rec, cursor->index, *offsets, page_is_leaf(block->frame),
		n_uniq, heap);

	return(cmp_dtuple_rec(tuple, first_rec, *offsets) < 0);
}

/** Insert the tuple into the right sibling page, if the cursor is at the end
of a page.
@param[in]	flags	undo logging and locking flags
@param[in,out]	cursor	cursor at which to insert; when the function succeeds,
			the cursor is positioned before the insert point.
@param[out]	offsets	offsets on inserted record
@param[in,out]	heap	memory heap for allocating offsets
@param[in]	tuple	tuple to insert
@param[in]	n_ext	number of externally stored columns
@param[in,out]	mtr	mini-transaction
@return	inserted record (first record on the right sibling page);
	the cursor will be positioned on the page infimum
@retval	NULL if the operation was not performed */
static
rec_t*
btr_insert_into_right_sibling(
	ulint		flags,
	btr_cur_t*	cursor,
	rec_offs**	offsets,
	mem_heap_t*	heap,
	const dtuple_t*	tuple,
	ulint		n_ext,
	mtr_t*		mtr)
{
	buf_block_t*	block = btr_cur_get_block(cursor);
	page_t*		page = buf_block_get_frame(block);
	const uint32_t	next_page_no = btr_page_get_next(page);

	ut_ad(mtr->memo_contains_flagged(&cursor->index->lock,
					 MTR_MEMO_X_LOCK | MTR_MEMO_SX_LOCK));
	ut_ad(mtr->memo_contains_flagged(block, MTR_MEMO_PAGE_X_FIX));
	ut_ad(heap);

	if (next_page_no == FIL_NULL || !page_rec_is_supremum(
			page_rec_get_next(btr_cur_get_rec(cursor)))) {

		return(NULL);
	}

	page_cur_t	next_page_cursor;
	buf_block_t*	next_block;
	page_t*		next_page;
	btr_cur_t	next_father_cursor;
	rec_t*		rec = NULL;
	ulint		max_size;

	next_block = btr_block_get(*cursor->index, next_page_no, RW_X_LATCH,
				   page_is_leaf(page), mtr);
	if (UNIV_UNLIKELY(!next_block)) {
		return NULL;
	}
	next_page = buf_block_get_frame(next_block);

	bool	is_leaf = page_is_leaf(next_page);

	btr_page_get_father(
		cursor->index, next_block, mtr, &next_father_cursor);

	page_cur_search(
		next_block, cursor->index, tuple, PAGE_CUR_LE,
		&next_page_cursor);

	max_size = page_get_max_insert_size_after_reorganize(next_page, 1);

	/* Extends gap lock for the next page */
	if (!dict_table_is_locking_disabled(cursor->index->table)) {
		lock_update_split_left(next_block, block);
	}

	rec = page_cur_tuple_insert(
		&next_page_cursor, tuple, cursor->index, offsets, &heap,
		n_ext, mtr);

	if (rec == NULL) {
		if (is_leaf
		    && next_block->page.zip.ssize
		    && !dict_index_is_clust(cursor->index)
		    && !cursor->index->table->is_temporary()) {
			/* Reset the IBUF_BITMAP_FREE bits, because
			page_cur_tuple_insert() will have attempted page
			reorganize before failing. */
			ibuf_reset_free_bits(next_block);
		}
		return(NULL);
	}

	ibool	compressed;
	dberr_t	err;
	ulint	level = btr_page_get_level(next_page);

	/* adjust cursor position */
	*btr_cur_get_page_cur(cursor) = next_page_cursor;

	ut_ad(btr_cur_get_rec(cursor) == page_get_infimum_rec(next_page));
	ut_ad(page_rec_get_next(page_get_infimum_rec(next_page)) == rec);

	/* We have to change the parent node pointer */

	compressed = btr_cur_pessimistic_delete(
		&err, TRUE, &next_father_cursor,
		BTR_CREATE_FLAG, false, mtr);

	ut_a(err == DB_SUCCESS);

	if (!compressed) {
		btr_cur_compress_if_useful(&next_father_cursor, FALSE, mtr);
	}

	dtuple_t*	node_ptr = dict_index_build_node_ptr(
		cursor->index, rec, next_block->page.id().page_no(),
		heap, level);

	btr_insert_on_non_leaf_level(
		flags, cursor->index, level + 1, node_ptr, mtr);

	ut_ad(rec_offs_validate(rec, cursor->index, *offsets));

	if (is_leaf
	    && !dict_index_is_clust(cursor->index)
	    && !cursor->index->table->is_temporary()) {
		/* Update the free bits of the B-tree page in the
		insert buffer bitmap. */

		if (next_block->page.zip.ssize) {
			ibuf_update_free_bits_zip(next_block, mtr);
		} else {
			ibuf_update_free_bits_if_full(
				next_block, max_size,
				rec_offs_size(*offsets) + PAGE_DIR_SLOT_SIZE);
		}
	}

	return(rec);
}

/*************************************************************//**
Splits an index page to halves and inserts the tuple. It is assumed
that mtr holds an x-latch to the index tree. NOTE: the tree x-latch is
released within this function! NOTE that the operation of this
function must always succeed, we cannot reverse it: therefore enough
free disk space (2 pages) must be guaranteed to be available before
this function is called.
NOTE: jonaso added support for calling function with tuple == NULL
which cause it to only split a page.

@return inserted record or NULL if run out of space */
rec_t*
btr_page_split_and_insert(
/*======================*/
	ulint		flags,	/*!< in: undo logging and locking flags */
	btr_cur_t*	cursor,	/*!< in: cursor at which to insert; when the
				function returns, the cursor is positioned
				on the predecessor of the inserted record */
	rec_offs**	offsets,/*!< out: offsets on inserted record */
	mem_heap_t**	heap,	/*!< in/out: pointer to memory heap, or NULL */
	const dtuple_t*	tuple,	/*!< in: tuple to insert */
	ulint		n_ext,	/*!< in: number of externally stored columns */
	mtr_t*		mtr)	/*!< in: mtr */
{
	buf_block_t*	block;
	page_t*		page;
	page_zip_des_t*	page_zip;
	buf_block_t*	new_block;
	page_t*		new_page;
	page_zip_des_t*	new_page_zip;
	rec_t*		split_rec;
	buf_block_t*	left_block;
	buf_block_t*	right_block;
	page_cur_t*	page_cursor;
	rec_t*		first_rec;
	byte*		buf = 0; /* remove warning */
	rec_t*		move_limit;
	ulint		n_iterations = 0;
	ulint		n_uniq;

	if (cursor->index->is_spatial()) {
		/* Split rtree page and update parent */
		return(rtr_page_split_and_insert(flags, cursor, offsets, heap,
						 tuple, n_ext, mtr));
	}

	if (!*heap) {
		*heap = mem_heap_create(1024);
	}
	n_uniq = dict_index_get_n_unique_in_tree(cursor->index);
func_start:
	mem_heap_empty(*heap);
	*offsets = NULL;

	ut_ad(mtr->memo_contains_flagged(&cursor->index->lock, MTR_MEMO_X_LOCK
					 | MTR_MEMO_SX_LOCK));
	ut_ad(!dict_index_is_online_ddl(cursor->index)
	      || (flags & BTR_CREATE_FLAG)
	      || dict_index_is_clust(cursor->index));
	ut_ad(rw_lock_own_flagged(dict_index_get_lock(cursor->index),
				  RW_LOCK_FLAG_X | RW_LOCK_FLAG_SX));

	block = btr_cur_get_block(cursor);
	page = buf_block_get_frame(block);
	page_zip = buf_block_get_page_zip(block);

	ut_ad(mtr->memo_contains_flagged(block, MTR_MEMO_PAGE_X_FIX));
	ut_ad(!page_is_empty(page));

	/* try to insert to the next page if possible before split */
	if (rec_t* rec = btr_insert_into_right_sibling(
		    flags, cursor, offsets, *heap, tuple, n_ext, mtr)) {
		return(rec);
	}

	/* 1. Decide the split record; split_rec == NULL means that the
	tuple to be inserted should be the first record on the upper
	half-page */
	bool insert_left = false;
	ulint hint_page_no = block->page.id().page_no() + 1;
	byte direction = FSP_UP;

	if (tuple && n_iterations > 0) {
		split_rec = btr_page_get_split_rec(cursor, tuple, n_ext);

		if (split_rec == NULL) {
			insert_left = btr_page_tuple_smaller(
				cursor, tuple, offsets, n_uniq, heap);
		}
	} else if (btr_page_get_split_rec_to_right(cursor, &split_rec)) {
	} else if ((split_rec = btr_page_get_split_rec_to_left(cursor))) {
		direction = FSP_DOWN;
		hint_page_no -= 2;
	} else {
		/* If there is only one record in the index page, we
		can't split the node in the middle by default. We need
		to determine whether the new record will be inserted
		to the left or right. */

		if (page_get_n_recs(page) > 1) {
			split_rec = page_get_middle_rec(page);
		} else if (btr_page_tuple_smaller(cursor, tuple,
						  offsets, n_uniq, heap)) {
			split_rec = page_rec_get_next(
				page_get_infimum_rec(page));
		} else {
			split_rec = NULL;
		}
	}

	DBUG_EXECUTE_IF("disk_is_full",
			os_has_said_disk_full = true;
			return(NULL););

	/* 2. Allocate a new page to the index */
	const uint16_t page_level = btr_page_get_level(page);
	new_block = btr_page_alloc(cursor->index, hint_page_no, direction,
				   page_level, mtr, mtr);

	if (!new_block) {
		return(NULL);
	}

	new_page = buf_block_get_frame(new_block);
	new_page_zip = buf_block_get_page_zip(new_block);

	if (page_level && UNIV_LIKELY_NULL(new_page_zip)) {
		/* ROW_FORMAT=COMPRESSED non-leaf pages are not expected
		to contain FIL_NULL in FIL_PAGE_PREV at this stage. */
		memset_aligned<4>(new_page + FIL_PAGE_PREV, 0, 4);
	}
	btr_page_create(new_block, new_page_zip, cursor->index,
			page_level, mtr);
	/* Only record the leaf level page splits. */
	if (!page_level) {
		cursor->index->stat_defrag_n_page_split ++;
		cursor->index->stat_defrag_modified_counter ++;
		btr_defragment_save_defrag_stats_if_needed(cursor->index);
	}

	/* 3. Calculate the first record on the upper half-page, and the
	first record (move_limit) on original page which ends up on the
	upper half */

	if (split_rec) {
		first_rec = move_limit = split_rec;

		*offsets = rec_get_offsets(split_rec, cursor->index, *offsets,
					   page_is_leaf(page), n_uniq, heap);

		insert_left = !tuple
			|| cmp_dtuple_rec(tuple, split_rec, *offsets) < 0;

		if (!insert_left && new_page_zip && n_iterations > 0) {
			/* If a compressed page has already been split,
			avoid further splits by inserting the record
			to an empty page. */
			split_rec = NULL;
			goto insert_empty;
		}
	} else if (insert_left) {
		ut_a(n_iterations > 0);
		first_rec = page_rec_get_next(page_get_infimum_rec(page));
		move_limit = page_rec_get_next(btr_cur_get_rec(cursor));
	} else {
insert_empty:
		ut_ad(!split_rec);
		ut_ad(!insert_left);
		buf = UT_NEW_ARRAY_NOKEY(
			byte,
			rec_get_converted_size(cursor->index, tuple, n_ext));

		first_rec = rec_convert_dtuple_to_rec(buf, cursor->index,
						      tuple, n_ext);
		move_limit = page_rec_get_next(btr_cur_get_rec(cursor));
	}

	/* 4. Do first the modifications in the tree structure */

	/* FIXME: write FIL_PAGE_PREV,FIL_PAGE_NEXT in new_block earlier! */
	btr_attach_half_pages(flags, cursor->index, block,
			      first_rec, new_block, direction, mtr);

	/* If the split is made on the leaf level and the insert will fit
	on the appropriate half-page, we may release the tree x-latch.
	We can then move the records after releasing the tree latch,
	thus reducing the tree latch contention. */
	bool insert_will_fit;
	if (tuple == NULL) {
		insert_will_fit = true;
	} else if (split_rec) {
		insert_will_fit = !new_page_zip
			&& btr_page_insert_fits(cursor, split_rec,
						offsets, tuple, n_ext, heap);
	} else {
		if (!insert_left) {
			UT_DELETE_ARRAY(buf);
			buf = NULL;
		}

		insert_will_fit = !new_page_zip
			&& btr_page_insert_fits(cursor, NULL,
						offsets, tuple, n_ext, heap);
	}

	if (!srv_read_only_mode
	    && insert_will_fit
	    && page_is_leaf(page)
	    && !dict_index_is_online_ddl(cursor->index)) {

		mtr->memo_release(
			dict_index_get_lock(cursor->index),
			MTR_MEMO_X_LOCK | MTR_MEMO_SX_LOCK);

		/* NOTE: We cannot release root block latch here, because it
		has segment header and already modified in most of cases.*/
	}

	/* 5. Move then the records to the new page */
	if (direction == FSP_DOWN) {
		/*		fputs("Split left\n", stderr); */

		if (0
#ifdef UNIV_ZIP_COPY
		    || page_zip
#endif /* UNIV_ZIP_COPY */
		    || !page_move_rec_list_start(new_block, block, move_limit,
						 cursor->index, mtr)) {
			/* For some reason, compressing new_page failed,
			even though it should contain fewer records than
			the original page.  Copy the page byte for byte
			and then delete the records from both pages
			as appropriate.  Deleting will always succeed. */
			ut_a(new_page_zip);

			page_zip_copy_recs(new_block,
					   page_zip, page, cursor->index, mtr);
			page_delete_rec_list_end(move_limit - page + new_page,
						 new_block, cursor->index,
						 ULINT_UNDEFINED,
						 ULINT_UNDEFINED, mtr);

			/* Update the lock table and possible hash index. */
			lock_move_rec_list_start(
				new_block, block, move_limit,
				new_page + PAGE_NEW_INFIMUM);

			btr_search_move_or_delete_hash_entries(
				new_block, block);

			/* Delete the records from the source page. */

			page_delete_rec_list_start(move_limit, block,
						   cursor->index, mtr);
		}

		left_block = new_block;
		right_block = block;

		if (!dict_table_is_locking_disabled(cursor->index->table)) {
			lock_update_split_left(right_block, left_block);
		}
	} else {
		/*		fputs("Split right\n", stderr); */

		if (0
#ifdef UNIV_ZIP_COPY
		    || page_zip
#endif /* UNIV_ZIP_COPY */
		    || !page_move_rec_list_end(new_block, block, move_limit,
					       cursor->index, mtr)) {
			/* For some reason, compressing new_page failed,
			even though it should contain fewer records than
			the original page.  Copy the page byte for byte
			and then delete the records from both pages
			as appropriate.  Deleting will always succeed. */
			ut_a(new_page_zip);

			page_zip_copy_recs(new_block,
					   page_zip, page, cursor->index, mtr);
			page_delete_rec_list_start(move_limit - page
						   + new_page, new_block,
						   cursor->index, mtr);

			/* Update the lock table and possible hash index. */
			lock_move_rec_list_end(new_block, block, move_limit);

			btr_search_move_or_delete_hash_entries(
				new_block, block);

			/* Delete the records from the source page. */

			page_delete_rec_list_end(move_limit, block,
						 cursor->index,
						 ULINT_UNDEFINED,
						 ULINT_UNDEFINED, mtr);
		}

		left_block = block;
		right_block = new_block;

		if (!dict_table_is_locking_disabled(cursor->index->table)) {
			lock_update_split_right(right_block, left_block);
		}
	}

#ifdef UNIV_ZIP_DEBUG
	if (page_zip) {
		ut_a(page_zip_validate(page_zip, page, cursor->index));
		ut_a(page_zip_validate(new_page_zip, new_page, cursor->index));
	}
#endif /* UNIV_ZIP_DEBUG */

	/* At this point, split_rec, move_limit and first_rec may point
	to garbage on the old page. */

	/* 6. The split and the tree modification is now completed. Decide the
	page where the tuple should be inserted */
	rec_t* rec;
	buf_block_t* const insert_block = insert_left
		? left_block : right_block;

	if (UNIV_UNLIKELY(!tuple)) {
		rec = NULL;
		goto func_exit;
	}

	/* 7. Reposition the cursor for insert and try insertion */
	page_cursor = btr_cur_get_page_cur(cursor);

	page_cur_search(insert_block, cursor->index, tuple, page_cursor);

	rec = page_cur_tuple_insert(page_cursor, tuple, cursor->index,
				    offsets, heap, n_ext, mtr);

#ifdef UNIV_ZIP_DEBUG
	{
		page_t*		insert_page
			= buf_block_get_frame(insert_block);

		page_zip_des_t*	insert_page_zip
			= buf_block_get_page_zip(insert_block);

		ut_a(!insert_page_zip
		     || page_zip_validate(insert_page_zip, insert_page,
					  cursor->index));
	}
#endif /* UNIV_ZIP_DEBUG */

	if (rec != NULL) {

		goto func_exit;
	}

	/* 8. If insert did not fit, try page reorganization.
	For compressed pages, page_cur_tuple_insert() will have
	attempted this already. */

	if (page_cur_get_page_zip(page_cursor)
	    || !btr_page_reorganize(page_cursor, cursor->index, mtr)) {

		goto insert_failed;
	}

	rec = page_cur_tuple_insert(page_cursor, tuple, cursor->index,
				    offsets, heap, n_ext, mtr);

	if (rec == NULL) {
		/* The insert did not fit on the page: loop back to the
		start of the function for a new split */
insert_failed:
		/* We play safe and reset the free bits for new_page */
		if (!dict_index_is_clust(cursor->index)
		    && !cursor->index->table->is_temporary()) {
			ibuf_reset_free_bits(new_block);
			ibuf_reset_free_bits(block);
		}

		n_iterations++;
		ut_ad(n_iterations < 2
		      || buf_block_get_page_zip(insert_block));
		ut_ad(!insert_will_fit);

		goto func_start;
	}

func_exit:
	/* Insert fit on the page: update the free bits for the
	left and right pages in the same mtr */

	if (!dict_index_is_clust(cursor->index)
	    && !cursor->index->table->is_temporary()
	    && page_is_leaf(page)) {

		ibuf_update_free_bits_for_two_pages_low(
			left_block, right_block, mtr);
	}

	MONITOR_INC(MONITOR_INDEX_SPLIT);

	ut_ad(page_validate(buf_block_get_frame(left_block), cursor->index));
	ut_ad(page_validate(buf_block_get_frame(right_block), cursor->index));

	ut_ad(tuple || !rec);
	ut_ad(!rec || rec_offs_validate(rec, cursor->index, *offsets));
	return(rec);
}

/** Remove a page from the level list of pages.
@param[in]	block		page to remove
@param[in]	index		index tree
@param[in,out]	mtr		mini-transaction */
void btr_level_list_remove(const buf_block_t& block, const dict_index_t& index,
			   mtr_t* mtr)
{
	ut_ad(mtr->memo_contains_flagged(&block, MTR_MEMO_PAGE_X_FIX));
	ut_ad(block.zip_size() == index.table->space->zip_size());
	ut_ad(index.table->space->id == block.page.id().space());
	/* Get the previous and next page numbers of page */

	const page_t* page = block.frame;
	const uint32_t	prev_page_no = btr_page_get_prev(page);
	const uint32_t	next_page_no = btr_page_get_next(page);

	/* Update page links of the level */

	if (prev_page_no != FIL_NULL) {
		buf_block_t*	prev_block = btr_block_get(
			index, prev_page_no, RW_X_LATCH, page_is_leaf(page),
			mtr);
#ifdef UNIV_BTR_DEBUG
		ut_a(page_is_comp(prev_block->frame) == page_is_comp(page));
		static_assert(FIL_PAGE_NEXT % 4 == 0, "alignment");
		static_assert(FIL_PAGE_OFFSET % 4 == 0, "alignment");
		ut_a(!memcmp_aligned<4>(prev_block->frame + FIL_PAGE_NEXT,
					page + FIL_PAGE_OFFSET, 4));
#endif /* UNIV_BTR_DEBUG */

		btr_page_set_next(prev_block, next_page_no, mtr);
	}

	if (next_page_no != FIL_NULL) {
		buf_block_t*	next_block = btr_block_get(
			index, next_page_no, RW_X_LATCH, page_is_leaf(page),
			mtr);
#ifdef UNIV_BTR_DEBUG
		ut_a(page_is_comp(next_block->frame) == page_is_comp(page));
		static_assert(FIL_PAGE_PREV % 4 == 0, "alignment");
		static_assert(FIL_PAGE_OFFSET % 4 == 0, "alignment");
		ut_a(!memcmp_aligned<4>(next_block->frame + FIL_PAGE_PREV,
					page + FIL_PAGE_OFFSET, 4));
#endif /* UNIV_BTR_DEBUG */

		btr_page_set_prev(next_block, prev_page_no, mtr);
	}
}

/*************************************************************//**
If page is the only on its level, this function moves its records to the
father page, thus reducing the tree height.
@return father block */
UNIV_INTERN
buf_block_t*
btr_lift_page_up(
/*=============*/
	dict_index_t*	index,	/*!< in: index tree */
	buf_block_t*	block,	/*!< in: page which is the only on its level;
				must not be empty: use
				btr_discard_only_page_on_level if the last
				record from the page should be removed */
	mtr_t*		mtr)	/*!< in: mtr */
{
	buf_block_t*	father_block;
	ulint		page_level;
	page_zip_des_t*	father_page_zip;
	page_t*		page		= buf_block_get_frame(block);
	ulint		root_page_no;
	buf_block_t*	blocks[BTR_MAX_LEVELS];
	ulint		n_blocks;	/*!< last used index in blocks[] */
	ulint		i;
	bool		lift_father_up;
	buf_block_t*	block_orig	= block;

	ut_ad(!page_has_siblings(page));
	ut_ad(mtr->memo_contains_flagged(block, MTR_MEMO_PAGE_X_FIX));

	page_level = btr_page_get_level(page);
	root_page_no = dict_index_get_page(index);

	{
		btr_cur_t	cursor;
		rec_offs*	offsets	= NULL;
		mem_heap_t*	heap	= mem_heap_create(
			sizeof(*offsets)
			* (REC_OFFS_HEADER_SIZE + 1 + 1
			   + unsigned(index->n_fields)));
		buf_block_t*	b;

		if (dict_index_is_spatial(index)) {
			offsets = rtr_page_get_father_block(
				NULL, heap, index, block, mtr,
				NULL, &cursor);
		} else {
			offsets = btr_page_get_father_block(offsets, heap,
							    index, block,
							    mtr, &cursor);
		}
		father_block = btr_cur_get_block(&cursor);
		father_page_zip = buf_block_get_page_zip(father_block);

		n_blocks = 0;

		/* Store all ancestor pages so we can reset their
		levels later on.  We have to do all the searches on
		the tree now because later on, after we've replaced
		the first level, the tree is in an inconsistent state
		and can not be searched. */
		for (b = father_block;
		     b->page.id().page_no() != root_page_no; ) {
			ut_a(n_blocks < BTR_MAX_LEVELS);

			if (dict_index_is_spatial(index)) {
				offsets = rtr_page_get_father_block(
					NULL, heap, index, b, mtr,
					NULL, &cursor);
			} else {
				offsets = btr_page_get_father_block(offsets,
								    heap,
								    index, b,
								    mtr,
								    &cursor);
			}

			blocks[n_blocks++] = b = btr_cur_get_block(&cursor);
		}

		lift_father_up = (n_blocks && page_level == 0);
		if (lift_father_up) {
			/* The father page also should be the only on its level (not
			root). We should lift up the father page at first.
			Because the leaf page should be lifted up only for root page.
			The freeing page is based on page_level (==0 or !=0)
			to choose segment. If the page_level is changed ==0 from !=0,
			later freeing of the page doesn't find the page allocation
			to be freed.*/

			block = father_block;
			page = buf_block_get_frame(block);
			page_level = btr_page_get_level(page);

			ut_ad(!page_has_siblings(page));
			ut_ad(mtr->memo_contains_flagged(block,
							 MTR_MEMO_PAGE_X_FIX));

			father_block = blocks[0];
			father_page_zip = buf_block_get_page_zip(father_block);
		}

		mem_heap_free(heap);
	}

	btr_search_drop_page_hash_index(block);

	/* Make the father empty */
	btr_page_empty(father_block, father_page_zip, index, page_level, mtr);
	/* btr_page_empty() is supposed to zero-initialize the field. */
	ut_ad(!page_get_instant(father_block->frame));

	if (index->is_instant()
	    && father_block->page.id().page_no() == root_page_no) {
		ut_ad(!father_page_zip);
		btr_set_instant(father_block, *index, mtr);
	}

	page_level++;

	/* Copy the records to the father page one by one. */
	if (0
#ifdef UNIV_ZIP_COPY
	    || father_page_zip
#endif /* UNIV_ZIP_COPY */
	    || !page_copy_rec_list_end(father_block, block,
				       page_get_infimum_rec(page),
				       index, mtr)) {
		const page_zip_des_t*	page_zip
			= buf_block_get_page_zip(block);
		ut_a(father_page_zip);
		ut_a(page_zip);

		/* Copy the page byte for byte. */
		page_zip_copy_recs(father_block,
				   page_zip, page, index, mtr);

		/* Update the lock table and possible hash index. */

		lock_move_rec_list_end(father_block, block,
				       page_get_infimum_rec(page));

		/* Also update the predicate locks */
		if (dict_index_is_spatial(index)) {
			lock_prdt_rec_move(father_block, block);
		} else {
			btr_search_move_or_delete_hash_entries(
				father_block, block);
		}
	}

	if (!dict_table_is_locking_disabled(index->table)) {
		/* Free predicate page locks on the block */
		if (dict_index_is_spatial(index)) {
			lock_mutex_enter();
			lock_prdt_page_free_from_discard(
				block, &lock_sys.prdt_page_hash);
			lock_mutex_exit();
		}
		lock_update_copy_and_discard(father_block, block);
	}

	/* Go upward to root page, decrementing levels by one. */
	for (i = lift_father_up ? 1 : 0; i < n_blocks; i++, page_level++) {
		ut_ad(btr_page_get_level(blocks[i]->frame) == page_level + 1);
		btr_page_set_level(blocks[i], page_level, mtr);
	}

	if (dict_index_is_spatial(index)) {
		rtr_check_discard_page(index, NULL, block);
	}

	/* Free the file page */
	btr_page_free(index, block, mtr);

	/* We play it safe and reset the free bits for the father */
	if (!dict_index_is_clust(index)
	    && !index->table->is_temporary()) {
		ibuf_reset_free_bits(father_block);
	}
	ut_ad(page_validate(father_block->frame, index));
	ut_ad(btr_check_node_ptr(index, father_block, mtr));

	return(lift_father_up ? block_orig : father_block);
}

/*************************************************************//**
Tries to merge the page first to the left immediate brother if such a
brother exists, and the node pointers to the current page and to the brother
reside on the same page. If the left brother does not satisfy these
conditions, looks at the right brother. If the page is the only one on that
level lifts the records of the page to the father page, thus reducing the
tree height. It is assumed that mtr holds an x-latch on the tree and on the
page. If cursor is on the leaf level, mtr must also hold x-latches to the
brothers, if they exist.
@return TRUE on success */
ibool
btr_compress(
/*=========*/
	btr_cur_t*	cursor,	/*!< in/out: cursor on the page to merge
				or lift; the page must not be empty:
				when deleting records, use btr_discard_page()
				if the page would become empty */
	ibool		adjust,	/*!< in: TRUE if should adjust the
				cursor position even if compression occurs */
	mtr_t*		mtr)	/*!< in/out: mini-transaction */
{
	dict_index_t*	index;
	ulint		left_page_no;
	ulint		right_page_no;
	buf_block_t*	merge_block;
	page_t*		merge_page = NULL;
	page_zip_des_t*	merge_page_zip;
	ibool		is_left;
	buf_block_t*	block;
	page_t*		page;
	btr_cur_t	father_cursor;
	mem_heap_t*	heap;
	rec_offs*	offsets;
	ulint		nth_rec = 0; /* remove bogus warning */
	bool		mbr_changed = false;
#ifdef UNIV_DEBUG
	bool		leftmost_child;
#endif
	DBUG_ENTER("btr_compress");

	block = btr_cur_get_block(cursor);
	page = btr_cur_get_page(cursor);
	index = btr_cur_get_index(cursor);

	btr_assert_not_corrupted(block, index);

	ut_ad(mtr->memo_contains_flagged(&index->lock, MTR_MEMO_X_LOCK
					 | MTR_MEMO_SX_LOCK));
	ut_ad(mtr->memo_contains_flagged(block, MTR_MEMO_PAGE_X_FIX));

	MONITOR_INC(MONITOR_INDEX_MERGE_ATTEMPTS);

	left_page_no = btr_page_get_prev(page);
	right_page_no = btr_page_get_next(page);

#ifdef UNIV_DEBUG
	if (!page_is_leaf(page) && left_page_no == FIL_NULL) {
		ut_a(REC_INFO_MIN_REC_FLAG & rec_get_info_bits(
			page_rec_get_next(page_get_infimum_rec(page)),
			page_is_comp(page)));
	}
#endif /* UNIV_DEBUG */

	heap = mem_heap_create(100);

	if (dict_index_is_spatial(index)) {
		offsets = rtr_page_get_father_block(
			NULL, heap, index, block, mtr, cursor, &father_cursor);
		ut_ad(cursor->page_cur.block->page.id() == block->page.id());
		rec_t*  my_rec = father_cursor.page_cur.rec;

		ulint page_no = btr_node_ptr_get_child_page_no(my_rec, offsets);

		if (page_no != block->page.id().page_no()) {
			ib::info() << "father positioned on page "
				<< page_no << "instead of "
				<< block->page.id().page_no();
			offsets = btr_page_get_father_block(
				NULL, heap, index, block, mtr, &father_cursor);
		}
	} else {
		offsets = btr_page_get_father_block(
			NULL, heap, index, block, mtr, &father_cursor);
	}

	if (adjust) {
		nth_rec = page_rec_get_n_recs_before(btr_cur_get_rec(cursor));
		ut_ad(nth_rec > 0);
	}

	if (left_page_no == FIL_NULL && right_page_no == FIL_NULL) {
		/* The page is the only one on the level, lift the records
		to the father */

		merge_block = btr_lift_page_up(index, block, mtr);
		goto func_exit;
	}

	ut_d(leftmost_child =
		left_page_no != FIL_NULL
		&& (page_rec_get_next(
			page_get_infimum_rec(
				btr_cur_get_page(&father_cursor)))
		    == btr_cur_get_rec(&father_cursor)));

	/* Decide the page to which we try to merge and which will inherit
	the locks */

	is_left = btr_can_merge_with_page(cursor, left_page_no,
					  &merge_block, mtr);

	DBUG_EXECUTE_IF("ib_always_merge_right", is_left = FALSE;);
retry:
	if (!is_left
	   && !btr_can_merge_with_page(cursor, right_page_no, &merge_block,
				       mtr)) {
		if (!merge_block) {
			merge_page = NULL;
		}
		goto err_exit;
	}

	merge_page = buf_block_get_frame(merge_block);

#ifdef UNIV_BTR_DEBUG
	if (is_left) {
		ut_a(btr_page_get_next(merge_page)
		     == block->page.id().page_no());
	} else {
		ut_a(btr_page_get_prev(merge_page)
		     == block->page.id().page_no());
	}
#endif /* UNIV_BTR_DEBUG */

	ut_ad(page_validate(merge_page, index));

	merge_page_zip = buf_block_get_page_zip(merge_block);
#ifdef UNIV_ZIP_DEBUG
	if (merge_page_zip) {
		const page_zip_des_t*	page_zip
			= buf_block_get_page_zip(block);
		ut_a(page_zip);
		ut_a(page_zip_validate(merge_page_zip, merge_page, index));
		ut_a(page_zip_validate(page_zip, page, index));
	}
#endif /* UNIV_ZIP_DEBUG */

	/* Move records to the merge page */
	if (is_left) {
		btr_cur_t	cursor2;
		rtr_mbr_t	new_mbr;
		rec_offs*	offsets2 = NULL;

		/* For rtree, we need to update father's mbr. */
		if (dict_index_is_spatial(index)) {
			/* We only support merge pages with the same parent
			page */
			if (!rtr_check_same_block(
				index, &cursor2,
				btr_cur_get_block(&father_cursor),
				merge_block, heap)) {
				is_left = false;
				goto retry;
			}

			/* Set rtr_info for cursor2, since it is
			necessary in recursive page merge. */
			cursor2.rtr_info = cursor->rtr_info;
			cursor2.tree_height = cursor->tree_height;

			offsets2 = rec_get_offsets(
				btr_cur_get_rec(&cursor2), index, NULL,
				page_is_leaf(cursor2.page_cur.block->frame),
				ULINT_UNDEFINED, &heap);

			/* Check if parent entry needs to be updated */
			mbr_changed = rtr_merge_mbr_changed(
				&cursor2, &father_cursor,
				offsets2, offsets, &new_mbr);
		}

		rec_t*	orig_pred = page_copy_rec_list_start(
			merge_block, block, page_get_supremum_rec(page),
			index, mtr);

		if (!orig_pred) {
			goto err_exit;
		}

		btr_search_drop_page_hash_index(block);

		/* Remove the page from the level list */
		btr_level_list_remove(*block, *index, mtr);

		if (dict_index_is_spatial(index)) {
			rec_t*  my_rec = father_cursor.page_cur.rec;

			ulint page_no = btr_node_ptr_get_child_page_no(
						my_rec, offsets);

			if (page_no != block->page.id().page_no()) {
				ib::fatal() << "father positioned on "
					<< page_no << " instead of "
					<< block->page.id().page_no();
			}

			if (mbr_changed) {
#ifdef UNIV_DEBUG
				bool	success = rtr_update_mbr_field(
					&cursor2, offsets2, &father_cursor,
					merge_page, &new_mbr, NULL, mtr);

				ut_ad(success);
#else
				rtr_update_mbr_field(
					&cursor2, offsets2, &father_cursor,
					merge_page, &new_mbr, NULL, mtr);
#endif
			} else {
				rtr_node_ptr_delete(&father_cursor, mtr);
			}

			/* No GAP lock needs to be worrying about */
			lock_mutex_enter();
			lock_prdt_page_free_from_discard(
				block, &lock_sys.prdt_page_hash);
			lock_rec_free_all_from_discard_page(block);
			lock_mutex_exit();
		} else {
			btr_cur_node_ptr_delete(&father_cursor, mtr);
			if (!dict_table_is_locking_disabled(index->table)) {
				lock_update_merge_left(
					merge_block, orig_pred, block);
			}
		}

		if (adjust) {
			nth_rec += page_rec_get_n_recs_before(orig_pred);
		}
	} else {
		rec_t*		orig_succ;
		ibool		compressed;
		dberr_t		err;
		btr_cur_t	cursor2;
					/* father cursor pointing to node ptr
					of the right sibling */
#ifdef UNIV_BTR_DEBUG
		byte		fil_page_prev[4];
#endif /* UNIV_BTR_DEBUG */

		if (dict_index_is_spatial(index)) {
			cursor2.rtr_info = NULL;

			/* For spatial index, we disallow merge of blocks
			with different parents, since the merge would need
			to update entry (for MBR and Primary key) in the
			parent of block being merged */
			if (!rtr_check_same_block(
				index, &cursor2,
				btr_cur_get_block(&father_cursor),
				merge_block, heap)) {
				goto err_exit;
			}

			/* Set rtr_info for cursor2, since it is
			necessary in recursive page merge. */
			cursor2.rtr_info = cursor->rtr_info;
			cursor2.tree_height = cursor->tree_height;
		} else {
			btr_page_get_father(index, merge_block, mtr, &cursor2);
		}

		if (merge_page_zip && left_page_no == FIL_NULL) {

			/* The function page_zip_compress(), which will be
			invoked by page_copy_rec_list_end() below,
			requires that FIL_PAGE_PREV be FIL_NULL.
			Clear the field, but prepare to restore it. */
			static_assert(FIL_PAGE_PREV % 8 == 0, "alignment");
#ifdef UNIV_BTR_DEBUG
			memcpy(fil_page_prev, merge_page + FIL_PAGE_PREV, 4);
#endif /* UNIV_BTR_DEBUG */
			compile_time_assert(FIL_NULL == 0xffffffffU);
			memset_aligned<4>(merge_page + FIL_PAGE_PREV, 0xff, 4);
		}

		orig_succ = page_copy_rec_list_end(merge_block, block,
						   page_get_infimum_rec(page),
						   cursor->index, mtr);

		if (!orig_succ) {
			ut_a(merge_page_zip);
#ifdef UNIV_BTR_DEBUG
			if (left_page_no == FIL_NULL) {
				/* FIL_PAGE_PREV was restored from
				merge_page_zip. */
				ut_a(!memcmp(fil_page_prev,
					     merge_page + FIL_PAGE_PREV, 4));
			}
#endif /* UNIV_BTR_DEBUG */
			goto err_exit;
		}

		btr_search_drop_page_hash_index(block);

#ifdef UNIV_BTR_DEBUG
		if (merge_page_zip && left_page_no == FIL_NULL) {

			/* Restore FIL_PAGE_PREV in order to avoid an assertion
			failure in btr_level_list_remove(), which will set
			the field again to FIL_NULL.  Even though this makes
			merge_page and merge_page_zip inconsistent for a
			split second, it is harmless, because the pages
			are X-latched. */
			memcpy(merge_page + FIL_PAGE_PREV, fil_page_prev, 4);
		}
#endif /* UNIV_BTR_DEBUG */

		/* Remove the page from the level list */
		btr_level_list_remove(*block, *index, mtr);

		ut_ad(btr_node_ptr_get_child_page_no(
			      btr_cur_get_rec(&father_cursor), offsets)
		      == block->page.id().page_no());

		/* Replace the address of the old child node (= page) with the
		address of the merge page to the right */
		btr_node_ptr_set_child_page_no(
			btr_cur_get_block(&father_cursor),
			btr_cur_get_rec(&father_cursor),
			offsets, right_page_no, mtr);

#ifdef UNIV_DEBUG
		if (!page_is_leaf(page) && left_page_no == FIL_NULL) {
			ut_ad(REC_INFO_MIN_REC_FLAG & rec_get_info_bits(
				page_rec_get_next(page_get_infimum_rec(
					buf_block_get_frame(merge_block))),
				page_is_comp(page)));
		}
#endif /* UNIV_DEBUG */

		/* For rtree, we need to update father's mbr. */
		if (dict_index_is_spatial(index)) {
			rec_offs* offsets2;
			ulint	rec_info;

			offsets2 = rec_get_offsets(
				btr_cur_get_rec(&cursor2), index, NULL,
				page_is_leaf(cursor2.page_cur.block->frame),
				ULINT_UNDEFINED, &heap);

			ut_ad(btr_node_ptr_get_child_page_no(
				btr_cur_get_rec(&cursor2), offsets2)
				== right_page_no);

			rec_info = rec_get_info_bits(
				btr_cur_get_rec(&father_cursor),
				rec_offs_comp(offsets));
			if (rec_info & REC_INFO_MIN_REC_FLAG) {
				/* When the father node ptr is minimal rec,
				we will keep it and delete the node ptr of
				merge page. */
				rtr_merge_and_update_mbr(&father_cursor,
							 &cursor2,
							 offsets, offsets2,
							 merge_page, mtr);
			} else {
				/* Otherwise, we will keep the node ptr of
				merge page and delete the father node ptr.
				This is for keeping the rec order in upper
				level. */
				rtr_merge_and_update_mbr(&cursor2,
							 &father_cursor,
							 offsets2, offsets,
							 merge_page, mtr);
			}
			lock_mutex_enter();
			lock_prdt_page_free_from_discard(
				block, &lock_sys.prdt_page_hash);
			lock_rec_free_all_from_discard_page(block);
			lock_mutex_exit();
		} else {

			compressed = btr_cur_pessimistic_delete(&err, TRUE,
								&cursor2,
								BTR_CREATE_FLAG,
								false, mtr);
			ut_a(err == DB_SUCCESS);

			if (!compressed) {
				btr_cur_compress_if_useful(&cursor2,
							   FALSE,
							   mtr);
			}

			if (!dict_table_is_locking_disabled(index->table)) {
				lock_update_merge_right(
					merge_block, orig_succ, block);
			}
		}
	}

	if (!dict_index_is_clust(index)
	    && !index->table->is_temporary()
	    && page_is_leaf(merge_page)) {
		/* Update the free bits of the B-tree page in the
		insert buffer bitmap.  This has to be done in a
		separate mini-transaction that is committed before the
		main mini-transaction.  We cannot update the insert
		buffer bitmap in this mini-transaction, because
		btr_compress() can be invoked recursively without
		committing the mini-transaction in between.  Since
		insert buffer bitmap pages have a lower rank than
		B-tree pages, we must not access other pages in the
		same mini-transaction after accessing an insert buffer
		bitmap page. */

		/* The free bits in the insert buffer bitmap must
		never exceed the free space on a page.  It is safe to
		decrement or reset the bits in the bitmap in a
		mini-transaction that is committed before the
		mini-transaction that affects the free space. */

		/* It is unsafe to increment the bits in a separately
		committed mini-transaction, because in crash recovery,
		the free bits could momentarily be set too high. */

		if (merge_block->zip_size()) {
			/* Because the free bits may be incremented
			and we cannot update the insert buffer bitmap
			in the same mini-transaction, the only safe
			thing we can do here is the pessimistic
			approach: reset the free bits. */
			ibuf_reset_free_bits(merge_block);
		} else {
			/* On uncompressed pages, the free bits will
			never increase here.  Thus, it is safe to
			write the bits accurately in a separate
			mini-transaction. */
			ibuf_update_free_bits_if_full(merge_block,
						      srv_page_size,
						      ULINT_UNDEFINED);
		}
	}

	ut_ad(page_validate(merge_page, index));
#ifdef UNIV_ZIP_DEBUG
	ut_a(!merge_page_zip || page_zip_validate(merge_page_zip, merge_page,
						  index));
#endif /* UNIV_ZIP_DEBUG */

	if (dict_index_is_spatial(index)) {
		rtr_check_discard_page(index, NULL, block);
	}

	/* Free the file page */
	btr_page_free(index, block, mtr);

	/* btr_check_node_ptr() needs parent block latched.
	If the merge_block's parent block is not same,
	we cannot use btr_check_node_ptr() */
	ut_ad(leftmost_child
	      || btr_check_node_ptr(index, merge_block, mtr));
func_exit:
	mem_heap_free(heap);

	if (adjust) {
		ut_ad(nth_rec > 0);
		btr_cur_position(
			index,
			page_rec_get_nth(merge_block->frame, nth_rec),
			merge_block, cursor);
	}

	MONITOR_INC(MONITOR_INDEX_MERGE_SUCCESSFUL);

	DBUG_RETURN(TRUE);

err_exit:
	/* We play it safe and reset the free bits. */
	if (merge_block && merge_block->zip_size()
	    && page_is_leaf(merge_block->frame)
	    && !dict_index_is_clust(index)) {

		ibuf_reset_free_bits(merge_block);
	}

	mem_heap_free(heap);
	DBUG_RETURN(FALSE);
}

/*************************************************************//**
Discards a page that is the only page on its level.  This will empty
the whole B-tree, leaving just an empty root page.  This function
should almost never be reached, because btr_compress(), which is invoked in
delete operations, calls btr_lift_page_up() to flatten the B-tree. */
ATTRIBUTE_COLD
static
void
btr_discard_only_page_on_level(
/*===========================*/
	dict_index_t*	index,	/*!< in: index tree */
	buf_block_t*	block,	/*!< in: page which is the only on its level */
	mtr_t*		mtr)	/*!< in: mtr */
{
	ulint		page_level = 0;
	trx_id_t	max_trx_id;

	ut_ad(!index->is_dummy);

	/* Save the PAGE_MAX_TRX_ID from the leaf page. */
	max_trx_id = page_get_max_trx_id(buf_block_get_frame(block));

	while (block->page.id().page_no() != dict_index_get_page(index)) {
		btr_cur_t	cursor;
		buf_block_t*	father;
		const page_t*	page	= buf_block_get_frame(block);

		ut_a(page_get_n_recs(page) == 1);
		ut_a(page_level == btr_page_get_level(page));
		ut_a(!page_has_siblings(page));
		ut_ad(fil_page_index_page_check(page));
		ut_ad(block->page.id().space() == index->table->space->id);
		ut_ad(mtr->memo_contains_flagged(block, MTR_MEMO_PAGE_X_FIX));
		btr_search_drop_page_hash_index(block);

		if (dict_index_is_spatial(index)) {
			/* Check any concurrent search having this page */
			rtr_check_discard_page(index, NULL, block);
			rtr_page_get_father(index, block, mtr, NULL, &cursor);
		} else {
			btr_page_get_father(index, block, mtr, &cursor);
		}
		father = btr_cur_get_block(&cursor);

		if (!dict_table_is_locking_disabled(index->table)) {
			lock_update_discard(
				father, PAGE_HEAP_NO_SUPREMUM, block);
		}

		/* Free the file page */
		btr_page_free(index, block, mtr);

		block = father;
		page_level++;
	}

	/* block is the root page, which must be empty, except
	for the node pointer to the (now discarded) block(s). */
	ut_ad(!page_has_siblings(block->frame));

#ifdef UNIV_BTR_DEBUG
	if (!dict_index_is_ibuf(index)) {
		const page_t*	root	= buf_block_get_frame(block);
		const ulint	space	= index->table->space_id;
		ut_a(btr_root_fseg_validate(FIL_PAGE_DATA + PAGE_BTR_SEG_LEAF
					    + root, space));
		ut_a(btr_root_fseg_validate(FIL_PAGE_DATA + PAGE_BTR_SEG_TOP
					    + root, space));
	}
#endif /* UNIV_BTR_DEBUG */

	mem_heap_t* heap = NULL;
	const rec_t* rec = NULL;
	rec_offs* offsets = NULL;

	if (index->table->instant || index->must_avoid_clear_instant_add()) {
		const rec_t* r = page_rec_get_next(page_get_infimum_rec(
							   block->frame));
		ut_ad(rec_is_metadata(r, *index) == index->is_instant());
		if (!rec_is_metadata(r, *index)) {
		} else if (!index->table->instant
			   || rec_is_alter_metadata(r, *index)) {
			heap = mem_heap_create(srv_page_size);
			offsets = rec_get_offsets(r, index, NULL, true,
						  ULINT_UNDEFINED, &heap);
			rec = rec_copy(mem_heap_alloc(heap,
						      rec_offs_size(offsets)),
				       r, offsets);
			rec_offs_make_valid(rec, index, true, offsets);
		}
	}

	btr_page_empty(block, buf_block_get_page_zip(block), index, 0, mtr);
	ut_ad(page_is_leaf(buf_block_get_frame(block)));
	/* btr_page_empty() is supposed to zero-initialize the field. */
	ut_ad(!page_get_instant(block->frame));

	if (index->is_primary()) {
		if (rec) {
			page_cur_t cur;
			page_cur_set_before_first(block, &cur);
			DBUG_ASSERT(index->table->instant);
			DBUG_ASSERT(rec_is_alter_metadata(rec, *index));
			btr_set_instant(block, *index, mtr);
			rec = page_cur_insert_rec_low(&cur, index, rec,
						      offsets, mtr);
			ut_ad(rec);
			mem_heap_free(heap);
		} else if (index->is_instant()) {
			index->clear_instant_add();
		}
	} else if (!index->table->is_temporary()) {
		/* We play it safe and reset the free bits for the root */
		ibuf_reset_free_bits(block);

		ut_a(max_trx_id);
		page_set_max_trx_id(block,
				    buf_block_get_page_zip(block),
				    max_trx_id, mtr);
	}
}

/*************************************************************//**
Discards a page from a B-tree. This is used to remove the last record from
a B-tree page: the whole page must be removed at the same time. This cannot
be used for the root page, which is allowed to be empty. */
void
btr_discard_page(
/*=============*/
	btr_cur_t*	cursor,	/*!< in: cursor on the page to discard: not on
				the root page */
	mtr_t*		mtr)	/*!< in: mtr */
{
	dict_index_t*	index;
	ulint		left_page_no;
	ulint		right_page_no;
	buf_block_t*	merge_block;
	buf_block_t*	block;
	btr_cur_t	parent_cursor;

	block = btr_cur_get_block(cursor);
	index = btr_cur_get_index(cursor);

	ut_ad(dict_index_get_page(index) != block->page.id().page_no());

	ut_ad(mtr->memo_contains_flagged(&index->lock, MTR_MEMO_X_LOCK
					 | MTR_MEMO_SX_LOCK));
	ut_ad(mtr->memo_contains_flagged(block, MTR_MEMO_PAGE_X_FIX));

	MONITOR_INC(MONITOR_INDEX_DISCARD);

	if (dict_index_is_spatial(index)) {
		rtr_page_get_father(index, block, mtr, cursor, &parent_cursor);
	} else {
		btr_page_get_father(index, block, mtr, &parent_cursor);
	}

	/* Decide the page which will inherit the locks */

	left_page_no = btr_page_get_prev(block->frame);
	right_page_no = btr_page_get_next(block->frame);

	ut_d(bool parent_is_different = false);
	if (left_page_no != FIL_NULL) {
		merge_block = btr_block_get(*index, left_page_no, RW_X_LATCH,
					    true, mtr);
#ifdef UNIV_BTR_DEBUG
		ut_a(btr_page_get_next(merge_block->frame)
		     == block->page.id().page_no());
#endif /* UNIV_BTR_DEBUG */
		ut_d(parent_is_different =
			(page_rec_get_next(
				page_get_infimum_rec(
					btr_cur_get_page(
						&parent_cursor)))
			 == btr_cur_get_rec(&parent_cursor)));
	} else if (right_page_no != FIL_NULL) {
		merge_block = btr_block_get(*index, right_page_no, RW_X_LATCH,
					    true, mtr);
#ifdef UNIV_BTR_DEBUG
		ut_a(btr_page_get_prev(merge_block->frame)
		     == block->page.id().page_no());
#endif /* UNIV_BTR_DEBUG */
		ut_d(parent_is_different = page_rec_is_supremum(
			page_rec_get_next(btr_cur_get_rec(&parent_cursor))));
		if (!page_is_leaf(merge_block->frame)) {
			rec_t* node_ptr = page_rec_get_next(
				page_get_infimum_rec(merge_block->frame));
			ut_ad(page_rec_is_user_rec(node_ptr));
			/* We have to mark the leftmost node pointer as the
			predefined minimum record. */
			btr_set_min_rec_mark<true>(node_ptr, *merge_block,
						   mtr);
		}
	} else {
		btr_discard_only_page_on_level(index, block, mtr);

		return;
	}

	ut_a(page_is_comp(merge_block->frame) == page_is_comp(block->frame));
	ut_ad(!memcmp_aligned<2>(&merge_block->frame[PAGE_HEADER + PAGE_LEVEL],
				 &block->frame[PAGE_HEADER + PAGE_LEVEL], 2));
	btr_search_drop_page_hash_index(block);

	if (dict_index_is_spatial(index)) {
		rtr_node_ptr_delete(&parent_cursor, mtr);
	} else {
		btr_cur_node_ptr_delete(&parent_cursor, mtr);
	}

	/* Remove the page from the level list */
	btr_level_list_remove(*block, *index, mtr);

#ifdef UNIV_ZIP_DEBUG
	{
		page_zip_des_t*	merge_page_zip
			= buf_block_get_page_zip(merge_block);
		ut_a(!merge_page_zip
		     || page_zip_validate(merge_page_zip, merge_block->frame,
					  index));
	}
#endif /* UNIV_ZIP_DEBUG */

	if (!dict_table_is_locking_disabled(index->table)) {
		if (left_page_no != FIL_NULL) {
			lock_update_discard(merge_block, PAGE_HEAP_NO_SUPREMUM,
					    block);
		} else {
			lock_update_discard(merge_block,
					    lock_get_min_heap_no(merge_block),
					    block);
		}
	}

	if (dict_index_is_spatial(index)) {
		rtr_check_discard_page(index, cursor, block);
	}

	/* Free the file page */
	btr_page_free(index, block, mtr);

	/* btr_check_node_ptr() needs parent block latched.
	If the merge_block's parent block is not same,
	we cannot use btr_check_node_ptr() */
	ut_ad(parent_is_different
	      || btr_check_node_ptr(index, merge_block, mtr));

	if (btr_cur_get_block(&parent_cursor)->page.id().page_no()
	    == index->page
	    && !page_has_siblings(btr_cur_get_page(&parent_cursor))
	    && page_get_n_recs(btr_cur_get_page(&parent_cursor)) == 1) {
		btr_lift_page_up(index, merge_block, mtr);
	}
}

#ifdef UNIV_BTR_PRINT
/*************************************************************//**
Prints size info of a B-tree. */
void
btr_print_size(
/*===========*/
	dict_index_t*	index)	/*!< in: index tree */
{
	page_t*		root;
	fseg_header_t*	seg;
	mtr_t		mtr;

	if (dict_index_is_ibuf(index)) {
		fputs("Sorry, cannot print info of an ibuf tree:"
		      " use ibuf functions\n", stderr);

		return;
	}

	mtr_start(&mtr);

	root = btr_root_get(index, &mtr);

	seg = root + PAGE_HEADER + PAGE_BTR_SEG_TOP;

	fputs("INFO OF THE NON-LEAF PAGE SEGMENT\n", stderr);
	fseg_print(seg, &mtr);

	if (!dict_index_is_ibuf(index)) {

		seg = root + PAGE_HEADER + PAGE_BTR_SEG_LEAF;

		fputs("INFO OF THE LEAF PAGE SEGMENT\n", stderr);
		fseg_print(seg, &mtr);
	}

	mtr_commit(&mtr);
}

/************************************************************//**
Prints recursively index tree pages. */
static
void
btr_print_recursive(
/*================*/
	dict_index_t*	index,	/*!< in: index tree */
	buf_block_t*	block,	/*!< in: index page */
	ulint		width,	/*!< in: print this many entries from start
				and end */
	mem_heap_t**	heap,	/*!< in/out: heap for rec_get_offsets() */
	rec_offs**	offsets,/*!< in/out: buffer for rec_get_offsets() */
	mtr_t*		mtr)	/*!< in: mtr */
{
	const page_t*	page	= buf_block_get_frame(block);
	page_cur_t	cursor;
	ulint		n_recs;
	ulint		i	= 0;
	mtr_t		mtr2;

	ut_ad(mtr->memo_contains_flagged(block, MTR_MEMO_PAGE_SX_FIX));

	ib::info() << "NODE ON LEVEL " << btr_page_get_level(page)
		<< " page " << block->page.id;

	page_print(block, index, width, width);

	n_recs = page_get_n_recs(page);

	page_cur_set_before_first(block, &cursor);
	page_cur_move_to_next(&cursor);

	while (!page_cur_is_after_last(&cursor)) {

		if (page_is_leaf(page)) {

			/* If this is the leaf level, do nothing */

		} else if ((i <= width) || (i >= n_recs - width)) {

			const rec_t*	node_ptr;

			mtr_start(&mtr2);

			node_ptr = page_cur_get_rec(&cursor);

			*offsets = rec_get_offsets(
				node_ptr, index, *offsets, false,
				ULINT_UNDEFINED, heap);
			btr_print_recursive(index,
					    btr_node_ptr_get_child(node_ptr,
								   index,
								   *offsets,
								   &mtr2),
					    width, heap, offsets, &mtr2);
			mtr_commit(&mtr2);
		}

		page_cur_move_to_next(&cursor);
		i++;
	}
}

/**************************************************************//**
Prints directories and other info of all nodes in the tree. */
void
btr_print_index(
/*============*/
	dict_index_t*	index,	/*!< in: index */
	ulint		width)	/*!< in: print this many entries from start
				and end */
{
	mtr_t		mtr;
	buf_block_t*	root;
	mem_heap_t*	heap	= NULL;
	rec_offs	offsets_[REC_OFFS_NORMAL_SIZE];
	rec_offs*	offsets	= offsets_;
	rec_offs_init(offsets_);

	fputs("--------------------------\n"
	      "INDEX TREE PRINT\n", stderr);

	mtr_start(&mtr);

	root = btr_root_block_get(index, RW_SX_LATCH, &mtr);

	btr_print_recursive(index, root, width, &heap, &offsets, &mtr);
	if (heap) {
		mem_heap_free(heap);
	}

	mtr_commit(&mtr);

	ut_ad(btr_validate_index(index, 0));
}
#endif /* UNIV_BTR_PRINT */

#ifdef UNIV_DEBUG
/************************************************************//**
Checks that the node pointer to a page is appropriate.
@return TRUE */
ibool
btr_check_node_ptr(
/*===============*/
	dict_index_t*	index,	/*!< in: index tree */
	buf_block_t*	block,	/*!< in: index page */
	mtr_t*		mtr)	/*!< in: mtr */
{
	mem_heap_t*	heap;
	dtuple_t*	tuple;
	rec_offs*	offsets;
	btr_cur_t	cursor;
	page_t*		page = buf_block_get_frame(block);

	ut_ad(mtr->memo_contains_flagged(block, MTR_MEMO_PAGE_X_FIX));

	if (dict_index_get_page(index) == block->page.id().page_no()) {

		return(TRUE);
	}

	heap = mem_heap_create(256);

	if (dict_index_is_spatial(index)) {
		offsets = rtr_page_get_father_block(NULL, heap, index, block, mtr,
						    NULL, &cursor);
	} else {
		offsets = btr_page_get_father_block(NULL, heap, index, block, mtr,
						    &cursor);
	}

	if (page_is_leaf(page)) {

		goto func_exit;
	}

	tuple = dict_index_build_node_ptr(
		index, page_rec_get_next(page_get_infimum_rec(page)), 0, heap,
		btr_page_get_level(page));

	/* For spatial index, the MBR in the parent rec could be different
	with that of first rec of child, their relationship should be
	"WITHIN" relationship */
	if (dict_index_is_spatial(index)) {
		ut_a(!cmp_dtuple_rec_with_gis(
			tuple, btr_cur_get_rec(&cursor),
			PAGE_CUR_WITHIN));
	} else {
		ut_a(!cmp_dtuple_rec(tuple, btr_cur_get_rec(&cursor), offsets));
	}
func_exit:
	mem_heap_free(heap);

	return(TRUE);
}
#endif /* UNIV_DEBUG */

/************************************************************//**
Display identification information for a record. */
static
void
btr_index_rec_validate_report(
/*==========================*/
	const page_t*		page,	/*!< in: index page */
	const rec_t*		rec,	/*!< in: index record */
	const dict_index_t*	index)	/*!< in: index */
{
	ib::info() << "Record in index " << index->name
		<< " of table " << index->table->name
		<< ", page " << page_id_t(page_get_space_id(page),
					  page_get_page_no(page))
		<< ", at offset " << page_offset(rec);
}

/************************************************************//**
Checks the size and number of fields in a record based on the definition of
the index.
@return TRUE if ok */
ibool
btr_index_rec_validate(
/*===================*/
	const rec_t*		rec,		/*!< in: index record */
	const dict_index_t*	index,		/*!< in: index */
	ibool			dump_on_error)	/*!< in: TRUE if the function
						should print hex dump of record
						and page on error */
{
	ulint		len;
	const page_t*	page;
	mem_heap_t*	heap	= NULL;
	rec_offs	offsets_[REC_OFFS_NORMAL_SIZE];
	rec_offs*	offsets	= offsets_;
	rec_offs_init(offsets_);

	page = page_align(rec);

	if (dict_index_is_ibuf(index)) {
		/* The insert buffer index tree can contain records from any
		other index: we cannot check the number of fields or
		their length */

		return(TRUE);
	}

#ifdef VIRTUAL_INDEX_DEBUG
	if (dict_index_has_virtual(index)) {
		fprintf(stderr, "index name is %s\n", index->name());
	}
#endif
	if ((ibool)!!page_is_comp(page) != dict_table_is_comp(index->table)) {
		btr_index_rec_validate_report(page, rec, index);

		ib::error() << "Compact flag=" << !!page_is_comp(page)
			<< ", should be " << dict_table_is_comp(index->table);

		return(FALSE);
	}

	const bool is_alter_metadata = page_is_leaf(page)
		&& !page_has_prev(page)
		&& index->is_primary() && index->table->instant
		&& rec == page_rec_get_next_const(page_get_infimum_rec(page));

	if (is_alter_metadata
	    && !rec_is_alter_metadata(rec, page_is_comp(page))) {
		btr_index_rec_validate_report(page, rec, index);

		ib::error() << "First record is not ALTER TABLE metadata";
		return FALSE;
	}

	if (!page_is_comp(page)) {
		const ulint n_rec_fields = rec_get_n_fields_old(rec);
		if (n_rec_fields == DICT_FLD__SYS_INDEXES__MERGE_THRESHOLD
		    && index->id == DICT_INDEXES_ID) {
			/* A record for older SYS_INDEXES table
			(missing merge_threshold column) is acceptable. */
		} else if (is_alter_metadata) {
			if (n_rec_fields != ulint(index->n_fields) + 1) {
				goto n_field_mismatch;
			}
		} else if (n_rec_fields < index->n_core_fields
			   || n_rec_fields > index->n_fields) {
n_field_mismatch:
			btr_index_rec_validate_report(page, rec, index);

			ib::error() << "Has " << rec_get_n_fields_old(rec)
				    << " fields, should have "
				    << index->n_core_fields << ".."
				    << index->n_fields;

			if (dump_on_error) {
				fputs("InnoDB: corrupt record ", stderr);
				rec_print_old(stderr, rec);
				putc('\n', stderr);
			}
			return(FALSE);
		}
	}

	offsets = rec_get_offsets(rec, index, offsets, page_is_leaf(page),
				  ULINT_UNDEFINED, &heap);
	const dict_field_t* field = index->fields;
	ut_ad(rec_offs_n_fields(offsets)
	      == ulint(index->n_fields) + is_alter_metadata);

	for (unsigned i = 0; i < rec_offs_n_fields(offsets); i++) {
		rec_get_nth_field_offs(offsets, i, &len);

		ulint fixed_size;

		if (is_alter_metadata && i == index->first_user_field()) {
			fixed_size = FIELD_REF_SIZE;
			if (len != FIELD_REF_SIZE
			    || !rec_offs_nth_extern(offsets, i)) {
				goto len_mismatch;
			}

			continue;
		} else {
			fixed_size = dict_col_get_fixed_size(
				field->col, page_is_comp(page));
		}

		/* Note that if fixed_size != 0, it equals the
		length of a fixed-size column in the clustered index.
		We should adjust it here.
		A prefix index of the column is of fixed, but different
		length.  When fixed_size == 0, prefix_len is the maximum
		length of the prefix index column. */

		if (len_is_stored(len)
		    && (field->prefix_len
			? len > field->prefix_len
			: (fixed_size && len != fixed_size))) {
len_mismatch:
			btr_index_rec_validate_report(page, rec, index);
			ib::error	error;

			error << "Field " << i << " len is " << len
				<< ", should be " << fixed_size;

			if (dump_on_error) {
				error << "; ";
				rec_print(error.m_oss, rec,
					  rec_get_info_bits(
						  rec, rec_offs_comp(offsets)),
					  offsets);
			}
			if (heap) {
				mem_heap_free(heap);
			}
			return(FALSE);
		}

		field++;
	}

#ifdef VIRTUAL_INDEX_DEBUG
	if (dict_index_has_virtual(index)) {
		rec_print_new(stderr, rec, offsets);
	}
#endif

	if (heap) {
		mem_heap_free(heap);
	}
	return(TRUE);
}

/************************************************************//**
Checks the size and number of fields in records based on the definition of
the index.
@return TRUE if ok */
static
ibool
btr_index_page_validate(
/*====================*/
	buf_block_t*	block,	/*!< in: index page */
	dict_index_t*	index)	/*!< in: index */
{
	page_cur_t	cur;
	ibool		ret	= TRUE;
#ifndef DBUG_OFF
	ulint		nth	= 1;
#endif /* !DBUG_OFF */

	page_cur_set_before_first(block, &cur);

	/* Directory slot 0 should only contain the infimum record. */
	DBUG_EXECUTE_IF("check_table_rec_next",
			ut_a(page_rec_get_nth_const(
				     page_cur_get_page(&cur), 0)
			     == cur.rec);
			ut_a(page_dir_slot_get_n_owned(
				     page_dir_get_nth_slot(
					     page_cur_get_page(&cur), 0))
			     == 1););

	page_cur_move_to_next(&cur);

	for (;;) {
		if (page_cur_is_after_last(&cur)) {

			break;
		}

		if (!btr_index_rec_validate(cur.rec, index, TRUE)) {

			return(FALSE);
		}

		/* Verify that page_rec_get_nth_const() is correctly
		retrieving each record. */
		DBUG_EXECUTE_IF("check_table_rec_next",
				ut_a(cur.rec == page_rec_get_nth_const(
					     page_cur_get_page(&cur),
					     page_rec_get_n_recs_before(
						     cur.rec)));
				ut_a(nth++ == page_rec_get_n_recs_before(
					     cur.rec)););

		page_cur_move_to_next(&cur);
	}

	return(ret);
}

/************************************************************//**
Report an error on one page of an index tree. */
static
void
btr_validate_report1(
/*=================*/
	dict_index_t*		index,	/*!< in: index */
	ulint			level,	/*!< in: B-tree level */
	const buf_block_t*	block)	/*!< in: index page */
{
	ib::error	error;
	error << "In page " << block->page.id().page_no()
		<< " of index " << index->name
		<< " of table " << index->table->name;

	if (level > 0) {
		error << ", index tree level " << level;
	}
}

/************************************************************//**
Report an error on two pages of an index tree. */
static
void
btr_validate_report2(
/*=================*/
	const dict_index_t*	index,	/*!< in: index */
	ulint			level,	/*!< in: B-tree level */
	const buf_block_t*	block1,	/*!< in: first index page */
	const buf_block_t*	block2)	/*!< in: second index page */
{
  ib::error error;
  error << "In pages " << block1->page.id()
	<< " and " << block2->page.id() << " of index " << index->name
	<< " of table " << index->table->name;

  if (level)
    error << ", index tree level " << level;
}

/************************************************************//**
Validates index tree level.
@return TRUE if ok */
static
bool
btr_validate_level(
/*===============*/
	dict_index_t*	index,	/*!< in: index tree */
	const trx_t*	trx,	/*!< in: transaction or NULL */
	ulint		level,	/*!< in: level number */
	bool		lockout)/*!< in: true if X-latch index is intended */
{
	buf_block_t*	block;
	page_t*		page;
	buf_block_t*	right_block = 0; /* remove warning */
	page_t*		right_page = 0; /* remove warning */
	page_t*		father_page;
	btr_cur_t	node_cur;
	btr_cur_t	right_node_cur;
	rec_t*		rec;
	ulint		right_page_no;
	ulint		left_page_no;
	page_cur_t	cursor;
	dtuple_t*	node_ptr_tuple;
	bool		ret	= true;
	mtr_t		mtr;
	mem_heap_t*	heap	= mem_heap_create(256);
	rec_offs*	offsets	= NULL;
	rec_offs*	offsets2= NULL;
#ifdef UNIV_ZIP_DEBUG
	page_zip_des_t*	page_zip;
#endif /* UNIV_ZIP_DEBUG */
	ulint		savepoint = 0;
	ulint		savepoint2 = 0;
	ulint		parent_page_no = FIL_NULL;
	ulint		parent_right_page_no = FIL_NULL;
	bool		rightmost_child = false;

	mtr.start();

	if (!srv_read_only_mode) {
		if (lockout) {
			mtr_x_lock_index(index, &mtr);
		} else {
			mtr_sx_lock_index(index, &mtr);
		}
	}

	block = btr_root_block_get(index, RW_SX_LATCH, &mtr);
	page = buf_block_get_frame(block);

	fil_space_t*		space	= index->table->space;

	while (level != btr_page_get_level(page)) {
		const rec_t*	node_ptr;

		if (fseg_page_is_free(space, block->page.id().page_no())) {

			btr_validate_report1(index, level, block);

			ib::warn() << "Page is free";

			ret = false;
		}

		ut_a(index->table->space_id == block->page.id().space());
		ut_a(block->page.id().space() == page_get_space_id(page));
#ifdef UNIV_ZIP_DEBUG
		page_zip = buf_block_get_page_zip(block);
		ut_a(!page_zip || page_zip_validate(page_zip, page, index));
#endif /* UNIV_ZIP_DEBUG */
		ut_a(!page_is_leaf(page));

		page_cur_set_before_first(block, &cursor);
		page_cur_move_to_next(&cursor);

		node_ptr = page_cur_get_rec(&cursor);
		offsets = rec_get_offsets(node_ptr, index, offsets, false,
					  ULINT_UNDEFINED, &heap);

		savepoint2 = mtr_set_savepoint(&mtr);
		block = btr_node_ptr_get_child(node_ptr, index, offsets, &mtr);
		page = buf_block_get_frame(block);

		/* For R-Tree, since record order might not be the same as
		linked index page in the lower level, we need to travers
		backwards to get the first page rec in this level.
		This is only used for index validation. Spatial index
		does not use such scan for any of its DML or query
		operations  */
		if (dict_index_is_spatial(index)) {
			left_page_no = btr_page_get_prev(page);

			while (left_page_no != FIL_NULL) {
				/* To obey latch order of tree blocks,
				we should release the right_block once to
				obtain lock of the uncle block. */
				mtr_release_block_at_savepoint(
					&mtr, savepoint2, block);

				savepoint2 = mtr_set_savepoint(&mtr);
				block = btr_block_get(*index, left_page_no,
						      RW_SX_LATCH, false,
						      &mtr);
				page = buf_block_get_frame(block);
				left_page_no = btr_page_get_prev(page);
			}
		}
	}

	/* Now we are on the desired level. Loop through the pages on that
	level. */

loop:
	mem_heap_empty(heap);
	offsets = offsets2 = NULL;
	if (!srv_read_only_mode) {
		if (lockout) {
			mtr_x_lock_index(index, &mtr);
		} else {
			mtr_sx_lock_index(index, &mtr);
		}
	}

#ifdef UNIV_ZIP_DEBUG
	page_zip = buf_block_get_page_zip(block);
	ut_a(!page_zip || page_zip_validate(page_zip, page, index));
#endif /* UNIV_ZIP_DEBUG */

	ut_a(block->page.id().space() == index->table->space_id);

	if (fseg_page_is_free(space, block->page.id().page_no())) {

		btr_validate_report1(index, level, block);

		ib::warn() << "Page is marked as free";
		ret = false;

	} else if (btr_page_get_index_id(page) != index->id) {

		ib::error() << "Page index id " << btr_page_get_index_id(page)
			<< " != data dictionary index id " << index->id;

		ret = false;

	} else if (!page_validate(page, index)) {

		btr_validate_report1(index, level, block);
		ret = false;

	} else if (level == 0 && !btr_index_page_validate(block, index)) {

		/* We are on level 0. Check that the records have the right
		number of fields, and field lengths are right. */

		ret = false;
	}

	ut_a(btr_page_get_level(page) == level);

	right_page_no = btr_page_get_next(page);
	left_page_no = btr_page_get_prev(page);

	ut_a(!page_is_empty(page)
	     || (level == 0
		 && page_get_page_no(page) == dict_index_get_page(index)));

	if (right_page_no != FIL_NULL) {
		const rec_t*	right_rec;
		savepoint = mtr_set_savepoint(&mtr);

		right_block = btr_block_get(*index, right_page_no, RW_SX_LATCH,
					    !level, &mtr);
		right_page = buf_block_get_frame(right_block);

		if (btr_page_get_prev(right_page) != page_get_page_no(page)) {
			btr_validate_report2(index, level, block, right_block);
			fputs("InnoDB: broken FIL_PAGE_NEXT"
			      " or FIL_PAGE_PREV links\n", stderr);

			ret = false;
		}

		if (page_is_comp(right_page) != page_is_comp(page)) {
			btr_validate_report2(index, level, block, right_block);
			fputs("InnoDB: 'compact' flag mismatch\n", stderr);

			ret = false;

			goto node_ptr_fails;
		}

		rec = page_rec_get_prev(page_get_supremum_rec(page));
		right_rec = page_rec_get_next(page_get_infimum_rec(
						      right_page));
		offsets = rec_get_offsets(rec, index, offsets,
					  page_is_leaf(page),
					  ULINT_UNDEFINED, &heap);
		offsets2 = rec_get_offsets(right_rec, index, offsets2,
					   page_is_leaf(right_page),
					   ULINT_UNDEFINED, &heap);

		/* For spatial index, we cannot guarantee the key ordering
		across pages, so skip the record compare verification for
		now. Will enhanced in special R-Tree index validation scheme */
		if (!dict_index_is_spatial(index)
		    && cmp_rec_rec(rec, right_rec,
				   offsets, offsets2, index) >= 0) {

			btr_validate_report2(index, level, block, right_block);

			fputs("InnoDB: records in wrong order"
			      " on adjacent pages\n", stderr);

			fputs("InnoDB: record ", stderr);
			rec = page_rec_get_prev(page_get_supremum_rec(page));
			rec_print(stderr, rec, index);
			putc('\n', stderr);
			fputs("InnoDB: record ", stderr);
			rec = page_rec_get_next(
				page_get_infimum_rec(right_page));
			rec_print(stderr, rec, index);
			putc('\n', stderr);

			ret = false;
		}
	}

	if (level > 0 && left_page_no == FIL_NULL) {
		ut_a(REC_INFO_MIN_REC_FLAG & rec_get_info_bits(
			     page_rec_get_next(page_get_infimum_rec(page)),
			     page_is_comp(page)));
	}

	/* Similarly skip the father node check for spatial index for now,
	for a couple of reasons:
	1) As mentioned, there is no ordering relationship between records
	in parent level and linked pages in the child level.
	2) Search parent from root is very costly for R-tree.
	We will add special validation mechanism for R-tree later (WL #7520) */
	if (!dict_index_is_spatial(index)
	    && block->page.id().page_no() != dict_index_get_page(index)) {

		/* Check father node pointers */
		rec_t*	node_ptr;

		btr_cur_position(
			index, page_rec_get_next(page_get_infimum_rec(page)),
			block, &node_cur);
		offsets = btr_page_get_father_node_ptr_for_validate(
			offsets, heap, &node_cur, &mtr);

		father_page = btr_cur_get_page(&node_cur);
		node_ptr = btr_cur_get_rec(&node_cur);

		parent_page_no = page_get_page_no(father_page);
		parent_right_page_no = btr_page_get_next(father_page);
		rightmost_child = page_rec_is_supremum(
					page_rec_get_next(node_ptr));

		btr_cur_position(
			index,
			page_rec_get_prev(page_get_supremum_rec(page)),
			block, &node_cur);

		offsets = btr_page_get_father_node_ptr_for_validate(
				offsets, heap, &node_cur, &mtr);

		if (node_ptr != btr_cur_get_rec(&node_cur)
		    || btr_node_ptr_get_child_page_no(node_ptr, offsets)
		    != block->page.id().page_no()) {

			btr_validate_report1(index, level, block);

			fputs("InnoDB: node pointer to the page is wrong\n",
			      stderr);

			fputs("InnoDB: node ptr ", stderr);
			rec_print(stderr, node_ptr, index);

			rec = btr_cur_get_rec(&node_cur);
			fprintf(stderr, "\n"
				"InnoDB: node ptr child page n:o "
				ULINTPF "\n",
				btr_node_ptr_get_child_page_no(rec, offsets));

			fputs("InnoDB: record on page ", stderr);
			rec_print_new(stderr, rec, offsets);
			putc('\n', stderr);
			ret = false;

			goto node_ptr_fails;
		}

		if (!page_is_leaf(page)) {
			node_ptr_tuple = dict_index_build_node_ptr(
				index,
				page_rec_get_next(page_get_infimum_rec(page)),
				0, heap, btr_page_get_level(page));

			if (cmp_dtuple_rec(node_ptr_tuple, node_ptr,
					   offsets)) {
				const rec_t* first_rec = page_rec_get_next(
					page_get_infimum_rec(page));

				btr_validate_report1(index, level, block);

				ib::error() << "Node ptrs differ on levels > 0";

				fputs("InnoDB: node ptr ",stderr);
				rec_print_new(stderr, node_ptr, offsets);
				fputs("InnoDB: first rec ", stderr);
				rec_print(stderr, first_rec, index);
				putc('\n', stderr);
				ret = false;

				goto node_ptr_fails;
			}
		}

		if (left_page_no == FIL_NULL) {
			ut_a(node_ptr == page_rec_get_next(
				     page_get_infimum_rec(father_page)));
			ut_a(!page_has_prev(father_page));
		}

		if (right_page_no == FIL_NULL) {
			ut_a(node_ptr == page_rec_get_prev(
				     page_get_supremum_rec(father_page)));
			ut_a(!page_has_next(father_page));
		} else {
			const rec_t*	right_node_ptr;

			right_node_ptr = page_rec_get_next(node_ptr);

			if (!lockout && rightmost_child) {

				/* To obey latch order of tree blocks,
				we should release the right_block once to
				obtain lock of the uncle block. */
				mtr_release_block_at_savepoint(
					&mtr, savepoint, right_block);

<<<<<<< HEAD
				btr_block_get(*index, parent_right_page_no,
					      RW_SX_LATCH, false, &mtr);
				right_block = btr_block_get(*index,
							    right_page_no,
							    RW_SX_LATCH,
							    !level, &mtr);
=======
				if (parent_right_page_no != FIL_NULL) {
					btr_block_get(
						page_id_t(index->table
							  ->space_id,
							  parent_right_page_no),
						zip_size,
						RW_SX_LATCH, index, &mtr);
				}

				right_block = btr_block_get(
					page_id_t(index->table->space_id,
						  right_page_no),
					zip_size,
					RW_SX_LATCH, index, &mtr);
>>>>>>> 9216114c
			}

			btr_cur_position(
				index, page_rec_get_next(
					page_get_infimum_rec(
						buf_block_get_frame(
							right_block))),
				right_block, &right_node_cur);

			offsets = btr_page_get_father_node_ptr_for_validate(
					offsets, heap, &right_node_cur, &mtr);

			if (right_node_ptr
			    != page_get_supremum_rec(father_page)) {

				if (btr_cur_get_rec(&right_node_cur)
				    != right_node_ptr) {
					ret = false;
					fputs("InnoDB: node pointer to"
					      " the right page is wrong\n",
					      stderr);

					btr_validate_report1(index, level,
							     block);
				}
			} else {
				page_t*	right_father_page
					= btr_cur_get_page(&right_node_cur);

				if (btr_cur_get_rec(&right_node_cur)
				    != page_rec_get_next(
					    page_get_infimum_rec(
						    right_father_page))) {
					ret = false;
					fputs("InnoDB: node pointer 2 to"
					      " the right page is wrong\n",
					      stderr);

					btr_validate_report1(index, level,
							     block);
				}

				if (page_get_page_no(right_father_page)
				    != btr_page_get_next(father_page)) {

					ret = false;
					fputs("InnoDB: node pointer 3 to"
					      " the right page is wrong\n",
					      stderr);

					btr_validate_report1(index, level,
							     block);
				}
			}
		}
	}

node_ptr_fails:
	/* Commit the mini-transaction to release the latch on 'page'.
	Re-acquire the latch on right_page, which will become 'page'
	on the next loop.  The page has already been checked. */
	mtr.commit();

	if (trx_is_interrupted(trx)) {
		/* On interrupt, return the current status. */
	} else if (right_page_no != FIL_NULL) {

		mtr.start();

		if (!lockout) {
			if (rightmost_child) {
				if (parent_right_page_no != FIL_NULL) {
					btr_block_get(*index,
						      parent_right_page_no,
						      RW_SX_LATCH, false,
						      &mtr);
				}
			} else if (parent_page_no != FIL_NULL) {
				btr_block_get(*index, parent_page_no,
					      RW_SX_LATCH, false, &mtr);
			}
		}

		block = btr_block_get(*index, right_page_no, RW_SX_LATCH,
				      !level, &mtr);
		page = buf_block_get_frame(block);

		goto loop;
	}

	mem_heap_free(heap);

	return(ret);
}

/**************************************************************//**
Checks the consistency of an index tree.
@return	DB_SUCCESS if ok, error code if not */
dberr_t
btr_validate_index(
/*===============*/
	dict_index_t*	index,	/*!< in: index */
	const trx_t*	trx)	/*!< in: transaction or NULL */
{
	dberr_t err = DB_SUCCESS;
	bool lockout = dict_index_is_spatial(index);

	/* Full Text index are implemented by auxiliary tables,
	not the B-tree */
	if (dict_index_is_online_ddl(index) || (index->type & DICT_FTS)) {
		return(err);
	}

	mtr_t		mtr;

	mtr_start(&mtr);

	if (!srv_read_only_mode) {
		if (lockout) {
			mtr_x_lock_index(index, &mtr);
		} else {
			mtr_sx_lock_index(index, &mtr);
		}
	}

	page_t*	root = btr_root_get(index, &mtr);

	if (!root) {
		mtr_commit(&mtr);
		return DB_CORRUPTION;
	}

	ulint	n = btr_page_get_level(root);

	btr_validate_index_running++;
	for (ulint i = 0; i <= n; ++i) {

		if (!btr_validate_level(index, trx, n - i, lockout)) {
			err = DB_CORRUPTION;
			break;
		}
	}

	mtr_commit(&mtr);
	/* In theory we need release barrier here, so that
	btr_validate_index_running decrement is guaranteed to
	happen after latches are released.

	Original code issued SEQ_CST on update and non-atomic
	access on load. Which means it had broken synchronisation
	as well. */
	btr_validate_index_running--;

	return(err);
}

/**************************************************************//**
Checks if the page in the cursor can be merged with given page.
If necessary, re-organize the merge_page.
@return	true if possible to merge. */
static
bool
btr_can_merge_with_page(
/*====================*/
	btr_cur_t*	cursor,		/*!< in: cursor on the page to merge */
	ulint		page_no,	/*!< in: a sibling page */
	buf_block_t**	merge_block,	/*!< out: the merge block */
	mtr_t*		mtr)		/*!< in: mini-transaction */
{
	dict_index_t*	index;
	page_t*		page;
	ulint		n_recs;
	ulint		data_size;
	ulint		max_ins_size_reorg;
	ulint		max_ins_size;
	buf_block_t*	mblock;
	page_t*		mpage;
	DBUG_ENTER("btr_can_merge_with_page");

	if (page_no == FIL_NULL) {
		*merge_block = NULL;
		DBUG_RETURN(false);
	}

	index = btr_cur_get_index(cursor);
	page = btr_cur_get_page(cursor);

	mblock = btr_block_get(*index, page_no, RW_X_LATCH, page_is_leaf(page),
			       mtr);
	mpage = buf_block_get_frame(mblock);

	n_recs = page_get_n_recs(page);
	data_size = page_get_data_size(page);

	max_ins_size_reorg = page_get_max_insert_size_after_reorganize(
		mpage, n_recs);

	if (data_size > max_ins_size_reorg) {
		goto error;
	}

	/* If compression padding tells us that merging will result in
	too packed up page i.e.: which is likely to cause compression
	failure then don't merge the pages. */
	if (mblock->page.zip.data && page_is_leaf(mpage)
	    && (page_get_data_size(mpage) + data_size
		>= dict_index_zip_pad_optimal_page_size(index))) {

		goto error;
	}

	max_ins_size = page_get_max_insert_size(mpage, n_recs);

	if (data_size > max_ins_size) {
		/* We have to reorganize mpage */
		if (!btr_page_reorganize_block(page_zip_level, mblock, index,
					       mtr)) {
			goto error;
		}

		max_ins_size = page_get_max_insert_size(mpage, n_recs);

		ut_ad(page_validate(mpage, index));
		ut_ad(max_ins_size == max_ins_size_reorg);

		if (data_size > max_ins_size) {

			/* Add fault tolerance, though this should
			never happen */

			goto error;
		}
	}

	*merge_block = mblock;
	DBUG_RETURN(true);

error:
	*merge_block = NULL;
	DBUG_RETURN(false);
}<|MERGE_RESOLUTION|>--- conflicted
+++ resolved
@@ -4922,29 +4922,17 @@
 				mtr_release_block_at_savepoint(
 					&mtr, savepoint, right_block);
 
-<<<<<<< HEAD
-				btr_block_get(*index, parent_right_page_no,
-					      RW_SX_LATCH, false, &mtr);
+				if (parent_right_page_no != FIL_NULL) {
+					btr_block_get(*index,
+						      parent_right_page_no,
+						      RW_SX_LATCH, false,
+						      &mtr);
+				}
+
 				right_block = btr_block_get(*index,
 							    right_page_no,
 							    RW_SX_LATCH,
 							    !level, &mtr);
-=======
-				if (parent_right_page_no != FIL_NULL) {
-					btr_block_get(
-						page_id_t(index->table
-							  ->space_id,
-							  parent_right_page_no),
-						zip_size,
-						RW_SX_LATCH, index, &mtr);
-				}
-
-				right_block = btr_block_get(
-					page_id_t(index->table->space_id,
-						  right_page_no),
-					zip_size,
-					RW_SX_LATCH, index, &mtr);
->>>>>>> 9216114c
 			}
 
 			btr_cur_position(
