/*****************************************************************************

Copyright (c) 1995, 2016, Oracle and/or its affiliates. All Rights Reserved.
Copyright (c) 2017, 2020, MariaDB Corporation.

This program is free software; you can redistribute it and/or modify it under
the terms of the GNU General Public License as published by the Free Software
Foundation; version 2 of the License.

This program is distributed in the hope that it will be useful, but WITHOUT
ANY WARRANTY; without even the implied warranty of MERCHANTABILITY or FITNESS
FOR A PARTICULAR PURPOSE. See the GNU General Public License for more details.

You should have received a copy of the GNU General Public License along with
this program; if not, write to the Free Software Foundation, Inc.,
51 Franklin Street, Fifth Floor, Boston, MA 02110-1335 USA

*****************************************************************************/

/******************************************************************//**
@file fsp/fsp0fsp.cc
File space management

Created 11/29/1995 Heikki Tuuri
***********************************************************************/

#include "fsp0fsp.h"
#include "buf0buf.h"
#include "fil0fil.h"
#include "fil0crypt.h"
#include "mtr0log.h"
#include "ut0byte.h"
#include "page0page.h"
#include "fut0fut.h"
#include "srv0srv.h"
#include "srv0start.h"
#include "ibuf0ibuf.h"
#include "btr0btr.h"
#include "btr0sea.h"
#include "dict0boot.h"
#include "log0log.h"
#include "dict0mem.h"
#include "fsp0types.h"

// JAN: MySQL 5.7 Encryption
// #include <my_aes.h>

typedef ulint page_no_t;

/** Return an extent to the free list of a space.
@param[in,out]	space		tablespace
@param[in]	offset		page number in the extent
@param[in,out]	mtr		mini-transaction */
MY_ATTRIBUTE((nonnull))
static
void
fsp_free_extent(
	fil_space_t*		space,
	page_no_t		offset,
	mtr_t*			mtr);

/********************************************************************//**
Marks a page used. The page must reside within the extents of the given
segment. */
static MY_ATTRIBUTE((nonnull))
void
fseg_mark_page_used(
/*================*/
	fseg_inode_t*	seg_inode,/*!< in: segment inode */
	page_no_t	page,	/*!< in: page offset */
	xdes_t*		descr,  /*!< in: extent descriptor */
	mtr_t*		mtr);	/*!< in/out: mini-transaction */

/** Returns the first extent descriptor for a segment.
We think of the extent lists of the segment catenated in the order
FSEG_FULL -> FSEG_NOT_FULL -> FSEG_FREE.
@param[in]	inode		segment inode
@param[in]	space		tablespace
@param[in,out]	mtr		mini-transaction
@return the first extent descriptor, or NULL if none */
MY_ATTRIBUTE((nonnull, warn_unused_result))
static
xdes_t*
fseg_get_first_extent(
	fseg_inode_t*		inode,
	const fil_space_t*	space,
	mtr_t*			mtr);

/** Put new extents to the free list if there are free extents above the free
limit. If an extent happens to contain an extent descriptor page, the extent
is put to the FSP_FREE_FRAG list with the page marked as used.
@param[in]	init_space	true if this is a single-table tablespace
and we are only initializing the first extent and the first bitmap pages;
then we will not allocate more extents
@param[in,out]	space		tablespace
@param[in,out]	header		tablespace header
@param[in,out]	mtr		mini-transaction */
static ATTRIBUTE_COLD
void
fsp_fill_free_list(
	bool		init_space,
	fil_space_t*	space,
	fsp_header_t*	header,
	mtr_t*		mtr);

/** Allocates a single free page from a segment.
This function implements the intelligent allocation strategy which tries
to minimize file space fragmentation.
@param[in,out]	space			tablespace
@param[in,out]	seg_inode		segment inode
@param[in]	hint			hint of which page would be desirable
@param[in]	direction		if the new page is needed because of
an index page split, and records are inserted there in order, into which
direction they go alphabetically: FSP_DOWN, FSP_UP, FSP_NO_DIR
@param[in,out]	mtr			mini-transaction
@param[in,out]	init_mtr		mtr or another mini-transaction in
which the page should be initialized. If init_mtr != mtr, but the page is
already latched in mtr, do not initialize the page
@param[in]	has_done_reservation	TRUE if the space has already been
reserved, in this case we will never return NULL
@retval NULL	if no page could be allocated
@retval block	rw_lock_x_lock_count(&block->lock) == 1 if allocation succeeded
(init_mtr == mtr, or the page was not previously freed in mtr)
@retval block	(not allocated or initialized) otherwise */
static
buf_block_t*
fseg_alloc_free_page_low(
	fil_space_t*		space,
	fseg_inode_t*		seg_inode,
	ulint			hint,
	byte			direction,
	mtr_t*			mtr,
	mtr_t*			init_mtr
#ifdef UNIV_DEBUG
	, ibool			has_done_reservation
#endif /* UNIV_DEBUG */
)
	MY_ATTRIBUTE((warn_unused_result));

/** Gets a pointer to the space header and x-locks its page.
@param[in]	space		tablespace
@param[in,out]	mtr		mini-transaction
@return pointer to the space header, page x-locked */
inline fsp_header_t* fsp_get_space_header(const fil_space_t* space, mtr_t* mtr)
{
	buf_block_t*	block;
	fsp_header_t*	header;

	ut_ad(space->purpose != FIL_TYPE_LOG);

	block = buf_page_get(page_id_t(space->id, 0), space->zip_size(),
			     RW_SX_LATCH, mtr);
	header = FSP_HEADER_OFFSET + buf_block_get_frame(block);
	buf_block_dbg_add_level(block, SYNC_FSP_PAGE);

	ut_ad(space->id == mach_read_from_4(FSP_SPACE_ID + header));
	return(header);
}

/**********************************************************************//**
Gets a descriptor bit of a page.
@return TRUE if free */
UNIV_INLINE
ibool
xdes_mtr_get_bit(
/*=============*/
	const xdes_t*	descr,	/*!< in: descriptor */
	ulint		bit,	/*!< in: XDES_FREE_BIT or XDES_CLEAN_BIT */
	ulint		offset,	/*!< in: page offset within extent:
				0 ... FSP_EXTENT_SIZE - 1 */
	mtr_t*		mtr)	/*!< in: mini-transaction */
{
	ut_ad(mtr->is_active());
	ut_ad(mtr_memo_contains_page(mtr, descr, MTR_MEMO_PAGE_SX_FIX));

	return(xdes_get_bit(descr, bit, offset));
}

/**********************************************************************//**
Sets a descriptor bit of a page. */
UNIV_INLINE
void
xdes_set_bit(
/*=========*/
	xdes_t*	descr,	/*!< in: descriptor */
	ulint	bit,	/*!< in: XDES_FREE_BIT or XDES_CLEAN_BIT */
	ulint	offset,	/*!< in: page offset within extent:
			0 ... FSP_EXTENT_SIZE - 1 */
	ibool	val,	/*!< in: bit value */
	mtr_t*	mtr)	/*!< in/out: mini-transaction */
{
	ulint	index;
	ulint	byte_index;
	ulint	bit_index;
	ulint	descr_byte;

	ut_ad(mtr_memo_contains_page(
			mtr, descr,
			MTR_MEMO_PAGE_SX_FIX | MTR_MEMO_PAGE_X_FIX));
	ut_ad((bit == XDES_FREE_BIT) || (bit == XDES_CLEAN_BIT));
	ut_ad(offset < FSP_EXTENT_SIZE);

	index = bit + XDES_BITS_PER_PAGE * offset;

	byte_index = index / 8;
	bit_index = index % 8;

	descr_byte = mach_read_from_1(descr + XDES_BITMAP + byte_index);
	descr_byte = ut_bit_set_nth(descr_byte, bit_index, val);

	mlog_write_ulint(descr + XDES_BITMAP + byte_index, descr_byte,
			 MLOG_1BYTE, mtr);
}

/**********************************************************************//**
Looks for a descriptor bit having the desired value. Starts from hint
and scans upward; at the end of the extent the search is wrapped to
the start of the extent.
@return bit index of the bit, ULINT_UNDEFINED if not found */
UNIV_INLINE
ulint
xdes_find_bit(
/*==========*/
	xdes_t*	descr,	/*!< in: descriptor */
	ulint	bit,	/*!< in: XDES_FREE_BIT or XDES_CLEAN_BIT */
	ibool	val,	/*!< in: desired bit value */
	ulint	hint,	/*!< in: hint of which bit position would
			be desirable */
	mtr_t*	mtr)	/*!< in/out: mini-transaction */
{
	ulint	i;

	ut_ad(descr && mtr);
	ut_ad(val <= TRUE);
	ut_ad(hint < FSP_EXTENT_SIZE);
	ut_ad(mtr_memo_contains_page(mtr, descr, MTR_MEMO_PAGE_SX_FIX));
	for (i = hint; i < FSP_EXTENT_SIZE; i++) {
		if (val == xdes_mtr_get_bit(descr, bit, i, mtr)) {

			return(i);
		}
	}

	for (i = 0; i < hint; i++) {
		if (val == xdes_mtr_get_bit(descr, bit, i, mtr)) {

			return(i);
		}
	}

	return(ULINT_UNDEFINED);
}

/**********************************************************************//**
Returns the number of used pages in a descriptor.
@return number of pages used */
UNIV_INLINE
ulint
xdes_get_n_used(
/*============*/
	const xdes_t*	descr,	/*!< in: descriptor */
	mtr_t*		mtr)	/*!< in/out: mini-transaction */
{
	ulint	count	= 0;

	ut_ad(descr && mtr);
	ut_ad(mtr_memo_contains_page(mtr, descr, MTR_MEMO_PAGE_SX_FIX));
	for (ulint i = 0; i < FSP_EXTENT_SIZE; ++i) {
		if (FALSE == xdes_mtr_get_bit(descr, XDES_FREE_BIT, i, mtr)) {
			count++;
		}
	}

	return(count);
}

/**********************************************************************//**
Returns true if extent contains no used pages.
@return TRUE if totally free */
UNIV_INLINE
ibool
xdes_is_free(
/*=========*/
	const xdes_t*	descr,	/*!< in: descriptor */
	mtr_t*		mtr)	/*!< in/out: mini-transaction */
{
	if (0 == xdes_get_n_used(descr, mtr)) {

		return(TRUE);
	}

	return(FALSE);
}

/**********************************************************************//**
Returns true if extent contains no free pages.
@return TRUE if full */
UNIV_INLINE
ibool
xdes_is_full(
/*=========*/
	const xdes_t*	descr,	/*!< in: descriptor */
	mtr_t*		mtr)	/*!< in/out: mini-transaction */
{
	if (FSP_EXTENT_SIZE == xdes_get_n_used(descr, mtr)) {

		return(TRUE);
	}

	return(FALSE);
}

/**********************************************************************//**
Sets the state of an xdes. */
UNIV_INLINE
void
xdes_set_state(
/*===========*/
	xdes_t*	descr,	/*!< in/out: descriptor */
	ulint	state,	/*!< in: state to set */
	mtr_t*	mtr)	/*!< in/out: mini-transaction */
{
	ut_ad(descr && mtr);
	ut_ad(state >= XDES_FREE);
	ut_ad(state <= XDES_FSEG);
	ut_ad(mtr_memo_contains_page(
			mtr, descr,
			MTR_MEMO_PAGE_SX_FIX | MTR_MEMO_PAGE_X_FIX));

	mlog_write_ulint(descr + XDES_STATE, state, MLOG_4BYTES, mtr);
}

/**********************************************************************//**
Gets the state of an xdes.
@return state */
UNIV_INLINE
ulint
xdes_get_state(
/*===========*/
	const xdes_t*	descr,	/*!< in: descriptor */
	mtr_t*		mtr)	/*!< in/out: mini-transaction */
{
	ulint	state;

	ut_ad(descr && mtr);
	ut_ad(mtr_memo_contains_page(mtr, descr, MTR_MEMO_PAGE_SX_FIX));

	state = mach_read_from_4(descr + XDES_STATE);
	ut_ad(state - 1 < XDES_FSEG);
	return(state);
}

/**********************************************************************//**
Inits an extent descriptor to the free and clean state. */
UNIV_INLINE
void
xdes_init(
/*======*/
	xdes_t*	descr,	/*!< in: descriptor */
	mtr_t*	mtr)	/*!< in/out: mini-transaction */
{
<<<<<<< HEAD
	ut_ad(mtr_memo_contains_page(mtr, descr, MTR_MEMO_PAGE_SX_FIX));
	mlog_memset(descr + XDES_BITMAP, XDES_SIZE - XDES_BITMAP, 0xff, mtr);
=======
	ulint	i;

	ut_ad(descr && mtr);
	ut_ad(mtr_memo_contains_page(
			mtr, descr,
			MTR_MEMO_PAGE_SX_FIX | MTR_MEMO_PAGE_X_FIX));
	ut_ad((XDES_SIZE - XDES_BITMAP) % 4 == 0);

	for (i = XDES_BITMAP; i < XDES_SIZE; i += 4) {
		mlog_write_ulint(descr + i, 0xFFFFFFFFUL, MLOG_4BYTES, mtr);
	}

>>>>>>> 7e07e38c
	xdes_set_state(descr, XDES_FREE, mtr);
}

/** Get pointer to a the extent descriptor of a page.
@param[in,out]	sp_header	tablespace header page, x-latched
@param[in]	space		tablespace
@param[in]	offset		page offset
@param[in,out]	mtr		mini-transaction
@param[in]	init_space	whether the tablespace is being initialized
@param[out]	desc_block	descriptor block, or NULL if it is
the same as the tablespace header
@return pointer to the extent descriptor, NULL if the page does not
exist in the space or if the offset exceeds free limit */
UNIV_INLINE MY_ATTRIBUTE((warn_unused_result))
xdes_t*
xdes_get_descriptor_with_space_hdr(
	fsp_header_t*		sp_header,
	const fil_space_t*	space,
	page_no_t		offset,
	mtr_t*			mtr,
	bool			init_space = false,
	buf_block_t**		desc_block = NULL)
{
	ulint	limit;
	ulint	size;
	ulint	descr_page_no;
	page_t*	descr_page;
	ut_ad(mtr_memo_contains(mtr, space, MTR_MEMO_SPACE_X_LOCK));
	ut_ad(mtr_memo_contains_page(mtr, sp_header, MTR_MEMO_PAGE_SX_FIX)
	      || mtr_memo_contains_page(mtr, sp_header, MTR_MEMO_PAGE_X_FIX));
	ut_ad(page_offset(sp_header) == FSP_HEADER_OFFSET);
	/* Read free limit and space size */
	limit = mach_read_from_4(sp_header + FSP_FREE_LIMIT);
	size  = mach_read_from_4(sp_header + FSP_SIZE);
	ut_ad(limit == space->free_limit
	      || (space->free_limit == 0
		  && (init_space
		      || space->purpose == FIL_TYPE_TEMPORARY
		      || (srv_startup_is_before_trx_rollback_phase
			  && (space->id == TRX_SYS_SPACE
			      || srv_is_undo_tablespace(space->id))))));
	ut_ad(size == space->size_in_header);

	if ((offset >= size) || (offset >= limit)) {
		return(NULL);
	}

	const ulint zip_size = space->zip_size();

	descr_page_no = xdes_calc_descriptor_page(zip_size, offset);

	buf_block_t*		block;

	if (descr_page_no == 0) {
		/* It is on the space header page */

		descr_page = page_align(sp_header);
		block = NULL;
	} else {
		block = buf_page_get(
			page_id_t(space->id, descr_page_no), zip_size,
			RW_SX_LATCH, mtr);

		buf_block_dbg_add_level(block, SYNC_FSP_PAGE);

		descr_page = buf_block_get_frame(block);
	}

	if (desc_block != NULL) {
		*desc_block = block;
	}

	return(descr_page + XDES_ARR_OFFSET
	       + XDES_SIZE * xdes_calc_descriptor_index(zip_size, offset));
}

/** Get the extent descriptor of a page.
The page where the extent descriptor resides is x-locked. If the page
offset is equal to the free limit of the space, we will add new
extents from above the free limit to the space free list, if not free
limit == space size. This adding is necessary to make the descriptor
defined, as they are uninitialized above the free limit.
@param[in]	space		tablespace
@param[in]	offset		page offset; if equal to the free limit, we
try to add new extents to the space free list
@param[in,out]	mtr		mini-transaction
@return the extent descriptor */
MY_ATTRIBUTE((warn_unused_result))
static
xdes_t*
xdes_get_descriptor(const fil_space_t* space, page_no_t offset, mtr_t* mtr)
{
	buf_block_t*	block;
	fsp_header_t*	sp_header;

	block = buf_page_get(page_id_t(space->id, 0), space->zip_size(),
			     RW_SX_LATCH, mtr);

	buf_block_dbg_add_level(block, SYNC_FSP_PAGE);

	sp_header = FSP_HEADER_OFFSET + buf_block_get_frame(block);
	return(xdes_get_descriptor_with_space_hdr(
		       sp_header, space, offset, mtr));
}

/** Get the extent descriptor of a page.
The page where the extent descriptor resides is x-locked. If the page
offset is equal to the free limit of the space, we will add new
extents from above the free limit to the space free list, if not free
limit == space size. This adding is necessary to make the descriptor
defined, as they are uninitialized above the free limit.
@param[in]	space		tablespace
@param[in]	page		descriptor page offset
@param[in]	offset		page offset
@param[in,out]	mtr		mini-transaction
@return	the extent descriptor
@retval	NULL	if the descriptor is not available */
MY_ATTRIBUTE((warn_unused_result))
static
const xdes_t*
xdes_get_descriptor_const(
	const fil_space_t*	space,
	page_no_t		page,
	page_no_t		offset,
	mtr_t*			mtr)
{
	ut_ad(mtr_memo_contains(mtr, &space->latch, MTR_MEMO_S_LOCK));
	ut_ad(offset < space->free_limit);
	ut_ad(offset < space->size_in_header);

	const ulint zip_size = space->zip_size();

	if (buf_block_t* block = buf_page_get(page_id_t(space->id, page),
					      zip_size, RW_S_LATCH, mtr)) {
		buf_block_dbg_add_level(block, SYNC_FSP_PAGE);

		ut_ad(page != 0 || space->free_limit == mach_read_from_4(
			      FSP_FREE_LIMIT + FSP_HEADER_OFFSET
			      + block->frame));
		ut_ad(page != 0 || space->size_in_header == mach_read_from_4(
			      FSP_SIZE + FSP_HEADER_OFFSET
			      + block->frame));

		return(block->frame + XDES_ARR_OFFSET + XDES_SIZE
		       * xdes_calc_descriptor_index(zip_size, offset));
	}

	return(NULL);
}

/** Get a pointer to the extent descriptor. The page where the
extent descriptor resides is x-locked.
@param[in]	space		tablespace
@param[in]	lst_node	file address of the list node
				contained in the descriptor
@param[in,out]	mtr		mini-transaction
@return pointer to the extent descriptor */
MY_ATTRIBUTE((nonnull, warn_unused_result))
UNIV_INLINE
xdes_t*
xdes_lst_get_descriptor(
	const fil_space_t*	space,
	fil_addr_t		lst_node,
	mtr_t*			mtr)
{
	ut_ad(mtr_memo_contains(mtr, space, MTR_MEMO_SPACE_X_LOCK));
	return fut_get_ptr(space->id, space->zip_size(),
			   lst_node, RW_SX_LATCH, mtr)
		- XDES_FLST_NODE;
}

/********************************************************************//**
Returns page offset of the first page in extent described by a descriptor.
@return offset of the first page in extent */
UNIV_INLINE
ulint
xdes_get_offset(
/*============*/
	const xdes_t*	descr)	/*!< in: extent descriptor */
{
	ut_ad(descr);

	return(page_get_page_no(page_align(descr))
	       + ((page_offset(descr) - XDES_ARR_OFFSET) / XDES_SIZE)
	       * FSP_EXTENT_SIZE);
}

/** Initialize a file page whose prior contents should be ignored.
@param[in,out]	block	buffer pool block */
void fsp_apply_init_file_page(buf_block_t* block)
{
	page_t*		page	= buf_block_get_frame(block);

	memset(page, 0, srv_page_size);

	mach_write_to_4(page + FIL_PAGE_OFFSET, block->page.id.page_no());
	mach_write_to_4(page + FIL_PAGE_ARCH_LOG_NO_OR_SPACE_ID,
			block->page.id.space());

	if (page_zip_des_t* page_zip= buf_block_get_page_zip(block)) {
		memset(page_zip->data, 0, page_zip_get_size(page_zip));
		memcpy(page_zip->data + FIL_PAGE_OFFSET,
		       page + FIL_PAGE_OFFSET, 4);
		memcpy(page_zip->data + FIL_PAGE_ARCH_LOG_NO_OR_SPACE_ID,
		       page + FIL_PAGE_ARCH_LOG_NO_OR_SPACE_ID, 4);
	}
}

#ifdef UNIV_DEBUG
/** Assert that the mini-transaction is compatible with
updating an allocation bitmap page.
@param[in]	mtr	mini-transaction */
void fil_space_t::modify_check(const mtr_t& mtr) const
{
	switch (mtr.get_log_mode()) {
	case MTR_LOG_SHORT_INSERTS:
	case MTR_LOG_NONE:
		/* These modes are only allowed within a non-bitmap page
		when there is a higher-level redo log record written. */
		ut_ad(purpose == FIL_TYPE_TABLESPACE
		      || purpose == FIL_TYPE_TEMPORARY);
		break;
	case MTR_LOG_NO_REDO:
		ut_ad(purpose == FIL_TYPE_TEMPORARY
		      || purpose == FIL_TYPE_IMPORT
		      || redo_skipped_count);
		return;
	case MTR_LOG_ALL:
		/* We may only write redo log for a persistent
		tablespace. */
		ut_ad(purpose == FIL_TYPE_TABLESPACE);
		ut_ad(mtr.is_named_space(id));
		return;
	}

	ut_ad(!"invalid log mode");
}
#endif

/**********************************************************************//**
Writes the space id and flags to a tablespace header.  The flags contain
row type, physical/compressed page size, and logical/uncompressed page
size of the tablespace. */
void
fsp_header_init_fields(
/*===================*/
	page_t*	page,		/*!< in/out: first page in the space */
	ulint	space_id,	/*!< in: space id */
	ulint	flags)		/*!< in: tablespace flags (FSP_SPACE_FLAGS) */
{
	flags &= ~FSP_FLAGS_MEM_MASK;
	ut_a(fil_space_t::is_valid_flags(flags, space_id));

	mach_write_to_4(FSP_HEADER_OFFSET + FSP_SPACE_ID + page,
			space_id);
	mach_write_to_4(FSP_HEADER_OFFSET + FSP_SPACE_FLAGS + page,
			flags);
}

/** Initialize a tablespace header.
@param[in,out]	space	tablespace
@param[in]	size	current size in blocks
@param[in,out]	mtr	mini-transaction */
void fsp_header_init(fil_space_t* space, ulint size, mtr_t* mtr)
{
	const page_id_t page_id(space->id, 0);
	const ulint zip_size = space->zip_size();

	mtr_x_lock_space(space, mtr);
<<<<<<< HEAD
	buf_block_t* block = buf_page_create(page_id, zip_size, mtr);
	buf_page_get(page_id, zip_size, RW_SX_LATCH, mtr);
=======
	buf_block_t* block = buf_page_create(page_id, page_size, mtr);
>>>>>>> 7e07e38c
	buf_block_dbg_add_level(block, SYNC_FSP_PAGE);

	space->size_in_header = size;
	space->free_len = 0;
	space->free_limit = 0;

	/* The prior contents of the file page should be ignored */

	fsp_init_file_page(space, block, mtr);

	mlog_write_ulint(block->frame + FIL_PAGE_TYPE, FIL_PAGE_TYPE_FSP_HDR,
			 MLOG_2BYTES, mtr);

	mlog_write_ulint(FSP_HEADER_OFFSET + FSP_SPACE_ID + block->frame,
			 space->id, MLOG_4BYTES, mtr);
	ut_ad(0 == mach_read_from_4(FSP_HEADER_OFFSET + FSP_NOT_USED
				    + block->frame));
	mlog_write_ulint(FSP_HEADER_OFFSET + FSP_SIZE + block->frame, size,
			 MLOG_4BYTES, mtr);
	ut_ad(0 == mach_read_from_4(FSP_HEADER_OFFSET + FSP_FREE_LIMIT
				    + block->frame));
	mlog_write_ulint(FSP_HEADER_OFFSET + FSP_SPACE_FLAGS + block->frame,
			 space->flags & ~FSP_FLAGS_MEM_MASK,
			 MLOG_4BYTES, mtr);
	ut_ad(0 == mach_read_from_4(FSP_HEADER_OFFSET + FSP_FRAG_N_USED
				    + block->frame));

	flst_init(block, FSP_HEADER_OFFSET + FSP_FREE, mtr);
	flst_init(block, FSP_HEADER_OFFSET + FSP_FREE_FRAG, mtr);
	flst_init(block, FSP_HEADER_OFFSET + FSP_FULL_FRAG, mtr);
	flst_init(block, FSP_HEADER_OFFSET + FSP_SEG_INODES_FULL, mtr);
	flst_init(block, FSP_HEADER_OFFSET + FSP_SEG_INODES_FREE, mtr);

	mlog_write_ull(FSP_HEADER_OFFSET + FSP_SEG_ID + block->frame, 1, mtr);

	fsp_fill_free_list(!is_system_tablespace(space->id),
			   space, FSP_HEADER_OFFSET + block->frame, mtr);

	/* Write encryption metadata to page 0 if tablespace is
	encrypted or encryption is disabled by table option. */
	if (space->crypt_data &&
	    (space->crypt_data->should_encrypt() ||
	     space->crypt_data->not_encrypted())) {
		space->crypt_data->write_page0(space, block->frame, mtr);
	}
}

/**********************************************************************//**
Reads the space id from the first page of a tablespace.
@return space id, ULINT UNDEFINED if error */
ulint
fsp_header_get_space_id(
/*====================*/
	const page_t*	page)	/*!< in: first page of a tablespace */
{
	ulint	fsp_id;
	ulint	id;

	fsp_id = mach_read_from_4(FSP_HEADER_OFFSET + page + FSP_SPACE_ID);

	id = mach_read_from_4(page + FIL_PAGE_ARCH_LOG_NO_OR_SPACE_ID);

	DBUG_EXECUTE_IF("fsp_header_get_space_id_failure",
			id = ULINT_UNDEFINED;);

	if (id != fsp_id) {
		ib::error() << "Space ID in fsp header is " << fsp_id
			<< ", but in the page header it is " << id << ".";
		return(ULINT_UNDEFINED);
	}

	return(id);
}

/** Try to extend a single-table tablespace so that a page would fit in the
data file.
@param[in,out]	space	tablespace
@param[in]	page_no	page number
@param[in,out]	header	tablespace header
@param[in,out]	mtr	mini-transaction
@return true if success */
static ATTRIBUTE_COLD __attribute__((warn_unused_result))
bool
fsp_try_extend_data_file_with_pages(
	fil_space_t*	space,
	ulint		page_no,
	fsp_header_t*	header,
	mtr_t*		mtr)
{
	bool	success;
	ulint	size;

	ut_a(!is_system_tablespace(space->id));
	ut_d(space->modify_check(*mtr));

	size = mach_read_from_4(header + FSP_SIZE);
	ut_ad(size == space->size_in_header);

	ut_a(page_no >= size);

	success = fil_space_extend(space, page_no + 1);
	/* The size may be less than we wanted if we ran out of disk space. */
	mlog_write_ulint(header + FSP_SIZE, space->size, MLOG_4BYTES, mtr);
	space->size_in_header = space->size;

	return(success);
}

/** Calculate the number of physical pages in an extent for this file.
@param[in]	physical_size	page_size of the datafile
@return number of pages in an extent for this file */
inline ulint fsp_get_extent_size_in_pages(ulint physical_size)
{
	return (FSP_EXTENT_SIZE << srv_page_size_shift) / physical_size;
}


/** Calculate the number of pages to extend a datafile.
We extend single-table tablespaces first one extent at a time,
but 4 at a time for bigger tablespaces. It is not enough to extend always
by one extent, because we need to add at least one extent to FSP_FREE.
A single extent descriptor page will track many extents. And the extent
that uses its extent descriptor page is put onto the FSP_FREE_FRAG list.
Extents that do not use their extent descriptor page are added to FSP_FREE.
The physical page size is used to determine how many extents are tracked
on one extent descriptor page. See xdes_calc_descriptor_page().
@param[in]	physical_size	page size in data file
@param[in]	size		current number of pages in the datafile
@return number of pages to extend the file. */
static ulint fsp_get_pages_to_extend_ibd(ulint physical_size, ulint size)
{
	ulint extent_size = fsp_get_extent_size_in_pages(physical_size);
	/* The threshold is set at 32MiB except when the physical page
	size is small enough that it must be done sooner. */
	ulint threshold = std::min(32 * extent_size, physical_size);

	if (size >= threshold) {
		/* Below in fsp_fill_free_list() we assume
		that we add at most FSP_FREE_ADD extents at
		a time */
		extent_size *= FSP_FREE_ADD;
	}

	return extent_size;
}

/** Try to extend the last data file of a tablespace if it is auto-extending.
@param[in,out]	space	tablespace
@param[in,out]	header	tablespace header
@param[in,out]	mtr	mini-transaction
@return	number of pages added
@retval	0 if the tablespace was not extended */
ATTRIBUTE_COLD __attribute__((nonnull))
static
ulint
fsp_try_extend_data_file(fil_space_t* space, fsp_header_t* header, mtr_t* mtr)
{
	ulint	size;		/* current number of pages in the datafile */
	ulint	size_increase;	/* number of pages to extend this file */
	const char* OUT_OF_SPACE_MSG =
		"ran out of space. Please add another file or use"
		" 'autoextend' for the last file in setting";

	ut_d(space->modify_check(*mtr));

	if (space->id == TRX_SYS_SPACE
	    && !srv_sys_space.can_auto_extend_last_file()) {

		/* We print the error message only once to avoid
		spamming the error log. Note that we don't need
		to reset the flag to false as dealing with this
		error requires server restart. */
		if (!srv_sys_space.get_tablespace_full_status()) {
			ib::error() << "The InnoDB system tablespace "
				<< OUT_OF_SPACE_MSG
				<< " innodb_data_file_path.";
			srv_sys_space.set_tablespace_full_status(true);
		}
		return(0);
	} else if (space->id == SRV_TMP_SPACE_ID
		   && !srv_tmp_space.can_auto_extend_last_file()) {

		/* We print the error message only once to avoid
		spamming the error log. Note that we don't need
		to reset the flag to false as dealing with this
		error requires server restart. */
		if (!srv_tmp_space.get_tablespace_full_status()) {
			ib::error() << "The InnoDB temporary tablespace "
				<< OUT_OF_SPACE_MSG
				<< " innodb_temp_data_file_path.";
			srv_tmp_space.set_tablespace_full_status(true);
		}
		return(0);
	}

	size = mach_read_from_4(header + FSP_SIZE);
	ut_ad(size == space->size_in_header);

	const ulint ps = space->physical_size();

	switch (space->id) {
	case TRX_SYS_SPACE:
		size_increase = srv_sys_space.get_increment();
		break;
	case SRV_TMP_SPACE_ID:
		size_increase = srv_tmp_space.get_increment();
		break;
	default:
		ulint extent_pages = fsp_get_extent_size_in_pages(ps);
		if (size < extent_pages) {
			/* Let us first extend the file to extent_size */
			if (!fsp_try_extend_data_file_with_pages(
				    space, extent_pages - 1, header, mtr)) {
				return(0);
			}

			size = extent_pages;
		}

		size_increase = fsp_get_pages_to_extend_ibd(ps, size);
	}

	if (size_increase == 0) {
		return(0);
	}

	if (!fil_space_extend(space, size + size_increase)) {
		return(0);
	}

	/* We ignore any fragments of a full megabyte when storing the size
	to the space header */

	space->size_in_header = ut_2pow_round(space->size, (1024 * 1024) / ps);

	mlog_write_ulint(
		header + FSP_SIZE, space->size_in_header, MLOG_4BYTES, mtr);

	return(size_increase);
}

/** Reset the page type.
Data files created before MySQL 5.1.48 may contain garbage in FIL_PAGE_TYPE.
In MySQL 3.23.53, only undo log pages and index pages were tagged.
Any other pages were written with uninitialized bytes in FIL_PAGE_TYPE.
@param[in]	block	block with invalid FIL_PAGE_TYPE
@param[in]	type	expected page type
@param[in,out]	mtr	mini-transaction */
ATTRIBUTE_COLD
void fil_block_reset_type(const buf_block_t& block, ulint type, mtr_t* mtr)
{
	ib::info()
		<< "Resetting invalid page " << block.page.id << " type "
		<< fil_page_get_type(block.frame) << " to " << type << ".";
	mlog_write_ulint(block.frame + FIL_PAGE_TYPE, type, MLOG_2BYTES, mtr);
}

/** Put new extents to the free list if there are free extents above the free
limit. If an extent happens to contain an extent descriptor page, the extent
is put to the FSP_FREE_FRAG list with the page marked as used.
@param[in]	init_space	true if this is a single-table tablespace
and we are only initializing the first extent and the first bitmap pages;
then we will not allocate more extents
@param[in,out]	space		tablespace
@param[in,out]	header		tablespace header
@param[in,out]	mtr		mini-transaction */
static
void
fsp_fill_free_list(
	bool		init_space,
	fil_space_t*	space,
	fsp_header_t*	header,
	mtr_t*		mtr)
{
	ulint	limit;
	ulint	size;
	xdes_t*	descr;
	ulint	count		= 0;
	ulint	frag_n_used;
	ulint	i;

	ut_ad(page_offset(header) == FSP_HEADER_OFFSET);
	ut_d(space->modify_check(*mtr));

	/* Check if we can fill free list from above the free list limit */
	size = mach_read_from_4(header + FSP_SIZE);
	limit = mach_read_from_4(header + FSP_FREE_LIMIT);

	ut_ad(size == space->size_in_header);
	ut_ad(limit == space->free_limit);

	const ulint zip_size = space->zip_size();

	if (size < limit + FSP_EXTENT_SIZE * FSP_FREE_ADD) {
		bool	skip_resize	= init_space;
		switch (space->id) {
		case TRX_SYS_SPACE:
			skip_resize = !srv_sys_space.can_auto_extend_last_file();
			break;
		case SRV_TMP_SPACE_ID:
			skip_resize = !srv_tmp_space.can_auto_extend_last_file();
			break;
		}

		if (!skip_resize) {
			fsp_try_extend_data_file(space, header, mtr);
			size = space->size_in_header;
		}
	}

	i = limit;

	while ((init_space && i < 1)
	       || ((i + FSP_EXTENT_SIZE <= size) && (count < FSP_FREE_ADD))) {

		const bool init_xdes = 0
			== ut_2pow_remainder(i, ulint(space->physical_size()));

		space->free_limit = i + FSP_EXTENT_SIZE;
		mlog_write_ulint(header + FSP_FREE_LIMIT, i + FSP_EXTENT_SIZE,
				 MLOG_4BYTES, mtr);

		if (init_xdes) {

			buf_block_t*	block;

			/* We are going to initialize a new descriptor page
			and a new ibuf bitmap page: the prior contents of the
			pages should be ignored. */

			if (i > 0) {
				const page_id_t	page_id(space->id, i);

				block = buf_page_create(
					page_id, zip_size, mtr);

<<<<<<< HEAD
				buf_page_get(
					page_id, zip_size, RW_SX_LATCH, mtr);

=======
>>>>>>> 7e07e38c
				buf_block_dbg_add_level(block, SYNC_FSP_PAGE);

				fsp_init_file_page(space, block, mtr);
				mlog_write_ulint(buf_block_get_frame(block)
						 + FIL_PAGE_TYPE,
						 FIL_PAGE_TYPE_XDES,
						 MLOG_2BYTES, mtr);
			}

			if (space->purpose != FIL_TYPE_TEMPORARY) {
				const page_id_t	page_id(
					space->id,
					i + FSP_IBUF_BITMAP_OFFSET);

				block = buf_page_create(
					page_id, zip_size, mtr);

<<<<<<< HEAD
				buf_page_get(
					page_id, zip_size, RW_SX_LATCH, mtr);

=======
>>>>>>> 7e07e38c
				buf_block_dbg_add_level(block, SYNC_FSP_PAGE);

				fsp_init_file_page(space, block, mtr);
				mlog_write_ulint(block->frame + FIL_PAGE_TYPE,
						 FIL_PAGE_IBUF_BITMAP,
						 MLOG_2BYTES, mtr);
			}
		}

		buf_block_t*	desc_block = NULL;
		descr = xdes_get_descriptor_with_space_hdr(
			header, space, i, mtr, init_space, &desc_block);
		if (desc_block && !space->full_crc32()) {
			fil_block_check_type(
				*desc_block, FIL_PAGE_TYPE_XDES, mtr);
		}
		xdes_init(descr, mtr);

		if (UNIV_UNLIKELY(init_xdes)) {

			/* The first page in the extent is a descriptor page
			and the second is an ibuf bitmap page: mark them
			used */

			xdes_set_bit(descr, XDES_FREE_BIT, 0, FALSE, mtr);
			xdes_set_bit(descr, XDES_FREE_BIT,
				     FSP_IBUF_BITMAP_OFFSET, FALSE, mtr);
			xdes_set_state(descr, XDES_FREE_FRAG, mtr);

			flst_add_last(header + FSP_FREE_FRAG,
				      descr + XDES_FLST_NODE, mtr);
			frag_n_used = mach_read_from_4(
				header + FSP_FRAG_N_USED);
			mlog_write_ulint(header + FSP_FRAG_N_USED,
					 frag_n_used + 2, MLOG_4BYTES, mtr);
		} else {
			flst_add_last(header + FSP_FREE,
				      descr + XDES_FLST_NODE, mtr);
			count++;
		}

		i += FSP_EXTENT_SIZE;
	}

	space->free_len += count;
}

/** Allocates a new free extent.
@param[in,out]	space		tablespace
@param[in]	hint		hint of which extent would be desirable: any
page offset in the extent goes; the hint must not be > FSP_FREE_LIMIT
@param[in,out]	mtr		mini-transaction
@return extent descriptor, NULL if cannot be allocated */
static
xdes_t*
fsp_alloc_free_extent(
	fil_space_t*		space,
	ulint			hint,
	mtr_t*			mtr)
{
	fsp_header_t*	header;
	fil_addr_t	first;
	xdes_t*		descr;
	buf_block_t*	desc_block = NULL;

	header = fsp_get_space_header(space, mtr);

	descr = xdes_get_descriptor_with_space_hdr(
		header, space, hint, mtr, false, &desc_block);

	if (desc_block && !space->full_crc32()) {
		fil_block_check_type(*desc_block, FIL_PAGE_TYPE_XDES, mtr);
	}

	if (descr && (xdes_get_state(descr, mtr) == XDES_FREE)) {
		/* Ok, we can take this extent */
	} else {
		/* Take the first extent in the free list */
		first = flst_get_first(header + FSP_FREE, mtr);

		if (fil_addr_is_null(first)) {
			fsp_fill_free_list(false, space, header, mtr);

			first = flst_get_first(header + FSP_FREE, mtr);
		}

		if (fil_addr_is_null(first)) {

			return(NULL);	/* No free extents left */
		}

		descr = xdes_lst_get_descriptor(space, first, mtr);
	}

	flst_remove(header + FSP_FREE, descr + XDES_FLST_NODE, mtr);
	space->free_len--;

	return(descr);
}

/**********************************************************************//**
Allocates a single free page from a space. */
static MY_ATTRIBUTE((nonnull))
void
fsp_alloc_from_free_frag(
/*=====================*/
	fsp_header_t*	header,	/*!< in/out: tablespace header */
	xdes_t*		descr,	/*!< in/out: extent descriptor */
	ulint		bit,	/*!< in: slot to allocate in the extent */
	mtr_t*		mtr)	/*!< in/out: mini-transaction */
{
	ulint		frag_n_used;

	ut_ad(xdes_get_state(descr, mtr) == XDES_FREE_FRAG);
	ut_a(xdes_mtr_get_bit(descr, XDES_FREE_BIT, bit, mtr));
	xdes_set_bit(descr, XDES_FREE_BIT, bit, FALSE, mtr);

	/* Update the FRAG_N_USED field */
	frag_n_used = mach_read_from_4(header + FSP_FRAG_N_USED);
	frag_n_used++;
	mlog_write_ulint(header + FSP_FRAG_N_USED, frag_n_used, MLOG_4BYTES,
			 mtr);
	if (xdes_is_full(descr, mtr)) {
		/* The fragment is full: move it to another list */
		flst_remove(header + FSP_FREE_FRAG, descr + XDES_FLST_NODE,
			    mtr);
		xdes_set_state(descr, XDES_FULL_FRAG, mtr);

		flst_add_last(header + FSP_FULL_FRAG, descr + XDES_FLST_NODE,
			      mtr);
		mlog_write_ulint(header + FSP_FRAG_N_USED,
				 frag_n_used - FSP_EXTENT_SIZE, MLOG_4BYTES,
				 mtr);
	}
}

/** Gets a buffer block for an allocated page.
NOTE: If init_mtr != mtr, the block will only be initialized if it was
not previously x-latched. It is assumed that the block has been
x-latched only by mtr, and freed in mtr in that case.
@param[in,out]	space		tablespace
@param[in]	offset		page number of the allocated page
<<<<<<< HEAD
@param[in]	rw_latch	RW_SX_LATCH, RW_X_LATCH
=======
@param[in]	page_size	page size of the allocated page
>>>>>>> 7e07e38c
@param[in,out]	mtr		mini-transaction of the allocation
@param[in,out]	init_mtr	mini-transaction for initializing the page
@return block, initialized if init_mtr==mtr
or rw_lock_x_lock_count(&block->lock) == 1 */
static
buf_block_t*
fsp_page_create(
	fil_space_t*		space,
	page_no_t		offset,
<<<<<<< HEAD
	rw_lock_type_t		rw_latch,
=======
	const page_size_t&	page_size,
>>>>>>> 7e07e38c
	mtr_t*			mtr,
	mtr_t*			init_mtr)
{
	buf_block_t*	block = buf_page_create(page_id_t(space->id, offset),
						space->zip_size(), init_mtr);

	ut_d(bool latched = mtr_memo_contains_flagged(mtr, block,
						      MTR_MEMO_PAGE_X_FIX));

	if (init_mtr == mtr
	    || rw_lock_get_x_lock_count(&block->lock) == 1) {

		/* Initialize the page, unless it was already
		SX-latched in mtr. (In this case, we would want to
		allocate another page that has not been freed in mtr.) */
		ut_ad(init_mtr == mtr || !latched);
		fsp_init_file_page(space, block, init_mtr);
	}

	return(block);
}

/** Allocates a single free page from a space.
The page is marked as used.
@param[in,out]	space		tablespace
@param[in]	hint		hint of which page would be desirable
@param[in,out]	mtr		mini-transaction
@param[in,out]	init_mtr	mini-transaction in which the page should be
initialized (may be the same as mtr)
@retval NULL	if no page could be allocated
@retval block	rw_lock_x_lock_count(&block->lock) == 1 if allocation succeeded
(init_mtr == mtr, or the page was not previously freed in mtr)
@retval block	(not allocated or initialized) otherwise */
static MY_ATTRIBUTE((warn_unused_result, nonnull))
buf_block_t*
fsp_alloc_free_page(
	fil_space_t*		space,
	ulint			hint,
	mtr_t*			mtr,
	mtr_t*			init_mtr)
{
	fsp_header_t*	header;
	fil_addr_t	first;
	xdes_t*		descr;
	ulint		free;
	const ulint	space_id = space->id;

	ut_d(space->modify_check(*mtr));
	header = fsp_get_space_header(space, mtr);

	/* Get the hinted descriptor */
	descr = xdes_get_descriptor_with_space_hdr(header, space, hint, mtr);

	if (descr && (xdes_get_state(descr, mtr) == XDES_FREE_FRAG)) {
		/* Ok, we can take this extent */
	} else {
		/* Else take the first extent in free_frag list */
		first = flst_get_first(header + FSP_FREE_FRAG, mtr);

		if (fil_addr_is_null(first)) {
			/* There are no partially full fragments: allocate
			a free extent and add it to the FREE_FRAG list. NOTE
			that the allocation may have as a side-effect that an
			extent containing a descriptor page is added to the
			FREE_FRAG list. But we will allocate our page from the
			the free extent anyway. */

			descr = fsp_alloc_free_extent(space, hint, mtr);

			if (descr == NULL) {
				/* No free space left */

				return(NULL);
			}

			xdes_set_state(descr, XDES_FREE_FRAG, mtr);
			flst_add_last(header + FSP_FREE_FRAG,
				      descr + XDES_FLST_NODE, mtr);
		} else {
			descr = xdes_lst_get_descriptor(space, first, mtr);
		}

		/* Reset the hint */
		hint = 0;
	}

	/* Now we have in descr an extent with at least one free page. Look
	for a free page in the extent. */

	free = xdes_find_bit(descr, XDES_FREE_BIT, TRUE,
			     hint % FSP_EXTENT_SIZE, mtr);
	if (free == ULINT_UNDEFINED) {

		ut_print_buf(stderr, ((byte*) descr) - 500, 1000);
		putc('\n', stderr);

		ut_error;
	}

	page_no_t page_no = xdes_get_offset(descr) + free;

	page_no_t space_size = mach_read_from_4(header + FSP_SIZE);
	ut_ad(space_size == space->size_in_header
	      || (space_id == TRX_SYS_SPACE
		  && srv_startup_is_before_trx_rollback_phase));

	if (space_size <= page_no) {
		/* It must be that we are extending a single-table tablespace
		whose size is still < 64 pages */

		ut_a(!is_system_tablespace(space_id));
		if (page_no >= FSP_EXTENT_SIZE) {
			ib::error() << "Trying to extend a single-table"
				" tablespace " << space->name << " , by single"
				" page(s) though the space size " << space_size
				<< ". Page no " << page_no << ".";
			return(NULL);
		}

		if (!fsp_try_extend_data_file_with_pages(space, page_no,
							 header, mtr)) {
			/* No disk space left */
			return(NULL);
		}
	}

	fsp_alloc_from_free_frag(header, descr, free, mtr);
<<<<<<< HEAD
	return fsp_page_create(space, page_no, rw_latch, mtr, init_mtr);
=======
	return(fsp_page_create(space, page_no, page_size, mtr, init_mtr));
>>>>>>> 7e07e38c
}

/** Frees a single page of a space.
The page is marked as free and clean.
@param[in,out]	space		tablespace
@param[in]	offset		page number
@param[in]	log		whether to write MLOG_INIT_FREE_PAGE record
@param[in,out]	mtr		mini-transaction */
static void fsp_free_page(fil_space_t* space, page_no_t offset,
			  bool log, mtr_t* mtr)
{
	fsp_header_t*	header;
	xdes_t*		descr;
	ulint		state;
	ulint		frag_n_used;

	ut_ad(mtr);
	ut_d(space->modify_check(*mtr));

	/* fprintf(stderr, "Freeing page %lu in space %lu\n", page, space); */

	header = fsp_get_space_header(space, mtr);

	descr = xdes_get_descriptor_with_space_hdr(
		header, space, offset, mtr);

	state = xdes_get_state(descr, mtr);

	if (UNIV_UNLIKELY(state != XDES_FREE_FRAG
			  && state != XDES_FULL_FRAG)) {
		ib::error() << "File space extent descriptor of page "
			<< page_id_t(space->id, offset)
			<< " has state " << state;
		/* Crash in debug version, so that we get a core dump
		of this corruption. */
		ut_ad(0);

		if (state == XDES_FREE) {
			/* We put here some fault tolerance: if the page
			is already free, return without doing anything! */

			return;
		}

		ut_error;
	}

	if (xdes_mtr_get_bit(descr, XDES_FREE_BIT,
			     offset % FSP_EXTENT_SIZE, mtr)) {

		ib::error() << "File space extent descriptor of page "
			<< page_id_t(space->id, offset)
			<< " says it is free.";
		/* Crash in debug version, so that we get a core dump
		of this corruption. */
		ut_ad(0);

		/* We put here some fault tolerance: if the page
		is already free, return without doing anything! */

		return;
	}

	if (UNIV_UNLIKELY(!log)) {
		/* The last page freed in BtrBulk::finish() must be
		written with redo logging disabled for the page
		itself. The modifications of the allocation data
		structures are covered by redo log. */
	} else if (byte* log_ptr = mlog_open(mtr, 11)) {
		log_ptr = mlog_write_initial_log_record_low(
			MLOG_INIT_FREE_PAGE, space->id, offset, log_ptr, mtr);
		mlog_close(mtr, log_ptr);
	}

	const ulint	bit = offset % FSP_EXTENT_SIZE;

	xdes_set_bit(descr, XDES_FREE_BIT, bit, TRUE, mtr);
	/* xdes_init() should have set all XDES_CLEAN_BIT */
	ut_ad(xdes_get_bit(descr, XDES_CLEAN_BIT, bit));

	frag_n_used = mach_read_from_4(header + FSP_FRAG_N_USED);
	if (state == XDES_FULL_FRAG) {
		/* The fragment was full: move it to another list */
		flst_remove(header + FSP_FULL_FRAG, descr + XDES_FLST_NODE,
			    mtr);
		xdes_set_state(descr, XDES_FREE_FRAG, mtr);
		flst_add_last(header + FSP_FREE_FRAG, descr + XDES_FLST_NODE,
			      mtr);
		mlog_write_ulint(header + FSP_FRAG_N_USED,
				 frag_n_used + FSP_EXTENT_SIZE - 1,
				 MLOG_4BYTES, mtr);
	} else {
		ut_a(frag_n_used > 0);
		mlog_write_ulint(header + FSP_FRAG_N_USED, frag_n_used - 1,
				 MLOG_4BYTES, mtr);
	}

	if (xdes_is_free(descr, mtr)) {
		/* The extent has become free: move it to another list */
		flst_remove(header + FSP_FREE_FRAG, descr + XDES_FLST_NODE,
			    mtr);
		fsp_free_extent(space, offset, mtr);
	}
}

/** Return an extent to the free list of a space.
@param[in,out]	space		tablespace
@param[in]	offset		page number in the extent
@param[in,out]	mtr		mini-transaction */
static void fsp_free_extent(fil_space_t* space, page_no_t offset, mtr_t* mtr)
{
	fsp_header_t*	header;
	xdes_t*		descr;

	ut_ad(mtr_memo_contains(mtr, space, MTR_MEMO_SPACE_X_LOCK));

	header = fsp_get_space_header(space, mtr);

	descr = xdes_get_descriptor_with_space_hdr(
		header, space, offset, mtr);

	ut_a(xdes_get_state(descr, mtr) != XDES_FREE);

	xdes_init(descr, mtr);

	flst_add_last(header + FSP_FREE, descr + XDES_FLST_NODE, mtr);
	space->free_len++;
}

/** @return Number of segment inodes which fit on a single page */
inline ulint FSP_SEG_INODES_PER_PAGE(ulint physical_size)
{
	return (physical_size - FSEG_ARR_OFFSET - 10) / FSEG_INODE_SIZE;
}

/** Returns the nth inode slot on an inode page.
@param[in]	page		segment inode page
@param[in]	i		inode index on page
@param[in]	physical_size	page size
@param[in,out]	mtr		mini-transaction
@return segment inode */
UNIV_INLINE
fseg_inode_t*
fsp_seg_inode_page_get_nth_inode(
	page_t*			page,
	ulint			i,
	ulint			physical_size,
	mtr_t*			mtr)
{
	ut_ad(i < FSP_SEG_INODES_PER_PAGE(physical_size));
	ut_ad(mtr_memo_contains_page(mtr, page, MTR_MEMO_PAGE_SX_FIX));

	return(page + FSEG_ARR_OFFSET + FSEG_INODE_SIZE * i);
}

/** Looks for a used segment inode on a segment inode page.
@param[in]	page		segment inode page
@param[in]	physical_size	page size
@param[in,out]	mtr		mini-transaction
@return segment inode index, or ULINT_UNDEFINED if not found */
static
ulint
fsp_seg_inode_page_find_used(
	page_t*			page,
	ulint			physical_size,
	mtr_t*			mtr)
{
	ulint		i;
	fseg_inode_t*	inode;

	for (i = 0; i < FSP_SEG_INODES_PER_PAGE(physical_size); i++) {

		inode = fsp_seg_inode_page_get_nth_inode(
			page, i, physical_size, mtr);

		if (mach_read_from_8(inode + FSEG_ID)) {
			/* This is used */

			ut_ad(mach_read_from_4(inode + FSEG_MAGIC_N)
			      == FSEG_MAGIC_N_VALUE);
			return(i);
		}
	}

	return(ULINT_UNDEFINED);
}

/** Looks for an unused segment inode on a segment inode page.
@param[in]	page		segment inode page
@param[in]	i		search forward starting from this index
@param[in]	physical_size	page size
@param[in,out]	mtr		mini-transaction
@return segment inode index, or ULINT_UNDEFINED if not found */
static
ulint
fsp_seg_inode_page_find_free(
	page_t*			page,
	ulint			i,
	ulint			physical_size,
	mtr_t*			mtr)
{
	for (; i < FSP_SEG_INODES_PER_PAGE(physical_size); i++) {

		fseg_inode_t*	inode;

		inode = fsp_seg_inode_page_get_nth_inode(
			page, i, physical_size, mtr);

		if (!mach_read_from_8(inode + FSEG_ID)) {
			/* This is unused */
			return(i);
		}

		ut_ad(mach_read_from_4(inode + FSEG_MAGIC_N)
		      == FSEG_MAGIC_N_VALUE);
	}

	return(ULINT_UNDEFINED);
}

/** Allocate a file segment inode page.
@param[in,out]	space		tablespace
@param[in,out]	space_header	tablespace header
@param[in,out]	mtr		mini-transaction
@return whether the allocation succeeded */
MY_ATTRIBUTE((nonnull, warn_unused_result))
static
bool
fsp_alloc_seg_inode_page(
	fil_space_t*	space,
	fsp_header_t*	space_header,
	mtr_t*		mtr)
{
	buf_block_t*	block;

	ut_ad(page_offset(space_header) == FSP_HEADER_OFFSET);
	ut_ad(page_get_space_id(page_align(space_header)) == space->id);

<<<<<<< HEAD
	block = fsp_alloc_free_page(space, 0, RW_SX_LATCH, mtr, mtr);
=======
	const page_size_t	page_size(space->flags);

	block = fsp_alloc_free_page(space, page_size, 0, mtr, mtr);
>>>>>>> 7e07e38c

	if (block == NULL) {

		return(false);
	}

	buf_block_dbg_add_level(block, SYNC_FSP_PAGE);
	ut_ad(rw_lock_get_x_lock_count(&block->lock) == 1);

	mlog_write_ulint(block->frame + FIL_PAGE_TYPE, FIL_PAGE_INODE,
			 MLOG_2BYTES, mtr);

#ifdef UNIV_DEBUG
	const byte* inode = FSEG_ID + FSEG_ARR_OFFSET + block->frame;
	for (ulint i = FSP_SEG_INODES_PER_PAGE(space->physical_size()); i--;
	     inode += FSEG_INODE_SIZE) {
		ut_ad(!mach_read_from_8(inode));
	}
#endif

	flst_add_last(
		space_header + FSP_SEG_INODES_FREE,
		block->frame + FSEG_INODE_PAGE_NODE, mtr);

	return(true);
}

/** Allocate a file segment inode.
@param[in,out]	space		tablespace
@param[in,out]	space_header	tablespace header
@param[in,out]	mtr		mini-transaction
@return segment inode
@retval NULL if not enough space */
MY_ATTRIBUTE((nonnull, warn_unused_result))
static
fseg_inode_t*
fsp_alloc_seg_inode(
	fil_space_t*	space,
	fsp_header_t*	space_header,
	mtr_t*		mtr)
{
	buf_block_t*	block;
	page_t*		page;
	fseg_inode_t*	inode;
	ulint		n;

	ut_ad(page_offset(space_header) == FSP_HEADER_OFFSET);

	/* Allocate a new segment inode page if needed. */
	if (flst_get_len(space_header + FSP_SEG_INODES_FREE) == 0
	    && !fsp_alloc_seg_inode_page(space, space_header, mtr)) {
		return(NULL);
	}
	const page_id_t		page_id(
		space->id,
		flst_get_first(space_header + FSP_SEG_INODES_FREE, mtr).page);

	block = buf_page_get(page_id, space->zip_size(), RW_SX_LATCH, mtr);
	buf_block_dbg_add_level(block, SYNC_FSP_PAGE);
	if (!space->full_crc32()) {
		fil_block_check_type(*block, FIL_PAGE_INODE, mtr);
	}

	page = buf_block_get_frame(block);

	const ulint physical_size = space->physical_size();

	n = fsp_seg_inode_page_find_free(page, 0, physical_size, mtr);

	ut_a(n != ULINT_UNDEFINED);

	inode = fsp_seg_inode_page_get_nth_inode(page, n, physical_size, mtr);

	if (ULINT_UNDEFINED == fsp_seg_inode_page_find_free(page, n + 1,
							    physical_size,
							    mtr)) {
		/* There are no other unused headers left on the page: move it
		to another list */

		flst_remove(space_header + FSP_SEG_INODES_FREE,
			    page + FSEG_INODE_PAGE_NODE, mtr);

		flst_add_last(space_header + FSP_SEG_INODES_FULL,
			      page + FSEG_INODE_PAGE_NODE, mtr);
	}

	ut_ad(!mach_read_from_8(inode + FSEG_ID)
	      || mach_read_from_4(inode + FSEG_MAGIC_N) == FSEG_MAGIC_N_VALUE);
	return(inode);
}

/** Frees a file segment inode.
@param[in,out]	space		tablespace
@param[in,out]	inode		segment inode
@param[in,out]	mtr		mini-transaction */
static void fsp_free_seg_inode(
	fil_space_t*		space,
	fseg_inode_t*		inode,
	mtr_t*			mtr)
{
	page_t*		page;
	fsp_header_t*	space_header;

	ut_d(space->modify_check(*mtr));

	page = page_align(inode);

	space_header = fsp_get_space_header(space, mtr);

	ut_ad(mach_read_from_4(inode + FSEG_MAGIC_N) == FSEG_MAGIC_N_VALUE);

	const ulint physical_size = space->physical_size();

	if (ULINT_UNDEFINED
	    == fsp_seg_inode_page_find_free(page, 0, physical_size, mtr)) {

		/* Move the page to another list */

		flst_remove(space_header + FSP_SEG_INODES_FULL,
			    page + FSEG_INODE_PAGE_NODE, mtr);

		flst_add_last(space_header + FSP_SEG_INODES_FREE,
			      page + FSEG_INODE_PAGE_NODE, mtr);
	}

	mlog_write_ull(inode + FSEG_ID, 0, mtr);
	mlog_write_ulint(inode + FSEG_MAGIC_N, 0xfa051ce3, MLOG_4BYTES, mtr);

	if (ULINT_UNDEFINED
	    == fsp_seg_inode_page_find_used(page, physical_size, mtr)) {

		/* There are no other used headers left on the page: free it */

		flst_remove(space_header + FSP_SEG_INODES_FREE,
			    page + FSEG_INODE_PAGE_NODE, mtr);

		fsp_free_page(space, page_get_page_no(page), true, mtr);
	}
}

/** Returns the file segment inode, page x-latched.
@param[in]	header		segment header
@param[in]	space		space id
@param[in]	zip_size	ROW_FORMAT=COMPRESSED page size, or 0
@param[in,out]	mtr		mini-transaction
@param[out]	block		inode block, or NULL to ignore
@return segment inode, page x-latched; NULL if the inode is free */
static
fseg_inode_t*
fseg_inode_try_get(
	fseg_header_t*		header,
	ulint			space,
	ulint			zip_size,
	mtr_t*			mtr,
	buf_block_t**		block)
{
	fil_addr_t	inode_addr;
	fseg_inode_t*	inode;

	inode_addr.page = mach_read_from_4(header + FSEG_HDR_PAGE_NO);
	inode_addr.boffset = mach_read_from_2(header + FSEG_HDR_OFFSET);
	ut_ad(space == mach_read_from_4(header + FSEG_HDR_SPACE));

	inode = fut_get_ptr(space, zip_size, inode_addr, RW_SX_LATCH, mtr,
			    block);

	if (UNIV_UNLIKELY(!mach_read_from_8(inode + FSEG_ID))) {

		inode = NULL;
	} else {
		ut_ad(mach_read_from_4(inode + FSEG_MAGIC_N)
		      == FSEG_MAGIC_N_VALUE);
	}

	return(inode);
}

/** Returns the file segment inode, page x-latched.
@param[in]	header		segment header
@param[in]	space		space id
@param[in]	zip_size	ROW_FORMAT=COMPRESSED page size, or 0
@param[in,out]	mtr		mini-transaction
@param[out]	block		inode block
@return segment inode, page x-latched */
static
fseg_inode_t*
fseg_inode_get(
	fseg_header_t*		header,
	ulint			space,
	ulint			zip_size,
	mtr_t*			mtr,
	buf_block_t**		block = NULL)
{
	fseg_inode_t*	inode
		= fseg_inode_try_get(header, space, zip_size, mtr, block);
	ut_a(inode);
	return(inode);
}

/**********************************************************************//**
Gets the page number from the nth fragment page slot.
@return page number, FIL_NULL if not in use */
UNIV_INLINE
ulint
fseg_get_nth_frag_page_no(
/*======================*/
	fseg_inode_t*	inode,	/*!< in: segment inode */
	ulint		n,	/*!< in: slot index */
	mtr_t*		mtr MY_ATTRIBUTE((unused)))
				/*!< in/out: mini-transaction */
{
	ut_ad(inode && mtr);
	ut_ad(n < FSEG_FRAG_ARR_N_SLOTS);
	ut_ad(mtr_memo_contains_page(mtr, inode, MTR_MEMO_PAGE_SX_FIX));
	ut_ad(mach_read_from_4(inode + FSEG_MAGIC_N) == FSEG_MAGIC_N_VALUE);
	return(mach_read_from_4(inode + FSEG_FRAG_ARR
				+ n * FSEG_FRAG_SLOT_SIZE));
}

/**********************************************************************//**
Sets the page number in the nth fragment page slot. */
UNIV_INLINE
void
fseg_set_nth_frag_page_no(
/*======================*/
	fseg_inode_t*	inode,	/*!< in: segment inode */
	ulint		n,	/*!< in: slot index */
	ulint		page_no,/*!< in: page number to set */
	mtr_t*		mtr)	/*!< in/out: mini-transaction */
{
	ut_ad(inode && mtr);
	ut_ad(n < FSEG_FRAG_ARR_N_SLOTS);
	ut_ad(mtr_memo_contains_page(mtr, inode, MTR_MEMO_PAGE_SX_FIX));
	ut_ad(mach_read_from_4(inode + FSEG_MAGIC_N) == FSEG_MAGIC_N_VALUE);

	mlog_write_ulint(inode + FSEG_FRAG_ARR + n * FSEG_FRAG_SLOT_SIZE,
			 page_no, MLOG_4BYTES, mtr);
}

/**********************************************************************//**
Finds a fragment page slot which is free.
@return slot index; ULINT_UNDEFINED if none found */
static
ulint
fseg_find_free_frag_page_slot(
/*==========================*/
	fseg_inode_t*	inode,	/*!< in: segment inode */
	mtr_t*		mtr)	/*!< in/out: mini-transaction */
{
	ulint	i;
	ulint	page_no;

	ut_ad(inode && mtr);

	for (i = 0; i < FSEG_FRAG_ARR_N_SLOTS; i++) {
		page_no = fseg_get_nth_frag_page_no(inode, i, mtr);

		if (page_no == FIL_NULL) {

			return(i);
		}
	}

	return(ULINT_UNDEFINED);
}

/**********************************************************************//**
Finds a fragment page slot which is used and last in the array.
@return slot index; ULINT_UNDEFINED if none found */
static
ulint
fseg_find_last_used_frag_page_slot(
/*===============================*/
	fseg_inode_t*	inode,	/*!< in: segment inode */
	mtr_t*		mtr)	/*!< in/out: mini-transaction */
{
	ulint	i;
	ulint	page_no;

	ut_ad(inode && mtr);

	for (i = 0; i < FSEG_FRAG_ARR_N_SLOTS; i++) {
		page_no = fseg_get_nth_frag_page_no(
			inode, FSEG_FRAG_ARR_N_SLOTS - i - 1, mtr);

		if (page_no != FIL_NULL) {

			return(FSEG_FRAG_ARR_N_SLOTS - i - 1);
		}
	}

	return(ULINT_UNDEFINED);
}

/**********************************************************************//**
Calculates reserved fragment page slots.
@return number of fragment pages */
static
ulint
fseg_get_n_frag_pages(
/*==================*/
	fseg_inode_t*	inode,	/*!< in: segment inode */
	mtr_t*		mtr)	/*!< in/out: mini-transaction */
{
	ulint	i;
	ulint	count	= 0;

	ut_ad(inode && mtr);

	for (i = 0; i < FSEG_FRAG_ARR_N_SLOTS; i++) {
		if (FIL_NULL != fseg_get_nth_frag_page_no(inode, i, mtr)) {
			count++;
		}
	}

	return(count);
}

/** Create a new segment.
@param space                tablespace
@param byte_offset          byte offset of the created segment header
@param mtr                  mini-transaction
@param has_done_reservation whether fsp_reserve_free_extents() was invoked
@param block                block where segment header is placed,
                            or NULL to allocate an additional page for that
@return the block where the segment header is placed, x-latched
@retval NULL if could not create segment because of lack of space */
buf_block_t*
fseg_create(fil_space_t *space, ulint byte_offset, mtr_t *mtr,
            bool has_done_reservation, buf_block_t *block)
{
	fsp_header_t*	space_header;
	fseg_inode_t*	inode;
	ib_id_t		seg_id;
	fseg_header_t*	header	= 0; /* remove warning */
	ulint		n_reserved;

	DBUG_ENTER("fseg_create");

	ut_ad(mtr);
	ut_ad(byte_offset >= FIL_PAGE_DATA);
	ut_ad(byte_offset + FSEG_HEADER_SIZE
	      <= srv_page_size - FIL_PAGE_DATA_END);

	mtr_x_lock_space(space, mtr);
	ut_d(space->modify_check(*mtr));

<<<<<<< HEAD
	if (page != 0) {
		block = buf_page_get(page_id_t(space->id, page),
				     space->zip_size(),
				     RW_SX_LATCH, mtr);

		header = byte_offset + buf_block_get_frame(block);

		if (!space->full_crc32()) {
			fil_block_check_type(*block, space->id == TRX_SYS_SPACE
					     && page == TRX_SYS_PAGE_NO
					     ? FIL_PAGE_TYPE_TRX_SYS
					     : FIL_PAGE_TYPE_SYS,
					     mtr);
		}
=======
	if (block) {
		header = byte_offset + buf_block_get_frame(block);

		const ulint type = block->page.id == page_id_t(TRX_SYS_SPACE,
							       TRX_SYS_PAGE_NO)
			? FIL_PAGE_TYPE_TRX_SYS
			: FIL_PAGE_TYPE_SYS;

		fil_block_check_type(*block, type, mtr);
>>>>>>> 7e07e38c
	}

	if (!has_done_reservation
	    && !fsp_reserve_free_extents(&n_reserved, space, 2,
					 FSP_NORMAL, mtr)) {
		DBUG_RETURN(NULL);
	}

	space_header = fsp_get_space_header(space, mtr);

	inode = fsp_alloc_seg_inode(space, space_header, mtr);

	if (inode == NULL) {
		goto funct_exit;
	}

	/* Read the next segment id from space header and increment the
	value in space header */

	seg_id = mach_read_from_8(space_header + FSP_SEG_ID);

	mlog_write_ull(space_header + FSP_SEG_ID, seg_id + 1, mtr);
	mlog_write_ull(inode + FSEG_ID, seg_id, mtr);
	ut_ad(!mach_read_from_4(inode + FSEG_NOT_FULL_N_USED));

	flst_init(inode + FSEG_FREE, mtr);
	flst_init(inode + FSEG_NOT_FULL, mtr);
	flst_init(inode + FSEG_FULL, mtr);

	mlog_write_ulint(inode + FSEG_MAGIC_N, FSEG_MAGIC_N_VALUE,
			 MLOG_4BYTES, mtr);
	compile_time_assert(FSEG_FRAG_SLOT_SIZE == 4);
	compile_time_assert(FIL_NULL == 0xffffffff);
	mlog_memset(inode + FSEG_FRAG_ARR,
		    FSEG_FRAG_SLOT_SIZE * FSEG_FRAG_ARR_N_SLOTS, 0xff, mtr);

<<<<<<< HEAD
	if (page == 0) {
		block = fseg_alloc_free_page_low(space,
						 inode, 0, FSP_UP, RW_SX_LATCH,
=======
	if (!block) {
		block = fseg_alloc_free_page_low(space, page_size,
						 inode, 0, FSP_UP,
>>>>>>> 7e07e38c
						 mtr, mtr
#ifdef UNIV_DEBUG
						 , has_done_reservation
#endif /* UNIV_DEBUG */
						 );

		/* The allocation cannot fail if we have already reserved a
		space for the page. */
		ut_ad(!has_done_reservation || block != NULL);

		if (block == NULL) {
			fsp_free_seg_inode(space, inode, mtr);
			goto funct_exit;
		}

		ut_ad(rw_lock_get_x_lock_count(&block->lock) == 1);

		header = byte_offset + buf_block_get_frame(block);
		mlog_write_ulint(buf_block_get_frame(block) + FIL_PAGE_TYPE,
				 FIL_PAGE_TYPE_SYS, MLOG_2BYTES, mtr);
	}

	mlog_write_ulint(header + FSEG_HDR_OFFSET,
			 page_offset(inode), MLOG_2BYTES, mtr);

	mlog_write_ulint(header + FSEG_HDR_PAGE_NO,
			 page_get_page_no(page_align(inode)),
			 MLOG_4BYTES, mtr);

	mlog_write_ulint(header + FSEG_HDR_SPACE, space->id, MLOG_4BYTES, mtr);

funct_exit:
	if (!has_done_reservation) {
		space->release_free_extents(n_reserved);
	}

	DBUG_RETURN(block);
}

/**********************************************************************//**
Calculates the number of pages reserved by a segment, and how many pages are
currently used.
@return number of reserved pages */
static
ulint
fseg_n_reserved_pages_low(
/*======================*/
	fseg_inode_t*	inode,	/*!< in: segment inode */
	ulint*		used,	/*!< out: number of pages used (not
				more than reserved) */
	mtr_t*		mtr)	/*!< in/out: mini-transaction */
{
	ulint	ret;

	ut_ad(inode && used && mtr);
	ut_ad(mtr_memo_contains_page(mtr, inode, MTR_MEMO_PAGE_SX_FIX));

	*used = mach_read_from_4(inode + FSEG_NOT_FULL_N_USED)
		+ FSP_EXTENT_SIZE * flst_get_len(inode + FSEG_FULL)
		+ fseg_get_n_frag_pages(inode, mtr);

	ret = fseg_get_n_frag_pages(inode, mtr)
		+ FSP_EXTENT_SIZE * flst_get_len(inode + FSEG_FREE)
		+ FSP_EXTENT_SIZE * flst_get_len(inode + FSEG_NOT_FULL)
		+ FSP_EXTENT_SIZE * flst_get_len(inode + FSEG_FULL);

	return(ret);
}

/**********************************************************************//**
Calculates the number of pages reserved by a segment, and how many pages are
currently used.
@return number of reserved pages */
ulint
fseg_n_reserved_pages(
/*==================*/
	fseg_header_t*	header,	/*!< in: segment header */
	ulint*		used,	/*!< out: number of pages used (<= reserved) */
	mtr_t*		mtr)	/*!< in/out: mini-transaction */
{
	ulint		ret;
	fseg_inode_t*	inode;
	ulint		space_id;
	fil_space_t*	space;

	space_id = page_get_space_id(page_align(header));
	space = mtr_x_lock_space(space_id, mtr);

	inode = fseg_inode_get(header, space_id, space->zip_size(), mtr);

	ret = fseg_n_reserved_pages_low(inode, used, mtr);

	return(ret);
}

/** Tries to fill the free list of a segment with consecutive free extents.
This happens if the segment is big enough to allow extents in the free list,
the free list is empty, and the extents can be allocated consecutively from
the hint onward.
@param[in]	inode		segment inode
@param[in]	space		tablespace
@param[in]	hint		hint which extent would be good as the first
extent
@param[in,out]	mtr		mini-transaction */
static
void
fseg_fill_free_list(
	fseg_inode_t*		inode,
	fil_space_t*		space,
	ulint			hint,
	mtr_t*			mtr)
{
	xdes_t*	descr;
	ulint	i;
	ib_id_t	seg_id;
	ulint	reserved;
	ulint	used;

	ut_ad(inode && mtr);
	ut_ad(!((page_offset(inode) - FSEG_ARR_OFFSET) % FSEG_INODE_SIZE));
	ut_d(space->modify_check(*mtr));

	reserved = fseg_n_reserved_pages_low(inode, &used, mtr);

	if (reserved < FSEG_FREE_LIST_LIMIT * FSP_EXTENT_SIZE) {

		/* The segment is too small to allow extents in free list */

		return;
	}

	if (flst_get_len(inode + FSEG_FREE) > 0) {
		/* Free list is not empty */

		return;
	}

	for (i = 0; i < FSEG_FREE_LIST_MAX_LEN; i++) {
		descr = xdes_get_descriptor(space, hint, mtr);

		if ((descr == NULL)
		    || (XDES_FREE != xdes_get_state(descr, mtr))) {

			/* We cannot allocate the desired extent: stop */

			return;
		}

		descr = fsp_alloc_free_extent(space, hint, mtr);

		xdes_set_state(descr, XDES_FSEG, mtr);

		seg_id = mach_read_from_8(inode + FSEG_ID);
		ut_ad(mach_read_from_4(inode + FSEG_MAGIC_N)
		      == FSEG_MAGIC_N_VALUE);
		mlog_write_ull(descr + XDES_ID, seg_id, mtr);

		flst_add_last(inode + FSEG_FREE, descr + XDES_FLST_NODE, mtr);
		hint += FSP_EXTENT_SIZE;
	}
}

/** Allocates a free extent for the segment: looks first in the free list of
the segment, then tries to allocate from the space free list.
NOTE that the extent returned still resides in the segment free list, it is
not yet taken off it!
@param[in]	inode		segment inode
@param[in,out]	space		tablespace
@param[in,out]	mtr		mini-transaction
@retval NULL	if no page could be allocated
@retval block	rw_lock_x_lock_count(&block->lock) == 1 if allocation succeeded
(init_mtr == mtr, or the page was not previously freed in mtr)
@retval block	(not allocated or initialized) otherwise */
static
xdes_t*
fseg_alloc_free_extent(
	fseg_inode_t*		inode,
	fil_space_t*		space,
	mtr_t*			mtr)
{
	xdes_t*		descr;
	ib_id_t		seg_id;
	fil_addr_t	first;

	ut_ad(!((page_offset(inode) - FSEG_ARR_OFFSET) % FSEG_INODE_SIZE));
	ut_ad(mach_read_from_4(inode + FSEG_MAGIC_N) == FSEG_MAGIC_N_VALUE);
	ut_d(space->modify_check(*mtr));

	if (flst_get_len(inode + FSEG_FREE) > 0) {
		/* Segment free list is not empty, allocate from it */

		first = flst_get_first(inode + FSEG_FREE, mtr);

		descr = xdes_lst_get_descriptor(space, first, mtr);
	} else {
		/* Segment free list was empty, allocate from space */
		descr = fsp_alloc_free_extent(space, 0, mtr);

		if (descr == NULL) {

			return(NULL);
		}

		seg_id = mach_read_from_8(inode + FSEG_ID);

		xdes_set_state(descr, XDES_FSEG, mtr);
		mlog_write_ull(descr + XDES_ID, seg_id, mtr);
		flst_add_last(inode + FSEG_FREE, descr + XDES_FLST_NODE, mtr);

		/* Try to fill the segment free list */
		fseg_fill_free_list(inode, space,
				    xdes_get_offset(descr) + FSP_EXTENT_SIZE,
				    mtr);
	}

	return(descr);
}

/** Allocates a single free page from a segment.
This function implements the intelligent allocation strategy which tries to
minimize file space fragmentation.
@param[in,out]	space			tablespace
@param[in,out]	seg_inode		segment inode
@param[in]	hint			hint of which page would be desirable
@param[in]	direction		if the new page is needed because of
an index page split, and records are inserted there in order, into which
direction they go alphabetically: FSP_DOWN, FSP_UP, FSP_NO_DIR
@param[in,out]	mtr			mini-transaction
@param[in,out]	init_mtr		mtr or another mini-transaction in
which the page should be initialized. If init_mtr != mtr, but the page is
already latched in mtr, do not initialize the page
@param[in]	has_done_reservation	TRUE if the space has already been
reserved, in this case we will never return NULL
@retval NULL	if no page could be allocated
@retval block	rw_lock_x_lock_count(&block->lock) == 1 if allocation succeeded
(init_mtr == mtr, or the page was not previously freed in mtr)
@retval block	(not allocated or initialized) otherwise */
static
buf_block_t*
fseg_alloc_free_page_low(
	fil_space_t*		space,
	fseg_inode_t*		seg_inode,
	ulint			hint,
	byte			direction,
	mtr_t*			mtr,
	mtr_t*			init_mtr
#ifdef UNIV_DEBUG
	, ibool			has_done_reservation
#endif /* UNIV_DEBUG */
)
{
	fsp_header_t*	space_header;
	ib_id_t		seg_id;
	ulint		used;
	ulint		reserved;
	xdes_t*		descr;		/*!< extent of the hinted page */
	ulint		ret_page;	/*!< the allocated page offset, FIL_NULL
					if could not be allocated */
	xdes_t*		ret_descr;	/*!< the extent of the allocated page */
	ulint		n;
	const ulint	space_id	= space->id;

	ut_ad((direction >= FSP_UP) && (direction <= FSP_NO_DIR));
	ut_ad(mach_read_from_4(seg_inode + FSEG_MAGIC_N)
	      == FSEG_MAGIC_N_VALUE);
	ut_ad(!((page_offset(seg_inode) - FSEG_ARR_OFFSET) % FSEG_INODE_SIZE));
	seg_id = mach_read_from_8(seg_inode + FSEG_ID);

	ut_ad(seg_id);
	ut_d(space->modify_check(*mtr));
	ut_ad(fil_page_get_type(page_align(seg_inode)) == FIL_PAGE_INODE);

	reserved = fseg_n_reserved_pages_low(seg_inode, &used, mtr);

	space_header = fsp_get_space_header(space, mtr);

	descr = xdes_get_descriptor_with_space_hdr(space_header, space,
						   hint, mtr);
	if (descr == NULL) {
		/* Hint outside space or too high above free limit: reset
		hint */
		/* The file space header page is always allocated. */
		hint = 0;
		descr = xdes_get_descriptor(space, hint, mtr);
	}

	/* In the big if-else below we look for ret_page and ret_descr */
	/*-------------------------------------------------------------*/
	if ((xdes_get_state(descr, mtr) == XDES_FSEG)
	    && mach_read_from_8(descr + XDES_ID) == seg_id
	    && (xdes_mtr_get_bit(descr, XDES_FREE_BIT,
				 hint % FSP_EXTENT_SIZE, mtr) == TRUE)) {
take_hinted_page:
		/* 1. We can take the hinted page
		=================================*/
		ret_descr = descr;
		ret_page = hint;
		/* Skip the check for extending the tablespace. If the
		page hint were not within the size of the tablespace,
		we would have got (descr == NULL) above and reset the hint. */
		goto got_hinted_page;
		/*-----------------------------------------------------------*/
	} else if (xdes_get_state(descr, mtr) == XDES_FREE
		   && reserved - used < reserved / FSEG_FILLFACTOR
		   && used >= FSEG_FRAG_LIMIT) {

		/* 2. We allocate the free extent from space and can take
		=========================================================
		the hinted page
		===============*/
		ret_descr = fsp_alloc_free_extent(space, hint, mtr);

		ut_a(ret_descr == descr);

		xdes_set_state(ret_descr, XDES_FSEG, mtr);
		mlog_write_ull(ret_descr + XDES_ID, seg_id, mtr);
		flst_add_last(seg_inode + FSEG_FREE,
			      ret_descr + XDES_FLST_NODE, mtr);

		/* Try to fill the segment free list */
		fseg_fill_free_list(seg_inode, space,
				    hint + FSP_EXTENT_SIZE, mtr);
		goto take_hinted_page;
		/*-----------------------------------------------------------*/
	} else if ((direction != FSP_NO_DIR)
		   && ((reserved - used) < reserved / FSEG_FILLFACTOR)
		   && (used >= FSEG_FRAG_LIMIT)
		   && (!!(ret_descr
			  = fseg_alloc_free_extent(seg_inode, space, mtr)))) {

		/* 3. We take any free extent (which was already assigned above
		===============================================================
		in the if-condition to ret_descr) and take the lowest or
		========================================================
		highest page in it, depending on the direction
		==============================================*/
		ret_page = xdes_get_offset(ret_descr);

		if (direction == FSP_DOWN) {
			ret_page += FSP_EXTENT_SIZE - 1;
		}
		ut_ad(!has_done_reservation || ret_page != FIL_NULL);
		/*-----------------------------------------------------------*/
	} else if ((xdes_get_state(descr, mtr) == XDES_FSEG)
		   && mach_read_from_8(descr + XDES_ID) == seg_id
		   && (!xdes_is_full(descr, mtr))) {

		/* 4. We can take the page from the same extent as the
		======================================================
		hinted page (and the extent already belongs to the
		==================================================
		segment)
		========*/
		ret_descr = descr;
		ret_page = xdes_get_offset(ret_descr)
			+ xdes_find_bit(ret_descr, XDES_FREE_BIT, TRUE,
					hint % FSP_EXTENT_SIZE, mtr);
		ut_ad(!has_done_reservation || ret_page != FIL_NULL);
		/*-----------------------------------------------------------*/
	} else if (reserved - used > 0) {
		/* 5. We take any unused page from the segment
		==============================================*/
		fil_addr_t	first;

		if (flst_get_len(seg_inode + FSEG_NOT_FULL) > 0) {
			first = flst_get_first(seg_inode + FSEG_NOT_FULL,
					       mtr);
		} else if (flst_get_len(seg_inode + FSEG_FREE) > 0) {
			first = flst_get_first(seg_inode + FSEG_FREE, mtr);
		} else {
			ut_ad(!has_done_reservation);
			return(NULL);
		}

		ret_descr = xdes_lst_get_descriptor(space, first, mtr);
		ret_page = xdes_get_offset(ret_descr)
			+ xdes_find_bit(ret_descr, XDES_FREE_BIT, TRUE,
					0, mtr);
		ut_ad(!has_done_reservation || ret_page != FIL_NULL);
		/*-----------------------------------------------------------*/
	} else if (used < FSEG_FRAG_LIMIT) {
		/* 6. We allocate an individual page from the space
		===================================================*/
		buf_block_t* block = fsp_alloc_free_page(
<<<<<<< HEAD
			space, hint, rw_latch, mtr, init_mtr);
=======
			space, page_size, hint, mtr, init_mtr);
>>>>>>> 7e07e38c

		ut_ad(!has_done_reservation || block != NULL);

		if (block != NULL) {
			/* Put the page in the fragment page array of the
			segment */
			n = fseg_find_free_frag_page_slot(seg_inode, mtr);
			ut_a(n != ULINT_UNDEFINED);

			fseg_set_nth_frag_page_no(
				seg_inode, n, block->page.id.page_no(),
				mtr);
		}

		/* fsp_alloc_free_page() invoked fsp_init_file_page()
		already. */
		return(block);
		/*-----------------------------------------------------------*/
	} else {
		/* 7. We allocate a new extent and take its first page
		======================================================*/
		ret_descr = fseg_alloc_free_extent(seg_inode, space, mtr);

		if (ret_descr == NULL) {
			ret_page = FIL_NULL;
			ut_ad(!has_done_reservation);
		} else {
			ret_page = xdes_get_offset(ret_descr);
			ut_ad(!has_done_reservation || ret_page != FIL_NULL);
		}
	}

	if (ret_page == FIL_NULL) {
		/* Page could not be allocated */

		ut_ad(!has_done_reservation);
		return(NULL);
	}

	if (space->size <= ret_page && !is_system_tablespace(space_id)) {
		/* It must be that we are extending a single-table
		tablespace whose size is still < 64 pages */

		if (ret_page >= FSP_EXTENT_SIZE) {
			ib::error() << "Error (2): trying to extend"
			" a single-table tablespace " << space_id
			<< " by single page(s) though the"
			<< " space size " << space->size
			<< ". Page no " << ret_page << ".";
			ut_ad(!has_done_reservation);
			return(NULL);
		}

		if (!fsp_try_extend_data_file_with_pages(
			    space, ret_page, space_header, mtr)) {
			/* No disk space left */
			ut_ad(!has_done_reservation);
			return(NULL);
		}
	}

got_hinted_page:
	/* ret_descr == NULL if the block was allocated from free_frag
	(XDES_FREE_FRAG) */
	if (ret_descr != NULL) {
		/* At this point we know the extent and the page offset.
		The extent is still in the appropriate list (FSEG_NOT_FULL
		or FSEG_FREE), and the page is not yet marked as used. */

		ut_ad(xdes_get_descriptor(space, ret_page, mtr) == ret_descr);

		ut_ad(xdes_mtr_get_bit(
				ret_descr, XDES_FREE_BIT,
				ret_page % FSP_EXTENT_SIZE, mtr));

		fseg_mark_page_used(seg_inode, ret_page, ret_descr, mtr);
	}

<<<<<<< HEAD
	return fsp_page_create(space, ret_page, rw_latch, mtr, init_mtr);
=======
	return(fsp_page_create(space, ret_page, page_size, mtr, init_mtr));
>>>>>>> 7e07e38c
}

/**********************************************************************//**
Allocates a single free page from a segment. This function implements
the intelligent allocation strategy which tries to minimize file space
fragmentation.
@retval NULL if no page could be allocated
@retval block, rw_lock_x_lock_count(&block->lock) == 1 if allocation succeeded
(init_mtr == mtr, or the page was not previously freed in mtr)
@retval block (not allocated or initialized) otherwise */
buf_block_t*
fseg_alloc_free_page_general(
/*=========================*/
	fseg_header_t*	seg_header,/*!< in/out: segment header */
	ulint		hint,	/*!< in: hint of which page would be
				desirable */
	byte		direction,/*!< in: if the new page is needed because
				of an index page split, and records are
				inserted there in order, into which
				direction they go alphabetically: FSP_DOWN,
				FSP_UP, FSP_NO_DIR */
	ibool		has_done_reservation, /*!< in: TRUE if the caller has
				already done the reservation for the page
				with fsp_reserve_free_extents, then there
				is no need to do the check for this individual
				page */
	mtr_t*		mtr,	/*!< in/out: mini-transaction */
	mtr_t*		init_mtr)/*!< in/out: mtr or another mini-transaction
				in which the page should be initialized.
				If init_mtr!=mtr, but the page is already
				latched in mtr, do not initialize the page. */
{
	fseg_inode_t*	inode;
	ulint		space_id;
	fil_space_t*	space;
	buf_block_t*	iblock;
	buf_block_t*	block;
	ulint		n_reserved;

	space_id = page_get_space_id(page_align(seg_header));
	space = mtr_x_lock_space(space_id, mtr);
	inode = fseg_inode_get(seg_header, space_id, space->zip_size(),
			       mtr, &iblock);
	if (!space->full_crc32()) {
		fil_block_check_type(*iblock, FIL_PAGE_INODE, mtr);
	}

	if (!has_done_reservation
	    && !fsp_reserve_free_extents(&n_reserved, space, 2,
					 FSP_NORMAL, mtr)) {
		return(NULL);
	}

	block = fseg_alloc_free_page_low(space,
					 inode, hint, direction,
					 mtr, init_mtr
#ifdef UNIV_DEBUG
					 , has_done_reservation
#endif /* UNIV_DEBUG */
					 );

	/* The allocation cannot fail if we have already reserved a
	space for the page. */
	ut_ad(!has_done_reservation || block != NULL);

	if (!has_done_reservation) {
		space->release_free_extents(n_reserved);
	}

	return(block);
}

/** Check that we have at least n_pages frag pages free in the first extent
of a single-table tablespace, and they are also physically initialized to
the data file. That is we have already extended the data file so that those
pages are inside the data file. If not, this function extends the tablespace
with pages.
@param[in,out]	space		tablespace
@param[in,out]	space_header	tablespace header, x-latched
@param[in]	size		size of the tablespace in pages,
must be less than FSP_EXTENT_SIZE
@param[in,out]	mtr		mini-transaction
@param[in]	n_pages		number of pages to reserve
@return true if there were at least n_pages free pages, or we were able
to extend */
static
bool
fsp_reserve_free_pages(
	fil_space_t*	space,
	fsp_header_t*	space_header,
	ulint		size,
	mtr_t*		mtr,
	ulint		n_pages)
{
	xdes_t*	descr;
	ulint	n_used;

	ut_a(!is_system_tablespace(space->id));
	ut_a(size < FSP_EXTENT_SIZE);

	descr = xdes_get_descriptor_with_space_hdr(
		space_header, space, 0, mtr);
	n_used = xdes_get_n_used(descr, mtr);

	ut_a(n_used <= size);

	return(size >= n_used + n_pages
	       || fsp_try_extend_data_file_with_pages(
		       space, n_used + n_pages - 1, space_header, mtr));
}

/** Reserves free pages from a tablespace. All mini-transactions which may
use several pages from the tablespace should call this function beforehand
and reserve enough free extents so that they certainly will be able
to do their operation, like a B-tree page split, fully. Reservations
must be released with function fil_space_t::release_free_extents()!

The alloc_type below has the following meaning: FSP_NORMAL means an
operation which will probably result in more space usage, like an
insert in a B-tree; FSP_UNDO means allocation to undo logs: if we are
deleting rows, then this allocation will in the long run result in
less space usage (after a purge); FSP_CLEANING means allocation done
in a physical record delete (like in a purge) or other cleaning operation
which will result in less space usage in the long run. We prefer the latter
two types of allocation: when space is scarce, FSP_NORMAL allocations
will not succeed, but the latter two allocations will succeed, if possible.
The purpose is to avoid dead end where the database is full but the
user cannot free any space because these freeing operations temporarily
reserve some space.

Single-table tablespaces whose size is < FSP_EXTENT_SIZE pages are a special
case. In this function we would liberally reserve several extents for
every page split or merge in a B-tree. But we do not want to waste disk space
if the table only occupies < FSP_EXTENT_SIZE pages. That is why we apply
different rules in that special case, just ensuring that there are n_pages
free pages available.

@param[out]	n_reserved	number of extents actually reserved; if we
				return true and the tablespace size is <
				FSP_EXTENT_SIZE pages, then this can be 0,
				otherwise it is n_ext
@param[in,out]	space		tablespace
@param[in]	n_ext		number of extents to reserve
@param[in]	alloc_type	page reservation type (FSP_BLOB, etc)
@param[in,out]	mtr		the mini transaction
@param[in]	n_pages		for small tablespaces (tablespace size is
				less than FSP_EXTENT_SIZE), number of free
				pages to reserve.
@return true if we were able to make the reservation */
bool
fsp_reserve_free_extents(
	ulint*		n_reserved,
	fil_space_t*	space,
	ulint		n_ext,
	fsp_reserve_t	alloc_type,
	mtr_t*		mtr,
	ulint		n_pages)
{
	fsp_header_t*	space_header;
	ulint		n_free_list_ext;
	ulint		free_limit;
	ulint		size;
	ulint		n_free;
	ulint		n_free_up;
	ulint		reserve;
	size_t		total_reserved = 0;

	ut_ad(mtr);
	*n_reserved = n_ext;

	mtr_x_lock_space(space, mtr);
	const ulint physical_size = space->physical_size();

	space_header = fsp_get_space_header(space, mtr);
try_again:
	size = mach_read_from_4(space_header + FSP_SIZE);
	ut_ad(size == space->size_in_header);

	if (size < FSP_EXTENT_SIZE && n_pages < FSP_EXTENT_SIZE / 2) {
		/* Use different rules for small single-table tablespaces */
		*n_reserved = 0;
		return(fsp_reserve_free_pages(space, space_header, size,
					      mtr, n_pages));
	}

	n_free_list_ext = flst_get_len(space_header + FSP_FREE);
	ut_ad(space->free_len == n_free_list_ext);

	free_limit = mach_read_from_4(space_header + FSP_FREE_LIMIT);
	ut_ad(space->free_limit == free_limit);

	/* Below we play safe when counting free extents above the free limit:
	some of them will contain extent descriptor pages, and therefore
	will not be free extents */

	if (size >= free_limit) {
		n_free_up = (size - free_limit) / FSP_EXTENT_SIZE;
	} else {
		ut_ad(alloc_type == FSP_BLOB);
		n_free_up = 0;
	}

	if (n_free_up > 0) {
		n_free_up--;
		n_free_up -= n_free_up / (physical_size / FSP_EXTENT_SIZE);
	}

	n_free = n_free_list_ext + n_free_up;

	switch (alloc_type) {
	case FSP_NORMAL:
		/* We reserve 1 extent + 0.5 % of the space size to undo logs
		and 1 extent + 0.5 % to cleaning operations; NOTE: this source
		code is duplicated in the function below! */

		reserve = 2 + ((size / FSP_EXTENT_SIZE) * 2) / 200;

		if (n_free <= reserve + n_ext) {

			goto try_to_extend;
		}
		break;
	case FSP_UNDO:
		/* We reserve 0.5 % of the space size to cleaning operations */

		reserve = 1 + ((size / FSP_EXTENT_SIZE) * 1) / 200;

		if (n_free <= reserve + n_ext) {

			goto try_to_extend;
		}
		break;
	case FSP_CLEANING:
	case FSP_BLOB:
		reserve = 0;
		break;
	default:
		ut_error;
	}

	if (space->reserve_free_extents(n_free, n_ext)) {
		return(true);
	}
try_to_extend:
	if (ulint n = fsp_try_extend_data_file(space, space_header, mtr)) {
		total_reserved += n;
		goto try_again;
	}

	return(false);
}

/********************************************************************//**
Marks a page used. The page must reside within the extents of the given
segment. */
static MY_ATTRIBUTE((nonnull))
void
fseg_mark_page_used(
/*================*/
	fseg_inode_t*	seg_inode,/*!< in: segment inode */
	ulint		page,	/*!< in: page offset */
	xdes_t*		descr,  /*!< in: extent descriptor */
	mtr_t*		mtr)	/*!< in/out: mini-transaction */
{
	ulint	not_full_n_used;

	ut_ad(fil_page_get_type(page_align(seg_inode)) == FIL_PAGE_INODE);
	ut_ad(!((page_offset(seg_inode) - FSEG_ARR_OFFSET) % FSEG_INODE_SIZE));
	ut_ad(mach_read_from_4(seg_inode + FSEG_MAGIC_N)
	      == FSEG_MAGIC_N_VALUE);
	ut_ad(!memcmp(seg_inode + FSEG_ID, descr + XDES_ID, 4));

	if (xdes_is_free(descr, mtr)) {
		/* We move the extent from the free list to the
		NOT_FULL list */
		flst_remove(seg_inode + FSEG_FREE, descr + XDES_FLST_NODE,
			    mtr);
		flst_add_last(seg_inode + FSEG_NOT_FULL,
			      descr + XDES_FLST_NODE, mtr);
	}

	ut_ad(xdes_mtr_get_bit(
			descr, XDES_FREE_BIT, page % FSP_EXTENT_SIZE, mtr));

	/* We mark the page as used */
	xdes_set_bit(descr, XDES_FREE_BIT, page % FSP_EXTENT_SIZE, FALSE, mtr);

	not_full_n_used = mach_read_from_4(seg_inode + FSEG_NOT_FULL_N_USED);
	not_full_n_used++;
	mlog_write_ulint(seg_inode + FSEG_NOT_FULL_N_USED, not_full_n_used,
			 MLOG_4BYTES, mtr);
	if (xdes_is_full(descr, mtr)) {
		/* We move the extent from the NOT_FULL list to the
		FULL list */
		flst_remove(seg_inode + FSEG_NOT_FULL,
			    descr + XDES_FLST_NODE, mtr);
		flst_add_last(seg_inode + FSEG_FULL,
			      descr + XDES_FLST_NODE, mtr);

		mlog_write_ulint(seg_inode + FSEG_NOT_FULL_N_USED,
				 not_full_n_used - FSP_EXTENT_SIZE,
				 MLOG_4BYTES, mtr);
	}
}

/** Frees a single page of a segment.
@param[in]	seg_inode	segment inode
@param[in,out]	space		tablespace
@param[in]	offset		page number
@param[in]	log		whether to write MLOG_INIT_FREE_PAGE record
@param[in,out]	mtr		mini-transaction */
static
void
fseg_free_page_low(
	fseg_inode_t*		seg_inode,
	fil_space_t*		space,
	page_no_t		offset,
	bool			log,
	mtr_t*			mtr)
{
	xdes_t*	descr;
	ulint	not_full_n_used;
	ulint	state;
	ib_id_t	descr_id;
	ib_id_t	seg_id;

	ut_ad(seg_inode != NULL);
	ut_ad(mtr != NULL);
	ut_ad(mach_read_from_4(seg_inode + FSEG_MAGIC_N)
	      == FSEG_MAGIC_N_VALUE);
	ut_ad(!((page_offset(seg_inode) - FSEG_ARR_OFFSET) % FSEG_INODE_SIZE));
	ut_d(space->modify_check(*mtr));

	descr = xdes_get_descriptor(space, offset, mtr);

	if (xdes_mtr_get_bit(descr, XDES_FREE_BIT,
			     offset % FSP_EXTENT_SIZE, mtr)) {
		ib::fatal() << "InnoDB is trying to free page "
			<< page_id_t(space->id, offset)
			<< " though it is already marked as free in the"
			" tablespace! The tablespace free space info is"
			" corrupt. You may need to dump your tables and"
			" recreate the whole database!"
			<< FORCE_RECOVERY_MSG;
	}

	state = xdes_get_state(descr, mtr);

	if (state != XDES_FSEG) {
		/* The page is in the fragment pages of the segment */
		for (ulint i = 0;; i++) {
			if (fseg_get_nth_frag_page_no(seg_inode, i, mtr)
			    != offset) {
				continue;
			}

			compile_time_assert(FIL_NULL == 0xffffffff);
			mlog_memset(seg_inode + FSEG_FRAG_ARR
				    + i * FSEG_FRAG_SLOT_SIZE, 4, 0xff, mtr);
			break;
		}

		fsp_free_page(space, offset, log, mtr);
		return;
	}

	/* If we get here, the page is in some extent of the segment */

	descr_id = mach_read_from_8(descr + XDES_ID);
	seg_id = mach_read_from_8(seg_inode + FSEG_ID);

	if (UNIV_UNLIKELY(descr_id != seg_id)) {
		fputs("InnoDB: Dump of the tablespace extent descriptor: ",
		      stderr);
		ut_print_buf(stderr, descr, 40);
		fputs("\nInnoDB: Dump of the segment inode: ", stderr);
		ut_print_buf(stderr, seg_inode, 40);
		putc('\n', stderr);

		ib::fatal() << "InnoDB is trying to free page "
			<< page_id_t(space->id, offset)
			<< ", which does not belong to segment " << descr_id
			<< " but belongs to segment " << seg_id << "."
			<< FORCE_RECOVERY_MSG;
	}

	not_full_n_used = mach_read_from_4(seg_inode + FSEG_NOT_FULL_N_USED);
	if (xdes_is_full(descr, mtr)) {
		/* The fragment is full: move it to another list */
		flst_remove(seg_inode + FSEG_FULL,
			    descr + XDES_FLST_NODE, mtr);
		flst_add_last(seg_inode + FSEG_NOT_FULL,
			      descr + XDES_FLST_NODE, mtr);
		mlog_write_ulint(seg_inode + FSEG_NOT_FULL_N_USED,
				 not_full_n_used + FSP_EXTENT_SIZE - 1,
				 MLOG_4BYTES, mtr);
	} else {
		ut_a(not_full_n_used > 0);
		mlog_write_ulint(seg_inode + FSEG_NOT_FULL_N_USED,
				 not_full_n_used - 1, MLOG_4BYTES, mtr);
	}

	const ulint	bit = offset % FSP_EXTENT_SIZE;

	xdes_set_bit(descr, XDES_FREE_BIT, bit, TRUE, mtr);
	/* xdes_init() should have set all XDES_CLEAN_BIT */
	ut_ad(xdes_get_bit(descr, XDES_CLEAN_BIT, bit));

	if (xdes_is_free(descr, mtr)) {
		/* The extent has become free: free it to space */
		flst_remove(seg_inode + FSEG_NOT_FULL,
			    descr + XDES_FLST_NODE, mtr);
		fsp_free_extent(space, offset, mtr);
	}
}

/** Free a page in a file segment.
@param[in,out]	seg_header	file segment header
@param[in,out]	space		tablespace
@param[in]	offset		page number
@param[in]	log		whether to write MLOG_INIT_FREE_PAGE record
@param[in,out]	mtr		mini-transaction */
void
fseg_free_page(
	fseg_header_t*	seg_header,
	fil_space_t*	space,
	ulint		offset,
	bool		log,
	mtr_t*		mtr)
{
	DBUG_ENTER("fseg_free_page");
	fseg_inode_t*		seg_inode;
	buf_block_t*		iblock;
	mtr_x_lock_space(space, mtr);

	DBUG_LOG("fseg_free_page", "space_id: " << space->id
		 << ", page_no: " << offset);

	seg_inode = fseg_inode_get(seg_header, space->id, space->zip_size(),
				   mtr,
				   &iblock);
	if (!space->full_crc32()) {
		fil_block_check_type(*iblock, FIL_PAGE_INODE, mtr);
	}

	fseg_free_page_low(seg_inode, space, offset, log, mtr);

	ut_d(buf_page_set_file_page_was_freed(page_id_t(space->id, offset)));

	DBUG_VOID_RETURN;
}

/** Determine whether a page is free.
@param[in,out]	space	tablespace
@param[in]	page	page number
@return whether the page is marked as free */
bool
fseg_page_is_free(fil_space_t* space, unsigned page)
{
	bool		is_free;
	mtr_t		mtr;
	page_no_t	dpage = xdes_calc_descriptor_page(space->zip_size(),
							  page);

	mtr.start();
	mtr_s_lock_space(space, &mtr);

	if (page >= space->free_limit || page >= space->size_in_header) {
		is_free = true;
	} else if (const xdes_t* descr = xdes_get_descriptor_const(
			   space, dpage, page, &mtr)) {
		is_free = xdes_get_bit(descr, XDES_FREE_BIT,
				       page % FSP_EXTENT_SIZE);
	} else {
		is_free = true;
	}
	mtr.commit();

	return(is_free);
}

/** Free an extent of a segment to the space free list.
@param[in,out]	seg_inode	segment inode
@param[in,out]	space		tablespace
@param[in]	page		page number in the extent
@param[in,out]	mtr		mini-transaction */
MY_ATTRIBUTE((nonnull))
static
void
fseg_free_extent(
	fseg_inode_t*		seg_inode,
	fil_space_t*		space,
	ulint			page,
	mtr_t*			mtr)
{
	xdes_t*	descr;
	ulint	not_full_n_used;
	ulint	descr_n_used;

	ut_ad(mtr != NULL);

	descr = xdes_get_descriptor(space, page, mtr);

	ut_a(xdes_get_state(descr, mtr) == XDES_FSEG);
	ut_a(!memcmp(descr + XDES_ID, seg_inode + FSEG_ID, 8));
	ut_ad(mach_read_from_4(seg_inode + FSEG_MAGIC_N)
	      == FSEG_MAGIC_N_VALUE);
	ut_d(space->modify_check(*mtr));
	ut_d(ulint first_page_in_extent = page - (page % FSP_EXTENT_SIZE));

	if (xdes_is_full(descr, mtr)) {
		flst_remove(seg_inode + FSEG_FULL,
			    descr + XDES_FLST_NODE, mtr);
	} else if (xdes_is_free(descr, mtr)) {
		flst_remove(seg_inode + FSEG_FREE,
			    descr + XDES_FLST_NODE, mtr);
	} else {
		flst_remove(seg_inode + FSEG_NOT_FULL,
			    descr + XDES_FLST_NODE, mtr);

		not_full_n_used = mach_read_from_4(FSEG_NOT_FULL_N_USED
						   + seg_inode);
		descr_n_used = xdes_get_n_used(descr, mtr);
		ut_a(not_full_n_used >= descr_n_used);
		mlog_write_ulint(seg_inode + FSEG_NOT_FULL_N_USED,
				 not_full_n_used - descr_n_used,
				 MLOG_4BYTES, mtr);
	}

	fsp_free_extent(space, page, mtr);

#ifdef UNIV_DEBUG
	for (ulint i = 0; i < FSP_EXTENT_SIZE; i++) {

		buf_page_set_file_page_was_freed(
			page_id_t(space->id, first_page_in_extent + i));
	}
#endif /* UNIV_DEBUG */
}

/**********************************************************************//**
Frees part of a segment. This function can be used to free a segment by
repeatedly calling this function in different mini-transactions. Doing
the freeing in a single mini-transaction might result in too big a
mini-transaction.
@return whether the freeing was completed */
bool
fseg_free_step(
	fseg_header_t*	header,	/*!< in, own: segment header; NOTE: if the header
				resides on the first page of the frag list
				of the segment, this pointer becomes obsolete
				after the last freeing step */
	mtr_t*		mtr)	/*!< in/out: mini-transaction */
{
	ulint		n;
	ulint		page;
	xdes_t*		descr;
	fseg_inode_t*	inode;
	ulint		space_id;
	ulint		header_page;

	DBUG_ENTER("fseg_free_step");

	space_id = page_get_space_id(page_align(header));
	header_page = page_get_page_no(page_align(header));

	fil_space_t*		space = mtr_x_lock_space(space_id, mtr);

	descr = xdes_get_descriptor(space, header_page, mtr);

	/* Check that the header resides on a page which has not been
	freed yet */

	ut_a(xdes_mtr_get_bit(descr, XDES_FREE_BIT,
			      header_page % FSP_EXTENT_SIZE, mtr) == FALSE);
	buf_block_t*		iblock;
	const ulint zip_size = space->zip_size();
	inode = fseg_inode_try_get(header, space_id, zip_size, mtr, &iblock);

	if (inode == NULL) {
		ib::info() << "Double free of inode from "
			<< page_id_t(space_id, header_page);
		DBUG_RETURN(true);
	}

	if (!space->full_crc32()) {
		fil_block_check_type(*iblock, FIL_PAGE_INODE, mtr);
	}
	descr = fseg_get_first_extent(inode, space, mtr);

	if (descr != NULL) {
		/* Free the extent held by the segment */
		page = xdes_get_offset(descr);
		fseg_free_extent(inode, space, page, mtr);
		DBUG_RETURN(false);
	}

	/* Free a frag page */
	n = fseg_find_last_used_frag_page_slot(inode, mtr);

	if (n == ULINT_UNDEFINED) {
		/* Freeing completed: free the segment inode */
		fsp_free_seg_inode(space, inode, mtr);

		DBUG_RETURN(true);
	}

	fseg_free_page_low(
		inode, space,
		fseg_get_nth_frag_page_no(inode, n, mtr),
		true, mtr);

	n = fseg_find_last_used_frag_page_slot(inode, mtr);

	if (n == ULINT_UNDEFINED) {
		/* Freeing completed: free the segment inode */
		fsp_free_seg_inode(space, inode, mtr);

		DBUG_RETURN(true);
	}

	DBUG_RETURN(false);
}

/**********************************************************************//**
Frees part of a segment. Differs from fseg_free_step because this function
leaves the header page unfreed.
@return whether the freeing was completed, except for the header page */
bool
fseg_free_step_not_header(
	fseg_header_t*	header,	/*!< in: segment header which must reside on
				the first fragment page of the segment */
	mtr_t*		mtr)	/*!< in/out: mini-transaction */
{
	ulint		n;
	ulint		page;
	xdes_t*		descr;
	fseg_inode_t*	inode;
	ulint		space_id;
	ulint		page_no;

	space_id = page_get_space_id(page_align(header));
	ut_ad(mtr->is_named_space(space_id));

	fil_space_t*		space = mtr_x_lock_space(space_id, mtr);
	buf_block_t*		iblock;

	inode = fseg_inode_get(header, space_id, space->zip_size(), mtr,
			       &iblock);
	if (!space->full_crc32()) {
		fil_block_check_type(*iblock, FIL_PAGE_INODE, mtr);
	}

	descr = fseg_get_first_extent(inode, space, mtr);

	if (descr != NULL) {
		/* Free the extent held by the segment */
		page = xdes_get_offset(descr);
		fseg_free_extent(inode, space, page, mtr);
		return false;
	}

	/* Free a frag page */

	n = fseg_find_last_used_frag_page_slot(inode, mtr);

	ut_a(n != ULINT_UNDEFINED);

	page_no = fseg_get_nth_frag_page_no(inode, n, mtr);

	if (page_no == page_get_page_no(page_align(header))) {
		return true;
	}

	fseg_free_page_low(inode, space, page_no, true, mtr);
	return false;
}

/** Returns the first extent descriptor for a segment.
We think of the extent lists of the segment catenated in the order
FSEG_FULL -> FSEG_NOT_FULL -> FSEG_FREE.
@param[in]	inode		segment inode
@param[in]	space		tablespace
@param[in,out]	mtr		mini-transaction
@return the first extent descriptor, or NULL if none */
MY_ATTRIBUTE((nonnull, warn_unused_result))
static
xdes_t*
fseg_get_first_extent(
	fseg_inode_t*		inode,
	const fil_space_t*	space,
	mtr_t*			mtr)
{
	fil_addr_t	first;

	ut_ad(space->id == page_get_space_id(page_align(inode)));
	ut_ad(mach_read_from_4(inode + FSEG_MAGIC_N) == FSEG_MAGIC_N_VALUE);

	if (flst_get_len(inode + FSEG_FULL) > 0) {

		first = flst_get_first(inode + FSEG_FULL, mtr);

	} else if (flst_get_len(inode + FSEG_NOT_FULL) > 0) {

		first = flst_get_first(inode + FSEG_NOT_FULL, mtr);

	} else if (flst_get_len(inode + FSEG_FREE) > 0) {

		first = flst_get_first(inode + FSEG_FREE, mtr);
	} else {
		return(NULL);
	}

	ut_ad(first.page != FIL_NULL);

	return(first.page == FIL_NULL ? NULL
	       : xdes_lst_get_descriptor(space, first, mtr));
}

#ifdef UNIV_BTR_PRINT
/*******************************************************************//**
Writes info of a segment. */
static
void
fseg_print_low(
/*===========*/
	fseg_inode_t*	inode, /*!< in: segment inode */
	mtr_t*		mtr)	/*!< in/out: mini-transaction */
{
	ulint	space;
	ulint	n_used;
	ulint	n_frag;
	ulint	n_free;
	ulint	n_not_full;
	ulint	n_full;
	ulint	reserved;
	ulint	used;
	ulint	page_no;
	ib_id_t	seg_id;

	ut_ad(mtr_memo_contains_page(mtr, inode, MTR_MEMO_PAGE_X_FIX));
	space = page_get_space_id(page_align(inode));
	page_no = page_get_page_no(page_align(inode));

	reserved = fseg_n_reserved_pages_low(inode, &used, mtr);

	seg_id = mach_read_from_8(inode + FSEG_ID);
	n_used = mach_read_from_4(inode + FSEG_NOT_FULL_N_USED);
	n_frag = fseg_get_n_frag_pages(inode, mtr);
	n_free = flst_get_len(inode + FSEG_FREE);
	n_not_full = flst_get_len(inode + FSEG_NOT_FULL);
	n_full = flst_get_len(inode + FSEG_FULL);

	ib::info() << "SEGMENT id " << seg_id
		<< " space " << space << ";"
		<< " page " << page_no << ";"
		<< " res " << reserved << " used " << used << ";"
		<< " full ext " << n_full << ";"
		<< " fragm pages " << n_frag << ";"
		<< " free extents " << n_free << ";"
		<< " not full extents " << n_not_full << ": pages " << n_used;

	ut_ad(mach_read_from_4(inode + FSEG_MAGIC_N) == FSEG_MAGIC_N_VALUE);
}

/*******************************************************************//**
Writes info of a segment. */
void
fseg_print(
/*=======*/
	fseg_header_t*	header, /*!< in: segment header */
	mtr_t*		mtr)	/*!< in/out: mini-transaction */
{
	fseg_inode_t*	inode;
	ulint		space_id;

	space_id = page_get_space_id(page_align(header));
	const fil_space_t*	space = mtr_x_lock_space(space_id, mtr);

	inode = fseg_inode_get(header, space_id, space->zip_size(), mtr);

	fseg_print_low(inode, mtr);
}
#endif /* UNIV_BTR_PRINT */

#ifdef UNIV_DEBUG
std::ostream &fseg_header::to_stream(std::ostream &out) const
{
  out << "[fseg_header_t: space="
      << mach_read_from_4(m_header + FSEG_HDR_SPACE)
      << ", page=" << mach_read_from_4(m_header + FSEG_HDR_PAGE_NO)
      << ", offset=" << mach_read_from_2(m_header + FSEG_HDR_OFFSET) << "]";
  return out;
}
#endif /* UNIV_DEBUG */<|MERGE_RESOLUTION|>--- conflicted
+++ resolved
@@ -359,24 +359,10 @@
 	xdes_t*	descr,	/*!< in: descriptor */
 	mtr_t*	mtr)	/*!< in/out: mini-transaction */
 {
-<<<<<<< HEAD
-	ut_ad(mtr_memo_contains_page(mtr, descr, MTR_MEMO_PAGE_SX_FIX));
-	mlog_memset(descr + XDES_BITMAP, XDES_SIZE - XDES_BITMAP, 0xff, mtr);
-=======
-	ulint	i;
-
-	ut_ad(descr && mtr);
-	ut_ad(mtr_memo_contains_page(
-			mtr, descr,
-			MTR_MEMO_PAGE_SX_FIX | MTR_MEMO_PAGE_X_FIX));
-	ut_ad((XDES_SIZE - XDES_BITMAP) % 4 == 0);
-
-	for (i = XDES_BITMAP; i < XDES_SIZE; i += 4) {
-		mlog_write_ulint(descr + i, 0xFFFFFFFFUL, MLOG_4BYTES, mtr);
-	}
-
->>>>>>> 7e07e38c
-	xdes_set_state(descr, XDES_FREE, mtr);
+  ut_ad(mtr_memo_contains_page(mtr, descr, MTR_MEMO_PAGE_SX_FIX |
+                               MTR_MEMO_PAGE_X_FIX));
+  mlog_memset(descr + XDES_BITMAP, XDES_SIZE - XDES_BITMAP, 0xff, mtr);
+  xdes_set_state(descr, XDES_FREE, mtr);
 }
 
 /** Get pointer to a the extent descriptor of a page.
@@ -645,12 +631,7 @@
 	const ulint zip_size = space->zip_size();
 
 	mtr_x_lock_space(space, mtr);
-<<<<<<< HEAD
 	buf_block_t* block = buf_page_create(page_id, zip_size, mtr);
-	buf_page_get(page_id, zip_size, RW_SX_LATCH, mtr);
-=======
-	buf_block_t* block = buf_page_create(page_id, page_size, mtr);
->>>>>>> 7e07e38c
 	buf_block_dbg_add_level(block, SYNC_FSP_PAGE);
 
 	space->size_in_header = size;
@@ -987,12 +968,6 @@
 				block = buf_page_create(
 					page_id, zip_size, mtr);
 
-<<<<<<< HEAD
-				buf_page_get(
-					page_id, zip_size, RW_SX_LATCH, mtr);
-
-=======
->>>>>>> 7e07e38c
 				buf_block_dbg_add_level(block, SYNC_FSP_PAGE);
 
 				fsp_init_file_page(space, block, mtr);
@@ -1010,12 +985,6 @@
 				block = buf_page_create(
 					page_id, zip_size, mtr);
 
-<<<<<<< HEAD
-				buf_page_get(
-					page_id, zip_size, RW_SX_LATCH, mtr);
-
-=======
->>>>>>> 7e07e38c
 				buf_block_dbg_add_level(block, SYNC_FSP_PAGE);
 
 				fsp_init_file_page(space, block, mtr);
@@ -1158,11 +1127,6 @@
 x-latched only by mtr, and freed in mtr in that case.
 @param[in,out]	space		tablespace
 @param[in]	offset		page number of the allocated page
-<<<<<<< HEAD
-@param[in]	rw_latch	RW_SX_LATCH, RW_X_LATCH
-=======
-@param[in]	page_size	page size of the allocated page
->>>>>>> 7e07e38c
 @param[in,out]	mtr		mini-transaction of the allocation
 @param[in,out]	init_mtr	mini-transaction for initializing the page
 @return block, initialized if init_mtr==mtr
@@ -1172,27 +1136,17 @@
 fsp_page_create(
 	fil_space_t*		space,
 	page_no_t		offset,
-<<<<<<< HEAD
-	rw_lock_type_t		rw_latch,
-=======
-	const page_size_t&	page_size,
->>>>>>> 7e07e38c
 	mtr_t*			mtr,
 	mtr_t*			init_mtr)
 {
 	buf_block_t*	block = buf_page_create(page_id_t(space->id, offset),
 						space->zip_size(), init_mtr);
 
-	ut_d(bool latched = mtr_memo_contains_flagged(mtr, block,
-						      MTR_MEMO_PAGE_X_FIX));
-
 	if (init_mtr == mtr
 	    || rw_lock_get_x_lock_count(&block->lock) == 1) {
-
 		/* Initialize the page, unless it was already
-		SX-latched in mtr. (In this case, we would want to
+		latched in mtr. (In this case, we would want to
 		allocate another page that has not been freed in mtr.) */
-		ut_ad(init_mtr == mtr || !latched);
 		fsp_init_file_page(space, block, init_mtr);
 	}
 
@@ -1304,11 +1258,7 @@
 	}
 
 	fsp_alloc_from_free_frag(header, descr, free, mtr);
-<<<<<<< HEAD
-	return fsp_page_create(space, page_no, rw_latch, mtr, init_mtr);
-=======
-	return(fsp_page_create(space, page_no, page_size, mtr, init_mtr));
->>>>>>> 7e07e38c
+	return fsp_page_create(space, page_no, mtr, init_mtr);
 }
 
 /** Frees a single page of a space.
@@ -1547,16 +1497,9 @@
 	ut_ad(page_offset(space_header) == FSP_HEADER_OFFSET);
 	ut_ad(page_get_space_id(page_align(space_header)) == space->id);
 
-<<<<<<< HEAD
-	block = fsp_alloc_free_page(space, 0, RW_SX_LATCH, mtr, mtr);
-=======
-	const page_size_t	page_size(space->flags);
-
-	block = fsp_alloc_free_page(space, page_size, 0, mtr, mtr);
->>>>>>> 7e07e38c
-
-	if (block == NULL) {
-
+	block = fsp_alloc_free_page(space, 0, mtr, mtr);
+
+	if (!block) {
 		return(false);
 	}
 
@@ -1901,32 +1844,19 @@
 	mtr_x_lock_space(space, mtr);
 	ut_d(space->modify_check(*mtr));
 
-<<<<<<< HEAD
-	if (page != 0) {
-		block = buf_page_get(page_id_t(space->id, page),
-				     space->zip_size(),
-				     RW_SX_LATCH, mtr);
-
+	if (block) {
 		header = byte_offset + buf_block_get_frame(block);
 
+		ut_ad(block->page.id.space() == space->id);
+
 		if (!space->full_crc32()) {
-			fil_block_check_type(*block, space->id == TRX_SYS_SPACE
-					     && page == TRX_SYS_PAGE_NO
+			fil_block_check_type(*block, block->page.id
+					     == page_id_t(TRX_SYS_SPACE,
+							  TRX_SYS_PAGE_NO)
 					     ? FIL_PAGE_TYPE_TRX_SYS
 					     : FIL_PAGE_TYPE_SYS,
 					     mtr);
 		}
-=======
-	if (block) {
-		header = byte_offset + buf_block_get_frame(block);
-
-		const ulint type = block->page.id == page_id_t(TRX_SYS_SPACE,
-							       TRX_SYS_PAGE_NO)
-			? FIL_PAGE_TYPE_TRX_SYS
-			: FIL_PAGE_TYPE_SYS;
-
-		fil_block_check_type(*block, type, mtr);
->>>>>>> 7e07e38c
 	}
 
 	if (!has_done_reservation
@@ -1963,15 +1893,8 @@
 	mlog_memset(inode + FSEG_FRAG_ARR,
 		    FSEG_FRAG_SLOT_SIZE * FSEG_FRAG_ARR_N_SLOTS, 0xff, mtr);
 
-<<<<<<< HEAD
-	if (page == 0) {
-		block = fseg_alloc_free_page_low(space,
-						 inode, 0, FSP_UP, RW_SX_LATCH,
-=======
 	if (!block) {
-		block = fseg_alloc_free_page_low(space, page_size,
-						 inode, 0, FSP_UP,
->>>>>>> 7e07e38c
+		block = fseg_alloc_free_page_low(space, inode, 0, FSP_UP,
 						 mtr, mtr
 #ifdef UNIV_DEBUG
 						 , has_done_reservation
@@ -2356,15 +2279,11 @@
 		/* 6. We allocate an individual page from the space
 		===================================================*/
 		buf_block_t* block = fsp_alloc_free_page(
-<<<<<<< HEAD
-			space, hint, rw_latch, mtr, init_mtr);
-=======
-			space, page_size, hint, mtr, init_mtr);
->>>>>>> 7e07e38c
-
-		ut_ad(!has_done_reservation || block != NULL);
-
-		if (block != NULL) {
+			space, hint, mtr, init_mtr);
+
+		ut_ad(!has_done_reservation || block);
+
+		if (block) {
 			/* Put the page in the fragment page array of the
 			segment */
 			n = fseg_find_free_frag_page_slot(seg_inode, mtr);
@@ -2439,11 +2358,7 @@
 		fseg_mark_page_used(seg_inode, ret_page, ret_descr, mtr);
 	}
 
-<<<<<<< HEAD
-	return fsp_page_create(space, ret_page, rw_latch, mtr, init_mtr);
-=======
-	return(fsp_page_create(space, ret_page, page_size, mtr, init_mtr));
->>>>>>> 7e07e38c
+	return fsp_page_create(space, ret_page, mtr, init_mtr);
 }
 
 /**********************************************************************//**
