--- conflicted
+++ resolved
@@ -799,22 +799,12 @@
 	fsp_fill_free_list(!is_system_tablespace(space_id),
 			   space, header, mtr);
 
-<<<<<<< HEAD
-=======
-	fil_space_t* space = fil_space_acquire(space_id);
-	ut_ad(space);
-
->>>>>>> b29f26d7
 	/* Write encryption metadata to page 0 if tablespace is
 	encrypted or encryption is disabled by table option. */
 	if (space->crypt_data &&
 	    (space->crypt_data->should_encrypt() ||
 	     space->crypt_data->not_encrypted())) {
-<<<<<<< HEAD
-	     space->crypt_data->write_page0(space, page, mtr);
-=======
-		space->crypt_data->write_page0(page, mtr);
->>>>>>> b29f26d7
+		space->crypt_data->write_page0(space, page, mtr);
 	}
 }
 
