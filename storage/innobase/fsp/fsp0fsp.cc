/*****************************************************************************

Copyright (c) 1995, 2016, Oracle and/or its affiliates. All Rights Reserved.
Copyright (c) 2017, 2021, MariaDB Corporation.

This program is free software; you can redistribute it and/or modify it under
the terms of the GNU General Public License as published by the Free Software
Foundation; version 2 of the License.

This program is distributed in the hope that it will be useful, but WITHOUT
ANY WARRANTY; without even the implied warranty of MERCHANTABILITY or FITNESS
FOR A PARTICULAR PURPOSE. See the GNU General Public License for more details.

You should have received a copy of the GNU General Public License along with
this program; if not, write to the Free Software Foundation, Inc.,
51 Franklin Street, Fifth Floor, Boston, MA 02110-1335 USA

*****************************************************************************/

/******************************************************************//**
@file fsp/fsp0fsp.cc
File space management

Created 11/29/1995 Heikki Tuuri
***********************************************************************/

#include "fsp0fsp.h"
#include "buf0buf.h"
#include "fil0fil.h"
#include "fil0crypt.h"
#include "mtr0log.h"
#include "ut0byte.h"
#include "page0page.h"
#include "fut0fut.h"
#include "srv0srv.h"
#include "srv0start.h"
#include "ibuf0ibuf.h"
#include "btr0btr.h"
#include "btr0sea.h"
#include "dict0boot.h"
#include "log0log.h"
#include "dict0mem.h"
#include "fsp0types.h"

// JAN: MySQL 5.7 Encryption
// #include <my_aes.h>

typedef ulint page_no_t;

/** Return an extent to the free list of a space.
@param[in,out]	space		tablespace
@param[in]	offset		page number in the extent
@param[in,out]	mtr		mini-transaction */
MY_ATTRIBUTE((nonnull))
static
void
fsp_free_extent(
	fil_space_t*		space,
	page_no_t		offset,
	mtr_t*			mtr);

/********************************************************************//**
Marks a page used. The page must reside within the extents of the given
segment. */
static MY_ATTRIBUTE((nonnull))
void
fseg_mark_page_used(
/*================*/
	fseg_inode_t*	seg_inode,/*!< in: segment inode */
	page_no_t	page,	/*!< in: page offset */
	xdes_t*		descr,  /*!< in: extent descriptor */
	mtr_t*		mtr);	/*!< in/out: mini-transaction */

/** Returns the first extent descriptor for a segment.
We think of the extent lists of the segment catenated in the order
FSEG_FULL -> FSEG_NOT_FULL -> FSEG_FREE.
@param[in]	inode		segment inode
@param[in]	space		tablespace
@param[in,out]	mtr		mini-transaction
@return the first extent descriptor, or NULL if none */
MY_ATTRIBUTE((nonnull, warn_unused_result))
static
xdes_t*
fseg_get_first_extent(
	fseg_inode_t*		inode,
	const fil_space_t*	space,
	mtr_t*			mtr);

/** Put new extents to the free list if there are free extents above the free
limit. If an extent happens to contain an extent descriptor page, the extent
is put to the FSP_FREE_FRAG list with the page marked as used.
@param[in]	init_space	true if this is a single-table tablespace
and we are only initializing the first extent and the first bitmap pages;
then we will not allocate more extents
@param[in,out]	space		tablespace
@param[in,out]	header		tablespace header
@param[in,out]	mtr		mini-transaction */
static ATTRIBUTE_COLD
void
fsp_fill_free_list(
	bool		init_space,
	fil_space_t*	space,
	fsp_header_t*	header,
	mtr_t*		mtr);

/** Allocates a single free page from a segment.
This function implements the intelligent allocation strategy which tries
to minimize file space fragmentation.
@param[in,out]	space			tablespace
@param[in,out]	seg_inode		segment inode
@param[in]	hint			hint of which page would be desirable
@param[in]	direction		if the new page is needed because of
an index page split, and records are inserted there in order, into which
direction they go alphabetically: FSP_DOWN, FSP_UP, FSP_NO_DIR
@param[in,out]	mtr			mini-transaction
@param[in,out]	init_mtr		mtr or another mini-transaction in
which the page should be initialized. If init_mtr != mtr, but the page is
already latched in mtr, do not initialize the page
@param[in]	has_done_reservation	TRUE if the space has already been
reserved, in this case we will never return NULL
@retval NULL	if no page could be allocated
@retval block	rw_lock_x_lock_count(&block->lock) == 1 if allocation succeeded
(init_mtr == mtr, or the page was not previously freed in mtr)
@retval block	(not allocated or initialized) otherwise */
static
buf_block_t*
fseg_alloc_free_page_low(
	fil_space_t*		space,
	fseg_inode_t*		seg_inode,
	ulint			hint,
	byte			direction,
	mtr_t*			mtr,
	mtr_t*			init_mtr
#ifdef UNIV_DEBUG
	, ibool			has_done_reservation
#endif /* UNIV_DEBUG */
)
	MY_ATTRIBUTE((warn_unused_result));

/** Gets a pointer to the space header and x-locks its page.
@param[in]	space		tablespace
@param[in,out]	mtr		mini-transaction
@return pointer to the space header, page x-locked */
inline fsp_header_t* fsp_get_space_header(const fil_space_t* space, mtr_t* mtr)
{
	buf_block_t*	block;
	fsp_header_t*	header;

	ut_ad(space->purpose != FIL_TYPE_LOG);

	block = buf_page_get(page_id_t(space->id, 0), space->zip_size(),
			     RW_SX_LATCH, mtr);
	header = FSP_HEADER_OFFSET + buf_block_get_frame(block);
	buf_block_dbg_add_level(block, SYNC_FSP_PAGE);

	ut_ad(space->id == mach_read_from_4(FSP_SPACE_ID + header));
	return(header);
}

/**********************************************************************//**
Gets a descriptor bit of a page.
@return TRUE if free */
UNIV_INLINE
ibool
xdes_mtr_get_bit(
/*=============*/
	const xdes_t*	descr,	/*!< in: descriptor */
	ulint		bit,	/*!< in: XDES_FREE_BIT or XDES_CLEAN_BIT */
	ulint		offset,	/*!< in: page offset within extent:
				0 ... FSP_EXTENT_SIZE - 1 */
	mtr_t*		mtr)	/*!< in: mini-transaction */
{
	ut_ad(mtr->is_active());
	ut_ad(mtr_memo_contains_page(mtr, descr, MTR_MEMO_PAGE_SX_FIX));

	return(xdes_get_bit(descr, bit, offset));
}

/**********************************************************************//**
Sets a descriptor bit of a page. */
UNIV_INLINE
void
xdes_set_bit(
/*=========*/
	xdes_t*	descr,	/*!< in: descriptor */
	ulint	bit,	/*!< in: XDES_FREE_BIT or XDES_CLEAN_BIT */
	ulint	offset,	/*!< in: page offset within extent:
			0 ... FSP_EXTENT_SIZE - 1 */
	ibool	val,	/*!< in: bit value */
	mtr_t*	mtr)	/*!< in/out: mini-transaction */
{
	ulint	index;
	ulint	byte_index;
	ulint	bit_index;
	ulint	descr_byte;

	ut_ad(mtr_memo_contains_page(
			mtr, descr,
			MTR_MEMO_PAGE_SX_FIX | MTR_MEMO_PAGE_X_FIX));
	ut_ad((bit == XDES_FREE_BIT) || (bit == XDES_CLEAN_BIT));
	ut_ad(offset < FSP_EXTENT_SIZE);

	index = bit + XDES_BITS_PER_PAGE * offset;

	byte_index = index / 8;
	bit_index = index % 8;

	descr_byte = mach_read_from_1(descr + XDES_BITMAP + byte_index);
	descr_byte = ut_bit_set_nth(descr_byte, bit_index, val);

	mlog_write_ulint(descr + XDES_BITMAP + byte_index, descr_byte,
			 MLOG_1BYTE, mtr);
}

/**********************************************************************//**
Looks for a descriptor bit having the desired value. Starts from hint
and scans upward; at the end of the extent the search is wrapped to
the start of the extent.
@return bit index of the bit, ULINT_UNDEFINED if not found */
UNIV_INLINE
ulint
xdes_find_bit(
/*==========*/
	xdes_t*	descr,	/*!< in: descriptor */
	ulint	bit,	/*!< in: XDES_FREE_BIT or XDES_CLEAN_BIT */
	ibool	val,	/*!< in: desired bit value */
	ulint	hint,	/*!< in: hint of which bit position would
			be desirable */
	mtr_t*	mtr)	/*!< in/out: mini-transaction */
{
	ulint	i;

	ut_ad(descr && mtr);
	ut_ad(val <= TRUE);
	ut_ad(hint < FSP_EXTENT_SIZE);
	ut_ad(mtr_memo_contains_page(mtr, descr, MTR_MEMO_PAGE_SX_FIX));
	for (i = hint; i < FSP_EXTENT_SIZE; i++) {
		if (val == xdes_mtr_get_bit(descr, bit, i, mtr)) {

			return(i);
		}
	}

	for (i = 0; i < hint; i++) {
		if (val == xdes_mtr_get_bit(descr, bit, i, mtr)) {

			return(i);
		}
	}

	return(ULINT_UNDEFINED);
}

/**********************************************************************//**
Returns the number of used pages in a descriptor.
@return number of pages used */
UNIV_INLINE
ulint
xdes_get_n_used(
/*============*/
	const xdes_t*	descr,	/*!< in: descriptor */
	mtr_t*		mtr)	/*!< in/out: mini-transaction */
{
	ulint	count	= 0;

	ut_ad(descr && mtr);
	ut_ad(mtr_memo_contains_page(mtr, descr, MTR_MEMO_PAGE_SX_FIX));
	for (ulint i = 0; i < FSP_EXTENT_SIZE; ++i) {
		if (FALSE == xdes_mtr_get_bit(descr, XDES_FREE_BIT, i, mtr)) {
			count++;
		}
	}

	return(count);
}

/**********************************************************************//**
Returns true if extent contains no used pages.
@return TRUE if totally free */
UNIV_INLINE
ibool
xdes_is_free(
/*=========*/
	const xdes_t*	descr,	/*!< in: descriptor */
	mtr_t*		mtr)	/*!< in/out: mini-transaction */
{
	if (0 == xdes_get_n_used(descr, mtr)) {

		return(TRUE);
	}

	return(FALSE);
}

/**********************************************************************//**
Returns true if extent contains no free pages.
@return TRUE if full */
UNIV_INLINE
ibool
xdes_is_full(
/*=========*/
	const xdes_t*	descr,	/*!< in: descriptor */
	mtr_t*		mtr)	/*!< in/out: mini-transaction */
{
	if (FSP_EXTENT_SIZE == xdes_get_n_used(descr, mtr)) {

		return(TRUE);
	}

	return(FALSE);
}

/**********************************************************************//**
Sets the state of an xdes. */
UNIV_INLINE
void
xdes_set_state(
/*===========*/
	xdes_t*	descr,	/*!< in/out: descriptor */
	ulint	state,	/*!< in: state to set */
	mtr_t*	mtr)	/*!< in/out: mini-transaction */
{
	ut_ad(descr && mtr);
	ut_ad(state >= XDES_FREE);
	ut_ad(state <= XDES_FSEG);
	ut_ad(mtr_memo_contains_page(
			mtr, descr,
			MTR_MEMO_PAGE_SX_FIX | MTR_MEMO_PAGE_X_FIX));

	mlog_write_ulint(descr + XDES_STATE, state, MLOG_4BYTES, mtr);
}

/**********************************************************************//**
Gets the state of an xdes.
@return state */
UNIV_INLINE
ulint
xdes_get_state(
/*===========*/
	const xdes_t*	descr,	/*!< in: descriptor */
	mtr_t*		mtr)	/*!< in/out: mini-transaction */
{
	ulint	state;

	ut_ad(descr && mtr);
	ut_ad(mtr_memo_contains_page(mtr, descr, MTR_MEMO_PAGE_SX_FIX));

	state = mach_read_from_4(descr + XDES_STATE);
	ut_ad(state - 1 < XDES_FSEG);
	return(state);
}

/**********************************************************************//**
Inits an extent descriptor to the free and clean state. */
UNIV_INLINE
void
xdes_init(
/*======*/
	xdes_t*	descr,	/*!< in: descriptor */
	mtr_t*	mtr)	/*!< in/out: mini-transaction */
{
  ut_ad(mtr_memo_contains_page(mtr, descr, MTR_MEMO_PAGE_SX_FIX |
                               MTR_MEMO_PAGE_X_FIX));
  mlog_memset(descr + XDES_BITMAP, XDES_SIZE - XDES_BITMAP, 0xff, mtr);
  xdes_set_state(descr, XDES_FREE, mtr);
}

/** Get pointer to a the extent descriptor of a page.
@param[in,out]	sp_header	tablespace header page, x-latched
@param[in]	space		tablespace
@param[in]	offset		page offset
@param[in,out]	mtr		mini-transaction
@param[in]	init_space	whether the tablespace is being initialized
@param[out]	desc_block	descriptor block, or NULL if it is
the same as the tablespace header
@return pointer to the extent descriptor, NULL if the page does not
exist in the space or if the offset exceeds free limit */
UNIV_INLINE MY_ATTRIBUTE((warn_unused_result))
xdes_t*
xdes_get_descriptor_with_space_hdr(
	fsp_header_t*		sp_header,
	const fil_space_t*	space,
	page_no_t		offset,
	mtr_t*			mtr,
	bool			init_space = false,
	buf_block_t**		desc_block = NULL)
{
	ulint	limit;
	ulint	size;
	ulint	descr_page_no;
	page_t*	descr_page;
	ut_ad(mtr_memo_contains(mtr, space, MTR_MEMO_SPACE_X_LOCK));
	ut_ad(mtr_memo_contains_page(mtr, sp_header, MTR_MEMO_PAGE_SX_FIX)
	      || mtr_memo_contains_page(mtr, sp_header, MTR_MEMO_PAGE_X_FIX));
	ut_ad(page_offset(sp_header) == FSP_HEADER_OFFSET);
	/* Read free limit and space size */
	limit = mach_read_from_4(sp_header + FSP_FREE_LIMIT);
	size  = mach_read_from_4(sp_header + FSP_SIZE);
	ut_ad(limit == space->free_limit
	      || (space->free_limit == 0
		  && (init_space
		      || space->purpose == FIL_TYPE_TEMPORARY
		      || (srv_startup_is_before_trx_rollback_phase
			  && (space->id == TRX_SYS_SPACE
			      || srv_is_undo_tablespace(space->id))))));
	ut_ad(size == space->size_in_header);

	if ((offset >= size) || (offset >= limit)) {
		return(NULL);
	}

	const ulint zip_size = space->zip_size();

	descr_page_no = xdes_calc_descriptor_page(zip_size, offset);

	buf_block_t*		block;

	if (descr_page_no == 0) {
		/* It is on the space header page */

		descr_page = page_align(sp_header);
		block = NULL;
	} else {
		block = buf_page_get(
			page_id_t(space->id, descr_page_no), zip_size,
			RW_SX_LATCH, mtr);

		buf_block_dbg_add_level(block, SYNC_FSP_PAGE);

		descr_page = buf_block_get_frame(block);
	}

	if (desc_block != NULL) {
		*desc_block = block;
	}

	return(descr_page + XDES_ARR_OFFSET
	       + XDES_SIZE * xdes_calc_descriptor_index(zip_size, offset));
}

/** Get the extent descriptor of a page.
The page where the extent descriptor resides is x-locked. If the page
offset is equal to the free limit of the space, we will add new
extents from above the free limit to the space free list, if not free
limit == space size. This adding is necessary to make the descriptor
defined, as they are uninitialized above the free limit.
@param[in]	space		tablespace
@param[in]	offset		page offset; if equal to the free limit, we
try to add new extents to the space free list
@param[in,out]	mtr		mini-transaction
@return the extent descriptor */
MY_ATTRIBUTE((warn_unused_result))
static
xdes_t*
xdes_get_descriptor(const fil_space_t* space, page_no_t offset, mtr_t* mtr)
{
	buf_block_t*	block;
	fsp_header_t*	sp_header;

	block = buf_page_get(page_id_t(space->id, 0), space->zip_size(),
			     RW_SX_LATCH, mtr);

	buf_block_dbg_add_level(block, SYNC_FSP_PAGE);

	sp_header = FSP_HEADER_OFFSET + buf_block_get_frame(block);
	return(xdes_get_descriptor_with_space_hdr(
		       sp_header, space, offset, mtr));
}

/** Get the extent descriptor of a page.
The page where the extent descriptor resides is x-locked. If the page
offset is equal to the free limit of the space, we will add new
extents from above the free limit to the space free list, if not free
limit == space size. This adding is necessary to make the descriptor
defined, as they are uninitialized above the free limit.
@param[in]	space		tablespace
@param[in]	page		descriptor page offset
@param[in]	offset		page offset
@param[in,out]	mtr		mini-transaction
@return	the extent descriptor
@retval	NULL	if the descriptor is not available */
MY_ATTRIBUTE((warn_unused_result))
static
const xdes_t*
xdes_get_descriptor_const(
	const fil_space_t*	space,
	page_no_t		page,
	page_no_t		offset,
	mtr_t*			mtr)
{
	ut_ad(mtr_memo_contains(mtr, &space->latch, MTR_MEMO_S_LOCK));
	ut_ad(offset < space->free_limit);
	ut_ad(offset < space->size_in_header);

	const ulint zip_size = space->zip_size();

	if (buf_block_t* block = buf_page_get(page_id_t(space->id, page),
					      zip_size, RW_S_LATCH, mtr)) {
		buf_block_dbg_add_level(block, SYNC_FSP_PAGE);

		ut_ad(page != 0 || space->free_limit == mach_read_from_4(
			      FSP_FREE_LIMIT + FSP_HEADER_OFFSET
			      + block->frame));
		ut_ad(page != 0 || space->size_in_header == mach_read_from_4(
			      FSP_SIZE + FSP_HEADER_OFFSET
			      + block->frame));

		return(block->frame + XDES_ARR_OFFSET + XDES_SIZE
		       * xdes_calc_descriptor_index(zip_size, offset));
	}

	return(NULL);
}

/** Get a pointer to the extent descriptor. The page where the
extent descriptor resides is x-locked.
@param[in]	space		tablespace
@param[in]	lst_node	file address of the list node
				contained in the descriptor
@param[in,out]	mtr		mini-transaction
@return pointer to the extent descriptor */
MY_ATTRIBUTE((nonnull, warn_unused_result))
UNIV_INLINE
xdes_t*
xdes_lst_get_descriptor(
	const fil_space_t*	space,
	fil_addr_t		lst_node,
	mtr_t*			mtr)
{
	ut_ad(mtr_memo_contains(mtr, space, MTR_MEMO_SPACE_X_LOCK));
	return fut_get_ptr(space->id, space->zip_size(),
			   lst_node, RW_SX_LATCH, mtr)
		- XDES_FLST_NODE;
}

/********************************************************************//**
Returns page offset of the first page in extent described by a descriptor.
@return offset of the first page in extent */
UNIV_INLINE
ulint
xdes_get_offset(
/*============*/
	const xdes_t*	descr)	/*!< in: extent descriptor */
{
	ut_ad(descr);

	return(page_get_page_no(page_align(descr))
	       + ((page_offset(descr) - XDES_ARR_OFFSET) / XDES_SIZE)
	       * FSP_EXTENT_SIZE);
}

/** Initialize a file page whose prior contents should be ignored.
@param[in,out]	block	buffer pool block */
void fsp_apply_init_file_page(buf_block_t* block)
{
	page_t*		page	= buf_block_get_frame(block);

	memset(page, 0, srv_page_size);

	mach_write_to_4(page + FIL_PAGE_OFFSET, block->page.id.page_no());
	mach_write_to_4(page + FIL_PAGE_ARCH_LOG_NO_OR_SPACE_ID,
			block->page.id.space());

	if (page_zip_des_t* page_zip= buf_block_get_page_zip(block)) {
		memset(page_zip->data, 0, page_zip_get_size(page_zip));
		memcpy(page_zip->data + FIL_PAGE_OFFSET,
		       page + FIL_PAGE_OFFSET, 4);
		memcpy(page_zip->data + FIL_PAGE_ARCH_LOG_NO_OR_SPACE_ID,
		       page + FIL_PAGE_ARCH_LOG_NO_OR_SPACE_ID, 4);
	}
}

#ifdef UNIV_DEBUG
/** Assert that the mini-transaction is compatible with
updating an allocation bitmap page.
@param[in]	mtr	mini-transaction */
void fil_space_t::modify_check(const mtr_t& mtr) const
{
	switch (mtr.get_log_mode()) {
	case MTR_LOG_SHORT_INSERTS:
	case MTR_LOG_NONE:
		/* These modes are only allowed within a non-bitmap page
		when there is a higher-level redo log record written. */
		ut_ad(purpose == FIL_TYPE_TABLESPACE
		      || purpose == FIL_TYPE_TEMPORARY);
		break;
	case MTR_LOG_NO_REDO:
		ut_ad(purpose == FIL_TYPE_TEMPORARY
		      || purpose == FIL_TYPE_IMPORT
		      || redo_skipped_count);
		return;
	case MTR_LOG_ALL:
		/* We may only write redo log for a persistent
		tablespace. */
		ut_ad(purpose == FIL_TYPE_TABLESPACE);
		ut_ad(mtr.is_named_space(id));
		return;
	}

	ut_ad(!"invalid log mode");
}
#endif

/**********************************************************************//**
Writes the space id and flags to a tablespace header.  The flags contain
row type, physical/compressed page size, and logical/uncompressed page
size of the tablespace. */
void
fsp_header_init_fields(
/*===================*/
	page_t*	page,		/*!< in/out: first page in the space */
	ulint	space_id,	/*!< in: space id */
	ulint	flags)		/*!< in: tablespace flags (FSP_SPACE_FLAGS) */
{
	flags &= ~FSP_FLAGS_MEM_MASK;
	ut_a(fil_space_t::is_valid_flags(flags, space_id));

	mach_write_to_4(FSP_HEADER_OFFSET + FSP_SPACE_ID + page,
			space_id);
	mach_write_to_4(FSP_HEADER_OFFSET + FSP_SPACE_FLAGS + page,
			flags);
}

/** Initialize a tablespace header.
@param[in,out]	space	tablespace
@param[in]	size	current size in blocks
@param[in,out]	mtr	mini-transaction */
void fsp_header_init(fil_space_t* space, ulint size, mtr_t* mtr)
{
	const page_id_t page_id(space->id, 0);
	const ulint zip_size = space->zip_size();

	mtr_x_lock_space(space, mtr);
	buf_block_t* block = buf_page_create(page_id, zip_size, mtr);
	buf_block_dbg_add_level(block, SYNC_FSP_PAGE);

	space->size_in_header = size;
	space->free_len = 0;
	space->free_limit = 0;

	/* The prior contents of the file page should be ignored */

	fsp_init_file_page(space, block, mtr);

	mlog_write_ulint(block->frame + FIL_PAGE_TYPE, FIL_PAGE_TYPE_FSP_HDR,
			 MLOG_2BYTES, mtr);

	mlog_write_ulint(FSP_HEADER_OFFSET + FSP_SPACE_ID + block->frame,
			 space->id, MLOG_4BYTES, mtr);
	ut_ad(0 == mach_read_from_4(FSP_HEADER_OFFSET + FSP_NOT_USED
				    + block->frame));
	mlog_write_ulint(FSP_HEADER_OFFSET + FSP_SIZE + block->frame, size,
			 MLOG_4BYTES, mtr);
	ut_ad(0 == mach_read_from_4(FSP_HEADER_OFFSET + FSP_FREE_LIMIT
				    + block->frame));
	mlog_write_ulint(FSP_HEADER_OFFSET + FSP_SPACE_FLAGS + block->frame,
			 space->flags & ~FSP_FLAGS_MEM_MASK,
			 MLOG_4BYTES, mtr);
	ut_ad(0 == mach_read_from_4(FSP_HEADER_OFFSET + FSP_FRAG_N_USED
				    + block->frame));

	flst_init(block, FSP_HEADER_OFFSET + FSP_FREE, mtr);
	flst_init(block, FSP_HEADER_OFFSET + FSP_FREE_FRAG, mtr);
	flst_init(block, FSP_HEADER_OFFSET + FSP_FULL_FRAG, mtr);
	flst_init(block, FSP_HEADER_OFFSET + FSP_SEG_INODES_FULL, mtr);
	flst_init(block, FSP_HEADER_OFFSET + FSP_SEG_INODES_FREE, mtr);

	mlog_write_ull(FSP_HEADER_OFFSET + FSP_SEG_ID + block->frame, 1, mtr);

	fsp_fill_free_list(!is_system_tablespace(space->id),
			   space, FSP_HEADER_OFFSET + block->frame, mtr);

	/* Write encryption metadata to page 0 if tablespace is
	encrypted or encryption is disabled by table option. */
	if (space->crypt_data &&
	    (space->crypt_data->should_encrypt() ||
	     space->crypt_data->not_encrypted())) {
		space->crypt_data->write_page0(space, block->frame, mtr);
	}
}

/**********************************************************************//**
Reads the space id from the first page of a tablespace.
@return space id, ULINT UNDEFINED if error */
ulint
fsp_header_get_space_id(
/*====================*/
	const page_t*	page)	/*!< in: first page of a tablespace */
{
	ulint	fsp_id;
	ulint	id;

	fsp_id = mach_read_from_4(FSP_HEADER_OFFSET + page + FSP_SPACE_ID);

	id = mach_read_from_4(page + FIL_PAGE_ARCH_LOG_NO_OR_SPACE_ID);

	DBUG_EXECUTE_IF("fsp_header_get_space_id_failure",
			id = ULINT_UNDEFINED;);

	if (id != fsp_id) {
		ib::error() << "Space ID in fsp header is " << fsp_id
			<< ", but in the page header it is " << id << ".";
		return(ULINT_UNDEFINED);
	}

	return(id);
}

/** Try to extend a single-table tablespace so that a page would fit in the
data file.
@param[in,out]	space	tablespace
@param[in]	page_no	page number
@param[in,out]	header	tablespace header
@param[in,out]	mtr	mini-transaction
@return true if success */
static ATTRIBUTE_COLD __attribute__((warn_unused_result))
bool
fsp_try_extend_data_file_with_pages(
	fil_space_t*	space,
	ulint		page_no,
	fsp_header_t*	header,
	mtr_t*		mtr)
{
	bool	success;
	ulint	size;

	ut_a(!is_system_tablespace(space->id));
	ut_d(space->modify_check(*mtr));

	size = mach_read_from_4(header + FSP_SIZE);
	ut_ad(size == space->size_in_header);

	ut_a(page_no >= size);

	success = fil_space_extend(space, page_no + 1);
	/* The size may be less than we wanted if we ran out of disk space. */
	mlog_write_ulint(header + FSP_SIZE, space->size, MLOG_4BYTES, mtr);
	space->size_in_header = space->size;

	return(success);
}

/** Calculate the number of physical pages in an extent for this file.
@param[in]	physical_size	page_size of the datafile
@return number of pages in an extent for this file */
inline ulint fsp_get_extent_size_in_pages(ulint physical_size)
{
	return (FSP_EXTENT_SIZE << srv_page_size_shift) / physical_size;
}


/** Calculate the number of pages to extend a datafile.
We extend single-table tablespaces first one extent at a time,
but 4 at a time for bigger tablespaces. It is not enough to extend always
by one extent, because we need to add at least one extent to FSP_FREE.
A single extent descriptor page will track many extents. And the extent
that uses its extent descriptor page is put onto the FSP_FREE_FRAG list.
Extents that do not use their extent descriptor page are added to FSP_FREE.
The physical page size is used to determine how many extents are tracked
on one extent descriptor page. See xdes_calc_descriptor_page().
@param[in]	physical_size	page size in data file
@param[in]	size		current number of pages in the datafile
@return number of pages to extend the file. */
static ulint fsp_get_pages_to_extend_ibd(ulint physical_size, ulint size)
{
	ulint extent_size = fsp_get_extent_size_in_pages(physical_size);
	/* The threshold is set at 32MiB except when the physical page
	size is small enough that it must be done sooner. */
	ulint threshold = std::min(32 * extent_size, physical_size);

	if (size >= threshold) {
		/* Below in fsp_fill_free_list() we assume
		that we add at most FSP_FREE_ADD extents at
		a time */
		extent_size *= FSP_FREE_ADD;
	}

	return extent_size;
}

/** Try to extend the last data file of a tablespace if it is auto-extending.
@param[in,out]	space	tablespace
@param[in,out]	header	tablespace header
@param[in,out]	mtr	mini-transaction
@return	number of pages added
@retval	0 if the tablespace was not extended */
ATTRIBUTE_COLD __attribute__((nonnull))
static
ulint
fsp_try_extend_data_file(fil_space_t* space, fsp_header_t* header, mtr_t* mtr)
{
	ulint	size;		/* current number of pages in the datafile */
	ulint	size_increase;	/* number of pages to extend this file */
	const char* OUT_OF_SPACE_MSG =
		"ran out of space. Please add another file or use"
		" 'autoextend' for the last file in setting";

	ut_d(space->modify_check(*mtr));

	if (space->id == TRX_SYS_SPACE
	    && !srv_sys_space.can_auto_extend_last_file()) {

		/* We print the error message only once to avoid
		spamming the error log. Note that we don't need
		to reset the flag to false as dealing with this
		error requires server restart. */
		if (!srv_sys_space.get_tablespace_full_status()) {
			ib::error() << "The InnoDB system tablespace "
				<< OUT_OF_SPACE_MSG
				<< " innodb_data_file_path.";
			srv_sys_space.set_tablespace_full_status(true);
		}
		return(0);
	} else if (space->id == SRV_TMP_SPACE_ID
		   && !srv_tmp_space.can_auto_extend_last_file()) {

		/* We print the error message only once to avoid
		spamming the error log. Note that we don't need
		to reset the flag to false as dealing with this
		error requires server restart. */
		if (!srv_tmp_space.get_tablespace_full_status()) {
			ib::error() << "The InnoDB temporary tablespace "
				<< OUT_OF_SPACE_MSG
				<< " innodb_temp_data_file_path.";
			srv_tmp_space.set_tablespace_full_status(true);
		}
		return(0);
	}

	size = mach_read_from_4(header + FSP_SIZE);
	ut_ad(size == space->size_in_header);

	const ulint ps = space->physical_size();

	switch (space->id) {
	case TRX_SYS_SPACE:
		size_increase = srv_sys_space.get_increment();
		break;
	case SRV_TMP_SPACE_ID:
		size_increase = srv_tmp_space.get_increment();
		break;
	default:
		ulint extent_pages = fsp_get_extent_size_in_pages(ps);
		if (size < extent_pages) {
			/* Let us first extend the file to extent_size */
			if (!fsp_try_extend_data_file_with_pages(
				    space, extent_pages - 1, header, mtr)) {
				return(0);
			}

			size = extent_pages;
		}

		size_increase = fsp_get_pages_to_extend_ibd(ps, size);
	}

	if (size_increase == 0) {
		return(0);
	}

	if (!fil_space_extend(space, size + size_increase)) {
		return(0);
	}

	/* For the system tablespace, we ignore any fragments of a
	full megabyte when storing the size to the space header */

<<<<<<< HEAD
	space->size_in_header = ut_2pow_round(space->size, (1024 * 1024) / ps);
=======
	space->size_in_header = space->id
		? space->size
		: ut_2pow_round(space->size,
				(1024 * 1024) / page_size.physical());
>>>>>>> b46cf33a

	mlog_write_ulint(
		header + FSP_SIZE, space->size_in_header, MLOG_4BYTES, mtr);

	return(size_increase);
}

/** Reset the page type.
Data files created before MySQL 5.1.48 may contain garbage in FIL_PAGE_TYPE.
In MySQL 3.23.53, only undo log pages and index pages were tagged.
Any other pages were written with uninitialized bytes in FIL_PAGE_TYPE.
@param[in]	block	block with invalid FIL_PAGE_TYPE
@param[in]	type	expected page type
@param[in,out]	mtr	mini-transaction */
ATTRIBUTE_COLD
void fil_block_reset_type(const buf_block_t& block, ulint type, mtr_t* mtr)
{
	ib::info()
		<< "Resetting invalid page " << block.page.id << " type "
		<< fil_page_get_type(block.frame) << " to " << type << ".";
	mlog_write_ulint(block.frame + FIL_PAGE_TYPE, type, MLOG_2BYTES, mtr);
}

/** Put new extents to the free list if there are free extents above the free
limit. If an extent happens to contain an extent descriptor page, the extent
is put to the FSP_FREE_FRAG list with the page marked as used.
@param[in]	init_space	true if this is a single-table tablespace
and we are only initializing the first extent and the first bitmap pages;
then we will not allocate more extents
@param[in,out]	space		tablespace
@param[in,out]	header		tablespace header
@param[in,out]	mtr		mini-transaction */
static
void
fsp_fill_free_list(
	bool		init_space,
	fil_space_t*	space,
	fsp_header_t*	header,
	mtr_t*		mtr)
{
	ulint	limit;
	ulint	size;
	xdes_t*	descr;
	ulint	count		= 0;
	ulint	frag_n_used;
	ulint	i;

	ut_ad(page_offset(header) == FSP_HEADER_OFFSET);
	ut_d(space->modify_check(*mtr));

	/* Check if we can fill free list from above the free list limit */
	size = mach_read_from_4(header + FSP_SIZE);
	limit = mach_read_from_4(header + FSP_FREE_LIMIT);

	ut_ad(size == space->size_in_header);
	ut_ad(limit == space->free_limit);

	const ulint zip_size = space->zip_size();

	if (size < limit + FSP_EXTENT_SIZE * FSP_FREE_ADD) {
		bool	skip_resize	= init_space;
		switch (space->id) {
		case TRX_SYS_SPACE:
			skip_resize = !srv_sys_space.can_auto_extend_last_file();
			break;
		case SRV_TMP_SPACE_ID:
			skip_resize = !srv_tmp_space.can_auto_extend_last_file();
			break;
		}

		if (!skip_resize) {
			fsp_try_extend_data_file(space, header, mtr);
			size = space->size_in_header;
		}
	}

	i = limit;

	while ((init_space && i < 1)
	       || ((i + FSP_EXTENT_SIZE <= size) && (count < FSP_FREE_ADD))) {

		const bool init_xdes = 0
			== ut_2pow_remainder(i, ulint(space->physical_size()));

		space->free_limit = i + FSP_EXTENT_SIZE;
		mlog_write_ulint(header + FSP_FREE_LIMIT, i + FSP_EXTENT_SIZE,
				 MLOG_4BYTES, mtr);

		if (init_xdes) {

			buf_block_t*	block;

			/* We are going to initialize a new descriptor page
			and a new ibuf bitmap page: the prior contents of the
			pages should be ignored. */

			if (i > 0) {
				const page_id_t	page_id(space->id, i);

				block = buf_page_create(
					page_id, zip_size, mtr);

				buf_block_dbg_add_level(block, SYNC_FSP_PAGE);

				fsp_init_file_page(space, block, mtr);
				mlog_write_ulint(buf_block_get_frame(block)
						 + FIL_PAGE_TYPE,
						 FIL_PAGE_TYPE_XDES,
						 MLOG_2BYTES, mtr);
			}

			if (space->purpose != FIL_TYPE_TEMPORARY) {
				const page_id_t	page_id(
					space->id,
					i + FSP_IBUF_BITMAP_OFFSET);

				block = buf_page_create(
					page_id, zip_size, mtr);

				buf_block_dbg_add_level(block, SYNC_FSP_PAGE);

				fsp_init_file_page(space, block, mtr);
				mlog_write_ulint(block->frame + FIL_PAGE_TYPE,
						 FIL_PAGE_IBUF_BITMAP,
						 MLOG_2BYTES, mtr);
			}
		}

		buf_block_t*	desc_block = NULL;
		descr = xdes_get_descriptor_with_space_hdr(
			header, space, i, mtr, init_space, &desc_block);
		if (desc_block && !space->full_crc32()) {
			fil_block_check_type(
				*desc_block, FIL_PAGE_TYPE_XDES, mtr);
		}
		xdes_init(descr, mtr);

		if (UNIV_UNLIKELY(init_xdes)) {

			/* The first page in the extent is a descriptor page
			and the second is an ibuf bitmap page: mark them
			used */

			xdes_set_bit(descr, XDES_FREE_BIT, 0, FALSE, mtr);
			xdes_set_bit(descr, XDES_FREE_BIT,
				     FSP_IBUF_BITMAP_OFFSET, FALSE, mtr);
			xdes_set_state(descr, XDES_FREE_FRAG, mtr);

			flst_add_last(header + FSP_FREE_FRAG,
				      descr + XDES_FLST_NODE, mtr);
			frag_n_used = mach_read_from_4(
				header + FSP_FRAG_N_USED);
			mlog_write_ulint(header + FSP_FRAG_N_USED,
					 frag_n_used + 2, MLOG_4BYTES, mtr);
		} else {
			flst_add_last(header + FSP_FREE,
				      descr + XDES_FLST_NODE, mtr);
			count++;
		}

		i += FSP_EXTENT_SIZE;
	}

	space->free_len += count;
}

/** Allocates a new free extent.
@param[in,out]	space		tablespace
@param[in]	hint		hint of which extent would be desirable: any
page offset in the extent goes; the hint must not be > FSP_FREE_LIMIT
@param[in,out]	mtr		mini-transaction
@return extent descriptor, NULL if cannot be allocated */
static
xdes_t*
fsp_alloc_free_extent(
	fil_space_t*		space,
	ulint			hint,
	mtr_t*			mtr)
{
	fsp_header_t*	header;
	fil_addr_t	first;
	xdes_t*		descr;
	buf_block_t*	desc_block = NULL;

	header = fsp_get_space_header(space, mtr);

	descr = xdes_get_descriptor_with_space_hdr(
		header, space, hint, mtr, false, &desc_block);

	if (desc_block && !space->full_crc32()) {
		fil_block_check_type(*desc_block, FIL_PAGE_TYPE_XDES, mtr);
	}

	if (descr && (xdes_get_state(descr, mtr) == XDES_FREE)) {
		/* Ok, we can take this extent */
	} else {
		/* Take the first extent in the free list */
		first = flst_get_first(header + FSP_FREE, mtr);

		if (fil_addr_is_null(first)) {
			fsp_fill_free_list(false, space, header, mtr);

			first = flst_get_first(header + FSP_FREE, mtr);
		}

		if (fil_addr_is_null(first)) {

			return(NULL);	/* No free extents left */
		}

		descr = xdes_lst_get_descriptor(space, first, mtr);
	}

	flst_remove(header + FSP_FREE, descr + XDES_FLST_NODE, mtr);
	space->free_len--;

	return(descr);
}

/**********************************************************************//**
Allocates a single free page from a space. */
static MY_ATTRIBUTE((nonnull))
void
fsp_alloc_from_free_frag(
/*=====================*/
	fsp_header_t*	header,	/*!< in/out: tablespace header */
	xdes_t*		descr,	/*!< in/out: extent descriptor */
	ulint		bit,	/*!< in: slot to allocate in the extent */
	mtr_t*		mtr)	/*!< in/out: mini-transaction */
{
	ulint		frag_n_used;

	ut_ad(xdes_get_state(descr, mtr) == XDES_FREE_FRAG);
	ut_a(xdes_mtr_get_bit(descr, XDES_FREE_BIT, bit, mtr));
	xdes_set_bit(descr, XDES_FREE_BIT, bit, FALSE, mtr);

	/* Update the FRAG_N_USED field */
	frag_n_used = mach_read_from_4(header + FSP_FRAG_N_USED);
	frag_n_used++;
	mlog_write_ulint(header + FSP_FRAG_N_USED, frag_n_used, MLOG_4BYTES,
			 mtr);
	if (xdes_is_full(descr, mtr)) {
		/* The fragment is full: move it to another list */
		flst_remove(header + FSP_FREE_FRAG, descr + XDES_FLST_NODE,
			    mtr);
		xdes_set_state(descr, XDES_FULL_FRAG, mtr);

		flst_add_last(header + FSP_FULL_FRAG, descr + XDES_FLST_NODE,
			      mtr);
		mlog_write_ulint(header + FSP_FRAG_N_USED,
				 frag_n_used - FSP_EXTENT_SIZE, MLOG_4BYTES,
				 mtr);
	}
}

/** Gets a buffer block for an allocated page.
NOTE: If init_mtr != mtr, the block will only be initialized if it was
not previously x-latched. It is assumed that the block has been
x-latched only by mtr, and freed in mtr in that case.
@param[in,out]	space		tablespace
@param[in]	offset		page number of the allocated page
@param[in,out]	mtr		mini-transaction of the allocation
@param[in,out]	init_mtr	mini-transaction for initializing the page
@return block, initialized if init_mtr==mtr
or rw_lock_x_lock_count(&block->lock) == 1 */
static
buf_block_t*
fsp_page_create(
	fil_space_t*		space,
	page_no_t		offset,
	mtr_t*			mtr,
	mtr_t*			init_mtr)
{
	buf_block_t*	block = buf_page_create(page_id_t(space->id, offset),
						space->zip_size(), init_mtr);

	if (init_mtr == mtr
	    || rw_lock_get_x_lock_count(&block->lock) == 1) {
		/* Initialize the page, unless it was already
		latched in mtr. (In this case, we would want to
		allocate another page that has not been freed in mtr.) */
		fsp_init_file_page(space, block, init_mtr);
	}

	return(block);
}

/** Allocates a single free page from a space.
The page is marked as used.
@param[in,out]	space		tablespace
@param[in]	hint		hint of which page would be desirable
@param[in,out]	mtr		mini-transaction
@param[in,out]	init_mtr	mini-transaction in which the page should be
initialized (may be the same as mtr)
@retval NULL	if no page could be allocated
@retval block	rw_lock_x_lock_count(&block->lock) == 1 if allocation succeeded
(init_mtr == mtr, or the page was not previously freed in mtr)
@retval block	(not allocated or initialized) otherwise */
static MY_ATTRIBUTE((warn_unused_result, nonnull))
buf_block_t*
fsp_alloc_free_page(
	fil_space_t*		space,
	ulint			hint,
	mtr_t*			mtr,
	mtr_t*			init_mtr)
{
	fsp_header_t*	header;
	fil_addr_t	first;
	xdes_t*		descr;
	ulint		free;
	const ulint	space_id = space->id;

	ut_d(space->modify_check(*mtr));
	header = fsp_get_space_header(space, mtr);

	/* Get the hinted descriptor */
	descr = xdes_get_descriptor_with_space_hdr(header, space, hint, mtr);

	if (descr && (xdes_get_state(descr, mtr) == XDES_FREE_FRAG)) {
		/* Ok, we can take this extent */
	} else {
		/* Else take the first extent in free_frag list */
		first = flst_get_first(header + FSP_FREE_FRAG, mtr);

		if (fil_addr_is_null(first)) {
			/* There are no partially full fragments: allocate
			a free extent and add it to the FREE_FRAG list. NOTE
			that the allocation may have as a side-effect that an
			extent containing a descriptor page is added to the
			FREE_FRAG list. But we will allocate our page from the
			the free extent anyway. */

			descr = fsp_alloc_free_extent(space, hint, mtr);

			if (descr == NULL) {
				/* No free space left */

				return(NULL);
			}

			xdes_set_state(descr, XDES_FREE_FRAG, mtr);
			flst_add_last(header + FSP_FREE_FRAG,
				      descr + XDES_FLST_NODE, mtr);
		} else {
			descr = xdes_lst_get_descriptor(space, first, mtr);
		}

		/* Reset the hint */
		hint = 0;
	}

	/* Now we have in descr an extent with at least one free page. Look
	for a free page in the extent. */

	free = xdes_find_bit(descr, XDES_FREE_BIT, TRUE,
			     hint % FSP_EXTENT_SIZE, mtr);
	if (free == ULINT_UNDEFINED) {

		ut_print_buf(stderr, ((byte*) descr) - 500, 1000);
		putc('\n', stderr);

		ut_error;
	}

	page_no_t page_no = xdes_get_offset(descr) + free;

	page_no_t space_size = mach_read_from_4(header + FSP_SIZE);
	ut_ad(space_size == space->size_in_header
	      || (space_id == TRX_SYS_SPACE
		  && srv_startup_is_before_trx_rollback_phase));

	if (space_size <= page_no) {
		/* It must be that we are extending a single-table tablespace
		whose size is still < 64 pages */

		ut_a(!is_predefined_tablespace(space_id));
		if (page_no >= FSP_EXTENT_SIZE) {
			ib::error() << "Trying to extend a single-table"
				" tablespace " << space->name << " , by single"
				" page(s) though the space size " << space_size
				<< ". Page no " << page_no << ".";
			return(NULL);
		}

		if (!fsp_try_extend_data_file_with_pages(space, page_no,
							 header, mtr)) {
			/* No disk space left */
			return(NULL);
		}
	}

	fsp_alloc_from_free_frag(header, descr, free, mtr);
	return fsp_page_create(space, page_no, mtr, init_mtr);
}

/** Frees a single page of a space.
The page is marked as free and clean.
@param[in,out]	space		tablespace
@param[in]	offset		page number
@param[in]	log		whether to write MLOG_INIT_FREE_PAGE record
@param[in,out]	mtr		mini-transaction */
static void fsp_free_page(fil_space_t* space, page_no_t offset,
			  bool log, mtr_t* mtr)
{
	fsp_header_t*	header;
	xdes_t*		descr;
	ulint		state;
	ulint		frag_n_used;

	ut_ad(mtr);
	ut_d(space->modify_check(*mtr));

	/* fprintf(stderr, "Freeing page %lu in space %lu\n", page, space); */

	header = fsp_get_space_header(space, mtr);

	descr = xdes_get_descriptor_with_space_hdr(
		header, space, offset, mtr);

	state = xdes_get_state(descr, mtr);

	if (UNIV_UNLIKELY(state != XDES_FREE_FRAG
			  && state != XDES_FULL_FRAG)) {
		ib::error() << "File space extent descriptor of page "
			<< page_id_t(space->id, offset)
			<< " has state " << state;
		/* Crash in debug version, so that we get a core dump
		of this corruption. */
		ut_ad(0);

		if (state == XDES_FREE) {
			/* We put here some fault tolerance: if the page
			is already free, return without doing anything! */

			return;
		}

		ut_error;
	}

	if (xdes_mtr_get_bit(descr, XDES_FREE_BIT,
			     offset % FSP_EXTENT_SIZE, mtr)) {

		ib::error() << "File space extent descriptor of page "
			<< page_id_t(space->id, offset)
			<< " says it is free.";
		/* Crash in debug version, so that we get a core dump
		of this corruption. */
		ut_ad(0);

		/* We put here some fault tolerance: if the page
		is already free, return without doing anything! */

		return;
	}

	if (UNIV_UNLIKELY(!log)) {
		/* The last page freed in BtrBulk::finish() must be
		written with redo logging disabled for the page
		itself. The modifications of the allocation data
		structures are covered by redo log. */
	} else if (byte* log_ptr = mlog_open(mtr, 11)) {
		log_ptr = mlog_write_initial_log_record_low(
			MLOG_INIT_FREE_PAGE, space->id, offset, log_ptr, mtr);
		mlog_close(mtr, log_ptr);
	}

	const ulint	bit = offset % FSP_EXTENT_SIZE;

	xdes_set_bit(descr, XDES_FREE_BIT, bit, TRUE, mtr);
	/* xdes_init() should have set all XDES_CLEAN_BIT */
	ut_ad(xdes_get_bit(descr, XDES_CLEAN_BIT, bit));

	frag_n_used = mach_read_from_4(header + FSP_FRAG_N_USED);
	if (state == XDES_FULL_FRAG) {
		/* The fragment was full: move it to another list */
		flst_remove(header + FSP_FULL_FRAG, descr + XDES_FLST_NODE,
			    mtr);
		xdes_set_state(descr, XDES_FREE_FRAG, mtr);
		flst_add_last(header + FSP_FREE_FRAG, descr + XDES_FLST_NODE,
			      mtr);
		mlog_write_ulint(header + FSP_FRAG_N_USED,
				 frag_n_used + FSP_EXTENT_SIZE - 1,
				 MLOG_4BYTES, mtr);
	} else {
		ut_a(frag_n_used > 0);
		mlog_write_ulint(header + FSP_FRAG_N_USED, frag_n_used - 1,
				 MLOG_4BYTES, mtr);
	}

	if (xdes_is_free(descr, mtr)) {
		/* The extent has become free: move it to another list */
		flst_remove(header + FSP_FREE_FRAG, descr + XDES_FLST_NODE,
			    mtr);
		fsp_free_extent(space, offset, mtr);
	}
}

/** Return an extent to the free list of a space.
@param[in,out]	space		tablespace
@param[in]	offset		page number in the extent
@param[in,out]	mtr		mini-transaction */
static void fsp_free_extent(fil_space_t* space, page_no_t offset, mtr_t* mtr)
{
	fsp_header_t*	header;
	xdes_t*		descr;

	ut_ad(mtr_memo_contains(mtr, space, MTR_MEMO_SPACE_X_LOCK));

	header = fsp_get_space_header(space, mtr);

	descr = xdes_get_descriptor_with_space_hdr(
		header, space, offset, mtr);

	ut_a(xdes_get_state(descr, mtr) != XDES_FREE);

	xdes_init(descr, mtr);

	flst_add_last(header + FSP_FREE, descr + XDES_FLST_NODE, mtr);
	space->free_len++;
}

/** @return Number of segment inodes which fit on a single page */
inline ulint FSP_SEG_INODES_PER_PAGE(ulint physical_size)
{
	return (physical_size - FSEG_ARR_OFFSET - 10) / FSEG_INODE_SIZE;
}

/** Returns the nth inode slot on an inode page.
@param[in]	page		segment inode page
@param[in]	i		inode index on page
@param[in]	physical_size	page size
@param[in,out]	mtr		mini-transaction
@return segment inode */
UNIV_INLINE
fseg_inode_t*
fsp_seg_inode_page_get_nth_inode(
	page_t*			page,
	ulint			i,
	ulint			physical_size,
	mtr_t*			mtr)
{
	ut_ad(i < FSP_SEG_INODES_PER_PAGE(physical_size));
	ut_ad(mtr_memo_contains_page(mtr, page, MTR_MEMO_PAGE_SX_FIX));

	return(page + FSEG_ARR_OFFSET + FSEG_INODE_SIZE * i);
}

/** Looks for a used segment inode on a segment inode page.
@param[in]	page		segment inode page
@param[in]	physical_size	page size
@param[in,out]	mtr		mini-transaction
@return segment inode index, or ULINT_UNDEFINED if not found */
static
ulint
fsp_seg_inode_page_find_used(
	page_t*			page,
	ulint			physical_size,
	mtr_t*			mtr)
{
	ulint		i;
	fseg_inode_t*	inode;

	for (i = 0; i < FSP_SEG_INODES_PER_PAGE(physical_size); i++) {

		inode = fsp_seg_inode_page_get_nth_inode(
			page, i, physical_size, mtr);

		if (mach_read_from_8(inode + FSEG_ID)) {
			/* This is used */

			ut_ad(mach_read_from_4(inode + FSEG_MAGIC_N)
			      == FSEG_MAGIC_N_VALUE);
			return(i);
		}
	}

	return(ULINT_UNDEFINED);
}

/** Looks for an unused segment inode on a segment inode page.
@param[in]	page		segment inode page
@param[in]	i		search forward starting from this index
@param[in]	physical_size	page size
@param[in,out]	mtr		mini-transaction
@return segment inode index, or ULINT_UNDEFINED if not found */
static
ulint
fsp_seg_inode_page_find_free(
	page_t*			page,
	ulint			i,
	ulint			physical_size,
	mtr_t*			mtr)
{
	for (; i < FSP_SEG_INODES_PER_PAGE(physical_size); i++) {

		fseg_inode_t*	inode;

		inode = fsp_seg_inode_page_get_nth_inode(
			page, i, physical_size, mtr);

		if (!mach_read_from_8(inode + FSEG_ID)) {
			/* This is unused */
			return(i);
		}

		ut_ad(mach_read_from_4(inode + FSEG_MAGIC_N)
		      == FSEG_MAGIC_N_VALUE);
	}

	return(ULINT_UNDEFINED);
}

/** Allocate a file segment inode page.
@param[in,out]	space		tablespace
@param[in,out]	space_header	tablespace header
@param[in,out]	mtr		mini-transaction
@return whether the allocation succeeded */
MY_ATTRIBUTE((nonnull, warn_unused_result))
static
bool
fsp_alloc_seg_inode_page(
	fil_space_t*	space,
	fsp_header_t*	space_header,
	mtr_t*		mtr)
{
	buf_block_t*	block;

	ut_ad(page_offset(space_header) == FSP_HEADER_OFFSET);
	ut_ad(page_get_space_id(page_align(space_header)) == space->id);

	block = fsp_alloc_free_page(space, 0, mtr, mtr);

	if (!block) {
		return(false);
	}

	buf_block_dbg_add_level(block, SYNC_FSP_PAGE);
	ut_ad(rw_lock_get_x_lock_count(&block->lock) == 1);

	mlog_write_ulint(block->frame + FIL_PAGE_TYPE, FIL_PAGE_INODE,
			 MLOG_2BYTES, mtr);

#ifdef UNIV_DEBUG
	const byte* inode = FSEG_ID + FSEG_ARR_OFFSET + block->frame;
	for (ulint i = FSP_SEG_INODES_PER_PAGE(space->physical_size()); i--;
	     inode += FSEG_INODE_SIZE) {
		ut_ad(!mach_read_from_8(inode));
	}
#endif

	flst_add_last(
		space_header + FSP_SEG_INODES_FREE,
		block->frame + FSEG_INODE_PAGE_NODE, mtr);

	return(true);
}

/** Allocate a file segment inode.
@param[in,out]	space		tablespace
@param[in,out]	space_header	tablespace header
@param[in,out]	mtr		mini-transaction
@return segment inode
@retval NULL if not enough space */
MY_ATTRIBUTE((nonnull, warn_unused_result))
static
fseg_inode_t*
fsp_alloc_seg_inode(
	fil_space_t*	space,
	fsp_header_t*	space_header,
	mtr_t*		mtr)
{
	buf_block_t*	block;
	page_t*		page;
	fseg_inode_t*	inode;
	ulint		n;

	ut_ad(page_offset(space_header) == FSP_HEADER_OFFSET);

	/* Allocate a new segment inode page if needed. */
	if (flst_get_len(space_header + FSP_SEG_INODES_FREE) == 0
	    && !fsp_alloc_seg_inode_page(space, space_header, mtr)) {
		return(NULL);
	}
	const page_id_t		page_id(
		space->id,
		flst_get_first(space_header + FSP_SEG_INODES_FREE, mtr).page);

	block = buf_page_get(page_id, space->zip_size(), RW_SX_LATCH, mtr);
	buf_block_dbg_add_level(block, SYNC_FSP_PAGE);
	if (!space->full_crc32()) {
		fil_block_check_type(*block, FIL_PAGE_INODE, mtr);
	}

	page = buf_block_get_frame(block);

	const ulint physical_size = space->physical_size();

	n = fsp_seg_inode_page_find_free(page, 0, physical_size, mtr);

	ut_a(n != ULINT_UNDEFINED);

	inode = fsp_seg_inode_page_get_nth_inode(page, n, physical_size, mtr);

	if (ULINT_UNDEFINED == fsp_seg_inode_page_find_free(page, n + 1,
							    physical_size,
							    mtr)) {
		/* There are no other unused headers left on the page: move it
		to another list */

		flst_remove(space_header + FSP_SEG_INODES_FREE,
			    page + FSEG_INODE_PAGE_NODE, mtr);

		flst_add_last(space_header + FSP_SEG_INODES_FULL,
			      page + FSEG_INODE_PAGE_NODE, mtr);
	}

	ut_ad(!mach_read_from_8(inode + FSEG_ID)
	      || mach_read_from_4(inode + FSEG_MAGIC_N) == FSEG_MAGIC_N_VALUE);
	return(inode);
}

/** Frees a file segment inode.
@param[in,out]	space		tablespace
@param[in,out]	inode		segment inode
@param[in,out]	mtr		mini-transaction */
static void fsp_free_seg_inode(
	fil_space_t*		space,
	fseg_inode_t*		inode,
	mtr_t*			mtr)
{
	page_t*		page;
	fsp_header_t*	space_header;

	ut_d(space->modify_check(*mtr));

	page = page_align(inode);

	space_header = fsp_get_space_header(space, mtr);

	ut_ad(mach_read_from_4(inode + FSEG_MAGIC_N) == FSEG_MAGIC_N_VALUE);

	const ulint physical_size = space->physical_size();

	if (ULINT_UNDEFINED
	    == fsp_seg_inode_page_find_free(page, 0, physical_size, mtr)) {

		/* Move the page to another list */

		flst_remove(space_header + FSP_SEG_INODES_FULL,
			    page + FSEG_INODE_PAGE_NODE, mtr);

		flst_add_last(space_header + FSP_SEG_INODES_FREE,
			      page + FSEG_INODE_PAGE_NODE, mtr);
	}

	mlog_write_ull(inode + FSEG_ID, 0, mtr);
	mlog_write_ulint(inode + FSEG_MAGIC_N, 0xfa051ce3, MLOG_4BYTES, mtr);

	if (ULINT_UNDEFINED
	    == fsp_seg_inode_page_find_used(page, physical_size, mtr)) {

		/* There are no other used headers left on the page: free it */

		flst_remove(space_header + FSP_SEG_INODES_FREE,
			    page + FSEG_INODE_PAGE_NODE, mtr);

		fsp_free_page(space, page_get_page_no(page), true, mtr);
	}
}

/** Returns the file segment inode, page x-latched.
@param[in]	header		segment header
@param[in]	space		space id
@param[in]	zip_size	ROW_FORMAT=COMPRESSED page size, or 0
@param[in,out]	mtr		mini-transaction
@param[out]	block		inode block, or NULL to ignore
@return segment inode, page x-latched; NULL if the inode is free */
static
fseg_inode_t*
fseg_inode_try_get(
	fseg_header_t*		header,
	ulint			space,
	ulint			zip_size,
	mtr_t*			mtr,
	buf_block_t**		block)
{
	fil_addr_t	inode_addr;
	fseg_inode_t*	inode;

	inode_addr.page = mach_read_from_4(header + FSEG_HDR_PAGE_NO);
	inode_addr.boffset = mach_read_from_2(header + FSEG_HDR_OFFSET);
	ut_ad(space == mach_read_from_4(header + FSEG_HDR_SPACE));

	inode = fut_get_ptr(space, zip_size, inode_addr, RW_SX_LATCH, mtr,
			    block);

	if (UNIV_UNLIKELY(!mach_read_from_8(inode + FSEG_ID))) {

		inode = NULL;
	} else {
		ut_ad(mach_read_from_4(inode + FSEG_MAGIC_N)
		      == FSEG_MAGIC_N_VALUE);
	}

	return(inode);
}

/** Returns the file segment inode, page x-latched.
@param[in]	header		segment header
@param[in]	space		space id
@param[in]	zip_size	ROW_FORMAT=COMPRESSED page size, or 0
@param[in,out]	mtr		mini-transaction
@param[out]	block		inode block
@return segment inode, page x-latched */
static
fseg_inode_t*
fseg_inode_get(
	fseg_header_t*		header,
	ulint			space,
	ulint			zip_size,
	mtr_t*			mtr,
	buf_block_t**		block = NULL)
{
	fseg_inode_t*	inode
		= fseg_inode_try_get(header, space, zip_size, mtr, block);
	ut_a(inode);
	return(inode);
}

/**********************************************************************//**
Gets the page number from the nth fragment page slot.
@return page number, FIL_NULL if not in use */
UNIV_INLINE
ulint
fseg_get_nth_frag_page_no(
/*======================*/
	fseg_inode_t*	inode,	/*!< in: segment inode */
	ulint		n,	/*!< in: slot index */
	mtr_t*		mtr MY_ATTRIBUTE((unused)))
				/*!< in/out: mini-transaction */
{
	ut_ad(inode && mtr);
	ut_ad(n < FSEG_FRAG_ARR_N_SLOTS);
	ut_ad(mtr_memo_contains_page(mtr, inode, MTR_MEMO_PAGE_SX_FIX));
	ut_ad(mach_read_from_4(inode + FSEG_MAGIC_N) == FSEG_MAGIC_N_VALUE);
	return(mach_read_from_4(inode + FSEG_FRAG_ARR
				+ n * FSEG_FRAG_SLOT_SIZE));
}

/**********************************************************************//**
Sets the page number in the nth fragment page slot. */
UNIV_INLINE
void
fseg_set_nth_frag_page_no(
/*======================*/
	fseg_inode_t*	inode,	/*!< in: segment inode */
	ulint		n,	/*!< in: slot index */
	ulint		page_no,/*!< in: page number to set */
	mtr_t*		mtr)	/*!< in/out: mini-transaction */
{
	ut_ad(inode && mtr);
	ut_ad(n < FSEG_FRAG_ARR_N_SLOTS);
	ut_ad(mtr_memo_contains_page(mtr, inode, MTR_MEMO_PAGE_SX_FIX));
	ut_ad(mach_read_from_4(inode + FSEG_MAGIC_N) == FSEG_MAGIC_N_VALUE);

	mlog_write_ulint(inode + FSEG_FRAG_ARR + n * FSEG_FRAG_SLOT_SIZE,
			 page_no, MLOG_4BYTES, mtr);
}

/**********************************************************************//**
Finds a fragment page slot which is free.
@return slot index; ULINT_UNDEFINED if none found */
static
ulint
fseg_find_free_frag_page_slot(
/*==========================*/
	fseg_inode_t*	inode,	/*!< in: segment inode */
	mtr_t*		mtr)	/*!< in/out: mini-transaction */
{
	ulint	i;
	ulint	page_no;

	ut_ad(inode && mtr);

	for (i = 0; i < FSEG_FRAG_ARR_N_SLOTS; i++) {
		page_no = fseg_get_nth_frag_page_no(inode, i, mtr);

		if (page_no == FIL_NULL) {

			return(i);
		}
	}

	return(ULINT_UNDEFINED);
}

/**********************************************************************//**
Finds a fragment page slot which is used and last in the array.
@return slot index; ULINT_UNDEFINED if none found */
static
ulint
fseg_find_last_used_frag_page_slot(
/*===============================*/
	fseg_inode_t*	inode,	/*!< in: segment inode */
	mtr_t*		mtr)	/*!< in/out: mini-transaction */
{
	ulint	i;
	ulint	page_no;

	ut_ad(inode && mtr);

	for (i = 0; i < FSEG_FRAG_ARR_N_SLOTS; i++) {
		page_no = fseg_get_nth_frag_page_no(
			inode, FSEG_FRAG_ARR_N_SLOTS - i - 1, mtr);

		if (page_no != FIL_NULL) {

			return(FSEG_FRAG_ARR_N_SLOTS - i - 1);
		}
	}

	return(ULINT_UNDEFINED);
}

/**********************************************************************//**
Calculates reserved fragment page slots.
@return number of fragment pages */
static
ulint
fseg_get_n_frag_pages(
/*==================*/
	fseg_inode_t*	inode,	/*!< in: segment inode */
	mtr_t*		mtr)	/*!< in/out: mini-transaction */
{
	ulint	i;
	ulint	count	= 0;

	ut_ad(inode && mtr);

	for (i = 0; i < FSEG_FRAG_ARR_N_SLOTS; i++) {
		if (FIL_NULL != fseg_get_nth_frag_page_no(inode, i, mtr)) {
			count++;
		}
	}

	return(count);
}

/** Create a new segment.
@param space                tablespace
@param byte_offset          byte offset of the created segment header
@param mtr                  mini-transaction
@param has_done_reservation whether fsp_reserve_free_extents() was invoked
@param block                block where segment header is placed,
                            or NULL to allocate an additional page for that
@return the block where the segment header is placed, x-latched
@retval NULL if could not create segment because of lack of space */
buf_block_t*
fseg_create(fil_space_t *space, ulint byte_offset, mtr_t *mtr,
            bool has_done_reservation, buf_block_t *block)
{
	fsp_header_t*	space_header;
	fseg_inode_t*	inode;
	ib_id_t		seg_id;
	fseg_header_t*	header	= 0; /* remove warning */
	ulint		n_reserved;

	DBUG_ENTER("fseg_create");

	ut_ad(mtr);
	ut_ad(byte_offset >= FIL_PAGE_DATA);
	ut_ad(byte_offset + FSEG_HEADER_SIZE
	      <= srv_page_size - FIL_PAGE_DATA_END);

	mtr_x_lock_space(space, mtr);
	ut_d(space->modify_check(*mtr));

	if (block) {
		header = byte_offset + buf_block_get_frame(block);

		ut_ad(block->page.id.space() == space->id);

		if (!space->full_crc32()) {
			fil_block_check_type(*block, block->page.id
					     == page_id_t(TRX_SYS_SPACE,
							  TRX_SYS_PAGE_NO)
					     ? FIL_PAGE_TYPE_TRX_SYS
					     : FIL_PAGE_TYPE_SYS,
					     mtr);
		}
	}

	if (!has_done_reservation
	    && !fsp_reserve_free_extents(&n_reserved, space, 2,
					 FSP_NORMAL, mtr)) {
		DBUG_RETURN(NULL);
	}

	space_header = fsp_get_space_header(space, mtr);

	inode = fsp_alloc_seg_inode(space, space_header, mtr);

	if (inode == NULL) {
		goto funct_exit;
	}

	/* Read the next segment id from space header and increment the
	value in space header */

	seg_id = mach_read_from_8(space_header + FSP_SEG_ID);

	mlog_write_ull(space_header + FSP_SEG_ID, seg_id + 1, mtr);
	mlog_write_ull(inode + FSEG_ID, seg_id, mtr);
	ut_ad(!mach_read_from_4(inode + FSEG_NOT_FULL_N_USED));

	flst_init(inode + FSEG_FREE, mtr);
	flst_init(inode + FSEG_NOT_FULL, mtr);
	flst_init(inode + FSEG_FULL, mtr);

	mlog_write_ulint(inode + FSEG_MAGIC_N, FSEG_MAGIC_N_VALUE,
			 MLOG_4BYTES, mtr);
	compile_time_assert(FSEG_FRAG_SLOT_SIZE == 4);
	compile_time_assert(FIL_NULL == 0xffffffff);
	mlog_memset(inode + FSEG_FRAG_ARR,
		    FSEG_FRAG_SLOT_SIZE * FSEG_FRAG_ARR_N_SLOTS, 0xff, mtr);

	if (!block) {
		block = fseg_alloc_free_page_low(space, inode, 0, FSP_UP,
						 mtr, mtr
#ifdef UNIV_DEBUG
						 , has_done_reservation
#endif /* UNIV_DEBUG */
						 );

		/* The allocation cannot fail if we have already reserved a
		space for the page. */
		ut_ad(!has_done_reservation || block != NULL);

		if (block == NULL) {
			fsp_free_seg_inode(space, inode, mtr);
			goto funct_exit;
		}

		ut_ad(rw_lock_get_x_lock_count(&block->lock) == 1);

		header = byte_offset + buf_block_get_frame(block);
		mlog_write_ulint(buf_block_get_frame(block) + FIL_PAGE_TYPE,
				 FIL_PAGE_TYPE_SYS, MLOG_2BYTES, mtr);
	}

	mlog_write_ulint(header + FSEG_HDR_OFFSET,
			 page_offset(inode), MLOG_2BYTES, mtr);

	mlog_write_ulint(header + FSEG_HDR_PAGE_NO,
			 page_get_page_no(page_align(inode)),
			 MLOG_4BYTES, mtr);

	mlog_write_ulint(header + FSEG_HDR_SPACE, space->id, MLOG_4BYTES, mtr);

funct_exit:
	if (!has_done_reservation) {
		space->release_free_extents(n_reserved);
	}

	DBUG_RETURN(block);
}

/**********************************************************************//**
Calculates the number of pages reserved by a segment, and how many pages are
currently used.
@return number of reserved pages */
static
ulint
fseg_n_reserved_pages_low(
/*======================*/
	fseg_inode_t*	inode,	/*!< in: segment inode */
	ulint*		used,	/*!< out: number of pages used (not
				more than reserved) */
	mtr_t*		mtr)	/*!< in/out: mini-transaction */
{
	ulint	ret;

	ut_ad(inode && used && mtr);
	ut_ad(mtr_memo_contains_page(mtr, inode, MTR_MEMO_PAGE_SX_FIX));

	*used = mach_read_from_4(inode + FSEG_NOT_FULL_N_USED)
		+ FSP_EXTENT_SIZE * flst_get_len(inode + FSEG_FULL)
		+ fseg_get_n_frag_pages(inode, mtr);

	ret = fseg_get_n_frag_pages(inode, mtr)
		+ FSP_EXTENT_SIZE * flst_get_len(inode + FSEG_FREE)
		+ FSP_EXTENT_SIZE * flst_get_len(inode + FSEG_NOT_FULL)
		+ FSP_EXTENT_SIZE * flst_get_len(inode + FSEG_FULL);

	return(ret);
}

/**********************************************************************//**
Calculates the number of pages reserved by a segment, and how many pages are
currently used.
@return number of reserved pages */
ulint
fseg_n_reserved_pages(
/*==================*/
	fseg_header_t*	header,	/*!< in: segment header */
	ulint*		used,	/*!< out: number of pages used (<= reserved) */
	mtr_t*		mtr)	/*!< in/out: mini-transaction */
{
	ulint		ret;
	fseg_inode_t*	inode;
	ulint		space_id;
	fil_space_t*	space;

	space_id = page_get_space_id(page_align(header));
	space = mtr_x_lock_space(space_id, mtr);

	inode = fseg_inode_get(header, space_id, space->zip_size(), mtr);

	ret = fseg_n_reserved_pages_low(inode, used, mtr);

	return(ret);
}

/** Tries to fill the free list of a segment with consecutive free extents.
This happens if the segment is big enough to allow extents in the free list,
the free list is empty, and the extents can be allocated consecutively from
the hint onward.
@param[in]	inode		segment inode
@param[in]	space		tablespace
@param[in]	hint		hint which extent would be good as the first
extent
@param[in,out]	mtr		mini-transaction */
static
void
fseg_fill_free_list(
	fseg_inode_t*		inode,
	fil_space_t*		space,
	ulint			hint,
	mtr_t*			mtr)
{
	xdes_t*	descr;
	ulint	i;
	ib_id_t	seg_id;
	ulint	reserved;
	ulint	used;

	ut_ad(inode && mtr);
	ut_ad(!((page_offset(inode) - FSEG_ARR_OFFSET) % FSEG_INODE_SIZE));
	ut_d(space->modify_check(*mtr));

	reserved = fseg_n_reserved_pages_low(inode, &used, mtr);

	if (reserved < FSEG_FREE_LIST_LIMIT * FSP_EXTENT_SIZE) {

		/* The segment is too small to allow extents in free list */

		return;
	}

	if (flst_get_len(inode + FSEG_FREE) > 0) {
		/* Free list is not empty */

		return;
	}

	for (i = 0; i < FSEG_FREE_LIST_MAX_LEN; i++) {
		descr = xdes_get_descriptor(space, hint, mtr);

		if ((descr == NULL)
		    || (XDES_FREE != xdes_get_state(descr, mtr))) {

			/* We cannot allocate the desired extent: stop */

			return;
		}

		descr = fsp_alloc_free_extent(space, hint, mtr);

		xdes_set_state(descr, XDES_FSEG, mtr);

		seg_id = mach_read_from_8(inode + FSEG_ID);
		ut_ad(mach_read_from_4(inode + FSEG_MAGIC_N)
		      == FSEG_MAGIC_N_VALUE);
		mlog_write_ull(descr + XDES_ID, seg_id, mtr);

		flst_add_last(inode + FSEG_FREE, descr + XDES_FLST_NODE, mtr);
		hint += FSP_EXTENT_SIZE;
	}
}

/** Allocates a free extent for the segment: looks first in the free list of
the segment, then tries to allocate from the space free list.
NOTE that the extent returned still resides in the segment free list, it is
not yet taken off it!
@param[in]	inode		segment inode
@param[in,out]	space		tablespace
@param[in,out]	mtr		mini-transaction
@retval NULL	if no page could be allocated
@retval block	rw_lock_x_lock_count(&block->lock) == 1 if allocation succeeded
(init_mtr == mtr, or the page was not previously freed in mtr)
@retval block	(not allocated or initialized) otherwise */
static
xdes_t*
fseg_alloc_free_extent(
	fseg_inode_t*		inode,
	fil_space_t*		space,
	mtr_t*			mtr)
{
	xdes_t*		descr;
	ib_id_t		seg_id;
	fil_addr_t	first;

	ut_ad(!((page_offset(inode) - FSEG_ARR_OFFSET) % FSEG_INODE_SIZE));
	ut_ad(mach_read_from_4(inode + FSEG_MAGIC_N) == FSEG_MAGIC_N_VALUE);
	ut_d(space->modify_check(*mtr));

	if (flst_get_len(inode + FSEG_FREE) > 0) {
		/* Segment free list is not empty, allocate from it */

		first = flst_get_first(inode + FSEG_FREE, mtr);

		descr = xdes_lst_get_descriptor(space, first, mtr);
	} else {
		/* Segment free list was empty, allocate from space */
		descr = fsp_alloc_free_extent(space, 0, mtr);

		if (descr == NULL) {

			return(NULL);
		}

		seg_id = mach_read_from_8(inode + FSEG_ID);

		xdes_set_state(descr, XDES_FSEG, mtr);
		mlog_write_ull(descr + XDES_ID, seg_id, mtr);
		flst_add_last(inode + FSEG_FREE, descr + XDES_FLST_NODE, mtr);

		/* Try to fill the segment free list */
		fseg_fill_free_list(inode, space,
				    xdes_get_offset(descr) + FSP_EXTENT_SIZE,
				    mtr);
	}

	return(descr);
}

/** Allocates a single free page from a segment.
This function implements the intelligent allocation strategy which tries to
minimize file space fragmentation.
@param[in,out]	space			tablespace
@param[in,out]	seg_inode		segment inode
@param[in]	hint			hint of which page would be desirable
@param[in]	direction		if the new page is needed because of
an index page split, and records are inserted there in order, into which
direction they go alphabetically: FSP_DOWN, FSP_UP, FSP_NO_DIR
@param[in,out]	mtr			mini-transaction
@param[in,out]	init_mtr		mtr or another mini-transaction in
which the page should be initialized. If init_mtr != mtr, but the page is
already latched in mtr, do not initialize the page
@param[in]	has_done_reservation	TRUE if the space has already been
reserved, in this case we will never return NULL
@retval NULL	if no page could be allocated
@retval block	rw_lock_x_lock_count(&block->lock) == 1 if allocation succeeded
(init_mtr == mtr, or the page was not previously freed in mtr)
@retval block	(not allocated or initialized) otherwise */
static
buf_block_t*
fseg_alloc_free_page_low(
	fil_space_t*		space,
	fseg_inode_t*		seg_inode,
	ulint			hint,
	byte			direction,
	mtr_t*			mtr,
	mtr_t*			init_mtr
#ifdef UNIV_DEBUG
	, ibool			has_done_reservation
#endif /* UNIV_DEBUG */
)
{
	fsp_header_t*	space_header;
	ib_id_t		seg_id;
	ulint		used;
	ulint		reserved;
	xdes_t*		descr;		/*!< extent of the hinted page */
	ulint		ret_page;	/*!< the allocated page offset, FIL_NULL
					if could not be allocated */
	xdes_t*		ret_descr;	/*!< the extent of the allocated page */
	ulint		n;
	const ulint	space_id	= space->id;

	ut_ad((direction >= FSP_UP) && (direction <= FSP_NO_DIR));
	ut_ad(mach_read_from_4(seg_inode + FSEG_MAGIC_N)
	      == FSEG_MAGIC_N_VALUE);
	ut_ad(!((page_offset(seg_inode) - FSEG_ARR_OFFSET) % FSEG_INODE_SIZE));
	seg_id = mach_read_from_8(seg_inode + FSEG_ID);

	ut_ad(seg_id);
	ut_d(space->modify_check(*mtr));
	ut_ad(fil_page_get_type(page_align(seg_inode)) == FIL_PAGE_INODE);

	reserved = fseg_n_reserved_pages_low(seg_inode, &used, mtr);

	space_header = fsp_get_space_header(space, mtr);

	descr = xdes_get_descriptor_with_space_hdr(space_header, space,
						   hint, mtr);
	if (descr == NULL) {
		/* Hint outside space or too high above free limit: reset
		hint */
		/* The file space header page is always allocated. */
		hint = 0;
		descr = xdes_get_descriptor(space, hint, mtr);
	}

	/* In the big if-else below we look for ret_page and ret_descr */
	/*-------------------------------------------------------------*/
	if ((xdes_get_state(descr, mtr) == XDES_FSEG)
	    && mach_read_from_8(descr + XDES_ID) == seg_id
	    && (xdes_mtr_get_bit(descr, XDES_FREE_BIT,
				 hint % FSP_EXTENT_SIZE, mtr) == TRUE)) {
take_hinted_page:
		/* 1. We can take the hinted page
		=================================*/
		ret_descr = descr;
		ret_page = hint;
		/* Skip the check for extending the tablespace. If the
		page hint were not within the size of the tablespace,
		we would have got (descr == NULL) above and reset the hint. */
		goto got_hinted_page;
		/*-----------------------------------------------------------*/
	} else if (xdes_get_state(descr, mtr) == XDES_FREE
		   && reserved - used < reserved / FSEG_FILLFACTOR
		   && used >= FSEG_FRAG_LIMIT) {

		/* 2. We allocate the free extent from space and can take
		=========================================================
		the hinted page
		===============*/
		ret_descr = fsp_alloc_free_extent(space, hint, mtr);

		ut_a(ret_descr == descr);

		xdes_set_state(ret_descr, XDES_FSEG, mtr);
		mlog_write_ull(ret_descr + XDES_ID, seg_id, mtr);
		flst_add_last(seg_inode + FSEG_FREE,
			      ret_descr + XDES_FLST_NODE, mtr);

		/* Try to fill the segment free list */
		fseg_fill_free_list(seg_inode, space,
				    hint + FSP_EXTENT_SIZE, mtr);
		goto take_hinted_page;
		/*-----------------------------------------------------------*/
	} else if ((direction != FSP_NO_DIR)
		   && ((reserved - used) < reserved / FSEG_FILLFACTOR)
		   && (used >= FSEG_FRAG_LIMIT)
		   && (!!(ret_descr
			  = fseg_alloc_free_extent(seg_inode, space, mtr)))) {

		/* 3. We take any free extent (which was already assigned above
		===============================================================
		in the if-condition to ret_descr) and take the lowest or
		========================================================
		highest page in it, depending on the direction
		==============================================*/
		ret_page = xdes_get_offset(ret_descr);

		if (direction == FSP_DOWN) {
			ret_page += FSP_EXTENT_SIZE - 1;
		}
		ut_ad(!has_done_reservation || ret_page != FIL_NULL);
		/*-----------------------------------------------------------*/
	} else if ((xdes_get_state(descr, mtr) == XDES_FSEG)
		   && mach_read_from_8(descr + XDES_ID) == seg_id
		   && (!xdes_is_full(descr, mtr))) {

		/* 4. We can take the page from the same extent as the
		======================================================
		hinted page (and the extent already belongs to the
		==================================================
		segment)
		========*/
		ret_descr = descr;
		ret_page = xdes_get_offset(ret_descr)
			+ xdes_find_bit(ret_descr, XDES_FREE_BIT, TRUE,
					hint % FSP_EXTENT_SIZE, mtr);
		ut_ad(!has_done_reservation || ret_page != FIL_NULL);
		/*-----------------------------------------------------------*/
	} else if (reserved - used > 0) {
		/* 5. We take any unused page from the segment
		==============================================*/
		fil_addr_t	first;

		if (flst_get_len(seg_inode + FSEG_NOT_FULL) > 0) {
			first = flst_get_first(seg_inode + FSEG_NOT_FULL,
					       mtr);
		} else if (flst_get_len(seg_inode + FSEG_FREE) > 0) {
			first = flst_get_first(seg_inode + FSEG_FREE, mtr);
		} else {
			ut_ad(!has_done_reservation);
			return(NULL);
		}

		ret_descr = xdes_lst_get_descriptor(space, first, mtr);
		ret_page = xdes_get_offset(ret_descr)
			+ xdes_find_bit(ret_descr, XDES_FREE_BIT, TRUE,
					0, mtr);
		ut_ad(!has_done_reservation || ret_page != FIL_NULL);
		/*-----------------------------------------------------------*/
	} else if (used < FSEG_FRAG_LIMIT) {
		/* 6. We allocate an individual page from the space
		===================================================*/
		buf_block_t* block = fsp_alloc_free_page(
			space, hint, mtr, init_mtr);

		ut_ad(!has_done_reservation || block);

		if (block) {
			/* Put the page in the fragment page array of the
			segment */
			n = fseg_find_free_frag_page_slot(seg_inode, mtr);
			ut_a(n != ULINT_UNDEFINED);

			fseg_set_nth_frag_page_no(
				seg_inode, n, block->page.id.page_no(),
				mtr);
		}

		/* fsp_alloc_free_page() invoked fsp_init_file_page()
		already. */
		return(block);
		/*-----------------------------------------------------------*/
	} else {
		/* 7. We allocate a new extent and take its first page
		======================================================*/
		ret_descr = fseg_alloc_free_extent(seg_inode, space, mtr);

		if (ret_descr == NULL) {
			ret_page = FIL_NULL;
			ut_ad(!has_done_reservation);
		} else {
			ret_page = xdes_get_offset(ret_descr);
			ut_ad(!has_done_reservation || ret_page != FIL_NULL);
		}
	}

	if (ret_page == FIL_NULL) {
		/* Page could not be allocated */

		ut_ad(!has_done_reservation);
		return(NULL);
	}

	if (space->size <= ret_page && !is_predefined_tablespace(space_id)) {
		/* It must be that we are extending a single-table
		tablespace whose size is still < 64 pages */

		if (ret_page >= FSP_EXTENT_SIZE) {
			ib::error() << "Trying to extend '"
			<< space->chain.start->name
			<< "' by single page(s) though the"
			<< " space size " << space->size
			<< ". Page no " << ret_page << ".";
			ut_ad(!has_done_reservation);
			return(NULL);
		}

		if (!fsp_try_extend_data_file_with_pages(
			    space, ret_page, space_header, mtr)) {
			/* No disk space left */
			ut_ad(!has_done_reservation);
			return(NULL);
		}
	}

got_hinted_page:
	/* ret_descr == NULL if the block was allocated from free_frag
	(XDES_FREE_FRAG) */
	if (ret_descr != NULL) {
		/* At this point we know the extent and the page offset.
		The extent is still in the appropriate list (FSEG_NOT_FULL
		or FSEG_FREE), and the page is not yet marked as used. */

		ut_ad(xdes_get_descriptor(space, ret_page, mtr) == ret_descr);

		ut_ad(xdes_mtr_get_bit(
				ret_descr, XDES_FREE_BIT,
				ret_page % FSP_EXTENT_SIZE, mtr));

		fseg_mark_page_used(seg_inode, ret_page, ret_descr, mtr);
	}

	return fsp_page_create(space, ret_page, mtr, init_mtr);
}

/**********************************************************************//**
Allocates a single free page from a segment. This function implements
the intelligent allocation strategy which tries to minimize file space
fragmentation.
@retval NULL if no page could be allocated
@retval block, rw_lock_x_lock_count(&block->lock) == 1 if allocation succeeded
(init_mtr == mtr, or the page was not previously freed in mtr)
@retval block (not allocated or initialized) otherwise */
buf_block_t*
fseg_alloc_free_page_general(
/*=========================*/
	fseg_header_t*	seg_header,/*!< in/out: segment header */
	ulint		hint,	/*!< in: hint of which page would be
				desirable */
	byte		direction,/*!< in: if the new page is needed because
				of an index page split, and records are
				inserted there in order, into which
				direction they go alphabetically: FSP_DOWN,
				FSP_UP, FSP_NO_DIR */
	ibool		has_done_reservation, /*!< in: TRUE if the caller has
				already done the reservation for the page
				with fsp_reserve_free_extents, then there
				is no need to do the check for this individual
				page */
	mtr_t*		mtr,	/*!< in/out: mini-transaction */
	mtr_t*		init_mtr)/*!< in/out: mtr or another mini-transaction
				in which the page should be initialized.
				If init_mtr!=mtr, but the page is already
				latched in mtr, do not initialize the page. */
{
	fseg_inode_t*	inode;
	ulint		space_id;
	fil_space_t*	space;
	buf_block_t*	iblock;
	buf_block_t*	block;
	ulint		n_reserved;

	space_id = page_get_space_id(page_align(seg_header));
	space = mtr_x_lock_space(space_id, mtr);
	inode = fseg_inode_get(seg_header, space_id, space->zip_size(),
			       mtr, &iblock);
	if (!space->full_crc32()) {
		fil_block_check_type(*iblock, FIL_PAGE_INODE, mtr);
	}

	if (!has_done_reservation
	    && !fsp_reserve_free_extents(&n_reserved, space, 2,
					 FSP_NORMAL, mtr)) {
		return(NULL);
	}

	block = fseg_alloc_free_page_low(space,
					 inode, hint, direction,
					 mtr, init_mtr
#ifdef UNIV_DEBUG
					 , has_done_reservation
#endif /* UNIV_DEBUG */
					 );

	/* The allocation cannot fail if we have already reserved a
	space for the page. */
	ut_ad(!has_done_reservation || block != NULL);

	if (!has_done_reservation) {
		space->release_free_extents(n_reserved);
	}

	return(block);
}

/** Check that we have at least n_pages frag pages free in the first extent
of a single-table tablespace, and they are also physically initialized to
the data file. That is we have already extended the data file so that those
pages are inside the data file. If not, this function extends the tablespace
with pages.
@param[in,out]	space		tablespace
@param[in,out]	space_header	tablespace header, x-latched
@param[in]	size		size of the tablespace in pages,
must be less than FSP_EXTENT_SIZE
@param[in,out]	mtr		mini-transaction
@param[in]	n_pages		number of pages to reserve
@return true if there were at least n_pages free pages, or we were able
to extend */
static
bool
fsp_reserve_free_pages(
	fil_space_t*	space,
	fsp_header_t*	space_header,
	ulint		size,
	mtr_t*		mtr,
	ulint		n_pages)
{
	xdes_t*	descr;
	ulint	n_used;

	ut_a(!is_system_tablespace(space->id));
	ut_a(size < FSP_EXTENT_SIZE);

	descr = xdes_get_descriptor_with_space_hdr(
		space_header, space, 0, mtr);
	n_used = xdes_get_n_used(descr, mtr);

	ut_a(n_used <= size);

	return(size >= n_used + n_pages
	       || fsp_try_extend_data_file_with_pages(
		       space, n_used + n_pages - 1, space_header, mtr));
}

/** Reserves free pages from a tablespace. All mini-transactions which may
use several pages from the tablespace should call this function beforehand
and reserve enough free extents so that they certainly will be able
to do their operation, like a B-tree page split, fully. Reservations
must be released with function fil_space_t::release_free_extents()!

The alloc_type below has the following meaning: FSP_NORMAL means an
operation which will probably result in more space usage, like an
insert in a B-tree; FSP_UNDO means allocation to undo logs: if we are
deleting rows, then this allocation will in the long run result in
less space usage (after a purge); FSP_CLEANING means allocation done
in a physical record delete (like in a purge) or other cleaning operation
which will result in less space usage in the long run. We prefer the latter
two types of allocation: when space is scarce, FSP_NORMAL allocations
will not succeed, but the latter two allocations will succeed, if possible.
The purpose is to avoid dead end where the database is full but the
user cannot free any space because these freeing operations temporarily
reserve some space.

Single-table tablespaces whose size is < FSP_EXTENT_SIZE pages are a special
case. In this function we would liberally reserve several extents for
every page split or merge in a B-tree. But we do not want to waste disk space
if the table only occupies < FSP_EXTENT_SIZE pages. That is why we apply
different rules in that special case, just ensuring that there are n_pages
free pages available.

@param[out]	n_reserved	number of extents actually reserved; if we
				return true and the tablespace size is <
				FSP_EXTENT_SIZE pages, then this can be 0,
				otherwise it is n_ext
@param[in,out]	space		tablespace
@param[in]	n_ext		number of extents to reserve
@param[in]	alloc_type	page reservation type (FSP_BLOB, etc)
@param[in,out]	mtr		the mini transaction
@param[in]	n_pages		for small tablespaces (tablespace size is
				less than FSP_EXTENT_SIZE), number of free
				pages to reserve.
@return true if we were able to make the reservation */
bool
fsp_reserve_free_extents(
	ulint*		n_reserved,
	fil_space_t*	space,
	ulint		n_ext,
	fsp_reserve_t	alloc_type,
	mtr_t*		mtr,
	ulint		n_pages)
{
	fsp_header_t*	space_header;
	ulint		n_free_list_ext;
	ulint		free_limit;
	ulint		size;
	ulint		n_free;
	ulint		n_free_up;
	ulint		reserve;

	ut_ad(mtr);
	*n_reserved = n_ext;

	mtr_x_lock_space(space, mtr);
	const ulint physical_size = space->physical_size();

	space_header = fsp_get_space_header(space, mtr);
try_again:
	size = mach_read_from_4(space_header + FSP_SIZE);
	ut_ad(size == space->size_in_header);

	if (size < FSP_EXTENT_SIZE && n_pages < FSP_EXTENT_SIZE / 2) {
		/* Use different rules for small single-table tablespaces */
		*n_reserved = 0;
		return(fsp_reserve_free_pages(space, space_header, size,
					      mtr, n_pages));
	}

	n_free_list_ext = flst_get_len(space_header + FSP_FREE);
	ut_ad(space->free_len == n_free_list_ext);

	free_limit = mach_read_from_4(space_header + FSP_FREE_LIMIT);
	ut_ad(space->free_limit == free_limit);

	/* Below we play safe when counting free extents above the free limit:
	some of them will contain extent descriptor pages, and therefore
	will not be free extents */

	if (size >= free_limit) {
		n_free_up = (size - free_limit) / FSP_EXTENT_SIZE;
	} else {
		ut_ad(alloc_type == FSP_BLOB);
		n_free_up = 0;
	}

	if (n_free_up > 0) {
		n_free_up--;
		n_free_up -= n_free_up / (physical_size / FSP_EXTENT_SIZE);
	}

	n_free = n_free_list_ext + n_free_up;

	switch (alloc_type) {
	case FSP_NORMAL:
		/* We reserve 1 extent + 0.5 % of the space size to undo logs
		and 1 extent + 0.5 % to cleaning operations; NOTE: this source
		code is duplicated in the function below! */

		reserve = 2 + ((size / FSP_EXTENT_SIZE) * 2) / 200;

		if (n_free <= reserve + n_ext) {

			goto try_to_extend;
		}
		break;
	case FSP_UNDO:
		/* We reserve 0.5 % of the space size to cleaning operations */

		reserve = 1 + ((size / FSP_EXTENT_SIZE) * 1) / 200;

		if (n_free <= reserve + n_ext) {

			goto try_to_extend;
		}
		break;
	case FSP_CLEANING:
	case FSP_BLOB:
		reserve = 0;
		break;
	default:
		ut_error;
	}

	if (space->reserve_free_extents(n_free, n_ext)) {
		return(true);
	}
try_to_extend:
	if (fsp_try_extend_data_file(space, space_header, mtr)) {
		goto try_again;
	}

	return(false);
}

/********************************************************************//**
Marks a page used. The page must reside within the extents of the given
segment. */
static MY_ATTRIBUTE((nonnull))
void
fseg_mark_page_used(
/*================*/
	fseg_inode_t*	seg_inode,/*!< in: segment inode */
	ulint		page,	/*!< in: page offset */
	xdes_t*		descr,  /*!< in: extent descriptor */
	mtr_t*		mtr)	/*!< in/out: mini-transaction */
{
	ulint	not_full_n_used;

	ut_ad(fil_page_get_type(page_align(seg_inode)) == FIL_PAGE_INODE);
	ut_ad(!((page_offset(seg_inode) - FSEG_ARR_OFFSET) % FSEG_INODE_SIZE));
	ut_ad(mach_read_from_4(seg_inode + FSEG_MAGIC_N)
	      == FSEG_MAGIC_N_VALUE);
	ut_ad(!memcmp(seg_inode + FSEG_ID, descr + XDES_ID, 4));

	if (xdes_is_free(descr, mtr)) {
		/* We move the extent from the free list to the
		NOT_FULL list */
		flst_remove(seg_inode + FSEG_FREE, descr + XDES_FLST_NODE,
			    mtr);
		flst_add_last(seg_inode + FSEG_NOT_FULL,
			      descr + XDES_FLST_NODE, mtr);
	}

	ut_ad(xdes_mtr_get_bit(
			descr, XDES_FREE_BIT, page % FSP_EXTENT_SIZE, mtr));

	/* We mark the page as used */
	xdes_set_bit(descr, XDES_FREE_BIT, page % FSP_EXTENT_SIZE, FALSE, mtr);

	not_full_n_used = mach_read_from_4(seg_inode + FSEG_NOT_FULL_N_USED);
	not_full_n_used++;
	mlog_write_ulint(seg_inode + FSEG_NOT_FULL_N_USED, not_full_n_used,
			 MLOG_4BYTES, mtr);
	if (xdes_is_full(descr, mtr)) {
		/* We move the extent from the NOT_FULL list to the
		FULL list */
		flst_remove(seg_inode + FSEG_NOT_FULL,
			    descr + XDES_FLST_NODE, mtr);
		flst_add_last(seg_inode + FSEG_FULL,
			      descr + XDES_FLST_NODE, mtr);

		mlog_write_ulint(seg_inode + FSEG_NOT_FULL_N_USED,
				 not_full_n_used - FSP_EXTENT_SIZE,
				 MLOG_4BYTES, mtr);
	}
}

/** Frees a single page of a segment.
@param[in]	seg_inode	segment inode
@param[in,out]	space		tablespace
@param[in]	offset		page number
@param[in]	log		whether to write MLOG_INIT_FREE_PAGE record
@param[in,out]	mtr		mini-transaction */
static
void
fseg_free_page_low(
	fseg_inode_t*		seg_inode,
	fil_space_t*		space,
	page_no_t		offset,
	bool			log,
	mtr_t*			mtr)
{
	xdes_t*	descr;
	ulint	not_full_n_used;
	ulint	state;
	ib_id_t	descr_id;
	ib_id_t	seg_id;

	ut_ad(seg_inode != NULL);
	ut_ad(mtr != NULL);
	ut_ad(mach_read_from_4(seg_inode + FSEG_MAGIC_N)
	      == FSEG_MAGIC_N_VALUE);
	ut_ad(!((page_offset(seg_inode) - FSEG_ARR_OFFSET) % FSEG_INODE_SIZE));
	ut_d(space->modify_check(*mtr));

	descr = xdes_get_descriptor(space, offset, mtr);

	if (xdes_mtr_get_bit(descr, XDES_FREE_BIT,
			     offset % FSP_EXTENT_SIZE, mtr)) {
		ib::fatal() << "InnoDB is trying to free page "
			<< page_id_t(space->id, offset)
			<< " though it is already marked as free in the"
			" tablespace! The tablespace free space info is"
			" corrupt. You may need to dump your tables and"
			" recreate the whole database!"
			<< FORCE_RECOVERY_MSG;
	}

	state = xdes_get_state(descr, mtr);

	if (state != XDES_FSEG) {
		/* The page is in the fragment pages of the segment */
		for (ulint i = 0;; i++) {
			if (fseg_get_nth_frag_page_no(seg_inode, i, mtr)
			    != offset) {
				continue;
			}

			compile_time_assert(FIL_NULL == 0xffffffff);
			mlog_memset(seg_inode + FSEG_FRAG_ARR
				    + i * FSEG_FRAG_SLOT_SIZE, 4, 0xff, mtr);
			break;
		}

		fsp_free_page(space, offset, log, mtr);
		return;
	}

	/* If we get here, the page is in some extent of the segment */

	descr_id = mach_read_from_8(descr + XDES_ID);
	seg_id = mach_read_from_8(seg_inode + FSEG_ID);

	if (UNIV_UNLIKELY(descr_id != seg_id)) {
		fputs("InnoDB: Dump of the tablespace extent descriptor: ",
		      stderr);
		ut_print_buf(stderr, descr, 40);
		fputs("\nInnoDB: Dump of the segment inode: ", stderr);
		ut_print_buf(stderr, seg_inode, 40);
		putc('\n', stderr);

		ib::fatal() << "InnoDB is trying to free page "
			<< page_id_t(space->id, offset)
			<< ", which does not belong to segment " << descr_id
			<< " but belongs to segment " << seg_id << "."
			<< FORCE_RECOVERY_MSG;
	}

	not_full_n_used = mach_read_from_4(seg_inode + FSEG_NOT_FULL_N_USED);
	if (xdes_is_full(descr, mtr)) {
		/* The fragment is full: move it to another list */
		flst_remove(seg_inode + FSEG_FULL,
			    descr + XDES_FLST_NODE, mtr);
		flst_add_last(seg_inode + FSEG_NOT_FULL,
			      descr + XDES_FLST_NODE, mtr);
		mlog_write_ulint(seg_inode + FSEG_NOT_FULL_N_USED,
				 not_full_n_used + FSP_EXTENT_SIZE - 1,
				 MLOG_4BYTES, mtr);
	} else {
		ut_a(not_full_n_used > 0);
		mlog_write_ulint(seg_inode + FSEG_NOT_FULL_N_USED,
				 not_full_n_used - 1, MLOG_4BYTES, mtr);
	}

	const ulint	bit = offset % FSP_EXTENT_SIZE;

	xdes_set_bit(descr, XDES_FREE_BIT, bit, TRUE, mtr);
	/* xdes_init() should have set all XDES_CLEAN_BIT */
	ut_ad(xdes_get_bit(descr, XDES_CLEAN_BIT, bit));

	if (xdes_is_free(descr, mtr)) {
		/* The extent has become free: free it to space */
		flst_remove(seg_inode + FSEG_NOT_FULL,
			    descr + XDES_FLST_NODE, mtr);
		fsp_free_extent(space, offset, mtr);
	}
}

/** Free a page in a file segment.
@param[in,out]	seg_header	file segment header
@param[in,out]	space		tablespace
@param[in]	offset		page number
@param[in]	log		whether to write MLOG_INIT_FREE_PAGE record
@param[in,out]	mtr		mini-transaction */
void
fseg_free_page(
	fseg_header_t*	seg_header,
	fil_space_t*	space,
	ulint		offset,
	bool		log,
	mtr_t*		mtr)
{
	DBUG_ENTER("fseg_free_page");
	fseg_inode_t*		seg_inode;
	buf_block_t*		iblock;
	mtr_x_lock_space(space, mtr);

	DBUG_LOG("fseg_free_page", "space_id: " << space->id
		 << ", page_no: " << offset);

	seg_inode = fseg_inode_get(seg_header, space->id, space->zip_size(),
				   mtr,
				   &iblock);
	if (!space->full_crc32()) {
		fil_block_check_type(*iblock, FIL_PAGE_INODE, mtr);
	}

	fseg_free_page_low(seg_inode, space, offset, log, mtr);

	ut_d(buf_page_set_file_page_was_freed(page_id_t(space->id, offset)));

	DBUG_VOID_RETURN;
}

/** Determine whether a page is free.
@param[in,out]	space	tablespace
@param[in]	page	page number
@return whether the page is marked as free */
bool
fseg_page_is_free(fil_space_t* space, unsigned page)
{
	bool		is_free;
	mtr_t		mtr;
	page_no_t	dpage = xdes_calc_descriptor_page(space->zip_size(),
							  page);

	mtr.start();
	mtr_s_lock_space(space, &mtr);

	if (page >= space->free_limit || page >= space->size_in_header) {
		is_free = true;
	} else if (const xdes_t* descr = xdes_get_descriptor_const(
			   space, dpage, page, &mtr)) {
		is_free = xdes_get_bit(descr, XDES_FREE_BIT,
				       page % FSP_EXTENT_SIZE);
	} else {
		is_free = true;
	}
	mtr.commit();

	return(is_free);
}

/** Free an extent of a segment to the space free list.
@param[in,out]	seg_inode	segment inode
@param[in,out]	space		tablespace
@param[in]	page		page number in the extent
@param[in,out]	mtr		mini-transaction */
MY_ATTRIBUTE((nonnull))
static
void
fseg_free_extent(
	fseg_inode_t*		seg_inode,
	fil_space_t*		space,
	ulint			page,
	mtr_t*			mtr)
{
	xdes_t*	descr;
	ulint	not_full_n_used;
	ulint	descr_n_used;

	ut_ad(mtr != NULL);

	descr = xdes_get_descriptor(space, page, mtr);

	ut_a(xdes_get_state(descr, mtr) == XDES_FSEG);
	ut_a(!memcmp(descr + XDES_ID, seg_inode + FSEG_ID, 8));
	ut_ad(mach_read_from_4(seg_inode + FSEG_MAGIC_N)
	      == FSEG_MAGIC_N_VALUE);
	ut_d(space->modify_check(*mtr));
	ut_d(ulint first_page_in_extent = page - (page % FSP_EXTENT_SIZE));

	if (xdes_is_full(descr, mtr)) {
		flst_remove(seg_inode + FSEG_FULL,
			    descr + XDES_FLST_NODE, mtr);
	} else if (xdes_is_free(descr, mtr)) {
		flst_remove(seg_inode + FSEG_FREE,
			    descr + XDES_FLST_NODE, mtr);
	} else {
		flst_remove(seg_inode + FSEG_NOT_FULL,
			    descr + XDES_FLST_NODE, mtr);

		not_full_n_used = mach_read_from_4(FSEG_NOT_FULL_N_USED
						   + seg_inode);
		descr_n_used = xdes_get_n_used(descr, mtr);
		ut_a(not_full_n_used >= descr_n_used);
		mlog_write_ulint(seg_inode + FSEG_NOT_FULL_N_USED,
				 not_full_n_used - descr_n_used,
				 MLOG_4BYTES, mtr);
	}

	fsp_free_extent(space, page, mtr);

#ifdef UNIV_DEBUG
	for (ulint i = 0; i < FSP_EXTENT_SIZE; i++) {

		buf_page_set_file_page_was_freed(
			page_id_t(space->id, first_page_in_extent + i));
	}
#endif /* UNIV_DEBUG */
}

/**********************************************************************//**
Frees part of a segment. This function can be used to free a segment by
repeatedly calling this function in different mini-transactions. Doing
the freeing in a single mini-transaction might result in too big a
mini-transaction.
@return whether the freeing was completed */
bool
fseg_free_step(
	fseg_header_t*	header,	/*!< in, own: segment header; NOTE: if the header
				resides on the first page of the frag list
				of the segment, this pointer becomes obsolete
				after the last freeing step */
	mtr_t*		mtr)	/*!< in/out: mini-transaction */
{
	ulint		n;
	ulint		page;
	xdes_t*		descr;
	fseg_inode_t*	inode;
	ulint		space_id;
	ulint		header_page;

	DBUG_ENTER("fseg_free_step");

	space_id = page_get_space_id(page_align(header));
	header_page = page_get_page_no(page_align(header));

	fil_space_t*		space = mtr_x_lock_space(space_id, mtr);

	descr = xdes_get_descriptor(space, header_page, mtr);

	/* Check that the header resides on a page which has not been
	freed yet */

	ut_a(xdes_mtr_get_bit(descr, XDES_FREE_BIT,
			      header_page % FSP_EXTENT_SIZE, mtr) == FALSE);
	buf_block_t*		iblock;
	const ulint zip_size = space->zip_size();
	inode = fseg_inode_try_get(header, space_id, zip_size, mtr, &iblock);

	if (inode == NULL) {
		ib::info() << "Double free of inode from "
			<< page_id_t(space_id, header_page);
		DBUG_RETURN(true);
	}

	if (!space->full_crc32()) {
		fil_block_check_type(*iblock, FIL_PAGE_INODE, mtr);
	}
	descr = fseg_get_first_extent(inode, space, mtr);

	if (descr != NULL) {
		/* Free the extent held by the segment */
		page = xdes_get_offset(descr);
		fseg_free_extent(inode, space, page, mtr);
		DBUG_RETURN(false);
	}

	/* Free a frag page */
	n = fseg_find_last_used_frag_page_slot(inode, mtr);

	if (n == ULINT_UNDEFINED) {
		/* Freeing completed: free the segment inode */
		fsp_free_seg_inode(space, inode, mtr);

		DBUG_RETURN(true);
	}

	fseg_free_page_low(
		inode, space,
		fseg_get_nth_frag_page_no(inode, n, mtr),
		true, mtr);

	n = fseg_find_last_used_frag_page_slot(inode, mtr);

	if (n == ULINT_UNDEFINED) {
		/* Freeing completed: free the segment inode */
		fsp_free_seg_inode(space, inode, mtr);

		DBUG_RETURN(true);
	}

	DBUG_RETURN(false);
}

/**********************************************************************//**
Frees part of a segment. Differs from fseg_free_step because this function
leaves the header page unfreed.
@return whether the freeing was completed, except for the header page */
bool
fseg_free_step_not_header(
	fseg_header_t*	header,	/*!< in: segment header which must reside on
				the first fragment page of the segment */
	mtr_t*		mtr)	/*!< in/out: mini-transaction */
{
	ulint		n;
	ulint		page;
	xdes_t*		descr;
	fseg_inode_t*	inode;
	ulint		space_id;
	ulint		page_no;

	space_id = page_get_space_id(page_align(header));
	ut_ad(mtr->is_named_space(space_id));

	fil_space_t*		space = mtr_x_lock_space(space_id, mtr);
	buf_block_t*		iblock;

	inode = fseg_inode_get(header, space_id, space->zip_size(), mtr,
			       &iblock);
	if (!space->full_crc32()) {
		fil_block_check_type(*iblock, FIL_PAGE_INODE, mtr);
	}

	descr = fseg_get_first_extent(inode, space, mtr);

	if (descr != NULL) {
		/* Free the extent held by the segment */
		page = xdes_get_offset(descr);
		fseg_free_extent(inode, space, page, mtr);
		return false;
	}

	/* Free a frag page */

	n = fseg_find_last_used_frag_page_slot(inode, mtr);

	ut_a(n != ULINT_UNDEFINED);

	page_no = fseg_get_nth_frag_page_no(inode, n, mtr);

	if (page_no == page_get_page_no(page_align(header))) {
		return true;
	}

	fseg_free_page_low(inode, space, page_no, true, mtr);
	return false;
}

/** Returns the first extent descriptor for a segment.
We think of the extent lists of the segment catenated in the order
FSEG_FULL -> FSEG_NOT_FULL -> FSEG_FREE.
@param[in]	inode		segment inode
@param[in]	space		tablespace
@param[in,out]	mtr		mini-transaction
@return the first extent descriptor, or NULL if none */
MY_ATTRIBUTE((nonnull, warn_unused_result))
static
xdes_t*
fseg_get_first_extent(
	fseg_inode_t*		inode,
	const fil_space_t*	space,
	mtr_t*			mtr)
{
	fil_addr_t	first;

	ut_ad(space->id == page_get_space_id(page_align(inode)));
	ut_ad(mach_read_from_4(inode + FSEG_MAGIC_N) == FSEG_MAGIC_N_VALUE);

	if (flst_get_len(inode + FSEG_FULL) > 0) {

		first = flst_get_first(inode + FSEG_FULL, mtr);

	} else if (flst_get_len(inode + FSEG_NOT_FULL) > 0) {

		first = flst_get_first(inode + FSEG_NOT_FULL, mtr);

	} else if (flst_get_len(inode + FSEG_FREE) > 0) {

		first = flst_get_first(inode + FSEG_FREE, mtr);
	} else {
		return(NULL);
	}

	ut_ad(first.page != FIL_NULL);

	return(first.page == FIL_NULL ? NULL
	       : xdes_lst_get_descriptor(space, first, mtr));
}

#ifdef UNIV_BTR_PRINT
/*******************************************************************//**
Writes info of a segment. */
static
void
fseg_print_low(
/*===========*/
	fseg_inode_t*	inode, /*!< in: segment inode */
	mtr_t*		mtr)	/*!< in/out: mini-transaction */
{
	ulint	space;
	ulint	n_used;
	ulint	n_frag;
	ulint	n_free;
	ulint	n_not_full;
	ulint	n_full;
	ulint	reserved;
	ulint	used;
	ulint	page_no;
	ib_id_t	seg_id;

	ut_ad(mtr_memo_contains_page(mtr, inode, MTR_MEMO_PAGE_X_FIX));
	space = page_get_space_id(page_align(inode));
	page_no = page_get_page_no(page_align(inode));

	reserved = fseg_n_reserved_pages_low(inode, &used, mtr);

	seg_id = mach_read_from_8(inode + FSEG_ID);
	n_used = mach_read_from_4(inode + FSEG_NOT_FULL_N_USED);
	n_frag = fseg_get_n_frag_pages(inode, mtr);
	n_free = flst_get_len(inode + FSEG_FREE);
	n_not_full = flst_get_len(inode + FSEG_NOT_FULL);
	n_full = flst_get_len(inode + FSEG_FULL);

	ib::info() << "SEGMENT id " << seg_id
		<< " space " << space << ";"
		<< " page " << page_no << ";"
		<< " res " << reserved << " used " << used << ";"
		<< " full ext " << n_full << ";"
		<< " fragm pages " << n_frag << ";"
		<< " free extents " << n_free << ";"
		<< " not full extents " << n_not_full << ": pages " << n_used;

	ut_ad(mach_read_from_4(inode + FSEG_MAGIC_N) == FSEG_MAGIC_N_VALUE);
}

/*******************************************************************//**
Writes info of a segment. */
void
fseg_print(
/*=======*/
	fseg_header_t*	header, /*!< in: segment header */
	mtr_t*		mtr)	/*!< in/out: mini-transaction */
{
	fseg_inode_t*	inode;
	ulint		space_id;

	space_id = page_get_space_id(page_align(header));
	const fil_space_t*	space = mtr_x_lock_space(space_id, mtr);

	inode = fseg_inode_get(header, space_id, space->zip_size(), mtr);

	fseg_print_low(inode, mtr);
}
#endif /* UNIV_BTR_PRINT */

#ifdef UNIV_DEBUG
std::ostream &fseg_header::to_stream(std::ostream &out) const
{
  out << "[fseg_header_t: space="
      << mach_read_from_4(m_header + FSEG_HDR_SPACE)
      << ", page=" << mach_read_from_4(m_header + FSEG_HDR_PAGE_NO)
      << ", offset=" << mach_read_from_2(m_header + FSEG_HDR_OFFSET) << "]";
  return out;
}
#endif /* UNIV_DEBUG */<|MERGE_RESOLUTION|>--- conflicted
+++ resolved
@@ -865,14 +865,9 @@
 	/* For the system tablespace, we ignore any fragments of a
 	full megabyte when storing the size to the space header */
 
-<<<<<<< HEAD
-	space->size_in_header = ut_2pow_round(space->size, (1024 * 1024) / ps);
-=======
 	space->size_in_header = space->id
 		? space->size
-		: ut_2pow_round(space->size,
-				(1024 * 1024) / page_size.physical());
->>>>>>> b46cf33a
+		: ut_2pow_round(space->size, (1024 * 1024) / ps);
 
 	mlog_write_ulint(
 		header + FSP_SIZE, space->size_in_header, MLOG_4BYTES, mtr);
