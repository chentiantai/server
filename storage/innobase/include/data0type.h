/*****************************************************************************

Copyright (c) 1996, 2016, Oracle and/or its affiliates. All Rights Reserved.
Copyright (c) 2017, 2019, MariaDB Corporation.

This program is free software; you can redistribute it and/or modify it under
the terms of the GNU General Public License as published by the Free Software
Foundation; version 2 of the License.

This program is distributed in the hope that it will be useful, but WITHOUT
ANY WARRANTY; without even the implied warranty of MERCHANTABILITY or FITNESS
FOR A PARTICULAR PURPOSE. See the GNU General Public License for more details.

You should have received a copy of the GNU General Public License along with
this program; if not, write to the Free Software Foundation, Inc.,
51 Franklin Street, Fifth Floor, Boston, MA 02110-1335 USA

*****************************************************************************/

/**************************************************//**
@file include/data0type.h
Data types

Created 1/16/1996 Heikki Tuuri
*******************************************************/

#ifndef data0type_h
#define data0type_h

#include "univ.i"

/** Special length indicating a missing instantly added column */
#define UNIV_SQL_DEFAULT (UNIV_SQL_NULL - 1)

/** @return whether a length is actually stored in a field */
#define len_is_stored(len) (len != UNIV_SQL_NULL && len != UNIV_SQL_DEFAULT)

extern ulint	data_mysql_default_charset_coll;
#define DATA_MYSQL_BINARY_CHARSET_COLL 63

/* SQL data type struct */
struct dtype_t;

/** SQL Like operator comparison types */
enum ib_like_t {
	IB_LIKE_EXACT,	/**< e.g.  STRING */
	IB_LIKE_PREFIX	/**< e.g., STRING% */
};

/*-------------------------------------------*/
/* The 'MAIN TYPE' of a column */
#define DATA_MISSING	0	/* missing column */
#define	DATA_VARCHAR	1	/* character varying of the
				latin1_swedish_ci charset-collation; note
				that the MySQL format for this, DATA_BINARY,
				DATA_VARMYSQL, is also affected by whether the
				'precise type' contains
				DATA_MYSQL_TRUE_VARCHAR */
#define DATA_CHAR	2	/* fixed length character of the
				latin1_swedish_ci charset-collation */
#define DATA_FIXBINARY	3	/* binary string of fixed length */
#define DATA_BINARY	4	/* binary string */
#define DATA_BLOB	5	/* binary large object, or a TEXT type;
				if prtype & DATA_BINARY_TYPE == 0, then this is
				actually a TEXT column (or a BLOB created
				with < 4.0.14; since column prefix indexes
				came only in 4.0.14, the missing flag in BLOBs
				created before that does not cause any harm) */
#define	DATA_INT	6	/* integer: can be any size 1 - 8 bytes */
#define	DATA_SYS_CHILD	7	/* address of the child page in node pointer */
#define	DATA_SYS	8	/* system column */

/* Data types >= DATA_FLOAT must be compared using the whole field, not as
binary strings */

#define DATA_FLOAT	9
#define DATA_DOUBLE	10
#define DATA_DECIMAL	11	/* decimal number stored as an ASCII string */
#define	DATA_VARMYSQL	12	/* any charset varying length char */
#define	DATA_MYSQL	13	/* any charset fixed length char */
				/* NOTE that 4.1.1 used DATA_MYSQL and
				DATA_VARMYSQL for all character sets, and the
				charset-collation for tables created with it
				can also be latin1_swedish_ci */

/* DATA_GEOMETRY includes all standard geometry datatypes as described in
OGC standard(point, line_string, polygon, multi_point, multi_polygon,
multi_line_string, geometry_collection, geometry).
Currently, geometry data is stored in the standard Well-Known Binary(WKB)
format (http://www.opengeospatial.org/standards/sfa).
We use BLOB as the underlying datatype. */
#define DATA_GEOMETRY	14	/* geometry datatype of variable length */
#define DATA_MTYPE_MAX	63	/* dtype_store_for_order_and_null_size()
				requires the values are <= 63 */

#define DATA_MTYPE_CURRENT_MIN	DATA_VARCHAR	/* minimum value of mtype */
#define DATA_MTYPE_CURRENT_MAX	DATA_GEOMETRY	/* maximum value of mtype */
/*-------------------------------------------*/
/* The 'PRECISE TYPE' of a column */
/*
Tables created by a MySQL user have the following convention:

- In the least significant byte in the precise type we store the MySQL type
code (not applicable for system columns).

- In the second least significant byte we OR flags DATA_NOT_NULL,
DATA_UNSIGNED, DATA_BINARY_TYPE.

- In the third least significant byte of the precise type of string types we
store the MySQL charset-collation code. In DATA_BLOB columns created with
< 4.0.14 we do not actually know if it is a BLOB or a TEXT column. Since there
are no indexes on prefixes of BLOB or TEXT columns in < 4.0.14, this is no
problem, though.

Note that versions < 4.1.2 or < 5.0.1 did not store the charset code to the
precise type, since the charset was always the default charset of the MySQL
installation. If the stored charset code is 0 in the system table SYS_COLUMNS
of InnoDB, that means that the default charset of this MySQL installation
should be used.

When loading a table definition from the system tables to the InnoDB data
dictionary cache in main memory, InnoDB versions >= 4.1.2 and >= 5.0.1 check
if the stored charset-collation is 0, and if that is the case and the type is
a non-binary string, replace that 0 by the default charset-collation code of
this MySQL installation. In short, in old tables, the charset-collation code
in the system tables on disk can be 0, but in in-memory data structures
(dtype_t), the charset-collation code is always != 0 for non-binary string
types.

In new tables, in binary string types, the charset-collation code is the
MySQL code for the 'binary charset', that is, != 0.

For binary string types and for DATA_CHAR, DATA_VARCHAR, and for those
DATA_BLOB which are binary or have the charset-collation latin1_swedish_ci,
InnoDB performs all comparisons internally, without resorting to the MySQL
comparison functions. This is to save CPU time.

InnoDB's own internal system tables have different precise types for their
columns, and for them the precise type is usually not used at all.
*/

#define DATA_ENGLISH	4	/* English language character string: this
				is a relic from pre-MySQL time and only used
				for InnoDB's own system tables */
#define DATA_ERROR	111	/* another relic from pre-MySQL time */

#define DATA_MYSQL_TYPE_MASK 255U/* AND with this mask to extract the MySQL
				 type from the precise type */
#define DATA_MYSQL_TRUE_VARCHAR 15 /* MySQL type code for the >= 5.0.3
				   format true VARCHAR */

/* Precise data types for system columns and the length of those columns;
NOTE: the values must run from 0 up in the order given! All codes must
be less than 256 */
#define	DATA_ROW_ID	0	/* row id: a 48-bit integer */
#define DATA_ROW_ID_LEN	6	/* stored length for row id */

#define DATA_TRX_ID	1	/* transaction id: 6 bytes */
#define DATA_TRX_ID_LEN	6

#define	DATA_ROLL_PTR	2	/* rollback data pointer: 7 bytes */
#define DATA_ROLL_PTR_LEN 7

#define	DATA_N_SYS_COLS 3	/* number of system columns defined above */

#define DATA_FTS_DOC_ID	3	/* Used as FTS DOC ID column */

#define DATA_SYS_PRTYPE_MASK 0xFU /* mask to extract the above from prtype */

/* Flags ORed to the precise data type */
#define DATA_NOT_NULL	256U	/* this is ORed to the precise type when
				the column is declared as NOT NULL */
#define DATA_UNSIGNED	512U	/* this id ORed to the precise type when
				we have an unsigned integer type */
#define	DATA_BINARY_TYPE 1024U	/* if the data type is a binary character
				string, this is ORed to the precise type:
				this only holds for tables created with
				>= MySQL-4.0.14 */
/* #define	DATA_NONLATIN1	2048 This is a relic from < 4.1.2 and < 5.0.1.
				In earlier versions this was set for some
				BLOB columns.
*/
#define DATA_GIS_MBR	2048U	/* Used as GIS MBR column */
#define DATA_MBR_LEN	SPDIMS * 2 * sizeof(double) /* GIS MBR length*/

#define	DATA_LONG_TRUE_VARCHAR 4096U	/* this is ORed to the precise data
				type when the column is true VARCHAR where
				MySQL uses 2 bytes to store the data len;
				for shorter VARCHARs MySQL uses only 1 byte */
#define	DATA_VIRTUAL	8192U	/* Virtual column */

/** System Versioning */
#define DATA_VERS_START	16384U	/* start system field */
#define DATA_VERS_END	32768U	/* end system field */
/** system-versioned user data column */
#define DATA_VERSIONED (DATA_VERS_START|DATA_VERS_END)

/** Check whether locking is disabled (never). */
#define dict_table_is_locking_disabled(table) false

/*-------------------------------------------*/

/* This many bytes we need to store the type information affecting the
alphabetical order for a single field and decide the storage size of an
SQL null*/
#define DATA_ORDER_NULL_TYPE_BUF_SIZE		4
/* In the >= 4.1.x storage format we add 2 bytes more so that we can also
store the charset-collation number; one byte is left unused, though */
#define DATA_NEW_ORDER_NULL_TYPE_BUF_SIZE	6

/* Maximum multi-byte character length in bytes, plus 1 */
#define DATA_MBMAX	8

/* For checking if mtype is GEOMETRY datatype */
#define DATA_GEOMETRY_MTYPE(mtype)	((mtype) == DATA_GEOMETRY)

/* For checking if mtype is BLOB or GEOMETRY, since we use BLOB as
the underlying datatype of GEOMETRY data. */
#define DATA_LARGE_MTYPE(mtype) ((mtype) == DATA_BLOB			\
				 || (mtype) == DATA_GEOMETRY)

/* For checking if data type is big length data type. */
#define DATA_BIG_LEN_MTYPE(len, mtype) ((len) > 255 || DATA_LARGE_MTYPE(mtype))

/* For checking if the column is a big length column. */
#define DATA_BIG_COL(col) DATA_BIG_LEN_MTYPE((col)->len, (col)->mtype)

/* For checking if data type is large binary data type. */
#define DATA_LARGE_BINARY(mtype,prtype) ((mtype) == DATA_GEOMETRY || \
	((mtype) == DATA_BLOB && !((prtype) & DATA_BINARY_TYPE)))

/* We now support 15 bits (up to 32767) collation number */
#define MAX_CHAR_COLL_NUM	32767

/* Mask to get the Charset Collation number (0x7fff) */
#define CHAR_COLL_MASK		MAX_CHAR_COLL_NUM

/*********************************************************************//**
Gets the MySQL type code from a dtype.
@return MySQL type code; this is NOT an InnoDB type code! */
UNIV_INLINE
ulint
dtype_get_mysql_type(
/*=================*/
	const dtype_t*	type);	/*!< in: type struct */
/*********************************************************************//**
Determine how many bytes the first n characters of the given string occupy.
If the string is shorter than n characters, returns the number of bytes
the characters in the string occupy.
@return length of the prefix, in bytes */
ulint
dtype_get_at_most_n_mbchars(
/*========================*/
	ulint		prtype,		/*!< in: precise type */
	ulint		mbminlen,	/*!< in: minimum length of
					a multi-byte character, in bytes */
	ulint		mbmaxlen,	/*!< in: maximum length of
					a multi-byte character, in bytes */
	ulint		prefix_len,	/*!< in: length of the requested
					prefix, in characters, multiplied by
					dtype_get_mbmaxlen(dtype) */
	ulint		data_len,	/*!< in: length of str (in bytes) */
	const char*	str);		/*!< in: the string whose prefix
					length is being determined */
/*********************************************************************//**
Checks if a data main type is a string type. Also a BLOB is considered a
string type.
@return TRUE if string type */
ibool
dtype_is_string_type(
/*=================*/
	ulint	mtype);	/*!< in: InnoDB main data type code: DATA_CHAR, ... */
/*********************************************************************//**
Checks if a type is a binary string type. Note that for tables created with
< 4.0.14, we do not know if a DATA_BLOB column is a BLOB or a TEXT column. For
those DATA_BLOB columns this function currently returns FALSE.
@return TRUE if binary string type */
ibool
dtype_is_binary_string_type(
/*========================*/
	ulint	mtype,	/*!< in: main data type */
	ulint	prtype);/*!< in: precise type */
/*********************************************************************//**
Checks if a type is a non-binary string type. That is, dtype_is_string_type is
TRUE and dtype_is_binary_string_type is FALSE. Note that for tables created
with < 4.0.14, we do not know if a DATA_BLOB column is a BLOB or a TEXT column.
For those DATA_BLOB columns this function currently returns TRUE.
@return TRUE if non-binary string type */
ibool
dtype_is_non_binary_string_type(
/*============================*/
	ulint	mtype,	/*!< in: main data type */
	ulint	prtype);/*!< in: precise type */
/*********************************************************************//**
Sets a data type structure. */
UNIV_INLINE
void
dtype_set(
/*======*/
	dtype_t*	type,	/*!< in: type struct to init */
	ulint		mtype,	/*!< in: main data type */
	ulint		prtype,	/*!< in: precise type */
	ulint		len);	/*!< in: precision of type */
/*********************************************************************//**
Copies a data type structure. */
UNIV_INLINE
void
dtype_copy(
/*=======*/
	dtype_t*	type1,	/*!< in: type struct to copy to */
	const dtype_t*	type2);	/*!< in: type struct to copy from */
/*********************************************************************//**
Gets the SQL main data type.
@return SQL main data type */
UNIV_INLINE
ulint
dtype_get_mtype(
/*============*/
	const dtype_t*	type);	/*!< in: data type */
/*********************************************************************//**
Gets the precise data type.
@return precise data type */
UNIV_INLINE
ulint
dtype_get_prtype(
/*=============*/
	const dtype_t*	type);	/*!< in: data type */

/*********************************************************************//**
Compute the mbminlen and mbmaxlen members of a data type structure. */
UNIV_INLINE
void
dtype_get_mblen(
/*============*/
	ulint	mtype,		/*!< in: main type */
	ulint	prtype,		/*!< in: precise type (and collation) */
	ulint*	mbminlen,	/*!< out: minimum length of a
				multi-byte character */
	ulint*	mbmaxlen);	/*!< out: maximum length of a
				multi-byte character */
/*********************************************************************//**
Gets the MySQL charset-collation code for MySQL string types.
@return MySQL charset-collation code */
UNIV_INLINE
ulint
dtype_get_charset_coll(
/*===================*/
	ulint	prtype);/*!< in: precise data type */
/** Form a precise type from the < 4.1.2 format precise type plus the
charset-collation code.
@param[in]	old_prtype	MySQL type code and the flags
				DATA_BINARY_TYPE etc.
@param[in]	charset_coll	character-set collation code
@return precise type, including the charset-collation code */
UNIV_INLINE
uint32_t
dtype_form_prtype(ulint old_prtype, ulint charset_coll)
{
	ut_ad(old_prtype < 256 * 256);
	ut_ad(charset_coll <= MAX_CHAR_COLL_NUM);
	return(uint32_t(old_prtype + (charset_coll << 16)));
}

/*********************************************************************//**
Determines if a MySQL string type is a subset of UTF-8.  This function
may return false negatives, in case further character-set collation
codes are introduced in MySQL later.
@return whether a subset of UTF-8 */
UNIV_INLINE
bool
dtype_is_utf8(
/*==========*/
	ulint	prtype);/*!< in: precise data type */
/*********************************************************************//**
Gets the type length.
@return fixed length of the type, in bytes, or 0 if variable-length */
UNIV_INLINE
ulint
dtype_get_len(
/*==========*/
	const dtype_t*	type);	/*!< in: data type */

/*********************************************************************//**
Gets the minimum length of a character, in bytes.
@return minimum length of a char, in bytes, or 0 if this is not a
character type */
UNIV_INLINE
ulint
dtype_get_mbminlen(
/*===============*/
	const dtype_t*	type);	/*!< in: type */
/*********************************************************************//**
Gets the maximum length of a character, in bytes.
@return maximum length of a char, in bytes, or 0 if this is not a
character type */
UNIV_INLINE
ulint
dtype_get_mbmaxlen(
/*===============*/
	const dtype_t*	type);	/*!< in: type */
/***********************************************************************//**
Returns the size of a fixed size data type, 0 if not a fixed size type.
@return fixed size, or 0 */
UNIV_INLINE
ulint
dtype_get_fixed_size_low(
/*=====================*/
	ulint	mtype,		/*!< in: main type */
	ulint	prtype,		/*!< in: precise type */
	ulint	len,		/*!< in: length */
	ulint	mbminlen,	/*!< in: minimum length of a
				multibyte character, in bytes */
	ulint	mbmaxlen,	/*!< in: maximum length of a
				multibyte character, in bytes */
	ulint	comp);		/*!< in: nonzero=ROW_FORMAT=COMPACT  */

/***********************************************************************//**
Returns the minimum size of a data type.
@return minimum size */
UNIV_INLINE
ulint
dtype_get_min_size_low(
/*===================*/
	ulint	mtype,		/*!< in: main type */
	ulint	prtype,		/*!< in: precise type */
	ulint	len,		/*!< in: length */
	ulint	mbminlen,	/*!< in: minimum length of a character */
	ulint	mbmaxlen);	/*!< in: maximum length of a character */
/***********************************************************************//**
Returns the maximum size of a data type. Note: types in system tables may be
incomplete and return incorrect information.
@return maximum size */
UNIV_INLINE
ulint
dtype_get_max_size_low(
/*===================*/
	ulint	mtype,		/*!< in: main type */
	ulint	len);		/*!< in: length */
/***********************************************************************//**
Returns the ROW_FORMAT=REDUNDANT stored SQL NULL size of a type.
For fixed length types it is the fixed length of the type, otherwise 0.
@return SQL null storage size in ROW_FORMAT=REDUNDANT */
UNIV_INLINE
ulint
dtype_get_sql_null_size(
/*====================*/
	const dtype_t*	type,	/*!< in: type */
	ulint		comp);	/*!< in: nonzero=ROW_FORMAT=COMPACT  */

/**********************************************************************//**
Reads to a type the stored information which determines its alphabetical
ordering and the storage size of an SQL NULL value. */
UNIV_INLINE
void
dtype_read_for_order_and_null_size(
/*===============================*/
	dtype_t*	type,	/*!< in: type struct */
	const byte*	buf);	/*!< in: buffer for the stored order info */
/**********************************************************************//**
Stores for a type the information which determines its alphabetical ordering
and the storage size of an SQL NULL value. This is the >= 4.1.x storage
format. */
UNIV_INLINE
void
dtype_new_store_for_order_and_null_size(
/*====================================*/
	byte*		buf,	/*!< in: buffer for
				DATA_NEW_ORDER_NULL_TYPE_BUF_SIZE
				bytes where we store the info */
	const dtype_t*	type,	/*!< in: type struct */
	ulint		prefix_len);/*!< in: prefix length to
				replace type->len, or 0 */
/**********************************************************************//**
Reads to a type the stored information which determines its alphabetical
ordering and the storage size of an SQL NULL value. This is the 4.1.x storage
format. */
UNIV_INLINE
void
dtype_new_read_for_order_and_null_size(
/*===================================*/
	dtype_t*	type,	/*!< in: type struct */
	const byte*	buf);	/*!< in: buffer for stored type order info */

/*********************************************************************//**
Returns the type's SQL name (e.g. BIGINT UNSIGNED) from mtype,prtype,len
@return the SQL type name */
UNIV_INLINE
char*
dtype_sql_name(
/*===========*/
	unsigned	mtype,	/*!< in: mtype */
	unsigned	prtype,	/*!< in: prtype */
	unsigned	len,	/*!< in: len */
	char*		name,	/*!< out: SQL name */
	unsigned	name_sz);/*!< in: size of the name buffer */

/*********************************************************************//**
Validates a data type structure.
@return TRUE if ok */
ibool
dtype_validate(
/*===========*/
	const dtype_t*	type);	/*!< in: type struct to validate */
#ifdef UNIV_DEBUG
/** Print a data type structure.
@param[in]	type	data type */
void
dtype_print(
	const dtype_t*	type);
#endif /* UNIV_DEBUG */

/* Structure for an SQL data type.
If you add fields to this structure, be sure to initialize them everywhere.
This structure is initialized in the following functions:
dtype_set()
dtype_read_for_order_and_null_size()
dtype_new_read_for_order_and_null_size()
sym_tab_add_null_lit() */

struct dtype_t{
	unsigned	prtype:32;	/*!< precise type; MySQL data
					type, charset code, flags to
					indicate nullability,
					signedness, whether this is a
					binary string, whether this is
					a true VARCHAR where MySQL
					uses 2 bytes to store the length */
	unsigned	mtype:8;	/*!< main data type */

	/* the remaining fields do not affect alphabetical ordering: */

	unsigned	len:16;		/*!< length; for MySQL data this
					is field->pack_length(),
					except that for a >= 5.0.3
					type true VARCHAR this is the
					maximum byte length of the
					string data (in addition to
					the string, MySQL uses 1 or 2
					bytes to store the string length) */
	unsigned	mbminlen:3;	/*!< minimum length of a character,
					in bytes */
	unsigned	mbmaxlen:3;	/*!< maximum length of a character,
					in bytes */

	/** @return whether this is system versioned user field */
	bool is_versioned() const { return !(~prtype & DATA_VERSIONED); }
	/** @return whether this is the system field start */
	bool vers_sys_start() const
	{
		return (prtype & DATA_VERSIONED) == DATA_VERS_START;
	}
	/** @return whether this is the system field end */
	bool vers_sys_end() const
	{
		return (prtype & DATA_VERSIONED) == DATA_VERS_END;
	}
};

<<<<<<< HEAD
/** The DB_TRX_ID,DB_ROLL_PTR values for "no history is available" */
extern const byte reset_trx_id[DATA_TRX_ID_LEN + DATA_ROLL_PTR_LEN];

#include "data0type.ic"
=======
#include "data0type.inl"
>>>>>>> e2b50213

#endif<|MERGE_RESOLUTION|>--- conflicted
+++ resolved
@@ -556,13 +556,9 @@
 	}
 };
 
-<<<<<<< HEAD
 /** The DB_TRX_ID,DB_ROLL_PTR values for "no history is available" */
 extern const byte reset_trx_id[DATA_TRX_ID_LEN + DATA_ROLL_PTR_LEN];
 
-#include "data0type.ic"
-=======
 #include "data0type.inl"
->>>>>>> e2b50213
 
 #endif