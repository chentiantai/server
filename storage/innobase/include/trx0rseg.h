/*****************************************************************************

Copyright (c) 1996, 2016, Oracle and/or its affiliates. All Rights Reserved.
<<<<<<< HEAD
Copyright (c) 2017, 2018, MariaDB Corporation.
=======
Copyright (c) 2017, 2019, MariaDB Corporation.
>>>>>>> fc124778

This program is free software; you can redistribute it and/or modify it under
the terms of the GNU General Public License as published by the Free Software
Foundation; version 2 of the License.

This program is distributed in the hope that it will be useful, but WITHOUT
ANY WARRANTY; without even the implied warranty of MERCHANTABILITY or FITNESS
FOR A PARTICULAR PURPOSE. See the GNU General Public License for more details.

You should have received a copy of the GNU General Public License along with
this program; if not, write to the Free Software Foundation, Inc.,
51 Franklin Street, Suite 500, Boston, MA 02110-1335 USA

*****************************************************************************/

/**************************************************//**
@file include/trx0rseg.h
Rollback segment

Created 3/26/1996 Heikki Tuuri
*******************************************************/

#ifndef trx0rseg_h
#define trx0rseg_h

#include "trx0sys.h"
#include "fut0lst.h"

/** Gets a rollback segment header.
@param[in]	space		space where placed
@param[in]	page_no		page number of the header
@param[in,out]	mtr		mini-transaction
@return rollback segment header, page x-latched */
UNIV_INLINE
trx_rsegf_t*
trx_rsegf_get(fil_space_t* space, ulint page_no, mtr_t* mtr);

/** Gets a newly created rollback segment header.
@param[in]	space		space where placed
@param[in]	page_no		page number of the header
@param[in,out]	mtr		mini-transaction
@return rollback segment header, page x-latched */
UNIV_INLINE
trx_rsegf_t*
trx_rsegf_get_new(
	ulint			space,
	ulint			page_no,
	mtr_t*			mtr);

/***************************************************************//**
Sets the file page number of the nth undo log slot. */
UNIV_INLINE
void
trx_rsegf_set_nth_undo(
/*===================*/
	trx_rsegf_t*	rsegf,	/*!< in: rollback segment header */
	ulint		n,	/*!< in: index of slot */
	ulint		page_no,/*!< in: page number of the undo log segment */
	mtr_t*		mtr);	/*!< in: mtr */
/****************************************************************//**
Looks for a free slot for an undo log segment.
@return slot index or ULINT_UNDEFINED if not found */
UNIV_INLINE
ulint
trx_rsegf_undo_find_free(const trx_rsegf_t* rsegf);

/** Create a rollback segment header.
@param[in,out]	space		system, undo, or temporary tablespace
@param[in]	rseg_id		rollback segment identifier
@param[in,out]	sys_header	the TRX_SYS page (NULL for temporary rseg)
@param[in,out]	mtr		mini-transaction
@return page number of the created segment, FIL_NULL if fail */
ulint
trx_rseg_header_create(
	fil_space_t*	space,
	ulint		rseg_id,
	buf_block_t*	sys_header,
	mtr_t*		mtr);

/** Initialize the rollback segments in memory at database startup. */
void
trx_rseg_array_init();

/** Free a rollback segment in memory. */
void
trx_rseg_mem_free(trx_rseg_t* rseg);

/** Create a persistent rollback segment.
@param[in]	space_id	system or undo tablespace id
@return pointer to new rollback segment
@retval	NULL	on failure */
trx_rseg_t*
trx_rseg_create(ulint space_id)
	MY_ATTRIBUTE((warn_unused_result));

/** Create the temporary rollback segments. */
void
trx_temp_rseg_create();

/********************************************************************
Get the number of unique rollback tablespaces in use except space id 0.
The last space id will be the sentinel value ULINT_UNDEFINED. The array
will be sorted on space id. Note: space_ids should have have space for
TRX_SYS_N_RSEGS + 1 elements.
@return number of unique rollback tablespaces in use. */
ulint
trx_rseg_get_n_undo_tablespaces(
/*============================*/
	ulint*		space_ids);	/*!< out: array of space ids of
					UNDO tablespaces */
/* Number of undo log slots in a rollback segment file copy */
#define TRX_RSEG_N_SLOTS	(srv_page_size / 16)

/* Maximum number of transactions supported by a single rollback segment */
#define TRX_RSEG_MAX_N_TRXS	(TRX_RSEG_N_SLOTS / 2)

/** The rollback segment memory object */
struct trx_rseg_t {
	/*--------------------------------------------------------*/
	/** rollback segment id == the index of its slot in the trx
	system file copy */
	ulint				id;

	/** mutex protecting the fields in this struct except id,space,page_no
	which are constant */
	RsegMutex			mutex;

	/** space where the rollback segment header is placed */
	fil_space_t*			space;

	/** page number of the rollback segment header */
	ulint				page_no;

	/** current size in pages */
	ulint				curr_size;

	/*--------------------------------------------------------*/
	/* Fields for undo logs */
	/** List of undo logs */
	UT_LIST_BASE_NODE_T(trx_undo_t)	undo_list;

	/** List of undo log segments cached for fast reuse */
	UT_LIST_BASE_NODE_T(trx_undo_t)	undo_cached;

	/** List of recovered old insert_undo logs of incomplete
	transactions (to roll back or XA COMMIT & purge) */
	UT_LIST_BASE_NODE_T(trx_undo_t) old_insert_list;

	/*--------------------------------------------------------*/

	/** Page number of the last not yet purged log header in the history
	list; FIL_NULL if all list purged */
	ulint				last_page_no;

	/** Byte offset of the last not yet purged log header */
	ulint				last_offset;

	/** trx_t::no * 2 + old_insert of the last not yet purged log */
	trx_id_t			last_commit;

	/** Whether the log segment needs purge */
	bool				needs_purge;

	/** Reference counter to track rseg allocated transactions. */
	ulint				trx_ref_count;

	/** If true, then skip allocating this rseg as it reside in
	UNDO-tablespace marked for truncate. */
	bool				skip_allocation;

	/** @return the commit ID of the last committed transaction */
	trx_id_t last_trx_no() const { return last_commit >> 1; }

	void set_last_trx_no(trx_id_t trx_no, bool is_update)
	{
		last_commit = trx_no << 1 | trx_id_t(is_update);
	}

	/** @return whether the rollback segment is persistent */
	bool is_persistent() const
	{
		ut_ad(space == fil_system.temp_space
		      || space == fil_system.sys_space
		      || (srv_undo_space_id_start > 0
			  && space->id >= srv_undo_space_id_start
			  && space->id <= srv_undo_space_id_start
			  + TRX_SYS_MAX_UNDO_SPACES));
		ut_ad(space == fil_system.temp_space
		      || space == fil_system.sys_space
		      || (srv_undo_space_id_start > 0
			  && space->id >= srv_undo_space_id_start
			  && space->id <= srv_undo_space_id_start
<<<<<<< HEAD
			  + srv_undo_tablespaces_active)
=======
			  + srv_undo_tablespaces_open)
>>>>>>> fc124778
		      || !srv_was_started);
		return(space->id != SRV_TMP_SPACE_ID);
	}
};

/* Undo log segment slot in a rollback segment header */
/*-------------------------------------------------------------*/
#define	TRX_RSEG_SLOT_PAGE_NO	0	/* Page number of the header page of
					an undo log segment */
/*-------------------------------------------------------------*/
/* Slot size */
#define TRX_RSEG_SLOT_SIZE	4

/* The offset of the rollback segment header on its page */
#define	TRX_RSEG		FSEG_PAGE_DATA

/* Transaction rollback segment header */
/*-------------------------------------------------------------*/
/** 0xfffffffe = pre-MariaDB 10.3.5 format; 0=MariaDB 10.3.5 or later */
#define	TRX_RSEG_FORMAT		0
/** Number of pages in the TRX_RSEG_HISTORY list */
#define	TRX_RSEG_HISTORY_SIZE	4
/** Committed transaction logs that have not been purged yet */
#define	TRX_RSEG_HISTORY	8
#define	TRX_RSEG_FSEG_HEADER	(8 + FLST_BASE_NODE_SIZE)
					/* Header for the file segment where
					this page is placed */
#define TRX_RSEG_UNDO_SLOTS	(8 + FLST_BASE_NODE_SIZE + FSEG_HEADER_SIZE)
					/* Undo log segment slots */
/** Maximum transaction ID (valid only if TRX_RSEG_FORMAT is 0) */
#define TRX_RSEG_MAX_TRX_ID	(TRX_RSEG_UNDO_SLOTS + TRX_RSEG_N_SLOTS	\
				 * TRX_RSEG_SLOT_SIZE)

/** 8 bytes offset within the binlog file */
#define TRX_RSEG_BINLOG_OFFSET		TRX_RSEG_MAX_TRX_ID + 8
/** MySQL log file name, 512 bytes, including terminating NUL
(valid only if TRX_RSEG_FORMAT is 0).
If no binlog information is present, the first byte is NUL. */
#define TRX_RSEG_BINLOG_NAME		TRX_RSEG_MAX_TRX_ID + 16
/** Maximum length of binlog file name, including terminating NUL, in bytes */
#define TRX_RSEG_BINLOG_NAME_LEN	512

#ifdef WITH_WSREP
/** The offset to WSREP XID headers */
#define	TRX_RSEG_WSREP_XID_INFO		TRX_RSEG_MAX_TRX_ID + 16 + 512

/** WSREP XID format (1 if present and valid, 0 if not present) */
#define TRX_RSEG_WSREP_XID_FORMAT	TRX_RSEG_WSREP_XID_INFO
/** WSREP XID GTRID length */
#define TRX_RSEG_WSREP_XID_GTRID_LEN	TRX_RSEG_WSREP_XID_INFO + 4
/** WSREP XID bqual length */
#define TRX_RSEG_WSREP_XID_BQUAL_LEN	TRX_RSEG_WSREP_XID_INFO + 8
/** WSREP XID data (XIDDATASIZE bytes) */
#define TRX_RSEG_WSREP_XID_DATA		TRX_RSEG_WSREP_XID_INFO + 12
#endif /* WITH_WSREP*/

/*-------------------------------------------------------------*/

/** Read the page number of an undo log slot.
@param[in]	rsegf	rollback segment header
@param[in]	n	slot number */
inline
uint32_t
trx_rsegf_get_nth_undo(const trx_rsegf_t* rsegf, ulint n)
{
	ut_ad(n < TRX_RSEG_N_SLOTS);
	return mach_read_from_4(rsegf + TRX_RSEG_UNDO_SLOTS
				+ n * TRX_RSEG_SLOT_SIZE);
}

#ifdef WITH_WSREP
/** Update the WSREP XID information in rollback segment header.
@param[in,out]	rseg_header	rollback segment header
@param[in]	xid		WSREP XID
@param[in,out]	mtr		mini-transaction */
void
trx_rseg_update_wsrep_checkpoint(
	trx_rsegf_t*	rseg_header,
	const XID*	xid,
	mtr_t*		mtr);

/** Update WSREP checkpoint XID in first rollback segment header
as part of wsrep_set_SE_checkpoint() when it is guaranteed that there
are no wsrep transactions committing.
If the UUID part of the WSREP XID does not match to the UUIDs of XIDs already
stored into rollback segments, the WSREP XID in all the remaining rollback
segments will be reset.
@param[in]	xid		WSREP XID */
void trx_rseg_update_wsrep_checkpoint(const XID* xid);

/** Recover the latest WSREP checkpoint XID.
@param[out]	xid	WSREP XID
@return	whether the WSREP XID was found */
bool trx_rseg_read_wsrep_checkpoint(XID& xid);
#endif /* WITH_WSREP */

/** Upgrade a rollback segment header page to MariaDB 10.3 format.
@param[in,out]	rseg_header	rollback segment header page
@param[in,out]	mtr		mini-transaction */
void trx_rseg_format_upgrade(trx_rsegf_t* rseg_header, mtr_t* mtr);

/** Update the offset information about the end of the binlog entry
which corresponds to the transaction just being committed.
In a replication slave, this updates the master binlog position
up to which replication has proceeded.
@param[in,out]	rseg_header	rollback segment header
@param[in]	trx		committing transaction
@param[in,out]	mtr		mini-transaction */
void
trx_rseg_update_binlog_offset(byte* rseg_header, const trx_t* trx, mtr_t* mtr);

#include "trx0rseg.ic"

#endif<|MERGE_RESOLUTION|>--- conflicted
+++ resolved
@@ -1,11 +1,7 @@
 /*****************************************************************************
 
 Copyright (c) 1996, 2016, Oracle and/or its affiliates. All Rights Reserved.
-<<<<<<< HEAD
-Copyright (c) 2017, 2018, MariaDB Corporation.
-=======
 Copyright (c) 2017, 2019, MariaDB Corporation.
->>>>>>> fc124778
 
 This program is free software; you can redistribute it and/or modify it under
 the terms of the GNU General Public License as published by the Free Software
@@ -198,11 +194,7 @@
 		      || (srv_undo_space_id_start > 0
 			  && space->id >= srv_undo_space_id_start
 			  && space->id <= srv_undo_space_id_start
-<<<<<<< HEAD
-			  + srv_undo_tablespaces_active)
-=======
 			  + srv_undo_tablespaces_open)
->>>>>>> fc124778
 		      || !srv_was_started);
 		return(space->id != SRV_TMP_SPACE_ID);
 	}
