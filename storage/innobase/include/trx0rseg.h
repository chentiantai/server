--- conflicted
+++ resolved
@@ -251,7 +251,6 @@
 
 /*-------------------------------------------------------------*/
 
-<<<<<<< HEAD
 /** Read the page number of an undo log slot.
 @param[in]	rsegf	rollback segment header
 @param[in]	n	slot number */
@@ -305,9 +304,6 @@
 void
 trx_rseg_update_binlog_offset(byte* rseg_header, const trx_t* trx, mtr_t* mtr);
 
-#include "trx0rseg.ic"
-=======
 #include "trx0rseg.inl"
->>>>>>> e2b50213
 
 #endif