/*****************************************************************************

Copyright (c) 1995, 2014, Oracle and/or its affiliates. All Rights Reserved.

This program is free software; you can redistribute it and/or modify it under
the terms of the GNU General Public License as published by the Free Software
Foundation; version 2 of the License.

This program is distributed in the hope that it will be useful, but WITHOUT
ANY WARRANTY; without even the implied warranty of MERCHANTABILITY or FITNESS
FOR A PARTICULAR PURPOSE. See the GNU General Public License for more details.

You should have received a copy of the GNU General Public License along with
this program; if not, write to the Free Software Foundation, Inc.,
51 Franklin Street, Suite 500, Boston, MA 02110-1335 USA

*****************************************************************************/

/******************************************************************//**
@file include/fut0lst.h
File-based list utilities

Created 11/28/1995 Heikki Tuuri
***********************************************************************/

#ifndef fut0lst_h
#define fut0lst_h

#ifndef UNIV_INNOCHECKSUM

#include "univ.i"

#include "fil0fil.h"
#include "mtr0mtr.h"


/* The C 'types' of base node and list node: these should be used to
write self-documenting code. Of course, the sizeof macro cannot be
applied to these types! */

typedef	byte	flst_base_node_t;
typedef	byte	flst_node_t;

/* The physical size of a list base node in bytes */
#define	FLST_BASE_NODE_SIZE	(4 + 2 * FIL_ADDR_SIZE)
#endif /* !UNIV_INNOCHECKSUM */

/* The physical size of a list node in bytes */
#define	FLST_NODE_SIZE		(2 * FIL_ADDR_SIZE)

#ifndef UNIV_INNOCHECKSUM
/********************************************************************//**
Initializes a list base node. */
UNIV_INLINE
void
flst_init(
/*======*/
	flst_base_node_t*	base,	/*!< in: pointer to base node */
	mtr_t*			mtr);	/*!< in: mini-transaction handle */
/********************************************************************//**
Adds a node as the last node in a list. */
void
flst_add_last(
/*==========*/
	flst_base_node_t*	base,	/*!< in: pointer to base node of list */
	flst_node_t*		node,	/*!< in: node to add */
	mtr_t*			mtr);	/*!< in: mini-transaction handle */
/********************************************************************//**
Adds a node as the first node in a list. */
void
flst_add_first(
/*===========*/
	flst_base_node_t*	base,	/*!< in: pointer to base node of list */
	flst_node_t*		node,	/*!< in: node to add */
	mtr_t*			mtr);	/*!< in: mini-transaction handle */
/********************************************************************//**
Inserts a node after another in a list. */
void
flst_insert_after(
/*==============*/
	flst_base_node_t*	base,	/*!< in: pointer to base node of list */
	flst_node_t*		node1,	/*!< in: node to insert after */
	flst_node_t*		node2,	/*!< in: node to add */
	mtr_t*			mtr);	/*!< in: mini-transaction handle */
/********************************************************************//**
Inserts a node before another in a list. */
void
flst_insert_before(
/*===============*/
	flst_base_node_t*	base,	/*!< in: pointer to base node of list */
	flst_node_t*		node2,	/*!< in: node to insert */
	flst_node_t*		node3,	/*!< in: node to insert before */
	mtr_t*			mtr);	/*!< in: mini-transaction handle */
/********************************************************************//**
Removes a node. */
void
flst_remove(
/*========*/
	flst_base_node_t*	base,	/*!< in: pointer to base node of list */
	flst_node_t*		node2,	/*!< in: node to remove */
	mtr_t*			mtr);	/*!< in: mini-transaction handle */
/********************************************************************//**
<<<<<<< HEAD
Cuts off the tail of the list, including the node given. The number of
nodes which will be removed must be provided by the caller, as this function
does not measure the length of the tail. */
void
flst_cut_end(
/*=========*/
	flst_base_node_t*	base,	/*!< in: pointer to base node of list */
	flst_node_t*		node2,	/*!< in: first node to remove */
	ulint			n_nodes,/*!< in: number of nodes to remove,
					must be >= 1 */
	mtr_t*			mtr);	/*!< in: mini-transaction handle */
/********************************************************************//**
Cuts off the tail of the list, not including the given node. The number of
nodes which will be removed must be provided by the caller, as this function
does not measure the length of the tail. */
void
flst_truncate_end(
/*==============*/
	flst_base_node_t*	base,	/*!< in: pointer to base node of list */
	flst_node_t*		node2,	/*!< in: first node not to remove */
	ulint			n_nodes,/*!< in: number of nodes to remove */
	mtr_t*			mtr);	/*!< in: mini-transaction handle */
/** Get the length of a list.
@param[in]	base	base node
@return length */
=======
Gets list length.
@return	length */
>>>>>>> 758af98f
UNIV_INLINE
ulint
flst_get_len(
	const flst_base_node_t*	base);
/********************************************************************//**
Gets list first node address.
@return file address */
UNIV_INLINE
fil_addr_t
flst_get_first(
/*===========*/
	const flst_base_node_t*	base,	/*!< in: pointer to base node */
	mtr_t*			mtr);	/*!< in: mini-transaction handle */
/********************************************************************//**
Gets list last node address.
@return file address */
UNIV_INLINE
fil_addr_t
flst_get_last(
/*==========*/
	const flst_base_node_t*	base,	/*!< in: pointer to base node */
	mtr_t*			mtr);	/*!< in: mini-transaction handle */
/********************************************************************//**
Gets list next node address.
@return file address */
UNIV_INLINE
fil_addr_t
flst_get_next_addr(
/*===============*/
	const flst_node_t*	node,	/*!< in: pointer to node */
	mtr_t*			mtr);	/*!< in: mini-transaction handle */
/********************************************************************//**
Gets list prev node address.
@return file address */
UNIV_INLINE
fil_addr_t
flst_get_prev_addr(
/*===============*/
	const flst_node_t*	node,	/*!< in: pointer to node */
	mtr_t*			mtr);	/*!< in: mini-transaction handle */
/********************************************************************//**
Writes a file address. */
UNIV_INLINE
void
flst_write_addr(
/*============*/
	fil_faddr_t*	faddr,	/*!< in: pointer to file faddress */
	fil_addr_t	addr,	/*!< in: file address */
	mtr_t*		mtr);	/*!< in: mini-transaction handle */
/********************************************************************//**
Reads a file address.
@return file address */
UNIV_INLINE
fil_addr_t
flst_read_addr(
/*===========*/
	const fil_faddr_t*	faddr,	/*!< in: pointer to file faddress */
	mtr_t*			mtr);	/*!< in: mini-transaction handle */
/********************************************************************//**
Validates a file-based list.
@return TRUE if ok */
ibool
flst_validate(
/*==========*/
	const flst_base_node_t*	base,	/*!< in: pointer to base node of list */
	mtr_t*			mtr1);	/*!< in: mtr */
/********************************************************************//**
Prints info of a file-based list. */
void
flst_print(
/*=======*/
	const flst_base_node_t*	base,	/*!< in: pointer to base node of list */
	mtr_t*			mtr);	/*!< in: mtr */


#ifndef UNIV_NONINL
#include "fut0lst.ic"
#endif

#endif /* !UNIV_INNOCHECKSUM */

#endif<|MERGE_RESOLUTION|>--- conflicted
+++ resolved
@@ -99,37 +99,9 @@
 	flst_base_node_t*	base,	/*!< in: pointer to base node of list */
 	flst_node_t*		node2,	/*!< in: node to remove */
 	mtr_t*			mtr);	/*!< in: mini-transaction handle */
-/********************************************************************//**
-<<<<<<< HEAD
-Cuts off the tail of the list, including the node given. The number of
-nodes which will be removed must be provided by the caller, as this function
-does not measure the length of the tail. */
-void
-flst_cut_end(
-/*=========*/
-	flst_base_node_t*	base,	/*!< in: pointer to base node of list */
-	flst_node_t*		node2,	/*!< in: first node to remove */
-	ulint			n_nodes,/*!< in: number of nodes to remove,
-					must be >= 1 */
-	mtr_t*			mtr);	/*!< in: mini-transaction handle */
-/********************************************************************//**
-Cuts off the tail of the list, not including the given node. The number of
-nodes which will be removed must be provided by the caller, as this function
-does not measure the length of the tail. */
-void
-flst_truncate_end(
-/*==============*/
-	flst_base_node_t*	base,	/*!< in: pointer to base node of list */
-	flst_node_t*		node2,	/*!< in: first node not to remove */
-	ulint			n_nodes,/*!< in: number of nodes to remove */
-	mtr_t*			mtr);	/*!< in: mini-transaction handle */
 /** Get the length of a list.
 @param[in]	base	base node
 @return length */
-=======
-Gets list length.
-@return	length */
->>>>>>> 758af98f
 UNIV_INLINE
 ulint
 flst_get_len(
