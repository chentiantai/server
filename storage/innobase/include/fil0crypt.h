--- conflicted
+++ resolved
@@ -394,11 +394,93 @@
 	const byte*		dst_frame)
 	MY_ATTRIBUTE((warn_unused_result));
 
-<<<<<<< HEAD
-=======
-#endif /* UNIV_INNOCHECKSUM */
-
-/*********************************************************************
+/*********************************************************************
+Adjust thread count for key rotation
+@param[in]	enw_cnt		Number of threads to be used */
+UNIV_INTERN
+void
+fil_crypt_set_thread_cnt(
+	uint	new_cnt);
+
+/*********************************************************************
+Adjust max key age
+@param[in]	val		New max key age */
+UNIV_INTERN
+void
+fil_crypt_set_rotate_key_age(
+	uint	val);
+
+/*********************************************************************
+Adjust rotation iops
+@param[in]	val		New max roation iops */
+UNIV_INTERN
+void
+fil_crypt_set_rotation_iops(
+	uint val);
+
+/*********************************************************************
+Adjust encrypt tables
+@param[in]	val		New setting for innodb-encrypt-tables */
+UNIV_INTERN
+void
+fil_crypt_set_encrypt_tables(
+	uint val);
+
+/*********************************************************************
+Init threads for key rotation */
+UNIV_INTERN
+void
+fil_crypt_threads_init();
+
+/*********************************************************************
+Clean up key rotation threads resources */
+UNIV_INTERN
+void
+fil_crypt_threads_cleanup();
+
+/*********************************************************************
+Wait for crypt threads to stop accessing space
+@param[in]	space		Tablespace */
+UNIV_INTERN
+void
+fil_space_crypt_close_tablespace(
+	const fil_space_t*	space);
+
+/*********************************************************************
+Get crypt status for a space (used by information_schema)
+@param[in]	space		Tablespace
+@param[out]	status		Crypt status
+return 0 if crypt data present */
+UNIV_INTERN
+void
+fil_space_crypt_get_status(
+	const fil_space_t*			space,
+	struct fil_space_crypt_status_t*	status);
+
+/*********************************************************************
+Return crypt statistics
+@param[out]	stat		Crypt statistics */
+UNIV_INTERN
+void
+fil_crypt_total_stat(
+	fil_crypt_stat_t *stat);
+
+/**
+Get scrub status for a space (used by information_schema)
+
+@param[in]	space		Tablespace
+@param[out]	status		Scrub status
+return 0 if data found */
+UNIV_INTERN
+void
+fil_space_get_scrub_status(
+	const fil_space_t*		space,
+	fil_space_scrub_status_t*	status);
+
+#include "fil0crypt.ic"
+#endif /* !UNIV_INNOCHECKSUM */
+
+/**
 Verify that post encryption checksum match calculated checksum.
 This function should be called only if tablespace contains crypt_data
 metadata (this is strong indication that tablespace is encrypted).
@@ -406,122 +488,11 @@
 calculated checksum as if it does page could be valid unencrypted,
 encrypted, or corrupted.
 
-@param[in]	page		Page to verify
-@param[in]	zip_size	zip size
-@return whether the encrypted page is OK */
-UNIV_INTERN
-bool fil_space_verify_crypt_checksum(const byte* page, ulint zip_size)
-	MY_ATTRIBUTE((warn_unused_result));
-
-#ifndef UNIV_INNOCHECKSUM
-
->>>>>>> 8c43f963
-/*********************************************************************
-Adjust thread count for key rotation
-@param[in]	enw_cnt		Number of threads to be used */
-UNIV_INTERN
-void
-fil_crypt_set_thread_cnt(
-	uint	new_cnt);
-
-/*********************************************************************
-Adjust max key age
-@param[in]	val		New max key age */
-UNIV_INTERN
-void
-fil_crypt_set_rotate_key_age(
-	uint	val);
-
-/*********************************************************************
-Adjust rotation iops
-@param[in]	val		New max roation iops */
-UNIV_INTERN
-void
-fil_crypt_set_rotation_iops(
-	uint val);
-
-/*********************************************************************
-Adjust encrypt tables
-@param[in]	val		New setting for innodb-encrypt-tables */
-UNIV_INTERN
-void
-fil_crypt_set_encrypt_tables(
-	uint val);
-
-/*********************************************************************
-Init threads for key rotation */
-UNIV_INTERN
-void
-fil_crypt_threads_init();
-
-/*********************************************************************
-Clean up key rotation threads resources */
-UNIV_INTERN
-void
-fil_crypt_threads_cleanup();
-
-/*********************************************************************
-Wait for crypt threads to stop accessing space
-@param[in]	space		Tablespace */
-UNIV_INTERN
-void
-fil_space_crypt_close_tablespace(
-	const fil_space_t*	space);
-
-/*********************************************************************
-Get crypt status for a space (used by information_schema)
-@param[in]	space		Tablespace
-@param[out]	status		Crypt status
-return 0 if crypt data present */
-UNIV_INTERN
-void
-fil_space_crypt_get_status(
-	const fil_space_t*			space,
-	struct fil_space_crypt_status_t*	status);
-
-/*********************************************************************
-Return crypt statistics
-@param[out]	stat		Crypt statistics */
-UNIV_INTERN
-void
-fil_crypt_total_stat(
-	fil_crypt_stat_t *stat);
-
-/**
-Get scrub status for a space (used by information_schema)
-
-@param[in]	space		Tablespace
-@param[out]	status		Scrub status
-return 0 if data found */
-UNIV_INTERN
-void
-fil_space_get_scrub_status(
-	const fil_space_t*		space,
-	fil_space_scrub_status_t*	status);
-
-#include "fil0crypt.ic"
-#endif /* !UNIV_INNOCHECKSUM */
-
-/**
-Verify that post encryption checksum match calculated checksum.
-This function should be called only if tablespace contains crypt_data
-metadata (this is strong indication that tablespace is encrypted).
-Function also verifies that traditional checksum does not match
-calculated checksum as if it does page could be valid unencrypted,
-encrypted, or corrupted.
-
 @param[in,out]	page		page frame (checksum is temporarily modified)
 @param[in]	page_size	page size
-@param[in]	space		tablespace identifier
-@param[in]	offset		page number
 @return true if page is encrypted AND OK, false otherwise */
-UNIV_INTERN
 bool
-fil_space_verify_crypt_checksum(
-	byte* 			page,
-	const page_size_t&	page_size,
-	ulint			space,
-	ulint			offset)
+fil_space_verify_crypt_checksum(const byte* page, const page_size_t& page_size)
 	MY_ATTRIBUTE((warn_unused_result));
 
 #endif /* fil0crypt_h */