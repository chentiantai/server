/*****************************************************************************

Copyright (c) 1996, 2016, Oracle and/or its affiliates. All rights reserved.
Copyright (c) 2008, Google Inc.
Copyright (c) 2009, Percona Inc.
Copyright (c) 2017, MariaDB Corporation.

Portions of this file contain modifications contributed and copyrighted by
Google, Inc. Those modifications are gratefully acknowledged and are described
briefly in the InnoDB documentation. The contributions by Google are
incorporated with their permission, and subject to the conditions contained in
the file COPYING.Google.

Portions of this file contain modifications contributed and copyrighted
by Percona Inc.. Those modifications are
gratefully acknowledged and are described briefly in the InnoDB
documentation. The contributions by Percona Inc. are incorporated with
their permission, and subject to the conditions contained in the file
COPYING.Percona.

This program is free software; you can redistribute it and/or modify it under
the terms of the GNU General Public License as published by the Free Software
Foundation; version 2 of the License.

This program is distributed in the hope that it will be useful, but WITHOUT
ANY WARRANTY; without even the implied warranty of MERCHANTABILITY or FITNESS
FOR A PARTICULAR PURPOSE. See the GNU General Public License for more details.

You should have received a copy of the GNU General Public License along with
this program; if not, write to the Free Software Foundation, Inc.,
51 Franklin Street, Suite 500, Boston, MA 02110-1335 USA

*****************************************************************************/

/********************************************************************//**
@file srv/srv0start.cc
Starts the InnoDB database server

Created 2/16/1996 Heikki Tuuri
*************************************************************************/

#include "mysqld.h"
#include "pars0pars.h"
#include "row0ftsort.h"
#include "ut0mem.h"
#include "mem0mem.h"
#include "data0data.h"
#include "data0type.h"
#include "dict0dict.h"
#include "buf0buf.h"
#include "buf0dump.h"
#include "os0file.h"
#include "os0thread.h"
#include "fil0fil.h"
#include "fsp0fsp.h"
#include "rem0rec.h"
#include "mtr0mtr.h"
#include "log0log.h"
#include "log0online.h"
#include "log0recv.h"
#include "page0page.h"
#include "page0cur.h"
#include "trx0trx.h"
#include "trx0sys.h"
#include "btr0btr.h"
#include "btr0cur.h"
#include "rem0rec.h"
#include "ibuf0ibuf.h"
#include "srv0start.h"
#include "srv0srv.h"
#ifndef UNIV_HOTBACKUP
# include "trx0rseg.h"
# include "os0proc.h"
# include "sync0sync.h"
# include "buf0flu.h"
# include "buf0rea.h"
# include "dict0boot.h"
# include "dict0load.h"
# include "dict0stats_bg.h"
# include "que0que.h"
# include "usr0sess.h"
# include "lock0lock.h"
# include "trx0roll.h"
# include "trx0purge.h"
# include "lock0lock.h"
# include "pars0pars.h"
# include "btr0sea.h"
# include "rem0cmp.h"
# include "dict0crea.h"
# include "row0ins.h"
# include "row0sel.h"
# include "row0upd.h"
# include "row0row.h"
# include "row0mysql.h"
# include "btr0pcur.h"
# include "os0sync.h"
# include "zlib.h"
# include "ut0crc32.h"
# include "os0stacktrace.h"

/** Log sequence number immediately after startup */
UNIV_INTERN lsn_t	srv_start_lsn;
/** Log sequence number at shutdown */
UNIV_INTERN lsn_t	srv_shutdown_lsn;

#ifdef HAVE_DARWIN_THREADS
# include <sys/utsname.h>
/** TRUE if the F_FULLFSYNC option is available */
UNIV_INTERN ibool	srv_have_fullfsync = FALSE;
#endif

/** TRUE if a raw partition is in use */
UNIV_INTERN ibool	srv_start_raw_disk_in_use = FALSE;

/** TRUE if the server is being started, before rolling back any
incomplete transactions */
UNIV_INTERN ibool	srv_startup_is_before_trx_rollback_phase = FALSE;
/** TRUE if the server is being started */
UNIV_INTERN ibool	srv_is_being_started = FALSE;
/** TRUE if the server was successfully started */
UNIV_INTERN ibool	srv_was_started = FALSE;
/** TRUE if innobase_start_or_create_for_mysql() has been called */
static ibool		srv_start_has_been_called = FALSE;

/** At a shutdown this value climbs from SRV_SHUTDOWN_NONE to
SRV_SHUTDOWN_CLEANUP and then to SRV_SHUTDOWN_LAST_PHASE, and so on */
UNIV_INTERN enum srv_shutdown_state	srv_shutdown_state = SRV_SHUTDOWN_NONE;

/** Files comprising the system tablespace */
static os_file_t	files[1000];

/** io_handler_thread parameters for thread identification */
static ulint		n[SRV_MAX_N_IO_THREADS];
/** io_handler_thread identifiers, 32 is the maximum number of purge threads.
The extra elements at the end are allocated as follows:
SRV_MAX_N_IO_THREADS + 1: srv_master_thread
SRV_MAX_N_IO_THREADS + 2: lock_wait_timeout_thread
SRV_MAX_N_IO_THREADS + 3: srv_error_monitor_thread
SRV_MAX_N_IO_THREADS + 4: srv_monitor_thread
SRV_MAX_N_IO_THREADS + 5: srv_redo_log_follow_thread
SRV_MAX_N_IO_THREADS + 6: srv_purge_coordinator_thread
SRV_MAX_N_IO_THREADS + 7: srv_worker_thread
...
SRV_MAX_N_IO_THREADS + 7 + srv_n_purge_threads - 1: srv_worker_thread */
static os_thread_id_t	thread_ids[SRV_MAX_N_IO_THREADS + 7
				   + SRV_MAX_N_PURGE_THREADS];

/** Thead handles */
static os_thread_t	thread_handles[SRV_MAX_N_IO_THREADS + 7 + SRV_MAX_N_PURGE_THREADS];
static os_thread_t	buf_flush_page_cleaner_thread_handle;
static os_thread_t	buf_dump_thread_handle;
static os_thread_t	dict_stats_thread_handle;
static os_thread_t	buf_flush_lru_manager_thread_handle;
static os_thread_t	srv_redo_log_follow_thread_handle;
/** Status variables, is thread started ?*/
static bool		thread_started[SRV_MAX_N_IO_THREADS + 7 + SRV_MAX_N_PURGE_THREADS] = {false};
static bool		buf_flush_page_cleaner_thread_started = false;
static bool		buf_dump_thread_started = false;
static bool		dict_stats_thread_started = false;
static bool		buf_flush_lru_manager_thread_started = false;
static bool		srv_redo_log_follow_thread_started = false;

/** We use this mutex to test the return value of pthread_mutex_trylock
   on successful locking. HP-UX does NOT return 0, though Linux et al do. */
static os_fast_mutex_t	srv_os_test_mutex;

/** Name of srv_monitor_file */
static char*	srv_monitor_file_name;
#endif /* !UNIV_HOTBACKUP */

/** Default undo tablespace size in UNIV_PAGEs count (10MB). */
static const ulint SRV_UNDO_TABLESPACE_SIZE_IN_PAGES =
	((1024 * 1024) * 10) / UNIV_PAGE_SIZE_DEF;

/** */
#define SRV_N_PENDING_IOS_PER_THREAD	OS_AIO_N_PENDING_IOS_PER_THREAD
#define SRV_MAX_N_PENDING_SYNC_IOS	100

/** The round off to MB is similar as done in srv_parse_megabytes() */
#define CALC_NUMBER_OF_PAGES(size)  ((size) / (1024 * 1024)) * \
				  ((1024 * 1024) / (UNIV_PAGE_SIZE))
#ifdef UNIV_PFS_THREAD
/* Keys to register InnoDB threads with performance schema */
UNIV_INTERN mysql_pfs_key_t	io_handler_thread_key;
UNIV_INTERN mysql_pfs_key_t	srv_lock_timeout_thread_key;
UNIV_INTERN mysql_pfs_key_t	srv_error_monitor_thread_key;
UNIV_INTERN mysql_pfs_key_t	srv_monitor_thread_key;
UNIV_INTERN mysql_pfs_key_t	srv_master_thread_key;
UNIV_INTERN mysql_pfs_key_t	srv_purge_thread_key;
UNIV_INTERN mysql_pfs_key_t	srv_log_tracking_thread_key;
#endif /* UNIV_PFS_THREAD */

/*********************************************************************//**
Convert a numeric string that optionally ends in G or M or K, to a number
containing megabytes.
@return	next character in string */
static
char*
srv_parse_megabytes(
/*================*/
	char*	str,	/*!< in: string containing a quantity in bytes */
	ulint*	megs)	/*!< out: the number in megabytes */
{
	char*	endp;
	ulint	size;

	size = strtoul(str, &endp, 10);

	str = endp;

	switch (*str) {
	case 'G': case 'g':
		size *= 1024;
		/* fall through */
	case 'M': case 'm':
		str++;
		break;
	case 'K': case 'k':
		size /= 1024;
		str++;
		break;
	default:
		size /= 1024 * 1024;
		break;
	}

	*megs = size;
	return(str);
}

/*********************************************************************//**
Check if a file can be opened in read-write mode.
@return	true if it doesn't exist or can be opened in rw mode. */
static
bool
srv_file_check_mode(
/*================*/
	const char*	name)		/*!< in: filename to check */
{
	os_file_stat_t	stat;

	memset(&stat, 0x0, sizeof(stat));

	dberr_t		err = os_file_get_status(name, &stat, true);

	if (err == DB_FAIL) {

		ib_logf(IB_LOG_LEVEL_ERROR,
			"os_file_get_status() failed on '%s'. Can't determine "
			"file permissions", name);

		return(false);

	} else if (err == DB_SUCCESS) {

		/* Note: stat.rw_perm is only valid of files */

		if (stat.type == OS_FILE_TYPE_FILE) {

			if (!stat.rw_perm) {

				ib_logf(IB_LOG_LEVEL_ERROR,
					"%s can't be opened in %s mode",
					name,
					srv_read_only_mode
					? "read" : "read-write");

				return(false);
			}
		} else {
			/* Not a regular file, bail out. */

			ib_logf(IB_LOG_LEVEL_ERROR,
				"'%s' not a regular file.", name);

			return(false);
		}
	} else {

		/* This is OK. If the file create fails on RO media, there
		is nothing we can do. */

		ut_a(err == DB_NOT_FOUND);
	}

	return(true);
}

/*********************************************************************//**
Reads the data files and their sizes from a character string given in
the .cnf file.
@return	TRUE if ok, FALSE on parse error */
UNIV_INTERN
ibool
srv_parse_data_file_paths_and_sizes(
/*================================*/
	char*	str)	/*!< in/out: the data file path string */
{
	char*	input_str;
	char*	path;
	ulint	size;
	ulint	i	= 0;

	srv_auto_extend_last_data_file = FALSE;
	srv_last_file_size_max = 0;
	srv_data_file_names = NULL;
	srv_data_file_sizes = NULL;
	srv_data_file_is_raw_partition = NULL;

	input_str = str;

	/* First calculate the number of data files and check syntax:
	path:size[M | G];path:size[M | G]... . Note that a Windows path may
	contain a drive name and a ':'. */

	while (*str != '\0') {
		path = str;

		while ((*str != ':' && *str != '\0')
		       || (*str == ':'
			   && (*(str + 1) == '\\' || *(str + 1) == '/'
			       || *(str + 1) == ':'))) {
			str++;
		}

		if (*str == '\0') {
			return(FALSE);
		}

		str++;

		str = srv_parse_megabytes(str, &size);

		if (0 == strncmp(str, ":autoextend",
				 (sizeof ":autoextend") - 1)) {

			str += (sizeof ":autoextend") - 1;

			if (0 == strncmp(str, ":max:",
					 (sizeof ":max:") - 1)) {

				str += (sizeof ":max:") - 1;

				str = srv_parse_megabytes(str, &size);
			}

			if (*str != '\0') {

				return(FALSE);
			}
		}

		if (strlen(str) >= 6
		    && *str == 'n'
		    && *(str + 1) == 'e'
		    && *(str + 2) == 'w') {
			str += 3;
		}

		if (*str == 'r' && *(str + 1) == 'a' && *(str + 2) == 'w') {
			str += 3;
		}

		if (size == 0) {
			return(FALSE);
		}

		i++;

		if (*str == ';') {
			str++;
		} else if (*str != '\0') {

			return(FALSE);
		}
	}

	if (i == 0) {
		/* If innodb_data_file_path was defined it must contain
		at least one data file definition */

		return(FALSE);
	}

	srv_data_file_names = static_cast<char**>(
		malloc(i * sizeof *srv_data_file_names));

	srv_data_file_sizes = static_cast<ulint*>(
		malloc(i * sizeof *srv_data_file_sizes));

	srv_data_file_is_raw_partition = static_cast<ulint*>(
		malloc(i * sizeof *srv_data_file_is_raw_partition));

	srv_n_data_files = i;

	/* Then store the actual values to our arrays */

	str = input_str;
	i = 0;

	while (*str != '\0') {
		path = str;

		/* Note that we must step over the ':' in a Windows path;
		a Windows path normally looks like C:\ibdata\ibdata1:1G, but
		a Windows raw partition may have a specification like
		\\.\C::1Gnewraw or \\.\PHYSICALDRIVE2:1Gnewraw */

		while ((*str != ':' && *str != '\0')
		       || (*str == ':'
			   && (*(str + 1) == '\\' || *(str + 1) == '/'
			       || *(str + 1) == ':'))) {
			str++;
		}

		if (*str == ':') {
			/* Make path a null-terminated string */
			*str = '\0';
			str++;
		}

		str = srv_parse_megabytes(str, &size);

		srv_data_file_names[i] = path;
		srv_data_file_sizes[i] = size;

		if (0 == strncmp(str, ":autoextend",
				 (sizeof ":autoextend") - 1)) {

			srv_auto_extend_last_data_file = TRUE;

			str += (sizeof ":autoextend") - 1;

			if (0 == strncmp(str, ":max:",
					 (sizeof ":max:") - 1)) {

				str += (sizeof ":max:") - 1;

				str = srv_parse_megabytes(
					str, &srv_last_file_size_max);
			}

			if (*str != '\0') {

				return(FALSE);
			}
		}

		(srv_data_file_is_raw_partition)[i] = 0;

		if (strlen(str) >= 6
		    && *str == 'n'
		    && *(str + 1) == 'e'
		    && *(str + 2) == 'w') {
			str += 3;
			/* Initialize new raw device only during bootstrap */
			(srv_data_file_is_raw_partition)[i] =
			opt_bootstrap ? SRV_NEW_RAW : SRV_OLD_RAW;
		}

		if (*str == 'r' && *(str + 1) == 'a' && *(str + 2) == 'w') {
			str += 3;

			/* Initialize new raw device only during bootstrap */
			if ((srv_data_file_is_raw_partition)[i] == 0) {
				(srv_data_file_is_raw_partition)[i] =
				opt_bootstrap ? SRV_NEW_RAW : SRV_OLD_RAW;
			}
		}

		i++;

		if (*str == ';') {
			str++;
		}
	}

	return(TRUE);
}

/*********************************************************************//**
Frees the memory allocated by srv_parse_data_file_paths_and_sizes()
and srv_parse_log_group_home_dirs(). */
UNIV_INTERN
void
srv_free_paths_and_sizes(void)
/*==========================*/
{
	free(srv_data_file_names);
	srv_data_file_names = NULL;
	free(srv_data_file_sizes);
	srv_data_file_sizes = NULL;
	free(srv_data_file_is_raw_partition);
	srv_data_file_is_raw_partition = NULL;
}

#ifndef UNIV_HOTBACKUP

static ulint io_tid_i = 0;

/********************************************************************//**
I/o-handler thread function.
@return	OS_THREAD_DUMMY_RETURN */
extern "C" UNIV_INTERN
os_thread_ret_t
DECLARE_THREAD(io_handler_thread)(
/*==============================*/
	void*	arg)	/*!< in: pointer to the number of the segment in
			the aio array */
{
	ulint	segment;
	ulint	tid_i = os_atomic_increment_ulint(&io_tid_i, 1) - 1;

	ut_ad(tid_i < srv_n_file_io_threads);

	segment = *((ulint*) arg);

	srv_io_tids[tid_i] = os_thread_get_tid();
	os_thread_set_priority(srv_io_tids[tid_i], srv_sched_priority_io);

#ifdef UNIV_DEBUG_THREAD_CREATION
	fprintf(stderr, "Io handler thread %lu starts, id %lu\n", segment,
		os_thread_pf(os_thread_get_curr_id()));
#endif

#ifdef UNIV_PFS_THREAD
	pfs_register_thread(io_handler_thread_key);
#endif /* UNIV_PFS_THREAD */

	while (srv_shutdown_state != SRV_SHUTDOWN_EXIT_THREADS) {
		srv_current_thread_priority = srv_io_thread_priority;
		fil_aio_wait(segment);
	}

	/* We count the number of threads in os_thread_exit(). A created
	thread should always use that to exit and not use return() to exit.
	The thread actually never comes here because it is exited in an
	os_event_wait(). */

	os_thread_exit(NULL);

	OS_THREAD_DUMMY_RETURN;
}
#endif /* !UNIV_HOTBACKUP */

/*********************************************************************//**
Normalizes a directory path for Windows: converts slashes to backslashes. */
UNIV_INTERN
void
srv_normalize_path_for_win(
/*=======================*/
	char*	str MY_ATTRIBUTE((unused)))	/*!< in/out: null-terminated
						character string */
{
#ifdef __WIN__
	for (; *str; str++) {

		if (*str == '/') {
			*str = '\\';
		}
	}
#endif
}

#ifndef UNIV_HOTBACKUP
/*********************************************************************//**
Creates a log file.
@return	DB_SUCCESS or error code */
static MY_ATTRIBUTE((nonnull, warn_unused_result))
dberr_t
create_log_file(
/*============*/
	os_file_t*	file,	/*!< out: file handle */
	const char*	name)	/*!< in: log file name */
{
	ibool		ret;

	*file = os_file_create(
		innodb_file_log_key, name,
		OS_FILE_CREATE|OS_FILE_ON_ERROR_NO_EXIT, OS_FILE_NORMAL,
		OS_LOG_FILE, &ret);

	if (!ret) {
		ib_logf(IB_LOG_LEVEL_ERROR, "Cannot create %s", name);
		return(DB_ERROR);
	}

	ib_logf(IB_LOG_LEVEL_INFO,
		"Setting log file %s size to %lu MB",
		name, (ulong) srv_log_file_size
		>> (20 - UNIV_PAGE_SIZE_SHIFT));

	ret = os_file_set_size(name, *file,
			       (os_offset_t) srv_log_file_size
			       << UNIV_PAGE_SIZE_SHIFT);
	if (!ret) {
		ib_logf(IB_LOG_LEVEL_ERROR, "Cannot set log file"
			" %s to size %lu MB", name, (ulong) srv_log_file_size
			>> (20 - UNIV_PAGE_SIZE_SHIFT));
		return(DB_ERROR);
	}

	ret = os_file_close(*file);
	ut_a(ret);

	return(DB_SUCCESS);
}

/** Initial number of the first redo log file */
#define INIT_LOG_FILE0	(SRV_N_LOG_FILES_MAX + 1)

/*********************************************************************//**
Creates all log files.
@return	DB_SUCCESS or error code */
static
dberr_t
create_log_files(
/*=============*/
	bool	create_new_db,	/*!< in: TRUE if new database is being
				created */
	char*	logfilename,	/*!< in/out: buffer for log file name */
	size_t	dirnamelen,	/*!< in: length of the directory path */
	lsn_t	lsn,		/*!< in: FIL_PAGE_FILE_FLUSH_LSN value */
	char*&	logfile0)	/*!< out: name of the first log file */
{
	if (srv_read_only_mode) {
		ib_logf(IB_LOG_LEVEL_ERROR,
			"Cannot create log files in read-only mode");
		return(DB_READ_ONLY);
	}

	/* We prevent system tablespace creation with existing files in
	data directory. So we do not delete log files when creating new system
	tablespace */
	if (!create_new_db) {
		/* Remove any old log files. */
		for (unsigned i = 0; i <= INIT_LOG_FILE0; i++) {
			sprintf(logfilename + dirnamelen, "ib_logfile%u", i);

			/* Ignore errors about non-existent files or files
			that cannot be removed. The create_log_file() will
			return an error when the file exists. */
#ifdef __WIN__
			DeleteFile((LPCTSTR) logfilename);
#else
			unlink(logfilename);
#endif
			/* Crashing after deleting the first
			file should be recoverable. The buffer
			pool was clean, and we can simply create
			all log files from the scratch. */
			DBUG_EXECUTE_IF("innodb_log_abort_6",
					return(DB_ERROR););
		}
	}

	ut_ad(!buf_pool_check_no_pending_io());

	DBUG_EXECUTE_IF("innodb_log_abort_7", return(DB_ERROR););

	for (unsigned i = 0; i < srv_n_log_files; i++) {
		sprintf(logfilename + dirnamelen,
			"ib_logfile%u", i ? i : INIT_LOG_FILE0);

		dberr_t err = create_log_file(&files[i], logfilename);

		if (err != DB_SUCCESS) {
			return(err);
		}
	}

	DBUG_EXECUTE_IF("innodb_log_abort_8", return(DB_ERROR););

	/* We did not create the first log file initially as
	ib_logfile0, so that crash recovery cannot find it until it
	has been completed and renamed. */
	sprintf(logfilename + dirnamelen, "ib_logfile%u", INIT_LOG_FILE0);

	fil_space_create(
		logfilename, SRV_LOG_SPACE_FIRST_ID,
		fsp_flags_set_page_size(0, UNIV_PAGE_SIZE),
		FIL_LOG);
	ut_a(fil_validate());

	logfile0 = fil_node_create(
		logfilename, (ulint) srv_log_file_size,
		SRV_LOG_SPACE_FIRST_ID, FALSE);
	ut_a(logfile0);

	for (unsigned i = 1; i < srv_n_log_files; i++) {
		sprintf(logfilename + dirnamelen, "ib_logfile%u", i);

		if (!fil_node_create(
			    logfilename,
			    (ulint) srv_log_file_size,
			    SRV_LOG_SPACE_FIRST_ID, FALSE)) {
			ut_error;
		}
	}

#ifdef UNIV_LOG_ARCHIVE
	/* Create the file space object for archived logs. */
	fil_space_create("arch_log_space", SRV_LOG_SPACE_FIRST_ID + 1,
			 0, FIL_LOG);
#endif
	log_group_init(0, srv_n_log_files,
		       srv_log_file_size * UNIV_PAGE_SIZE,
		       SRV_LOG_SPACE_FIRST_ID,
		       SRV_LOG_SPACE_FIRST_ID + 1);

	fil_open_log_and_system_tablespace_files();

	/* Create a log checkpoint. */
	mutex_enter(&log_sys->mutex);
	ut_d(recv_no_log_write = FALSE);
	recv_reset_logs(
#ifdef UNIV_LOG_ARCHIVE
		UT_LIST_GET_FIRST(log_sys->log_groups)->archived_file_no,
		TRUE,
#endif
		lsn);
	mutex_exit(&log_sys->mutex);

	return(DB_SUCCESS);
}

/** Rename the first redo log file.
@param[in,out]	logfilename	buffer for the log file name
@param[in]	dirnamelen	length of the directory path
@param[in]	lsn		FIL_PAGE_FILE_FLUSH_LSN value
@param[in,out]	logfile0	name of the first log file
@return	error code
@retval	DB_SUCCESS	on successful operation */
MY_ATTRIBUTE((warn_unused_result, nonnull))
static
dberr_t
create_log_files_rename(
/*====================*/
	char*	logfilename,	/*!< in/out: buffer for log file name */
	size_t	dirnamelen,	/*!< in: length of the directory path */
	lsn_t	lsn,		/*!< in: FIL_PAGE_FILE_FLUSH_LSN value */
	char*	logfile0)	/*!< in/out: name of the first log file */
{
	/* If innodb_flush_method=O_DSYNC,
	we need to explicitly flush the log buffers. */
	fil_flush(SRV_LOG_SPACE_FIRST_ID);

	DBUG_EXECUTE_IF("innodb_log_abort_9", return(DB_ERROR););

	/* Close the log files, so that we can rename
	the first one. */
	fil_close_log_files(false);

	/* Rename the first log file, now that a log
	checkpoint has been created. */
	sprintf(logfilename + dirnamelen, "ib_logfile%u", 0);

	ib_logf(IB_LOG_LEVEL_INFO,
		"Renaming log file %s to %s", logfile0, logfilename);

	mutex_enter(&log_sys->mutex);
	ut_ad(strlen(logfile0) == 2 + strlen(logfilename));
	dberr_t err = os_file_rename(
		innodb_file_log_key, logfile0, logfilename)
		? DB_SUCCESS : DB_ERROR;

	/* Replace the first file with ib_logfile0. */
	strcpy(logfile0, logfilename);
	mutex_exit(&log_sys->mutex);

	DBUG_EXECUTE_IF("innodb_log_abort_10", err = DB_ERROR;);

	if (err == DB_SUCCESS) {
		fil_open_log_and_system_tablespace_files();
		ib_logf(IB_LOG_LEVEL_WARN,
			"New log files created, LSN=" LSN_PF, lsn);
	}

	return(err);
}

/*********************************************************************//**
Opens a log file.
@return	DB_SUCCESS or error code */
static MY_ATTRIBUTE((nonnull, warn_unused_result))
dberr_t
open_log_file(
/*==========*/
	os_file_t*	file,	/*!< out: file handle */
	const char*	name,	/*!< in: log file name */
	os_offset_t*	size)	/*!< out: file size */
{
	ibool	ret;

	*file = os_file_create(innodb_file_log_key, name,
			       OS_FILE_OPEN, OS_FILE_AIO,
			       OS_LOG_FILE, &ret);
	if (!ret) {
		ib_logf(IB_LOG_LEVEL_ERROR, "Unable to open '%s'", name);
		return(DB_ERROR);
	}

	*size = os_file_get_size(*file);

	ret = os_file_close(*file);
	ut_a(ret);
	return(DB_SUCCESS);
}

/*********************************************************************//**
Creates or opens database data files and closes them.
@return	DB_SUCCESS or error code */
static MY_ATTRIBUTE((nonnull, warn_unused_result))
dberr_t
open_or_create_data_files(
/*======================*/
	ibool*		create_new_db,	/*!< out: TRUE if new database should be
					created */
#ifdef UNIV_LOG_ARCHIVE
	lsn_t*		min_arch_log_no,/*!< out: min of archived log
					numbers in data files */
	lsn_t*		max_arch_log_no,/*!< out: max of archived log
					numbers in data files */
#endif /* UNIV_LOG_ARCHIVE */
	lsn_t*		min_flushed_lsn,/*!< out: min of flushed lsn
					values in data files */
	lsn_t*		max_flushed_lsn,/*!< out: max of flushed lsn
					values in data files */
	ulint*		sum_of_new_sizes)/*!< out: sum of sizes of the
					new files added */
{
	ibool		ret;
	ulint		i;
	ibool		one_opened	= FALSE;
	ibool		one_created	= FALSE;
	os_offset_t	size;
	ulint		flags;
	ulint		space;
	ulint		rounded_size_pages;
	char		name[10000];

	if (srv_n_data_files >= 1000) {

		ib_logf(IB_LOG_LEVEL_ERROR,
			"Can only have < 1000 data files, you have "
			"defined %lu", (ulong) srv_n_data_files);

		return(DB_ERROR);
	}

	*sum_of_new_sizes = 0;

	*create_new_db = FALSE;

	srv_normalize_path_for_win(srv_data_home);

	for (i = 0; i < srv_n_data_files; i++) {
		ulint	dirnamelen;

		srv_normalize_path_for_win(srv_data_file_names[i]);
		dirnamelen = strlen(srv_data_home);

		ut_a(dirnamelen + strlen(srv_data_file_names[i])
		     < (sizeof name) - 1);

		memcpy(name, srv_data_home, dirnamelen);

		/* Add a path separator if needed. */
		if (dirnamelen && name[dirnamelen - 1] != SRV_PATH_SEPARATOR) {
			name[dirnamelen++] = SRV_PATH_SEPARATOR;
		}

		strcpy(name + dirnamelen, srv_data_file_names[i]);

		/* Note: It will return true if the file doesn' exist. */

		if (!srv_file_check_mode(name)) {

			return(DB_FAIL);

		} else if (srv_data_file_is_raw_partition[i] == 0) {

			/* First we try to create the file: if it already
			exists, ret will get value FALSE */

			files[i] = os_file_create(
				innodb_file_data_key, name, OS_FILE_CREATE,
				OS_FILE_NORMAL, OS_DATA_FILE, &ret);

			if (srv_read_only_mode) {

				if (ret) {
					goto size_check;
				}

				ib_logf(IB_LOG_LEVEL_ERROR,
					"Opening %s failed!", name);

				return(DB_ERROR);

			} else if (!ret
				   && os_file_get_last_error(false)
				   != OS_FILE_ALREADY_EXISTS
#ifdef UNIV_AIX
			    	   /* AIX 5.1 after security patch ML7 may have
			           errno set to 0 here, which causes our
				   function to return 100; work around that
				   AIX problem */
				   && os_file_get_last_error(false) != 100
#endif /* UNIV_AIX */
			    ) {
				ib_logf(IB_LOG_LEVEL_ERROR,
					"Creating or opening %s failed!",
					name);

				return(DB_ERROR);
			}

		} else if (srv_data_file_is_raw_partition[i] == SRV_NEW_RAW) {

			ut_a(!srv_read_only_mode);

			/* The partition is opened, not created; then it is
			written over */

			srv_start_raw_disk_in_use = TRUE;
			srv_created_new_raw = TRUE;

			files[i] = os_file_create(
				innodb_file_data_key, name, OS_FILE_OPEN_RAW,
				OS_FILE_NORMAL, OS_DATA_FILE, &ret);

			if (!ret) {
				ib_logf(IB_LOG_LEVEL_ERROR,
					"Error in opening %s", name);

				return(DB_ERROR);
			}

			const char*	check_msg;
			check_msg = fil_read_first_page(
				files[i], FALSE, &flags, &space,
				min_flushed_lsn, max_flushed_lsn);

			/* If first page is valid, don't overwrite DB.
			It prevents overwriting DB when mysql_install_db
			starts mysqld multiple times during bootstrap. */
			if (check_msg == NULL) {

				srv_created_new_raw = FALSE;
				ret = FALSE;
			}

		} else if (srv_data_file_is_raw_partition[i] == SRV_OLD_RAW) {
			srv_start_raw_disk_in_use = TRUE;

			ret = FALSE;
		} else {
			ut_a(0);
		}

		if (ret == FALSE) {
			const char* check_msg;
			/* We open the data file */

			if (one_created) {
				ib_logf(IB_LOG_LEVEL_ERROR,
					"Data files can only be added at "
					"the end of a tablespace, but "
					"data file %s existed beforehand.",
					name);
				return(DB_ERROR);
			}
			if (srv_data_file_is_raw_partition[i] == SRV_OLD_RAW) {
				ut_a(!srv_read_only_mode);
				files[i] = os_file_create(
					innodb_file_data_key,
					name, OS_FILE_OPEN_RAW,
					OS_FILE_NORMAL, OS_DATA_FILE, &ret);
			} else if (i == 0) {
				files[i] = os_file_create(
					innodb_file_data_key,
					name, OS_FILE_OPEN_RETRY,
					OS_FILE_NORMAL, OS_DATA_FILE, &ret);
			} else {
				files[i] = os_file_create(
					innodb_file_data_key,
					name, OS_FILE_OPEN, OS_FILE_NORMAL,
					OS_DATA_FILE, &ret);
			}

			if (!ret) {

				os_file_get_last_error(true);

				ib_logf(IB_LOG_LEVEL_ERROR,
					"Can't open '%s'", name);

				return(DB_ERROR);
			}

			if (srv_data_file_is_raw_partition[i] == SRV_OLD_RAW) {

				goto skip_size_check;
			}

size_check:
			size = os_file_get_size(files[i]);
			ut_a(size != (os_offset_t) -1);

			/* Under some error conditions like disk full
			narios or file size reaching filesystem
			limit the data file could contain an incomplete
			extent at the end. When we extend a data file
			and if some failure happens, then also the data
			file could contain an incomplete extent.  So we
			need to round the size downward to a megabyte.*/

			rounded_size_pages = (ulint) CALC_NUMBER_OF_PAGES(size);

			if (i == srv_n_data_files - 1
			    && srv_auto_extend_last_data_file) {

				if (srv_data_file_sizes[i] > rounded_size_pages
				    || (srv_last_file_size_max > 0
					&& srv_last_file_size_max
					< rounded_size_pages)) {

					ib_logf(IB_LOG_LEVEL_ERROR,
						"auto-extending "
						"data file %s is "
						"of a different size "
						"%lu pages (rounded "
						"down to MB) than specified "
						"in the .cnf file: "
						"initial %lu pages, "
						"max %lu (relevant if "
						"non-zero) pages!",
						name,
						(ulong) rounded_size_pages,
						(ulong) srv_data_file_sizes[i],
						(ulong)
						srv_last_file_size_max);

					return(DB_ERROR);
				}

				srv_data_file_sizes[i] = rounded_size_pages;
			}

			if (rounded_size_pages != srv_data_file_sizes[i]) {

				ib_logf(IB_LOG_LEVEL_ERROR,
					"Data file %s is of a different "
					"size %lu pages (rounded down to MB) "
					"than specified in the .cnf file "
					"%lu pages!",
					name,
					(ulong) rounded_size_pages,
					(ulong) srv_data_file_sizes[i]);

				return(DB_ERROR);
			}
skip_size_check:

			/* This is the earliest location where we can load
			the double write buffer. */
			if (i == 0) {
				buf_dblwr_init_or_load_pages(
					files[i], srv_data_file_names[i], true);
			}

			bool retry = true;
check_first_page:
			check_msg = fil_read_first_page(
				files[i], one_opened, &flags, &space,
				min_flushed_lsn, max_flushed_lsn);

			if (check_msg) {

				if (retry) {
					fsp_open_info	fsp;
					const ulint	page_no = 0;

					retry = false;
					fsp.id = 0;
					fsp.filepath = srv_data_file_names[i];
					fsp.file = files[i];

					if (fil_user_tablespace_restore_page(
						&fsp, page_no)) {
						goto check_first_page;
					}
				}

				ib_logf(IB_LOG_LEVEL_ERROR,
						"%s in data file %s",
						check_msg, name);
				return(DB_ERROR);
			}

			/* The first file of the system tablespace must
			have space ID = TRX_SYS_SPACE.  The FSP_SPACE_ID
			field in files greater than ibdata1 are unreliable. */
			ut_a(one_opened || space == TRX_SYS_SPACE);

			/* Check the flags for the first system tablespace
			file only. */
			if (!one_opened
			    && UNIV_PAGE_SIZE
			       != fsp_flags_get_page_size(flags)) {

				ib_logf(IB_LOG_LEVEL_ERROR,
					"Data file \"%s\" uses page size %lu,"
					"but the start-up parameter "
					"is --innodb-page-size=%lu",
					name,
					fsp_flags_get_page_size(flags),
					UNIV_PAGE_SIZE);

				return(DB_ERROR);
			}

			one_opened = TRUE;
		} else if (!srv_read_only_mode) {
			/* We created the data file and now write it full of
			zeros */

			one_created = TRUE;

			if (i > 0) {
				ib_logf(IB_LOG_LEVEL_INFO,
					"Data file %s did not"
					" exist: new to be created",
					name);
			} else {
				ib_logf(IB_LOG_LEVEL_INFO,
					"The first specified "
					"data file %s did not exist: "
					"a new database to be created!",
					name);

				*create_new_db = TRUE;
			}

			ib_logf(IB_LOG_LEVEL_INFO,
				"Setting file %s size to %lu MB",
				name,
				(ulong) (srv_data_file_sizes[i]
					 >> (20 - UNIV_PAGE_SIZE_SHIFT)));

			ib_logf(IB_LOG_LEVEL_INFO,
				"Database physically writes the"
				" file full: wait...");

			ret = os_file_set_size(
				name, files[i],
				(os_offset_t) srv_data_file_sizes[i]
				<< UNIV_PAGE_SIZE_SHIFT);

			if (!ret) {
				ib_logf(IB_LOG_LEVEL_ERROR,
					"Error in creating %s: "
					"probably out of disk space",
					name);

				return(DB_ERROR);
			}

			*sum_of_new_sizes += srv_data_file_sizes[i];
		}

		ret = os_file_close(files[i]);
		ut_a(ret);

		if (i == 0) {
			flags = fsp_flags_set_page_size(0, UNIV_PAGE_SIZE);
			fil_space_create(name, 0, flags, FIL_TABLESPACE);
		}

		ut_a(fil_validate());

		if (!fil_node_create(name, srv_data_file_sizes[i], 0,
				     srv_data_file_is_raw_partition[i] != 0)) {
			return(DB_ERROR);
		}
	}

	return(DB_SUCCESS);
}

/*********************************************************************//**
Create undo tablespace.
@return	DB_SUCCESS or error code */
static
dberr_t
srv_undo_tablespace_create(
/*=======================*/
	const char*	name,		/*!< in: tablespace name */
	ulint		size)		/*!< in: tablespace size in pages */
{
	os_file_t	fh;
	ibool		ret;
	dberr_t		err = DB_SUCCESS;

	os_file_create_subdirs_if_needed(name);

	fh = os_file_create(
		innodb_file_data_key,
		name,
		srv_read_only_mode ? OS_FILE_OPEN : OS_FILE_CREATE,
		OS_FILE_NORMAL, OS_DATA_FILE, &ret);

	if (srv_read_only_mode && ret) {
		ib_logf(IB_LOG_LEVEL_INFO,
			"%s opened in read-only mode", name);
	} else if (ret == FALSE) {
		if (os_file_get_last_error(false) != OS_FILE_ALREADY_EXISTS
#ifdef UNIV_AIX
			/* AIX 5.1 after security patch ML7 may have
			errno set to 0 here, which causes our function
			to return 100; work around that AIX problem */
		    && os_file_get_last_error(false) != 100
#endif /* UNIV_AIX */
		) {
			ib_logf(IB_LOG_LEVEL_ERROR,
				"Can't create UNDO tablespace %s", name);
		} else {
			ib_logf(IB_LOG_LEVEL_ERROR,
				"Creating system tablespace with"
				" existing undo tablespaces is not"
				" supported. Please delete all undo"
				" tablespaces before creating new"
				" system tablespace.");
		}
		err = DB_ERROR;
	} else {
		ut_a(!srv_read_only_mode);

		/* We created the data file and now write it full of zeros */

		ib_logf(IB_LOG_LEVEL_INFO,
			"Data file %s did not exist: new to be created",
			name);

		ib_logf(IB_LOG_LEVEL_INFO,
			"Setting file %s size to %lu MB",
			name, size >> (20 - UNIV_PAGE_SIZE_SHIFT));

		ib_logf(IB_LOG_LEVEL_INFO,
			"Database physically writes the file full: wait...");

		ret = os_file_set_size(name, fh, size << UNIV_PAGE_SIZE_SHIFT);

		if (!ret) {
			ib_logf(IB_LOG_LEVEL_INFO,
				"Error in creating %s: probably out of "
				"disk space", name);

			err = DB_ERROR;
		}

		os_file_close(fh);
	}

	return(err);
}

/*********************************************************************//**
Open an undo tablespace.
@return	DB_SUCCESS or error code */
static
dberr_t
srv_undo_tablespace_open(
/*=====================*/
	const char*	name,		/*!< in: tablespace name */
	ulint		space)		/*!< in: tablespace id */
{
	os_file_t	fh;
	dberr_t		err	= DB_ERROR;
	ibool		ret;
	ulint		flags;

	if (!srv_file_check_mode(name)) {
		ib_logf(IB_LOG_LEVEL_ERROR,
			"UNDO tablespaces must be %s!",
			srv_read_only_mode ? "writable" : "readable");

		return(DB_ERROR);
	}

	fh = os_file_create(
		innodb_file_data_key, name,
		OS_FILE_OPEN_RETRY
		| OS_FILE_ON_ERROR_NO_EXIT
		| OS_FILE_ON_ERROR_SILENT,
		OS_FILE_NORMAL,
		OS_DATA_FILE,
		&ret);

	/* If the file open was successful then load the tablespace. */

	if (ret) {
		os_offset_t	size;

		size = os_file_get_size(fh);
		ut_a(size != (os_offset_t) -1);

		ret = os_file_close(fh);
		ut_a(ret);

		/* Load the tablespace into InnoDB's internal
		data structures. */

		/* We set the biggest space id to the undo tablespace
		because InnoDB hasn't opened any other tablespace apart
		from the system tablespace. */

		fil_set_max_space_id_if_bigger(space);

		/* Set the compressed page size to 0 (non-compressed) */
		flags = fsp_flags_set_page_size(0, UNIV_PAGE_SIZE);
		fil_space_create(name, space, flags, FIL_TABLESPACE);

		ut_a(fil_validate());

		os_offset_t	n_pages = size / UNIV_PAGE_SIZE;

		/* On 64 bit Windows ulint can be 32 bit and os_offset_t
		is 64 bit. It is OK to cast the n_pages to ulint because
		the unit has been scaled to pages and they are always
		32 bit. */
		if (fil_node_create(name, (ulint) n_pages, space, FALSE)) {
			err = DB_SUCCESS;
		}
	}

	return(err);
}

/********************************************************************
Opens the configured number of undo tablespaces.
@return	DB_SUCCESS or error code */
static
dberr_t
srv_undo_tablespaces_init(
/*======================*/
	ibool		create_new_db,		/*!< in: TRUE if new db being
						created */
	const ulint	n_conf_tablespaces,	/*!< in: configured undo
						tablespaces */
	ulint*		n_opened)		/*!< out: number of UNDO
						tablespaces successfully
						discovered and opened */
{
	ulint		i;
	dberr_t		err = DB_SUCCESS;
	ulint		prev_space_id = 0;
	ulint		n_undo_tablespaces;
	ulint		undo_tablespace_ids[TRX_SYS_N_RSEGS + 1];

	*n_opened = 0;

	ut_a(n_conf_tablespaces <= TRX_SYS_N_RSEGS);

	memset(undo_tablespace_ids, 0x0, sizeof(undo_tablespace_ids));

	/* Create the undo spaces only if we are creating a new
	instance. We don't allow creating of new undo tablespaces
	in an existing instance (yet).  This restriction exists because
	we check in several places for SYSTEM tablespaces to be less than
	the min of user defined tablespace ids. Once we implement saving
	the location of the undo tablespaces and their space ids this
	restriction will/should be lifted. */

	for (i = 0; create_new_db && i < n_conf_tablespaces; ++i) {
		char	name[OS_FILE_MAX_PATH];

		ut_snprintf(
			name, sizeof(name),
			"%s%cundo%03lu",
			srv_undo_dir, SRV_PATH_SEPARATOR, i + 1);

		/* Undo space ids start from 1. */
		err = srv_undo_tablespace_create(
			name, SRV_UNDO_TABLESPACE_SIZE_IN_PAGES);

		if (err != DB_SUCCESS) {

			ib_logf(IB_LOG_LEVEL_ERROR,
				"Could not create undo tablespace '%s'.",
				name);

			return(err);
		}
	}

	/* Get the tablespace ids of all the undo segments excluding
	the system tablespace (0). If we are creating a new instance then
	we build the undo_tablespace_ids ourselves since they don't
	already exist. */

	if (!create_new_db) {
		n_undo_tablespaces = trx_rseg_get_n_undo_tablespaces(
			undo_tablespace_ids);
	} else {
		n_undo_tablespaces = n_conf_tablespaces;

		for (i = 1; i <= n_undo_tablespaces; ++i) {
			undo_tablespace_ids[i - 1] = i;
		}

		undo_tablespace_ids[i] = ULINT_UNDEFINED;
	}

	/* Open all the undo tablespaces that are currently in use. If we
	fail to open any of these it is a fatal error. The tablespace ids
	should be contiguous. It is a fatal error because they are required
	for recovery and are referenced by the UNDO logs (a.k.a RBS). */

	for (i = 0; i < n_undo_tablespaces; ++i) {
		char	name[OS_FILE_MAX_PATH];

		ut_snprintf(
			name, sizeof(name),
			"%s%cundo%03lu",
			srv_undo_dir, SRV_PATH_SEPARATOR,
			undo_tablespace_ids[i]);

		/* Should be no gaps in undo tablespace ids. */
		ut_a(prev_space_id + 1 == undo_tablespace_ids[i]);

		/* The system space id should not be in this array. */
		ut_a(undo_tablespace_ids[i] != 0);
		ut_a(undo_tablespace_ids[i] != ULINT_UNDEFINED);

		/* Undo space ids start from 1. */

		err = srv_undo_tablespace_open(name, undo_tablespace_ids[i]);

		if (err != DB_SUCCESS) {

			ib_logf(IB_LOG_LEVEL_ERROR,
				"Unable to open undo tablespace '%s'.", name);

			return(err);
		}

		prev_space_id = undo_tablespace_ids[i];

		++*n_opened;
	}

	/* Open any extra unused undo tablespaces. These must be contiguous.
	We stop at the first failure. These are undo tablespaces that are
	not in use and therefore not required by recovery. We only check
	that there are no gaps. */

	for (i = prev_space_id + 1; i < TRX_SYS_N_RSEGS; ++i) {
		char	name[OS_FILE_MAX_PATH];

		ut_snprintf(
			name, sizeof(name),
			"%s%cundo%03lu", srv_undo_dir, SRV_PATH_SEPARATOR, i);

		/* Undo space ids start from 1. */
		err = srv_undo_tablespace_open(name, i);

		if (err != DB_SUCCESS) {
			break;
		}

		++n_undo_tablespaces;

		++*n_opened;
	}

	/* If the user says that there are fewer than what we find we
	tolerate that discrepancy but not the inverse. Because there could
	be unused undo tablespaces for future use. */

	if (n_conf_tablespaces > n_undo_tablespaces) {
		ut_print_timestamp(stderr);
		fprintf(stderr,
			" InnoDB: Expected to open %lu undo "
			"tablespaces but was able\n",
			n_conf_tablespaces);
		ut_print_timestamp(stderr);
		fprintf(stderr,
			" InnoDB: to find only %lu undo "
			"tablespaces.\n", n_undo_tablespaces);
		ut_print_timestamp(stderr);
		fprintf(stderr,
			" InnoDB: Set the "
			"innodb_undo_tablespaces parameter to "
			"the\n");
		ut_print_timestamp(stderr);
		fprintf(stderr,
			" InnoDB: correct value and retry. Suggested "
			"value is %lu\n", n_undo_tablespaces);

		return(err != DB_SUCCESS ? err : DB_ERROR);

	} else  if (n_undo_tablespaces > 0) {

		ib_logf(IB_LOG_LEVEL_INFO, "Opened %lu undo tablespaces",
			n_undo_tablespaces);

		if (n_conf_tablespaces == 0) {
			ib_logf(IB_LOG_LEVEL_WARN,
				"Using the system tablespace for all UNDO "
				"logging because innodb_undo_tablespaces=0");
		}
	}

	if (create_new_db) {
		mtr_t	mtr;

		mtr_start(&mtr);

		/* The undo log tablespace */
		for (i = 1; i <= n_undo_tablespaces; ++i) {

			fsp_header_init(
				i, SRV_UNDO_TABLESPACE_SIZE_IN_PAGES, &mtr);
		}

		mtr_commit(&mtr);
	}

	return(DB_SUCCESS);
}

/********************************************************************
Wait for the purge thread(s) to start up. */
static
void
srv_start_wait_for_purge_to_start()
/*===============================*/
{
	/* Wait for the purge coordinator and master thread to startup. */

	purge_state_t	state = trx_purge_state();

	ut_a(state != PURGE_STATE_DISABLED);

	while (srv_shutdown_state == SRV_SHUTDOWN_NONE
	       && srv_force_recovery < SRV_FORCE_NO_BACKGROUND
	       && state == PURGE_STATE_INIT) {

		switch (state = trx_purge_state()) {
		case PURGE_STATE_RUN:
		case PURGE_STATE_STOP:
			break;

		case PURGE_STATE_INIT:
			ib_logf(IB_LOG_LEVEL_INFO,
				"Waiting for purge to start");

			os_thread_sleep(50000);
			break;

		case PURGE_STATE_EXIT:
		case PURGE_STATE_DISABLED:
			ut_error;
		}
	}
}

/*********************************************************************//**
Initializes the log tracking subsystem and starts its thread.  */
static
void
init_log_online(void)
/*=================*/
{
	if (UNIV_UNLIKELY(srv_force_recovery > 0 || srv_read_only_mode)) {
		srv_track_changed_pages = FALSE;
		return;
	}

	if (srv_track_changed_pages) {

		log_online_read_init();

		/* Create the thread that follows the redo log to output the
		   changed page bitmap */
		srv_redo_log_follow_thread_handle = os_thread_create(&srv_redo_log_follow_thread, NULL,
				 thread_ids + 5 + SRV_MAX_N_IO_THREADS);
		srv_redo_log_follow_thread_started = true;
	}
}

/********************************************************************
Starts InnoDB and creates a new database if database files
are not found and the user wants.
@return	DB_SUCCESS or error code */
UNIV_INTERN
dberr_t
innobase_start_or_create_for_mysql(void)
/*====================================*/
{
	ibool		create_new_db;
	lsn_t		min_flushed_lsn;
	lsn_t		max_flushed_lsn;
#ifdef UNIV_LOG_ARCHIVE
	lsn_t		min_arch_log_no	= LSN_MAX;
	lsn_t		max_arch_log_no	= LSN_MAX;
#endif /* UNIV_LOG_ARCHIVE */
	ulint		sum_of_new_sizes;
	dberr_t		err;
	unsigned	i;
	ulint		srv_n_log_files_found = srv_n_log_files;
	ulint		io_limit;
	mtr_t		mtr;
	ib_bh_t*	ib_bh;
	ulint		n_recovered_trx;
	char		logfilename[10000];
	char*		logfile0	= NULL;
	size_t		dirnamelen;
	bool		sys_datafiles_created = false;

	/* Check that os_fast_mutexes work as expected */
	os_fast_mutex_init(PFS_NOT_INSTRUMENTED, &srv_os_test_mutex);

	ut_a(0 == os_fast_mutex_trylock(&srv_os_test_mutex));

	os_fast_mutex_unlock(&srv_os_test_mutex);

	os_fast_mutex_lock(&srv_os_test_mutex);

	os_fast_mutex_unlock(&srv_os_test_mutex);

	os_fast_mutex_free(&srv_os_test_mutex);

	high_level_read_only = srv_read_only_mode
		|| srv_force_recovery > SRV_FORCE_NO_TRX_UNDO;

	if (srv_read_only_mode) {
		ib_logf(IB_LOG_LEVEL_INFO, "Started in read only mode");
	}

#ifdef HAVE_DARWIN_THREADS
# ifdef F_FULLFSYNC
	/* This executable has been compiled on Mac OS X 10.3 or later.
	Assume that F_FULLFSYNC is available at run-time. */
	srv_have_fullfsync = TRUE;
# else /* F_FULLFSYNC */
	/* This executable has been compiled on Mac OS X 10.2
	or earlier.  Determine if the executable is running
	on Mac OS X 10.3 or later. */
	struct utsname utsname;
	if (uname(&utsname)) {
		ut_print_timestamp(stderr);
		fputs(" InnoDB: cannot determine Mac OS X version!\n", stderr);
	} else {
		srv_have_fullfsync = strcmp(utsname.release, "7.") >= 0;
	}
	if (!srv_have_fullfsync) {
		ut_print_timestamp(stderr);
		fputs(" InnoDB: On Mac OS X, fsync() may be "
		      "broken on internal drives,\n", stderr);
		ut_print_timestamp(stderr);
		fputs(" InnoDB: making transactions unsafe!\n", stderr);
	}
# endif /* F_FULLFSYNC */
#endif /* HAVE_DARWIN_THREADS */

	ib_logf(IB_LOG_LEVEL_INFO,
		"Using %s to ref count buffer pool pages",
#ifdef PAGE_ATOMIC_REF_COUNT
		"atomics"
#else
		"mutexes"
#endif /* PAGE_ATOMIC_REF_COUNT */
	);

	compile_time_assert(sizeof(ulint) == sizeof(void*));

	/* If stacktrace is used we set up signal handler for SIGUSR2 signal
	here. If signal handler set fails we report that and disable
	stacktrace feature. */

	if (srv_use_stacktrace) {
#if defined (__linux__) && HAVE_BACKTRACE && HAVE_BACKTRACE_SYMBOLS
		 struct sigaction sigact;

		 sigact.sa_sigaction = os_stacktrace_print;
		 sigact.sa_flags = SA_RESTART | SA_SIGINFO;

		 if (sigaction(SIGUSR2, &sigact, (struct sigaction *)NULL) != 0)
		 {
			 fprintf(stderr, " InnoDB:error setting signal handler for %d (%s)\n",
				 SIGUSR2, strsignal(SIGUSR2));
			 srv_use_stacktrace = FALSE;

		 }
#endif /* defined (__linux__) && HAVE_BACKTRACE && HAVE_BACKTRACE_SYMBOLS */
	}

#ifdef UNIV_DEBUG
	ut_print_timestamp(stderr);
	fprintf(stderr,
		" InnoDB: !!!!!!!! UNIV_DEBUG switched on !!!!!!!!!\n");
#endif

#ifdef UNIV_IBUF_DEBUG
	ut_print_timestamp(stderr);
	fprintf(stderr,
		" InnoDB: !!!!!!!! UNIV_IBUF_DEBUG switched on !!!!!!!!!\n");
# ifdef UNIV_IBUF_COUNT_DEBUG
	ut_print_timestamp(stderr);
	fprintf(stderr,
		" InnoDB: !!!!!!!! UNIV_IBUF_COUNT_DEBUG switched on "
		"!!!!!!!!!\n");
	ut_print_timestamp(stderr);
	fprintf(stderr,
		" InnoDB: Crash recovery will fail with UNIV_IBUF_COUNT_DEBUG\n");
# endif
#endif

#ifdef UNIV_BLOB_DEBUG
	fprintf(stderr,
		"InnoDB: !!!!!!!! UNIV_BLOB_DEBUG switched on !!!!!!!!!\n"
		"InnoDB: Server restart may fail with UNIV_BLOB_DEBUG\n");
#endif /* UNIV_BLOB_DEBUG */

#ifdef UNIV_SYNC_DEBUG
	ut_print_timestamp(stderr);
	fprintf(stderr,
		" InnoDB: !!!!!!!! UNIV_SYNC_DEBUG switched on !!!!!!!!!\n");
#endif

#ifdef UNIV_SEARCH_DEBUG
	ut_print_timestamp(stderr);
	fprintf(stderr,
		" InnoDB: !!!!!!!! UNIV_SEARCH_DEBUG switched on !!!!!!!!!\n");
#endif

#ifdef UNIV_LOG_LSN_DEBUG
	ut_print_timestamp(stderr);
	fprintf(stderr,
		" InnoDB: !!!!!!!! UNIV_LOG_LSN_DEBUG switched on !!!!!!!!!\n");
#endif /* UNIV_LOG_LSN_DEBUG */
#ifdef UNIV_MEM_DEBUG
	ut_print_timestamp(stderr);
	fprintf(stderr,
		" InnoDB: !!!!!!!! UNIV_MEM_DEBUG switched on !!!!!!!!!\n");
#endif

	if (srv_use_sys_malloc) {
		ib_logf(IB_LOG_LEVEL_INFO,
			"The InnoDB memory heap is disabled");
	}

#if defined(COMPILER_HINTS_ENABLED)
	ib_logf(IB_LOG_LEVEL_INFO,
		" InnoDB: Compiler hints enabled.");
#endif /* defined(COMPILER_HINTS_ENABLED) */

	ib_logf(IB_LOG_LEVEL_INFO,
		"" IB_ATOMICS_STARTUP_MSG "");

	ib_logf(IB_LOG_LEVEL_INFO,
		"" IB_MEMORY_BARRIER_STARTUP_MSG "");

#ifndef HAVE_MEMORY_BARRIER
#if defined __i386__ || defined __x86_64__ || defined _M_IX86 || defined _M_X64 || defined __WIN__
#else
	ib_logf(IB_LOG_LEVEL_WARN,
		"MySQL was built without a memory barrier capability on this"
		" architecture, which might allow a mutex/rw_lock violation"
		" under high thread concurrency. This may cause a hang.");
#endif /* IA32 or AMD64 */
#endif /* HAVE_MEMORY_BARRIER */

	ib_logf(IB_LOG_LEVEL_INFO,
		"Compressed tables use zlib " ZLIB_VERSION
#ifdef UNIV_ZIP_DEBUG
	      " with validation"
#endif /* UNIV_ZIP_DEBUG */
	      );
#ifdef UNIV_ZIP_COPY
	ib_logf(IB_LOG_LEVEL_INFO, "and extra copying");
#endif /* UNIV_ZIP_COPY */


	/* Since InnoDB does not currently clean up all its internal data
	structures in MySQL Embedded Server Library server_end(), we
	print an error message if someone tries to start up InnoDB a
	second time during the process lifetime. */

	if (srv_start_has_been_called) {
		ut_print_timestamp(stderr);
		fprintf(stderr, " InnoDB: Error: startup called second time "
			"during the process\n");
		ut_print_timestamp(stderr);
		fprintf(stderr, " InnoDB: lifetime. In the MySQL Embedded "
			"Server Library you\n");
		ut_print_timestamp(stderr);
		fprintf(stderr, " InnoDB: cannot call server_init() more "
			"than once during the\n");
		ut_print_timestamp(stderr);
		fprintf(stderr, " InnoDB: process lifetime.\n");
	}

	srv_start_has_been_called = TRUE;

#ifdef UNIV_DEBUG
	log_do_write = TRUE;
#endif /* UNIV_DEBUG */
	/*	yydebug = TRUE; */

	srv_is_being_started = TRUE;
	srv_startup_is_before_trx_rollback_phase = TRUE;

#ifdef __WIN__
	switch (os_get_os_version()) {
	case OS_WIN95:
	case OS_WIN31:
	case OS_WINNT:
		srv_use_native_conditions = FALSE;
		/* On Win 95, 98, ME, Win32 subsystem for Windows 3.1,
		and NT use simulated aio. In NT Windows provides async i/o,
		but when run in conjunction with InnoDB Hot Backup, it seemed
		to corrupt the data files. */

		srv_use_native_aio = FALSE;
		break;

	case OS_WIN2000:
	case OS_WINXP:
		/* On 2000 and XP, async IO is available, but no condition variables. */
		srv_use_native_aio = TRUE;
		srv_use_native_conditions = FALSE;
 		break;

	default:
		/* Vista and later have both async IO and condition variables */
		srv_use_native_aio = TRUE;
		srv_use_native_conditions = TRUE;
		break;
	}

#elif defined(LINUX_NATIVE_AIO)

	if (srv_use_native_aio) {
		ib_logf(IB_LOG_LEVEL_INFO, "Using Linux native AIO");
	}
#else
	/* Currently native AIO is supported only on windows and linux
	and that also when the support is compiled in. In all other
	cases, we ignore the setting of innodb_use_native_aio. */
	srv_use_native_aio = FALSE;
#endif /* __WIN__ */

	if (srv_file_flush_method_str == NULL) {
		/* These are the default options */

		srv_unix_file_flush_method = SRV_UNIX_FSYNC;

		srv_win_file_flush_method = SRV_WIN_IO_UNBUFFERED;
	} else if (0 == ut_strcmp(srv_file_flush_method_str, "fsync")) {
		srv_unix_file_flush_method = SRV_UNIX_FSYNC;

	} else if (0 == ut_strcmp(srv_file_flush_method_str, "O_DSYNC")) {
		srv_unix_file_flush_method = SRV_UNIX_O_DSYNC;

	} else if (0 == ut_strcmp(srv_file_flush_method_str, "O_DIRECT")) {
		srv_unix_file_flush_method = SRV_UNIX_O_DIRECT;

	} else if (0 == ut_strcmp(srv_file_flush_method_str, "ALL_O_DIRECT")) {
		srv_unix_file_flush_method = SRV_UNIX_ALL_O_DIRECT;

	} else if (0 == ut_strcmp(srv_file_flush_method_str, "O_DIRECT_NO_FSYNC")) {
		srv_unix_file_flush_method = SRV_UNIX_O_DIRECT_NO_FSYNC;

	} else if (0 == ut_strcmp(srv_file_flush_method_str, "littlesync")) {
		srv_unix_file_flush_method = SRV_UNIX_LITTLESYNC;

	} else if (0 == ut_strcmp(srv_file_flush_method_str, "nosync")) {
		srv_unix_file_flush_method = SRV_UNIX_NOSYNC;
#ifdef _WIN32
	} else if (0 == ut_strcmp(srv_file_flush_method_str, "normal")) {
		srv_win_file_flush_method = SRV_WIN_IO_NORMAL;
		srv_use_native_aio = FALSE;

	} else if (0 == ut_strcmp(srv_file_flush_method_str, "unbuffered")) {
		srv_win_file_flush_method = SRV_WIN_IO_UNBUFFERED;
		srv_use_native_aio = FALSE;

	} else if (0 == ut_strcmp(srv_file_flush_method_str,
				  "async_unbuffered")) {
		srv_win_file_flush_method = SRV_WIN_IO_UNBUFFERED;
		srv_use_native_aio = TRUE;
#endif /* __WIN__ */
	} else {
		ib_logf(IB_LOG_LEVEL_ERROR,
			"Unrecognized value %s for innodb_flush_method",
			srv_file_flush_method_str);
		return(DB_ERROR);
	}

	/* Note that the call srv_boot() also changes the values of
	some variables to the units used by InnoDB internally */

	/* Set the maximum number of threads which can wait for a semaphore
	inside InnoDB: this is the 'sync wait array' size, as well as the
	maximum number of threads that can wait in the 'srv_conc array' for
	their time to enter InnoDB. */

#define BUF_POOL_SIZE_THRESHOLD (1024 * 1024 * 1024)
	srv_max_n_threads = 1   /* io_ibuf_thread */
			    + 1 /* io_log_thread */
			    + 1 /* lock_wait_timeout_thread */
			    + 1 /* srv_error_monitor_thread */
			    + 1 /* srv_monitor_thread */
			    + 1 /* srv_master_thread */
			    + 1 /* srv_redo_log_follow_thread */
			    + 1 /* srv_purge_coordinator_thread */
			    + 1 /* buf_dump_thread */
			    + 1 /* dict_stats_thread */
			    + 1 /* fts_optimize_thread */
			    + 1 /* recv_writer_thread */
			    + 1 /* buf_flush_page_cleaner_thread */
			    + 1 /* trx_rollback_or_clean_all_recovered */
			    + 128 /* added as margin, for use of
				  InnoDB Memcached etc. */
			    + max_connections
			    + srv_n_read_io_threads
			    + srv_n_write_io_threads
			    + srv_n_purge_threads
			    /* FTS Parallel Sort */
			    + fts_sort_pll_degree * FTS_NUM_AUX_INDEX
			      * max_connections;

	if (srv_buf_pool_size < BUF_POOL_SIZE_THRESHOLD) {
		/* If buffer pool is less than 1 GB,
		use only one buffer pool instance */
		srv_buf_pool_instances = 1;
	}

	srv_boot();

	ib_logf(IB_LOG_LEVEL_INFO,
		"%s CPU crc32 instructions",
		ut_crc32_sse2_enabled ? "Using" : "Not using");

	if (!srv_read_only_mode) {

		mutex_create(srv_monitor_file_mutex_key,
			     &srv_monitor_file_mutex, SYNC_NO_ORDER_CHECK);

		if (srv_innodb_status) {

			srv_monitor_file_name = static_cast<char*>(
				mem_alloc(
					strlen(fil_path_to_mysql_datadir)
					+ 20 + sizeof "/innodb_status."));

			sprintf(srv_monitor_file_name, "%s/innodb_status.%lu",
				fil_path_to_mysql_datadir,
				os_proc_get_number());

			srv_monitor_file = fopen(srv_monitor_file_name, "w+");

			if (!srv_monitor_file) {

				ib_logf(IB_LOG_LEVEL_ERROR,
					"Unable to create %s: %s",
					srv_monitor_file_name,
					strerror(errno));

				return(DB_ERROR);
			}
		} else {
			srv_monitor_file_name = NULL;
			srv_monitor_file = os_file_create_tmpfile(NULL);

			if (!srv_monitor_file) {
				return(DB_ERROR);
			}
		}

		mutex_create(srv_dict_tmpfile_mutex_key,
			     &srv_dict_tmpfile_mutex, SYNC_DICT_OPERATION);

		srv_dict_tmpfile = os_file_create_tmpfile(NULL);

		if (!srv_dict_tmpfile) {
			return(DB_ERROR);
		}

		mutex_create(srv_misc_tmpfile_mutex_key,
			     &srv_misc_tmpfile_mutex, SYNC_ANY_LATCH);

		srv_misc_tmpfile = os_file_create_tmpfile(NULL);

		if (!srv_misc_tmpfile) {
			return(DB_ERROR);
		}
	}

	/* If user has set the value of innodb_file_io_threads then
	we'll emit a message telling the user that this parameter
	is now deprecated. */
	if (srv_n_file_io_threads != 4) {
		ib_logf(IB_LOG_LEVEL_WARN,
			"innodb_file_io_threads is deprecated. Please use "
			"innodb_read_io_threads and innodb_write_io_threads "
			"instead");
	}

	/* Now overwrite the value on srv_n_file_io_threads */
	srv_n_file_io_threads = srv_n_read_io_threads;

	if (!srv_read_only_mode) {
		/* Add the log and ibuf IO threads. */
		srv_n_file_io_threads += 2;
		srv_n_file_io_threads += srv_n_write_io_threads;
	} else {
		ib_logf(IB_LOG_LEVEL_INFO,
			"Disabling background IO write threads.");

		srv_n_write_io_threads = 0;
	}

	ut_a(srv_n_file_io_threads <= SRV_MAX_N_IO_THREADS);

	io_limit = 8 * SRV_N_PENDING_IOS_PER_THREAD;

	/* On Windows when using native aio the number of aio requests
	that a thread can handle at a given time is limited to 32
	i.e.: SRV_N_PENDING_IOS_PER_THREAD */
# ifdef __WIN__
	if (srv_use_native_aio) {
		io_limit = SRV_N_PENDING_IOS_PER_THREAD;
	}
# endif /* __WIN__ */

	if (!os_aio_init(io_limit,
			 srv_n_read_io_threads,
			 srv_n_write_io_threads,
			 SRV_MAX_N_PENDING_SYNC_IOS)) {

		ib_logf(IB_LOG_LEVEL_ERROR,
			"Fatal : Cannot initialize AIO sub-system");
#if defined(LINUX_NATIVE_AIO)
		ib_logf(IB_LOG_LEVEL_INFO,
                        "You can try increasing system fs.aio-max-nr to 1048576 "
                        "or larger or setting innodb_use_native_aio = 0 in my.cnf");
#endif

		return(DB_ERROR);
	}

	fil_init(srv_file_per_table ? 50000 : 5000, srv_max_n_open_files);

	double	size;
	char	unit;

	if (srv_buf_pool_size >= 1024 * 1024 * 1024) {
		size = ((double) srv_buf_pool_size) / (1024 * 1024 * 1024);
		unit = 'G';
	} else {
		size = ((double) srv_buf_pool_size) / (1024 * 1024);
		unit = 'M';
	}

	/* Print time to initialize the buffer pool */
	ib_logf(IB_LOG_LEVEL_INFO,
		"Initializing buffer pool, size = %.1f%c", size, unit);

	err = buf_pool_init(srv_buf_pool_size, srv_buf_pool_instances);

	if (err != DB_SUCCESS) {
		ib_logf(IB_LOG_LEVEL_ERROR,
			"Cannot allocate memory for the buffer pool");

		return(DB_ERROR);
	}

	ib_logf(IB_LOG_LEVEL_INFO,
		"Completed initialization of buffer pool");

#ifdef UNIV_DEBUG
	/* We have observed deadlocks with a 5MB buffer pool but
	the actual lower limit could very well be a little higher. */

	if (srv_buf_pool_size <= 5 * 1024 * 1024) {

		ib_logf(IB_LOG_LEVEL_INFO,
			"Small buffer pool size (%luM), the flst_validate() "
			"debug function can cause a deadlock if the "
			"buffer pool fills up.",
			srv_buf_pool_size / 1024 / 1024);
	}
#endif /* UNIV_DEBUG */

	fsp_init();
	log_init();
	log_online_init();

	lock_sys_create(srv_lock_table_size);

	/* Create i/o-handler threads: */

	for (i = 0; i < srv_n_file_io_threads; ++i) {

		n[i] = i;

		thread_handles[i] = os_thread_create(io_handler_thread, n + i, thread_ids + i);
		thread_started[i] = true;
	}

	if (srv_n_log_files * srv_log_file_size * UNIV_PAGE_SIZE
	    >= 512ULL * 1024ULL * 1024ULL * 1024ULL) {
		/* log_block_convert_lsn_to_no() limits the returned block
		number to 1G and given that OS_FILE_LOG_BLOCK_SIZE is 512
		bytes, then we have a limit of 512 GB. If that limit is to
		be raised, then log_block_convert_lsn_to_no() must be
		modified. */
		ib_logf(IB_LOG_LEVEL_ERROR,
			"Combined size of log files must be < 512 GB");

		return(DB_ERROR);
	}

	if (srv_n_log_files * srv_log_file_size >= ULINT_MAX) {
		/* fil_io() takes ulint as an argument and we are passing
		(next_offset / UNIV_PAGE_SIZE) to it in log_group_write_buf().
		So (next_offset / UNIV_PAGE_SIZE) must be less than ULINT_MAX.
		So next_offset must be < ULINT_MAX * UNIV_PAGE_SIZE. This
		means that we are limited to ULINT_MAX * UNIV_PAGE_SIZE which
		is 64 TB on 32 bit systems. */
		fprintf(stderr,
			" InnoDB: Error: combined size of log files"
			" must be < %lu GB\n",
			ULINT_MAX / 1073741824 * UNIV_PAGE_SIZE);

		return(DB_ERROR);
	}

	sum_of_new_sizes = 0;

	for (i = 0; i < srv_n_data_files; i++) {
#ifndef __WIN__
		if (sizeof(off_t) < 5
		    && srv_data_file_sizes[i]
		    >= (ulint) (1 << (32 - UNIV_PAGE_SIZE_SHIFT))) {
			ut_print_timestamp(stderr);
			fprintf(stderr,
				" InnoDB: Error: file size must be < 4 GB"
				" with this MySQL binary\n");
			ut_print_timestamp(stderr);
			fprintf(stderr,
				" InnoDB: and operating system combination,"
				" in some OS's < 2 GB\n");

			return(DB_ERROR);
		}
#endif
		sum_of_new_sizes += srv_data_file_sizes[i];
	}

	if (sum_of_new_sizes < 10485760 / UNIV_PAGE_SIZE) {
		ib_logf(IB_LOG_LEVEL_ERROR,
			"Tablespace size must be at least 10 MB");

		return(DB_ERROR);
	}

	recv_sys_create();
	recv_sys_init(buf_pool_get_curr_size());

	err = open_or_create_data_files(&create_new_db,
#ifdef UNIV_LOG_ARCHIVE
					&min_arch_log_no, &max_arch_log_no,
#endif /* UNIV_LOG_ARCHIVE */
					&min_flushed_lsn, &max_flushed_lsn,
					&sum_of_new_sizes);
	if (err == DB_FAIL) {

		ib_logf(IB_LOG_LEVEL_ERROR,
			"The system tablespace must be writable!");

		return(DB_ERROR);

	} else if (err != DB_SUCCESS) {

		ib_logf(IB_LOG_LEVEL_ERROR,
			"Could not open or create the system tablespace. If "
			"you tried to add new data files to the system "
			"tablespace, and it failed here, you should now "
			"edit innodb_data_file_path in my.cnf back to what "
			"it was, and remove the new ibdata files InnoDB "
			"created in this failed attempt. InnoDB only wrote "
			"those files full of zeros, but did not yet use "
			"them in any way. But be careful: do not remove "
			"old data files which contain your precious data!");

		return(err);
	}

#ifdef UNIV_LOG_ARCHIVE
	srv_normalize_path_for_win(srv_arch_dir);
#endif /* UNIV_LOG_ARCHIVE */

	dirnamelen = strlen(srv_log_group_home_dir);
	ut_a(dirnamelen < (sizeof logfilename) - 10 - sizeof "ib_logfile");
	memcpy(logfilename, srv_log_group_home_dir, dirnamelen);

	/* Add a path separator if needed. */
	if (dirnamelen && logfilename[dirnamelen - 1] != SRV_PATH_SEPARATOR) {
		logfilename[dirnamelen++] = SRV_PATH_SEPARATOR;
	}

	srv_log_file_size_requested = srv_log_file_size;

	if (create_new_db) {
		bool success = buf_flush_list(ULINT_MAX, LSN_MAX, NULL);
		ut_a(success);

		min_flushed_lsn = max_flushed_lsn = log_get_lsn();

		buf_flush_wait_batch_end(NULL, BUF_FLUSH_LIST);

		err = create_log_files(create_new_db, logfilename, dirnamelen,
				       max_flushed_lsn, logfile0);

		if (err != DB_SUCCESS) {
			return(err);
		}
	} else {
		for (i = 0; i < SRV_N_LOG_FILES_MAX; i++) {
			os_offset_t	size;
			os_file_stat_t	stat_info;

			sprintf(logfilename + dirnamelen,
				"ib_logfile%u", i);

			err = os_file_get_status(
				logfilename, &stat_info, false);

			if (err == DB_NOT_FOUND) {
				if (i == 0) {
					if (max_flushed_lsn
					    != min_flushed_lsn) {
						ib_logf(IB_LOG_LEVEL_ERROR,
							"Cannot create"
							" log files because"
							" data files are"
							" corrupt or"
							" not in sync"
							" with each other");
						return(DB_ERROR);
					}

					if (max_flushed_lsn < (lsn_t) 1000) {
						ib_logf(IB_LOG_LEVEL_ERROR,
							"Cannot create"
							" log files because"
							" data files are"
							" corrupt or the"
							" database was not"
							" shut down cleanly"
							" after creating"
							" the data files.");
						return(DB_ERROR);
					}

					err = create_log_files(
						create_new_db, logfilename,
						dirnamelen, max_flushed_lsn,
						logfile0);

					if (err == DB_SUCCESS) {
						err = create_log_files_rename(
							logfilename,
							dirnamelen,
							max_flushed_lsn,
							logfile0);
					}

					if (err != DB_SUCCESS) {
						return(err);
					}

					/* Suppress the message about
					crash recovery. */
					max_flushed_lsn = min_flushed_lsn
						= log_get_lsn();
					goto files_checked;
				} else if (i < 2) {
					/* must have at least 2 log files */
					ib_logf(IB_LOG_LEVEL_ERROR,
						"Only one log file found.");
					return(err);
				}

				/* opened all files */
				break;
			}

			if (!srv_file_check_mode(logfilename)) {
				return(DB_ERROR);
			}

			err = open_log_file(&files[i], logfilename, &size);

			if (err != DB_SUCCESS) {
				return(err);
			}

			ut_a(size != (os_offset_t) -1);

			if (size & ((1 << UNIV_PAGE_SIZE_SHIFT) - 1)) {
				ib_logf(IB_LOG_LEVEL_ERROR,
					"Log file %s size "
					UINT64PF " is not a multiple of"
					" innodb_page_size",
					logfilename, size);
				return(DB_ERROR);
			}

			size >>= UNIV_PAGE_SIZE_SHIFT;

			if (i == 0) {
				srv_log_file_size = size;
			} else if (size != srv_log_file_size) {
				ib_logf(IB_LOG_LEVEL_ERROR,
					"Log file %s is"
					" of different size " UINT64PF " bytes"
					" than other log"
					" files " UINT64PF " bytes!",
					logfilename,
					size << UNIV_PAGE_SIZE_SHIFT,
					(os_offset_t) srv_log_file_size
					<< UNIV_PAGE_SIZE_SHIFT);
				return(DB_ERROR);
			}
		}

		srv_n_log_files_found = i;

		/* Create the in-memory file space objects. */

		sprintf(logfilename + dirnamelen, "ib_logfile%u", 0);

		fil_space_create(logfilename,
				 SRV_LOG_SPACE_FIRST_ID,
				 fsp_flags_set_page_size(0, UNIV_PAGE_SIZE),
				 FIL_LOG);

		ut_a(fil_validate());

		/* srv_log_file_size is measured in pages; if page size is 16KB,
		then we have a limit of 64TB on 32 bit systems */
		ut_a(srv_log_file_size <= ULINT_MAX);

		for (unsigned j = 0; j < i; j++) {
			sprintf(logfilename + dirnamelen, "ib_logfile%u", j);

			if (!fil_node_create(logfilename,
					     (ulint) srv_log_file_size,
					     SRV_LOG_SPACE_FIRST_ID, FALSE)) {
				return(DB_ERROR);
			}
		}

#ifdef UNIV_LOG_ARCHIVE
		/* Create the file space object for archived logs. Under
		MySQL, no archiving ever done. */
		fil_space_create("arch_log_space", SRV_LOG_SPACE_FIRST_ID + 1,
				 0, FIL_LOG);
#endif /* UNIV_LOG_ARCHIVE */
		log_group_init(0, i, srv_log_file_size * UNIV_PAGE_SIZE,
			       SRV_LOG_SPACE_FIRST_ID,
			       SRV_LOG_SPACE_FIRST_ID + 1);
	}

files_checked:
	/* Open all log files and data files in the system
	tablespace: we keep them open until database
	shutdown */

	fil_open_log_and_system_tablespace_files();

	err = srv_undo_tablespaces_init(
		create_new_db,
		srv_undo_tablespaces,
		&srv_undo_tablespaces_open);

	/* If the force recovery is set very high then we carry on regardless
	of all errors. Basically this is fingers crossed mode. */

	if (err != DB_SUCCESS
	    && srv_force_recovery < SRV_FORCE_NO_UNDO_LOG_SCAN) {

		return(err);
	}

	/* Initialize objects used by dict stats gathering thread, which
	can also be used by recovery if it tries to drop some table */
	if (!srv_read_only_mode) {
		dict_stats_thread_init();
	}

	trx_sys_file_format_init();

	trx_sys_create();

	bool srv_monitor_thread_started = false;

	if (create_new_db) {
		ut_a(!srv_read_only_mode);
		init_log_online();

		mtr_start(&mtr);

		fsp_header_init(0, sum_of_new_sizes, &mtr);

		mtr_commit(&mtr);

		/* To maintain backward compatibility we create only
		the first rollback segment before the double write buffer.
		All the remaining rollback segments will be created later,
		after the double write buffer has been created. */
		trx_sys_create_sys_pages();

		ib_bh = trx_sys_init_at_db_start();
		n_recovered_trx = UT_LIST_GET_LEN(trx_sys->rw_trx_list);

		/* The purge system needs to create the purge view and
		therefore requires that the trx_sys is inited. */

		trx_purge_sys_create(srv_n_purge_threads, ib_bh);

		err = dict_create();

		if (err != DB_SUCCESS) {
			return(err);
		}

		srv_startup_is_before_trx_rollback_phase = FALSE;

		bool success = buf_flush_list(ULINT_MAX, LSN_MAX, NULL);
		ut_a(success);

		min_flushed_lsn = max_flushed_lsn = log_get_lsn();

		buf_flush_wait_batch_end(NULL, BUF_FLUSH_LIST);

		/* Stamp the LSN to the data files. */
		fil_write_flushed_lsn_to_data_files(max_flushed_lsn, 0);

		fil_flush_file_spaces(FIL_TABLESPACE);

		err = create_log_files_rename(logfilename, dirnamelen,
					      max_flushed_lsn, logfile0);

		if (err != DB_SUCCESS) {
			return(err);
		}
	} else {

		/* Check if we support the max format that is stamped
		on the system tablespace.
		Note:  We are NOT allowed to make any modifications to
		the TRX_SYS_PAGE_NO page before recovery  because this
		page also contains the max_trx_id etc. important system
		variables that are required for recovery.  We need to
		ensure that we return the system to a state where normal
		recovery is guaranteed to work. We do this by
		invalidating the buffer cache, this will force the
		reread of the page and restoration to its last known
		consistent state, this is REQUIRED for the recovery
		process to work. */
		err = trx_sys_file_format_max_check(
			srv_max_file_format_at_startup);

		if (err != DB_SUCCESS) {
			return(err);
		}

		/* Invalidate the buffer pool to ensure that we reread
		the page that we read above, during recovery.
		Note that this is not as heavy weight as it seems. At
		this point there will be only ONE page in the buf_LRU
		and there must be no page in the buf_flush list. */
		buf_pool_invalidate();

		/* Start monitor thread early enough so that e.g. crash
		recovery failing to find free pages in the buffer pool is
		diagnosed. */
		if (!srv_read_only_mode)
		{
			/* Create the thread which prints InnoDB monitor
			info */
			os_thread_create(
				srv_monitor_thread,
				NULL, thread_ids + 4 + SRV_MAX_N_IO_THREADS);

			srv_monitor_thread_started = true;
		}

		/* We always try to do a recovery, even if the database had
		been shut down normally: this is the normal startup path */

		err = recv_recovery_from_checkpoint_start(
			LOG_CHECKPOINT, LSN_MAX,
			min_flushed_lsn, max_flushed_lsn);

		if (err != DB_SUCCESS) {
			return(err);
		}

		init_log_online();

		/* Initialize the change buffer. */
		err = dict_boot();

		if (err != DB_SUCCESS) {
			return(err);
		}

		if (!srv_read_only_mode) {
			if (sum_of_new_sizes > 0) {
				/* New data file(s) were added */
				mtr_start(&mtr);
				fsp_header_inc_size(0, sum_of_new_sizes, &mtr);
				mtr_commit(&mtr);
				/* Immediately write the log record about
				increased tablespace size to disk, so that it
				is durable even if mysqld would crash
				quickly */
				log_buffer_flush_to_disk();
			}
		}

		const ulint	tablespace_size_in_header
			= fsp_header_get_tablespace_size();

#ifdef UNIV_DEBUG
		/* buf_debug_prints = TRUE; */
#endif /* UNIV_DEBUG */
		ulint	sum_of_data_file_sizes = 0;

		for (ulint d = 0; d < srv_n_data_files; d++) {
			sum_of_data_file_sizes += srv_data_file_sizes[d];
		}

		/* Compare the system tablespace file size to what is
		stored in FSP_SIZE. In open_or_create_data_files()
		we already checked that the file sizes match the
		innodb_data_file_path specification. */
		if (srv_read_only_mode
		    || sum_of_data_file_sizes == tablespace_size_in_header) {
			/* Do not complain about the size. */
		} else if (!srv_auto_extend_last_data_file
			   || sum_of_data_file_sizes
			   < tablespace_size_in_header) {
			ib_logf(IB_LOG_LEVEL_ERROR,
				"Tablespace size stored in header is " ULINTPF
				" pages, but the sum of data file sizes is "
				ULINTPF " pages",
				tablespace_size_in_header,
				sum_of_data_file_sizes);

			if (srv_force_recovery == 0
			    && sum_of_data_file_sizes
			    < tablespace_size_in_header) {
				ib_logf(IB_LOG_LEVEL_ERROR,
					"Cannot start InnoDB. The tail of"
					" the system tablespace is"
					" missing. Have you edited"
					" innodb_data_file_path in my.cnf"
					" in an inappropriate way, removing"
					" data files from there?"
					" You can set innodb_force_recovery=1"
					" in my.cnf to force"
					" a startup if you are trying to"
					" recover a badly corrupt database.");

				return(DB_ERROR);
			}
		}

		/* This must precede recv_apply_hashed_log_recs(TRUE). */
		ib_bh = trx_sys_init_at_db_start();

		if (srv_force_recovery < SRV_FORCE_NO_LOG_REDO) {
			/* Apply the hashed log records to the
			respective file pages, for the last batch of
			recv_group_scan_log_recs(). */

			recv_apply_hashed_log_recs(TRUE);
			DBUG_PRINT("ib_log", ("apply completed"));
		}

		n_recovered_trx = UT_LIST_GET_LEN(trx_sys->rw_trx_list);

		/* The purge system needs to create the purge view and
		therefore requires that the trx_sys is inited. */

		trx_purge_sys_create(srv_n_purge_threads, ib_bh);

		/* recv_recovery_from_checkpoint_finish needs trx lists which
		are initialized in trx_sys_init_at_db_start(). */

		recv_recovery_from_checkpoint_finish();

		if (srv_force_recovery < SRV_FORCE_NO_IBUF_MERGE) {
			/* The following call is necessary for the insert
			buffer to work with multiple tablespaces. We must
			know the mapping between space id's and .ibd file
			names.

			In a crash recovery, we check that the info in data
			dictionary is consistent with what we already know
			about space id's from the call of
			fil_load_single_table_tablespaces().

			In a normal startup, we create the space objects for
			every table in the InnoDB data dictionary that has
			an .ibd file.

			We also determine the maximum tablespace id used. */
			dict_check_t	dict_check;

			if (recv_needed_recovery) {
				dict_check = DICT_CHECK_ALL_LOADED;
			} else if (n_recovered_trx) {
				dict_check = DICT_CHECK_SOME_LOADED;
			} else {
				dict_check = DICT_CHECK_NONE_LOADED;
			}

			/* Create the SYS_TABLESPACES and SYS_DATAFILES system table */
			err = dict_create_or_check_sys_tablespace();
			if (err != DB_SUCCESS) {
				return(err);
			}

			sys_datafiles_created = true;

			/* This function assumes that SYS_DATAFILES exists */
			dict_check_tablespaces_and_store_max_id(dict_check);
		}

		if (!srv_force_recovery
		    && !recv_sys->found_corrupt_log
		    && (srv_log_file_size_requested != srv_log_file_size
			|| srv_n_log_files_found != srv_n_log_files)) {
			/* Prepare to replace the redo log files. */

			if (srv_read_only_mode) {
				ib_logf(IB_LOG_LEVEL_ERROR,
					"Cannot resize log files "
					"in read-only mode.");
				return(DB_READ_ONLY);
			}

			/* Clean the buffer pool. */
			bool success = buf_flush_list(
				ULINT_MAX, LSN_MAX, NULL);
			ut_a(success);

			DBUG_EXECUTE_IF("innodb_log_abort_1",
					return(DB_ERROR););

			min_flushed_lsn = max_flushed_lsn = log_get_lsn();

			ib_logf(IB_LOG_LEVEL_WARN,
				"Resizing redo log from %u*%u to %u*%u pages"
				", LSN=" LSN_PF,
				(unsigned) i,
				(unsigned) srv_log_file_size,
				(unsigned) srv_n_log_files,
				(unsigned) srv_log_file_size_requested,
				max_flushed_lsn);

			buf_flush_wait_batch_end(NULL, BUF_FLUSH_LIST);

			/* Flush the old log files. */
			log_buffer_flush_to_disk();
			/* If innodb_flush_method=O_DSYNC,
			we need to explicitly flush the log buffers. */
			fil_flush(SRV_LOG_SPACE_FIRST_ID);

			ut_ad(max_flushed_lsn == log_get_lsn());

			/* Prohibit redo log writes from any other
			threads until creating a log checkpoint at the
			end of create_log_files(). */
			ut_d(recv_no_log_write = TRUE);
			ut_ad(!buf_pool_check_no_pending_io());

			DBUG_EXECUTE_IF("innodb_log_abort_3",
					return(DB_ERROR););

			/* Stamp the LSN to the data files. */
			fil_write_flushed_lsn_to_data_files(
				max_flushed_lsn, 0);

			DBUG_EXECUTE_IF("innodb_log_abort_4", err = DB_ERROR;);

			if (err != DB_SUCCESS) {
				return(err);
			}

			fil_flush_file_spaces(FIL_TABLESPACE);

			/* Close and free the redo log files, so that
			we can replace them. */
			fil_close_log_files(true);

			DBUG_EXECUTE_IF("innodb_log_abort_5",
					return(DB_ERROR););

			/* Free the old log file space. */
			log_group_close_all();

			ib_logf(IB_LOG_LEVEL_WARN,
				"Starting to delete and rewrite log files.");

			srv_log_file_size = srv_log_file_size_requested;

			err = create_log_files(create_new_db, logfilename,
					       dirnamelen, max_flushed_lsn,
					       logfile0);

			if (err != DB_SUCCESS) {
				return(err);
			}

			/* create_log_files() can increase system lsn that is
			why FIL_PAGE_FILE_FLUSH_LSN have to be updated */
			min_flushed_lsn = max_flushed_lsn = log_get_lsn();
			fil_write_flushed_lsn_to_data_files(min_flushed_lsn, 0);
			fil_flush_file_spaces(FIL_TABLESPACE);

			err = create_log_files_rename(logfilename, dirnamelen,
						      log_get_lsn(), logfile0);
			if (err != DB_SUCCESS) {
				return(err);
			}
		}

		srv_startup_is_before_trx_rollback_phase = FALSE;
		recv_recovery_rollback_active();

		/* It is possible that file_format tag has never
		been set. In this case we initialize it to minimum
		value.  Important to note that we can do it ONLY after
		we have finished the recovery process so that the
		image of TRX_SYS_PAGE_NO is not stale. */
		trx_sys_file_format_tag_init();
	}

	ut_ad(err == DB_SUCCESS);
	ut_a(sum_of_new_sizes != ULINT_UNDEFINED);

#ifdef UNIV_LOG_ARCHIVE
	if (!srv_read_only_mode) {
		if (!srv_log_archive_on) {
			ut_a(DB_SUCCESS == log_archive_noarchivelog());
		} else {
			bool	start_archive;

			mutex_enter(&(log_sys->mutex));

			start_archive = false;

			if (log_sys->archiving_state == LOG_ARCH_OFF) {
				start_archive = true;
			}

			mutex_exit(&(log_sys->mutex));

			if (start_archive) {
				ut_a(DB_SUCCESS == log_archive_archivelog());
			}
		}
	}
#endif /* UNIV_LOG_ARCHIVE */

	/* fprintf(stderr, "Max allowed record size %lu\n",
	page_get_free_space_of_empty() / 2); */

	if (buf_dblwr == NULL) {
		/* Create the doublewrite buffer to a new tablespace */

		buf_dblwr_create();
	}

	/* Here the double write buffer has already been created and so
	any new rollback segments will be allocated after the double
	write buffer. The default segment should already exist.
	We create the new segments only if it's a new database or
	the database was shutdown cleanly. */

	/* Note: When creating the extra rollback segments during an upgrade
	we violate the latching order, even if the change buffer is empty.
	We make an exception in sync0sync.cc and check srv_is_being_started
	for that violation. It cannot create a deadlock because we are still
	running in single threaded mode essentially. Only the IO threads
	should be running at this stage. */

	ut_a(srv_undo_logs > 0);
	ut_a(srv_undo_logs <= TRX_SYS_N_RSEGS);

	/* The number of rsegs that exist in InnoDB is given by status
	variable srv_available_undo_logs. The number of rsegs to use can
	be set using the dynamic global variable srv_undo_logs. */

	srv_available_undo_logs = trx_sys_create_rsegs(
		srv_undo_tablespaces, srv_undo_logs);

	if (srv_available_undo_logs == ULINT_UNDEFINED) {
		/* Can only happen if server is read only. */
		ut_a(srv_read_only_mode);
		srv_undo_logs = ULONG_UNDEFINED;
	}

	if (!srv_read_only_mode) {
		/* Create the thread which watches the timeouts
		for lock waits */
		thread_handles[2 + SRV_MAX_N_IO_THREADS] = os_thread_create(
			lock_wait_timeout_thread,
			NULL, thread_ids + 2 + SRV_MAX_N_IO_THREADS);
		thread_started[2 + SRV_MAX_N_IO_THREADS] = true;

		/* Create the thread which warns of long semaphore waits */
		thread_handles[3 + SRV_MAX_N_IO_THREADS] = os_thread_create(
			srv_error_monitor_thread,
			NULL, thread_ids + 3 + SRV_MAX_N_IO_THREADS);
		thread_started[3 + SRV_MAX_N_IO_THREADS] = true;

		/* Create the thread which prints InnoDB monitor info */
<<<<<<< HEAD
		thread_handles[4 + SRV_MAX_N_IO_THREADS] = os_thread_create(
			srv_monitor_thread,
			NULL, thread_ids + 4 + SRV_MAX_N_IO_THREADS);
		thread_started[4 + SRV_MAX_N_IO_THREADS] = true;
=======
		if (!srv_monitor_thread_started) {

			os_thread_create(
				srv_monitor_thread,
				NULL, thread_ids + 4 + SRV_MAX_N_IO_THREADS);

			srv_monitor_thread_started = true;
		}
>>>>>>> 8d69ce7b
	}

	/* Create the SYS_FOREIGN and SYS_FOREIGN_COLS system tables */
	err = dict_create_or_check_foreign_constraint_tables();
	if (err != DB_SUCCESS) {
		return(err);
	}

	/* Create the SYS_TABLESPACES and SYS_DATAFILES system tables if we
	have not done that already on crash recovery. */
	if (sys_datafiles_created == false) {
		err = dict_create_or_check_sys_tablespace();
		if (err != DB_SUCCESS) {
			return(err);
		}
	}

	srv_is_being_started = FALSE;

	ut_a(trx_purge_state() == PURGE_STATE_INIT);

	/* Create the master thread which does purge and other utility
	operations */

	if (!srv_read_only_mode) {

		thread_handles[1 + SRV_MAX_N_IO_THREADS] = os_thread_create(
			srv_master_thread,
			NULL, thread_ids + (1 + SRV_MAX_N_IO_THREADS));
		thread_started[1 + SRV_MAX_N_IO_THREADS] = true;
	}

	if (!srv_read_only_mode
	    && srv_force_recovery < SRV_FORCE_NO_BACKGROUND) {

		thread_handles[6 + SRV_MAX_N_IO_THREADS] = os_thread_create(
			srv_purge_coordinator_thread,
			NULL, thread_ids + 6 + SRV_MAX_N_IO_THREADS);

		thread_started[6 + SRV_MAX_N_IO_THREADS] = true;

		ut_a(UT_ARR_SIZE(thread_ids)
		     > 6 + srv_n_purge_threads + SRV_MAX_N_IO_THREADS);

		/* We've already created the purge coordinator thread above. */
		for (i = 1; i < srv_n_purge_threads; ++i) {
			thread_handles[6 + i + SRV_MAX_N_IO_THREADS] = os_thread_create(
				srv_worker_thread, NULL,
				thread_ids + 6 + i + SRV_MAX_N_IO_THREADS);
			thread_started[6 + i + SRV_MAX_N_IO_THREADS] = true;
		}

		srv_start_wait_for_purge_to_start();

	} else {
		purge_sys->state = PURGE_STATE_DISABLED;
	}

	if (!srv_read_only_mode) {
		buf_flush_page_cleaner_thread_handle = os_thread_create(buf_flush_page_cleaner_thread, NULL, NULL);
		buf_flush_page_cleaner_thread_started = true;
	}

	buf_flush_lru_manager_thread_handle = os_thread_create(buf_flush_lru_manager_thread, NULL, NULL);
	buf_flush_lru_manager_thread_started = true;

	if (!srv_file_per_table && srv_pass_corrupt_table) {
		fprintf(stderr, "InnoDB: Warning:"
			" The option innodb_file_per_table is disabled,"
			" so using the option innodb_pass_corrupt_table doesn't make sense.\n");
	}

	if (srv_print_verbose_log) {
		ib_logf(IB_LOG_LEVEL_INFO,
			" Percona XtraDB (http://www.percona.com) %s started; "
			"log sequence number " LSN_PF "",
			INNODB_VERSION_STR, srv_start_lsn);
	}

	if (srv_force_recovery > 0) {
		ib_logf(IB_LOG_LEVEL_INFO,
			"!!! innodb_force_recovery is set to %lu !!!",
			(ulong) srv_force_recovery);
	}

	if (srv_force_recovery == 0) {
		/* In the insert buffer we may have even bigger tablespace
		id's, because we may have dropped those tablespaces, but
		insert buffer merge has not had time to clean the records from
		the ibuf tree. */

		ibuf_update_max_tablespace_id();
	}

	if (!srv_read_only_mode) {
		/* Create the buffer pool dump/load thread */
		buf_dump_thread_handle = os_thread_create(buf_dump_thread, NULL, NULL);
		buf_dump_thread_started = true;

		/* Create the dict stats gathering thread */
		dict_stats_thread_handle = os_thread_create(dict_stats_thread, NULL, NULL);
		dict_stats_thread_started = true;

		/* Create the thread that will optimize the FTS sub-system. */
		fts_optimize_init();
	}

	srv_was_started = TRUE;

	return(DB_SUCCESS);
}

#if 0
/********************************************************************
Sync all FTS cache before shutdown */
static
void
srv_fts_close(void)
/*===============*/
{
	dict_table_t*	table;

	for (table = UT_LIST_GET_FIRST(dict_sys->table_LRU);
	     table; table = UT_LIST_GET_NEXT(table_LRU, table)) {
		fts_t*          fts = table->fts;

		if (fts != NULL) {
			fts_sync_table(table);
		}
	}

	for (table = UT_LIST_GET_FIRST(dict_sys->table_non_LRU);
	     table; table = UT_LIST_GET_NEXT(table_LRU, table)) {
		fts_t*          fts = table->fts;

		if (fts != NULL) {
			fts_sync_table(table);
		}
	}
}
#endif

/****************************************************************//**
Shuts down the InnoDB database.
@return	DB_SUCCESS or error code */
UNIV_INTERN
dberr_t
innobase_shutdown_for_mysql(void)
/*=============================*/
{
	ulint	i;

	if (!srv_was_started) {
		if (srv_is_being_started) {
			ib_logf(IB_LOG_LEVEL_WARN,
				"Shutting down an improperly started, "
				"or created database!");
		}

		return(DB_SUCCESS);
	}

	if (!srv_read_only_mode) {
		/* Shutdown the FTS optimize sub system. */
		fts_optimize_start_shutdown();

		fts_optimize_end();
	}

	/* 1. Flush the buffer pool to disk, write the current lsn to
	the tablespace header(s), and copy all log data to archive.
	The step 1 is the real InnoDB shutdown. The remaining steps 2 - ...
	just free data structures after the shutdown. */

	logs_empty_and_mark_files_at_shutdown();

	if (srv_conc_get_active_threads() != 0) {
		ib_logf(IB_LOG_LEVEL_WARN,
			"Query counter shows %ld queries still "
			"inside InnoDB at shutdown",
			srv_conc_get_active_threads());
	}

	/* 2. Make all threads created by InnoDB to exit */

	srv_shutdown_state = SRV_SHUTDOWN_EXIT_THREADS;

	/* All threads end up waiting for certain events. Put those events
	to the signaled state. Then the threads will exit themselves after
	os_event_wait(). */

	for (i = 0; i < 1000; i++) {
		/* NOTE: IF YOU CREATE THREADS IN INNODB, YOU MUST EXIT THEM
		HERE OR EARLIER */

		if (!srv_read_only_mode) {
			/* a. Let the lock timeout thread exit */
			os_event_set(lock_sys->timeout_event);

			/* b. srv error monitor thread exits automatically,
			no need to do anything here */

			/* c. We wake the master thread so that it exits */
			srv_wake_master_thread();

			/* d. Wakeup purge threads. */
			srv_purge_wakeup();
		}

		/* e. Exit the i/o threads */

		os_aio_wake_all_threads_at_shutdown();

		/* f. dict_stats_thread is signaled from
		logs_empty_and_mark_files_at_shutdown() and should have
		already quit or is quitting right now. */

		os_rmb;
		if (os_thread_count == 0) {
			/* All the threads have exited or are just exiting;
			NOTE that the threads may not have completed their
			exit yet. Should we use pthread_join() to make sure
			they have exited? If we did, we would have to
			remove the pthread_detach() from
			os_thread_exit().  Now we just sleep 0.1
			seconds and hope that is enough! */

			os_thread_sleep(100000);

			break;
		}

		os_thread_sleep(100000);
	}

	if (i == 1000) {
		ib_logf(IB_LOG_LEVEL_WARN,
			"%lu threads created by InnoDB"
			" had not exited at shutdown!",
			(ulong) os_thread_count);
	}

	if (srv_monitor_file) {
		fclose(srv_monitor_file);
		srv_monitor_file = 0;
		if (srv_monitor_file_name) {
			unlink(srv_monitor_file_name);
			mem_free(srv_monitor_file_name);
		}
	}

	if (srv_dict_tmpfile) {
		fclose(srv_dict_tmpfile);
		srv_dict_tmpfile = 0;
	}

	if (srv_misc_tmpfile) {
		fclose(srv_misc_tmpfile);
		srv_misc_tmpfile = 0;
	}

	if (!srv_read_only_mode) {
		dict_stats_thread_deinit();
	}

#ifdef __WIN__
	/* MDEV-361: ha_innodb.dll leaks handles on Windows
	MDEV-7403: should not pass recv_writer_thread_handle to
	CloseHandle().

	On Windows we should call CloseHandle() for all
	open thread handles. */
	if (os_thread_count == 0) {
		for (i = 0; i < SRV_MAX_N_IO_THREADS + 6 + 32; ++i) {
			if (thread_started[i]) {
				CloseHandle(thread_handles[i]);
			}
		}

		if (buf_flush_page_cleaner_thread_started) {
			CloseHandle(buf_flush_page_cleaner_thread_handle);
		}

		if (buf_dump_thread_started) {
			CloseHandle(buf_dump_thread_handle);
		}

		if (dict_stats_thread_started) {
			CloseHandle(dict_stats_thread_handle);
		}

		if (buf_flush_lru_manager_thread_started) {
			CloseHandle(buf_flush_lru_manager_thread_handle);
		}

		if (srv_redo_log_follow_thread_started) {
			CloseHandle(srv_redo_log_follow_thread_handle);
		}
	}
#endif /* __WIN __ */

	/* This must be disabled before closing the buffer pool
	and closing the data dictionary.  */
	btr_search_disable();

	ibuf_close();
	log_online_shutdown();
	log_shutdown();
	trx_sys_file_format_close();
	trx_sys_close();
	lock_sys_close();

	/* We don't create these mutexes in RO mode because we don't create
	the temp files that the cover. */
	if (!srv_read_only_mode) {
		mutex_free(&srv_monitor_file_mutex);
		mutex_free(&srv_dict_tmpfile_mutex);
		mutex_free(&srv_misc_tmpfile_mutex);
	}

	dict_close();
	btr_search_sys_free();

	/* 3. Free all InnoDB's own mutexes and the os_fast_mutexes inside
	them */
	os_aio_free();
	que_close();
	row_mysql_close();
	srv_mon_free();
	srv_free();
	fil_close();

	/* 4. Free all allocated memory */

	pars_lexer_close();
	log_mem_free();
	buf_pool_free(srv_buf_pool_instances);
	mem_close();
	sync_close();

	/* ut_free_all_mem() frees all allocated memory not freed yet
	in shutdown, and it will also free the ut_list_mutex, so it
	should be the last one for all operation */
	ut_free_all_mem();

	os_rmb;
	if (os_thread_count != 0
	    || os_event_count != 0
	    || os_mutex_count != 0
	    || os_fast_mutex_count != 0) {
		ib_logf(IB_LOG_LEVEL_WARN,
			"Some resources were not cleaned up in shutdown: "
			"threads %lu, events %lu, os_mutexes %lu, "
			"os_fast_mutexes %lu",
			(ulong) os_thread_count, (ulong) os_event_count,
			(ulong) os_mutex_count, (ulong) os_fast_mutex_count);
	}

	if (dict_foreign_err_file) {
		fclose(dict_foreign_err_file);
	}

	if (srv_print_verbose_log) {
		ib_logf(IB_LOG_LEVEL_INFO,
			"Shutdown completed; log sequence number " LSN_PF "",
			srv_shutdown_lsn);
	}

	srv_was_started = FALSE;
	srv_start_has_been_called = FALSE;

	return(DB_SUCCESS);
}
#endif /* !UNIV_HOTBACKUP */


/********************************************************************
Signal all per-table background threads to shutdown, and wait for them to do
so. */
UNIV_INTERN
void
srv_shutdown_table_bg_threads(void)
/*===============================*/
{
	dict_table_t*	table;
	dict_table_t*	first;
	dict_table_t*	last = NULL;

	mutex_enter(&dict_sys->mutex);

	/* Signal all threads that they should stop. */
	table = UT_LIST_GET_FIRST(dict_sys->table_LRU);
	first = table;
	while (table) {
		dict_table_t*	next;
		fts_t*		fts = table->fts;

		if (fts != NULL) {
			fts_start_shutdown(table, fts);
		}

		next = UT_LIST_GET_NEXT(table_LRU, table);

		if (!next) {
			last = table;
		}

		table = next;
	}

	/* We must release dict_sys->mutex here; if we hold on to it in the
	loop below, we will deadlock if any of the background threads try to
	acquire it (for example, the FTS thread by calling que_eval_sql).

	Releasing it here and going through dict_sys->table_LRU without
	holding it is safe because:

	 a) MySQL only starts the shutdown procedure after all client
	 threads have been disconnected and no new ones are accepted, so no
	 new tables are added or old ones dropped.

	 b) Despite its name, the list is not LRU, and the order stays
	 fixed.

	To safeguard against the above assumptions ever changing, we store
	the first and last items in the list above, and then check that
	they've stayed the same below. */

	mutex_exit(&dict_sys->mutex);

	/* Wait for the threads of each table to stop. This is not inside
	the above loop, because by signaling all the threads first we can
	overlap their shutting down delays. */
	table = UT_LIST_GET_FIRST(dict_sys->table_LRU);
	ut_a(first == table);
	while (table) {
		dict_table_t*	next;
		fts_t*		fts = table->fts;

		if (fts != NULL) {
			fts_shutdown(table, fts);
		}

		next = UT_LIST_GET_NEXT(table_LRU, table);

		if (table == last) {
			ut_a(!next);
		}

		table = next;
	}
}

/*****************************************************************//**
Get the meta-data filename from the table name. */
UNIV_INTERN
void
srv_get_meta_data_filename(
/*=======================*/
	dict_table_t*	table,		/*!< in: table */
	char*			filename,	/*!< out: filename */
	ulint			max_len)	/*!< in: filename max length */
{
	ulint			len;
	char*			path;
	char*			suffix;
	static const ulint	suffix_len = strlen(".cfg");

	if (DICT_TF_HAS_DATA_DIR(table->flags)) {
		dict_get_and_save_data_dir_path(table, false);
		ut_a(table->data_dir_path);

		path = os_file_make_remote_pathname(
			table->data_dir_path, table->name, "cfg");
	} else {
		path = fil_make_ibd_name(table->name, false);
	}

	ut_a(path);
	len = ut_strlen(path);
	ut_a(max_len >= len);

	suffix = path + (len - suffix_len);
	if (strncmp(suffix, ".cfg", suffix_len) == 0) {
		strcpy(filename, path);
	} else {
		ut_ad(strncmp(suffix, ".ibd", suffix_len) == 0);

		strncpy(filename, path, len - suffix_len);
		suffix = filename + (len - suffix_len);
		strcpy(suffix, ".cfg");
	}

	mem_free(path);

	srv_normalize_path_for_win(filename);
}<|MERGE_RESOLUTION|>--- conflicted
+++ resolved
@@ -2497,11 +2497,13 @@
 		{
 			/* Create the thread which prints InnoDB monitor
 			info */
-			os_thread_create(
-				srv_monitor_thread,
-				NULL, thread_ids + 4 + SRV_MAX_N_IO_THREADS);
-
-			srv_monitor_thread_started = true;
+			thread_handles[4 + SRV_MAX_N_IO_THREADS] =
+				os_thread_create(
+					srv_monitor_thread,
+					NULL,
+					thread_ids + 4 + SRV_MAX_N_IO_THREADS);
+
+			thread_started[4 + SRV_MAX_N_IO_THREADS] = true;
 		}
 
 		/* We always try to do a recovery, even if the database had
@@ -2838,21 +2840,13 @@
 		thread_started[3 + SRV_MAX_N_IO_THREADS] = true;
 
 		/* Create the thread which prints InnoDB monitor info */
-<<<<<<< HEAD
-		thread_handles[4 + SRV_MAX_N_IO_THREADS] = os_thread_create(
-			srv_monitor_thread,
-			NULL, thread_ids + 4 + SRV_MAX_N_IO_THREADS);
-		thread_started[4 + SRV_MAX_N_IO_THREADS] = true;
-=======
-		if (!srv_monitor_thread_started) {
-
-			os_thread_create(
+		if (!thread_started[4 + SRV_MAX_N_IO_THREADS]) {
+			/* srv_monitor_thread not yet started */
+			thread_handles[4 + SRV_MAX_N_IO_THREADS] = os_thread_create(
 				srv_monitor_thread,
 				NULL, thread_ids + 4 + SRV_MAX_N_IO_THREADS);
-
-			srv_monitor_thread_started = true;
-		}
->>>>>>> 8d69ce7b
+			thread_started[4 + SRV_MAX_N_IO_THREADS] = true;
+		}
 	}
 
 	/* Create the SYS_FOREIGN and SYS_FOREIGN_COLS system tables */
