/***********************************************************************

Copyright (c) 1995, 2015, Oracle and/or its affiliates. All Rights Reserved.
Copyright (c) 2009, Percona Inc.
Copyright (c) 2013, 2015, MariaDB Corporation.

Portions of this file contain modifications contributed and copyrighted
by Percona Inc.. Those modifications are
gratefully acknowledged and are described briefly in the InnoDB
documentation. The contributions by Percona Inc. are incorporated with
their permission, and subject to the conditions contained in the file
COPYING.Percona.

This program is free software; you can redistribute it and/or modify it
under the terms of the GNU General Public License as published by the
Free Software Foundation; version 2 of the License.

This program is distributed in the hope that it will be useful, but
WITHOUT ANY WARRANTY; without even the implied warranty of
MERCHANTABILITY or FITNESS FOR A PARTICULAR PURPOSE. See the GNU General
Public License for more details.

You should have received a copy of the GNU General Public License along with
this program; if not, write to the Free Software Foundation, Inc.,
51 Franklin Street, Suite 500, Boston, MA 02110-1335 USA

***********************************************************************/

/**************************************************//**
@file include/os0file.h
The interface to the operating system file io

Created 10/21/1995 Heikki Tuuri
*******************************************************/

#ifndef os0file_h
#define os0file_h

#include "univ.i"
#include "trx0types.h"

#ifndef __WIN__
#include <dirent.h>
#include <sys/stat.h>
#include <time.h>
#endif

/** File node of a tablespace or the log data space */
struct fil_node_t;

extern ibool	os_has_said_disk_full;
/** Flag: enable debug printout for asynchronous i/o */
extern ibool	os_aio_print_debug;

/** Number of pending os_file_pread() operations */
extern ulint	os_file_n_pending_preads;
/** Number of pending os_file_pwrite() operations */
extern ulint	os_file_n_pending_pwrites;

/** Number of pending read operations */
extern ulint	os_n_pending_reads;
/** Number of pending write operations */
extern ulint	os_n_pending_writes;

#ifdef __WIN__

/** We define always WIN_ASYNC_IO, and check at run-time whether
   the OS actually supports it: Win 95 does not, NT does. */
#define WIN_ASYNC_IO

/** Use unbuffered I/O */
#define UNIV_NON_BUFFERED_IO

#endif

/** File offset in bytes */
typedef ib_uint64_t os_offset_t;
#ifdef __WIN__
#define SRV_PATH_SEPARATOR	'\\'
/** File handle */
# define os_file_t	HANDLE
# define os_file_invalid	INVALID_HANDLE_VALUE
/** Convert a C file descriptor to a native file handle
@param fd	file descriptor
@return		native file handle */
# define OS_FILE_FROM_FD(fd) (HANDLE) _get_osfhandle(fd)
#else
#define SRV_PATH_SEPARATOR	'/'
/** File handle */
typedef int	os_file_t;
# define os_file_invalid	(-1)
/** Convert a C file descriptor to a native file handle
@param fd	file descriptor
@return		native file handle */
# define OS_FILE_FROM_FD(fd) fd
#endif

/** Umask for creating files */
extern ulint	os_innodb_umask;

/** The next value should be smaller or equal to the smallest sector size used
on any disk. A log block is required to be a portion of disk which is written
so that if the start and the end of a block get written to disk, then the
whole block gets written. This should be true even in most cases of a crash:
if this fails for a log block, then it is equivalent to a media failure in the
log. */

#define OS_FILE_LOG_BLOCK_SIZE		srv_log_block_size

/** Options for os_file_create_func @{ */
enum os_file_create_t {
	OS_FILE_OPEN = 51,		/*!< to open an existing file (if
					doesn't exist, error) */
	OS_FILE_CREATE,			/*!< to create new file (if
					exists, error) */
	OS_FILE_OVERWRITE,		/*!< to create a new file, if exists
					the overwrite old file */
	OS_FILE_OPEN_RAW,		/*!< to open a raw device or disk
					partition */
	OS_FILE_CREATE_PATH,		/*!< to create the directories */
	OS_FILE_OPEN_RETRY,		/*!< open with retry */

	/** Flags that can be combined with the above values. Please ensure
	that the above values stay below 128. */

	OS_FILE_ON_ERROR_NO_EXIT = 128,	/*!< do not exit on unknown errors */
	OS_FILE_ON_ERROR_SILENT = 256	/*!< don't print diagnostic messages to
					the log unless it is a fatal error,
					this flag is only used if
					ON_ERROR_NO_EXIT is set */
};

#define OS_FILE_READ_ONLY		333
#define	OS_FILE_READ_WRITE		444
#define	OS_FILE_READ_ALLOW_DELETE	555	/* for mysqlbackup */
#define OS_FILE_READ_WRITE_CACHED	666	/* OS_FILE_READ_WRITE but never
						O_DIRECT. Only for
						os_file_create_simple_no_error_handling
						currently. */

/* Options for file_create */
#define	OS_FILE_AIO			61
#define	OS_FILE_NORMAL			62
/* @} */

/** Types for file create @{ */
#define	OS_DATA_FILE			100
#define OS_LOG_FILE			101
/* @} */

/** Error codes from os_file_get_last_error @{ */
#define	OS_FILE_NAME_TOO_LONG		36
#define	OS_FILE_NOT_FOUND		71
#define	OS_FILE_DISK_FULL		72
#define	OS_FILE_ALREADY_EXISTS		73
#define	OS_FILE_PATH_ERROR		74
#define	OS_FILE_AIO_RESOURCES_RESERVED	75	/* wait for OS aio resources
						to become available again */
#define	OS_FILE_SHARING_VIOLATION	76
#define	OS_FILE_ERROR_NOT_SPECIFIED	77
#define	OS_FILE_INSUFFICIENT_RESOURCE	78
#define	OS_FILE_AIO_INTERRUPTED		79
#define	OS_FILE_OPERATION_ABORTED	80
#define	OS_FILE_ACCESS_VIOLATION	81
#define	OS_FILE_OPERATION_NOT_SUPPORTED	125
#define	OS_FILE_ERROR_MAX		200
/* @} */

/** Types for aio operations @{ */
#define OS_FILE_READ	10
#define OS_FILE_WRITE	11

#define OS_FILE_LOG	256	/* This can be ORed to type */
/* @} */

#define OS_AIO_N_PENDING_IOS_PER_THREAD 32	/*!< Win NT does not allow more
						than 64 */

/** Modes for aio operations @{ */
#define OS_AIO_NORMAL	21	/*!< Normal asynchronous i/o not for ibuf
				pages or ibuf bitmap pages */
#define OS_AIO_IBUF	22	/*!< Asynchronous i/o for ibuf pages or ibuf
				bitmap pages */
#define OS_AIO_LOG	23	/*!< Asynchronous i/o for the log */
#define OS_AIO_SYNC	24	/*!< Asynchronous i/o where the calling thread
				will itself wait for the i/o to complete,
				doing also the job of the i/o-handler thread;
				can be used for any pages, ibuf or non-ibuf.
				This is used to save CPU time, as we can do
				with fewer thread switches. Plain synchronous
				i/o is not as good, because it must serialize
				the file seek and read or write, causing a
				bottleneck for parallelism. */

#define OS_AIO_SIMULATED_WAKE_LATER	512 /*!< This can be ORed to mode
				in the call of os_aio(...),
				if the caller wants to post several i/o
				requests in a batch, and only after that
				wake the i/o-handler thread; this has
				effect only in simulated aio */
/* @} */

#define OS_WIN31	1	/*!< Microsoft Windows 3.x */
#define OS_WIN95	2	/*!< Microsoft Windows 95 */
#define OS_WINNT	3	/*!< Microsoft Windows NT 3.x */
#define OS_WIN2000	4	/*!< Microsoft Windows 2000 */
#define OS_WINXP	5	/*!< Microsoft Windows XP
				or Windows Server 2003 */
#define OS_WINVISTA	6	/*!< Microsoft Windows Vista
				or Windows Server 2008 */
#define OS_WIN7		7	/*!< Microsoft Windows 7
				or Windows Server 2008 R2 */


extern ulint	os_n_file_reads;
extern ulint	os_n_file_writes;
extern ulint	os_n_fsyncs;

#define OS_MIN_LOG_BLOCK_SIZE 512

extern ulint	srv_log_block_size;

#ifdef UNIV_PFS_IO
/* Keys to register InnoDB I/O with performance schema */
extern mysql_pfs_key_t	innodb_file_data_key;
extern mysql_pfs_key_t	innodb_file_log_key;
extern mysql_pfs_key_t	innodb_file_temp_key;
extern mysql_pfs_key_t	innodb_file_bmp_key;

/* Following four macros are instumentations to register
various file I/O operations with performance schema.
1) register_pfs_file_open_begin() and register_pfs_file_open_end() are
used to register file creation, opening, closing and renaming.
2) register_pfs_file_io_begin() and register_pfs_file_io_end() are
used to register actual file read, write and flush
3) register_pfs_file_close_begin() and register_pfs_file_close_end()
are used to register file deletion operations*/
# define register_pfs_file_open_begin(state, locker, key, op, name,	\
				      src_file, src_line)		\
do {									\
	locker = PSI_FILE_CALL(get_thread_file_name_locker)(		\
		state, key, op, name, &locker);				\
	if (UNIV_LIKELY(locker != NULL)) {				\
		PSI_FILE_CALL(start_file_open_wait)(			\
			locker, src_file, src_line);			\
	}								\
} while (0)

# define register_pfs_file_open_end(locker, file)			\
do {									\
	if (UNIV_LIKELY(locker != NULL)) {				\
		PSI_FILE_CALL(end_file_open_wait_and_bind_to_descriptor)(\
			locker, file);					\
	}								\
} while (0)

# define register_pfs_file_close_begin(state, locker, key, op, name,	\
				      src_file, src_line)		\
do {									\
	locker = PSI_FILE_CALL(get_thread_file_name_locker)(		\
		state, key, op, name, &locker);				\
	if (UNIV_LIKELY(locker != NULL)) {				\
		PSI_FILE_CALL(start_file_close_wait)(			\
			locker, src_file, src_line);			\
	}								\
} while (0)

# define register_pfs_file_close_end(locker, result)			\
do {									\
	if (UNIV_LIKELY(locker != NULL)) {				\
		PSI_FILE_CALL(end_file_close_wait)(			\
			locker, result);				\
	}								\
} while (0)

# define register_pfs_file_io_begin(state, locker, file, count, op,	\
				    src_file, src_line)			\
do {									\
	locker = PSI_FILE_CALL(get_thread_file_descriptor_locker)(	\
		state, file, op);					\
	if (UNIV_LIKELY(locker != NULL)) {				\
		PSI_FILE_CALL(start_file_wait)(				\
			locker, count, src_file, src_line);		\
	}								\
} while (0)

# define register_pfs_file_io_end(locker, count)			\
do {									\
	if (UNIV_LIKELY(locker != NULL)) {				\
		PSI_FILE_CALL(end_file_wait)(locker, count);		\
	}								\
} while (0)
#endif /* UNIV_PFS_IO  */

/* Following macros/functions are file I/O APIs that would be performance
schema instrumented if "UNIV_PFS_IO" is defined. They would point to
wrapper functions with performance schema instrumentation in such case.

os_file_create
os_file_create_simple
os_file_create_simple_no_error_handling
os_file_close
os_file_rename
os_aio
os_file_read
os_file_read_no_error_handling
os_file_write

The wrapper functions have the prefix of "innodb_". */

#ifdef UNIV_PFS_IO
# define os_file_create(key, name, create, purpose, type, success, atomic_writes)	\
	pfs_os_file_create_func(key, name, create, purpose,	type,	\
				success, atomic_writes, __FILE__, __LINE__)

# define os_file_create_simple(key, name, create, access, success)	\
	pfs_os_file_create_simple_func(key, name, create, access,	\
				       success, __FILE__, __LINE__)

# define os_file_create_simple_no_error_handling(			\
		key, name, create_mode, access, success, atomic_writes)	\
	pfs_os_file_create_simple_no_error_handling_func(		\
		key, name, create_mode, access, success, atomic_writes, __FILE__, __LINE__)

# define os_file_close(file)						\
	pfs_os_file_close_func(file, __FILE__, __LINE__)

# define os_aio(type, is_log, mode, name, file, buf, offset,		\
	n, page_size, message1, message2, space_id,			\
	trx, write_size) 					 	\
	pfs_os_aio_func(type, is_log, mode, name, file, buf, offset,	\
		n, page_size, message1, message2, space_id, trx, write_size, \
		__FILE__, __LINE__)

# define os_file_read(file, buf, offset, n)				\
	pfs_os_file_read_func(file, buf, offset, n, NULL,		\
			      __FILE__, __LINE__)

# define os_file_read_trx(file, buf, offset, n, trx)			\
	pfs_os_file_read_func(file, buf, offset, n, trx,		\
			      __FILE__, __LINE__)

# define os_file_read_no_error_handling(file, buf, offset, n)		\
	pfs_os_file_read_no_error_handling_func(file, buf, offset, n,	\
						__FILE__, __LINE__)

# define os_file_write(name, file, buf, offset, n)			\
	pfs_os_file_write_func(name, file, buf, offset,	n,		\
		               __FILE__, __LINE__)

# define os_file_flush(file)						\
	pfs_os_file_flush_func(file, __FILE__, __LINE__)

# define os_file_rename(key, oldpath, newpath)				\
	pfs_os_file_rename_func(key, oldpath, newpath, __FILE__, __LINE__)

# define os_file_delete(key, name)					\
	pfs_os_file_delete_func(key, name, __FILE__, __LINE__)

# define os_file_delete_if_exists(key, name)				\
	pfs_os_file_delete_if_exists_func(key, name, __FILE__, __LINE__)
#else /* UNIV_PFS_IO */

/* If UNIV_PFS_IO is not defined, these I/O APIs point
to original un-instrumented file I/O APIs */
# define os_file_create(key, name, create, purpose, type, success, atomic_writes)	\
	os_file_create_func(name, create, purpose, type, success, atomic_writes)

# define os_file_create_simple(key, name, create_mode, access, success)	\
	os_file_create_simple_func(name, create_mode, access, success)

# define os_file_create_simple_no_error_handling(			\
	key, name, create_mode, access, success, atomic_writes)		\
	os_file_create_simple_no_error_handling_func(			\
		name, create_mode, access, success, atomic_writes)

# define os_file_close(file)	os_file_close_func(file)

# define os_aio(type, is_log, mode, name, file, buf, offset, n, page_size, message1, \
	message2, space_id, trx, write_size)				\
	os_aio_func(type, is_log, mode, name, file, buf, offset, n,	\
		page_size, message1, message2, space_id, trx, write_size)

# define os_file_read(file, buf, offset, n)				\
	os_file_read_func(file, buf, offset, n, NULL)

# define os_file_read_trx(file, buf, offset, n, trx)			\
	os_file_read_func(file, buf, offset, n, trx)

# define os_file_read_no_error_handling(file, buf, offset, n)		\
	os_file_read_no_error_handling_func(file, buf, offset, n)

# define os_file_write(name, file, buf, offset, n)			\
	os_file_write_func(name, file, buf, offset, n)

# define os_file_flush(file)	os_file_flush_func(file)

# define os_file_rename(key, oldpath, newpath)				\
	os_file_rename_func(oldpath, newpath)

# define os_file_delete(key, name)	os_file_delete_func(name)

# define os_file_delete_if_exists(key, name)				\
	os_file_delete_if_exists_func(name)

#endif /* UNIV_PFS_IO */

/* File types for directory entry data type */

enum os_file_type_t {
	OS_FILE_TYPE_UNKNOWN = 0,
	OS_FILE_TYPE_FILE,			/* regular file
						(or a character/block device) */
	OS_FILE_TYPE_DIR,			/* directory */
	OS_FILE_TYPE_LINK			/* symbolic link */
};

/* Maximum path string length in bytes when referring to tables with in the
'./databasename/tablename.ibd' path format; we can allocate at least 2 buffers
of this size from the thread stack; that is why this should not be made much
bigger than 4000 bytes */
#define OS_FILE_MAX_PATH	4000

/** Struct used in fetching information of a file in a directory */
struct os_file_stat_t {
	char		name[OS_FILE_MAX_PATH];	/*!< path to a file */
	os_file_type_t	type;			/*!< file type */
	ib_int64_t	size;			/*!< file size */
	time_t		ctime;			/*!< creation time */
	time_t		mtime;			/*!< modification time */
	time_t		atime;			/*!< access time */
	bool		rw_perm;		/*!< true if can be opened
						in read-write mode. Only valid
						if type == OS_FILE_TYPE_FILE */
};

#ifdef __WIN__
typedef HANDLE	os_file_dir_t;	/*!< directory stream */
#else
typedef DIR*	os_file_dir_t;	/*!< directory stream */
#endif

#ifdef __WIN__
/***********************************************************************//**
Gets the operating system version. Currently works only on Windows.
@return	OS_WIN95, OS_WIN31, OS_WINNT, OS_WIN2000, OS_WINXP, OS_WINVISTA,
OS_WIN7. */
UNIV_INTERN
ulint
os_get_os_version(void);
/*===================*/
#endif /* __WIN__ */
#ifndef UNIV_HOTBACKUP
/****************************************************************//**
Creates the seek mutexes used in positioned reads and writes. */
UNIV_INTERN
void
os_io_init_simple(void);
/*===================*/
/***********************************************************************//**
Creates a temporary file.  This function is like tmpfile(3), but
the temporary file is created in the MySQL temporary directory.
@return	temporary file handle, or NULL on error */

FILE*
os_file_create_tmpfile(void);
/*========================*/
#endif /* !UNIV_HOTBACKUP */
/***********************************************************************//**
The os_file_opendir() function opens a directory stream corresponding to the
directory named by the dirname argument. The directory stream is positioned
at the first entry. In both Unix and Windows we automatically skip the '.'
and '..' items at the start of the directory listing.
@return	directory stream, NULL if error */
UNIV_INTERN
os_file_dir_t
os_file_opendir(
/*============*/
	const char*	dirname,	/*!< in: directory name; it must not
					contain a trailing '\' or '/' */
	ibool		error_is_fatal);/*!< in: TRUE if we should treat an
					error as a fatal error; if we try to
					open symlinks then we do not wish a
					fatal error if it happens not to be
					a directory */
/***********************************************************************//**
Closes a directory stream.
@return	0 if success, -1 if failure */
UNIV_INTERN
int
os_file_closedir(
/*=============*/
	os_file_dir_t	dir);	/*!< in: directory stream */
/***********************************************************************//**
This function returns information of the next file in the directory. We jump
over the '.' and '..' entries in the directory.
@return	0 if ok, -1 if error, 1 if at the end of the directory */
UNIV_INTERN
int
os_file_readdir_next_file(
/*======================*/
	const char*	dirname,/*!< in: directory name or path */
	os_file_dir_t	dir,	/*!< in: directory stream */
	os_file_stat_t*	info);	/*!< in/out: buffer where the info is returned */
/*****************************************************************//**
This function attempts to create a directory named pathname. The new directory
gets default permissions. On Unix, the permissions are (0770 & ~umask). If the
directory exists already, nothing is done and the call succeeds, unless the
fail_if_exists arguments is true.
@return	TRUE if call succeeds, FALSE on error */
UNIV_INTERN
ibool
os_file_create_directory(
/*=====================*/
	const char*	pathname,	/*!< in: directory name as
					null-terminated string */
	ibool		fail_if_exists);/*!< in: if TRUE, pre-existing directory
					is treated as an error. */
/****************************************************************//**
NOTE! Use the corresponding macro os_file_create_simple(), not directly
this function!
A simple function to open or create a file.
@return own: handle to the file, not defined if error, error number
can be retrieved with os_file_get_last_error */
UNIV_INTERN
os_file_t
os_file_create_simple_func(
/*=======================*/
	const char*	name,	/*!< in: name of the file or path as a
				null-terminated string */
	ulint		create_mode,/*!< in: create mode */
	ulint		access_type,/*!< in: OS_FILE_READ_ONLY or
				OS_FILE_READ_WRITE */
	ibool*		success,/*!< out: TRUE if succeed, FALSE if error */
	ulint		atomic_writes);/*!< in: atomic writes table option
				      value */
/****************************************************************//**
NOTE! Use the corresponding macro
os_file_create_simple_no_error_handling(), not directly this function!
A simple function to open or create a file.
@return own: handle to the file, not defined if error, error number
can be retrieved with os_file_get_last_error */
UNIV_INTERN
os_file_t
os_file_create_simple_no_error_handling_func(
/*=========================================*/
	const char*	name,	/*!< in: name of the file or path as a
				null-terminated string */
	ulint		create_mode,/*!< in: create mode */
	ulint		access_type,/*!< in: OS_FILE_READ_ONLY,
<<<<<<< HEAD
				OS_FILE_READ_WRITE, or
				OS_FILE_READ_ALLOW_DELETE; the last option is
				used by a backup program reading the file */
	ibool*		success,/*!< out: TRUE if succeed, FALSE if error */
	ulint		atomic_writes)/*!< in: atomic writes table option
				      value */
=======
				OS_FILE_READ_WRITE,
				OS_FILE_READ_ALLOW_DELETE (used by a backup
				program reading the file), or
				OS_FILE_READ_WRITE_CACHED (disable O_DIRECT
				if it would be enabled otherwise) */
	ibool*		success)/*!< out: TRUE if succeed, FALSE if error */
>>>>>>> 4fdf25af
	__attribute__((nonnull, warn_unused_result));
/****************************************************************//**
Tries to disable OS caching on an opened file descriptor. */
UNIV_INTERN
void
os_file_set_nocache(
/*================*/
	os_file_t	fd,		/*!< in: file descriptor to alter */
	const char*	file_name,	/*!< in: file name, used in the
					diagnostic message */
	const char*	operation_name);/*!< in: "open" or "create"; used in the
					diagnostic message */
/****************************************************************//**
NOTE! Use the corresponding macro os_file_create(), not directly
this function!
Opens an existing file or creates a new.
@return own: handle to the file, not defined if error, error number
can be retrieved with os_file_get_last_error */
UNIV_INTERN
os_file_t
os_file_create_func(
/*================*/
	const char*	name,	/*!< in: name of the file or path as a
				null-terminated string */
	ulint		create_mode,/*!< in: create mode */
	ulint		purpose,/*!< in: OS_FILE_AIO, if asynchronous,
				non-buffered i/o is desired,
				OS_FILE_NORMAL, if any normal file;
				NOTE that it also depends on type, os_aio_..
				and srv_.. variables whether we really use
				async i/o or unbuffered i/o: look in the
				function source code for the exact rules */
	ulint		type,	/*!< in: OS_DATA_FILE or OS_LOG_FILE */
	ibool*		success,/*!< out: TRUE if succeed, FALSE if error */
	ulint		atomic_writes) /*!< in: atomic writes table option
				       value */
	__attribute__((nonnull, warn_unused_result));
/***********************************************************************//**
Deletes a file. The file has to be closed before calling this.
@return	TRUE if success */
UNIV_INTERN
bool
os_file_delete_func(
/*================*/
	const char*	name);	/*!< in: file path as a null-terminated
				string */

/***********************************************************************//**
Deletes a file if it exists. The file has to be closed before calling this.
@return	TRUE if success */
UNIV_INTERN
bool
os_file_delete_if_exists_func(
/*==========================*/
	const char*	name);	/*!< in: file path as a null-terminated
				string */
/***********************************************************************//**
NOTE! Use the corresponding macro os_file_rename(), not directly
this function!
Renames a file (can also move it to another directory). It is safest that the
file is closed before calling this function.
@return	TRUE if success */
UNIV_INTERN
ibool
os_file_rename_func(
/*================*/
	const char*	oldpath,	/*!< in: old file path as a
					null-terminated string */
	const char*	newpath);	/*!< in: new file path */
/***********************************************************************//**
NOTE! Use the corresponding macro os_file_close(), not directly this
function!
Closes a file handle. In case of error, error number can be retrieved with
os_file_get_last_error.
@return	TRUE if success */
UNIV_INTERN
ibool
os_file_close_func(
/*===============*/
	os_file_t	file);	/*!< in, own: handle to a file */

#ifdef UNIV_PFS_IO
/****************************************************************//**
NOTE! Please use the corresponding macro os_file_create_simple(),
not directly this function!
A performance schema instrumented wrapper function for
os_file_create_simple() which opens or creates a file.
@return own: handle to the file, not defined if error, error number
can be retrieved with os_file_get_last_error */
UNIV_INLINE
os_file_t
pfs_os_file_create_simple_func(
/*===========================*/
	mysql_pfs_key_t key,	/*!< in: Performance Schema Key */
	const char*	name,	/*!< in: name of the file or path as a
				null-terminated string */
	ulint		create_mode,/*!< in: create mode */
	ulint		access_type,/*!< in: OS_FILE_READ_ONLY or
				OS_FILE_READ_WRITE */
	ibool*		success,/*!< out: TRUE if succeed, FALSE if error */
	ulint		atomic_writes,/*!< in: atomic writes table option
				value */
	const char*	src_file,/*!< in: file name where func invoked */
	ulint		src_line)/*!< in: line where the func invoked */
	__attribute__((nonnull, warn_unused_result));

/****************************************************************//**
NOTE! Please use the corresponding macro
os_file_create_simple_no_error_handling(), not directly this function!
A performance schema instrumented wrapper function for
os_file_create_simple_no_error_handling(). Add instrumentation to
monitor file creation/open.
@return own: handle to the file, not defined if error, error number
can be retrieved with os_file_get_last_error */
UNIV_INLINE
os_file_t
pfs_os_file_create_simple_no_error_handling_func(
/*=============================================*/
	mysql_pfs_key_t key,	/*!< in: Performance Schema Key */
	const char*	name,	/*!< in: name of the file or path as a
				null-terminated string */
	ulint		create_mode, /*!< in: file create mode */
	ulint		access_type,/*!< in: OS_FILE_READ_ONLY,
				OS_FILE_READ_WRITE, or
				OS_FILE_READ_ALLOW_DELETE; the last option is
				used by a backup program reading the file */
	ibool*		success,/*!< out: TRUE if succeed, FALSE if error */
	ulint		atomic_writes,/*!< in: atomic writes table option
				      value*/
	const char*	src_file,/*!< in: file name where func invoked */
	ulint		src_line)/*!< in: line where the func invoked */
	__attribute__((nonnull, warn_unused_result));

/****************************************************************//**
NOTE! Please use the corresponding macro os_file_create(), not directly
this function!
A performance schema wrapper function for os_file_create().
Add instrumentation to monitor file creation/open.
@return own: handle to the file, not defined if error, error number
can be retrieved with os_file_get_last_error */
UNIV_INLINE
os_file_t
pfs_os_file_create_func(
/*====================*/
	mysql_pfs_key_t key,	/*!< in: Performance Schema Key */
	const char*	name,	/*!< in: name of the file or path as a
				null-terminated string */
	ulint		create_mode,/*!< in: file create mode */
	ulint		purpose,/*!< in: OS_FILE_AIO, if asynchronous,
				non-buffered i/o is desired,
				OS_FILE_NORMAL, if any normal file;
				NOTE that it also depends on type, os_aio_..
				and srv_.. variables whether we really use
				async i/o or unbuffered i/o: look in the
				function source code for the exact rules */
	ulint		type,	/*!< in: OS_DATA_FILE or OS_LOG_FILE */
	ibool*		success,/*!< out: TRUE if succeed, FALSE if error */
	ulint		atomic_writes,/*!< in: atomic writes table option
				value */
	const char*	src_file,/*!< in: file name where func invoked */
	ulint		src_line)/*!< in: line where the func invoked */
	__attribute__((nonnull, warn_unused_result));

/***********************************************************************//**
NOTE! Please use the corresponding macro os_file_close(), not directly
this function!
A performance schema instrumented wrapper function for os_file_close().
@return TRUE if success */
UNIV_INLINE
ibool
pfs_os_file_close_func(
/*===================*/
        os_file_t	file,	/*!< in, own: handle to a file */
	const char*	src_file,/*!< in: file name where func invoked */
	ulint		src_line);/*!< in: line where the func invoked */
/*******************************************************************//**
NOTE! Please use the corresponding macro os_file_read(), not directly
this function!
This is the performance schema instrumented wrapper function for
os_file_read() which requests a synchronous read operation.
@return	TRUE if request was successful, FALSE if fail */
UNIV_INLINE
ibool
pfs_os_file_read_func(
/*==================*/
	os_file_t	file,	/*!< in: handle to a file */
	void*		buf,	/*!< in: buffer where to read */
	os_offset_t	offset,	/*!< in: file offset where to read */
	ulint		n,	/*!< in: number of bytes to read */
	trx_t*		trx,	/*!< in: trx */
	const char*	src_file,/*!< in: file name where func invoked */
	ulint		src_line);/*!< in: line where the func invoked */

/*******************************************************************//**
NOTE! Please use the corresponding macro os_file_read_no_error_handling(),
not directly this function!
This is the performance schema instrumented wrapper function for
os_file_read_no_error_handling_func() which requests a synchronous
read operation.
@return	TRUE if request was successful, FALSE if fail */
UNIV_INLINE
ibool
pfs_os_file_read_no_error_handling_func(
/*====================================*/
	os_file_t	file,	/*!< in: handle to a file */
	void*		buf,	/*!< in: buffer where to read */
	os_offset_t	offset,	/*!< in: file offset where to read */
	ulint		n,	/*!< in: number of bytes to read */
	const char*	src_file,/*!< in: file name where func invoked */
	ulint		src_line);/*!< in: line where the func invoked */

/*******************************************************************//**
NOTE! Please use the corresponding macro os_aio(), not directly this
function!
Performance schema wrapper function of os_aio() which requests
an asynchronous i/o operation.
@return TRUE if request was queued successfully, FALSE if fail */
UNIV_INLINE
ibool
pfs_os_aio_func(
/*============*/
	ulint		type,	/*!< in: OS_FILE_READ or OS_FILE_WRITE */
	ulint		is_log,	/*!< in: 1 is OS_FILE_LOG or 0 */
	ulint		mode,	/*!< in: OS_AIO_NORMAL etc. I/O mode */
	const char*	name,	/*!< in: name of the file or path as a
				null-terminated string */
	os_file_t	file,	/*!< in: handle to a file */
	void*		buf,	/*!< in: buffer where to read or from which
				to write */
	os_offset_t	offset,	/*!< in: file offset where to read or write */
	ulint		n,	/*!< in: number of bytes to read or write */
	ulint		page_size,/*!< in: page size in bytes */
	fil_node_t*	message1,/*!< in: message for the aio handler
				(can be used to identify a completed
				aio operation); ignored if mode is
				OS_AIO_SYNC */
	void*		message2,/*!< in: message for the aio handler
				(can be used to identify a completed
				aio operation); ignored if mode is
                                OS_AIO_SYNC */
	ulint		space_id,
	trx_t*		trx,
	ulint*		write_size,/*!< in/out: Actual write size initialized
			       after fist successfull trim
			       operation for this page and if
			       initialized we do not trim again if
			       actual page size does not decrease. */
	const char*	src_file,/*!< in: file name where func invoked */
	ulint		src_line);/*!< in: line where the func invoked */
/*******************************************************************//**
NOTE! Please use the corresponding macro os_file_write(), not directly
this function!
This is the performance schema instrumented wrapper function for
os_file_write() which requests a synchronous write operation.
@return	TRUE if request was successful, FALSE if fail */
UNIV_INLINE
ibool
pfs_os_file_write_func(
/*===================*/
	const char*	name,	/*!< in: name of the file or path as a
				null-terminated string */
	os_file_t	file,	/*!< in: handle to a file */
	const void*	buf,	/*!< in: buffer from which to write */
	os_offset_t	offset,	/*!< in: file offset where to write */
	ulint		n,	/*!< in: number of bytes to write */
	const char*	src_file,/*!< in: file name where func invoked */
	ulint		src_line);/*!< in: line where the func invoked */
/***********************************************************************//**
NOTE! Please use the corresponding macro os_file_flush(), not directly
this function!
This is the performance schema instrumented wrapper function for
os_file_flush() which flushes the write buffers of a given file to the disk.
Flushes the write buffers of a given file to the disk.
@return TRUE if success */
UNIV_INLINE
ibool
pfs_os_file_flush_func(
/*===================*/
	os_file_t	file,	/*!< in, own: handle to a file */
	const char*	src_file,/*!< in: file name where func invoked */
	ulint		src_line);/*!< in: line where the func invoked */

/***********************************************************************//**
NOTE! Please use the corresponding macro os_file_rename(), not directly
this function!
This is the performance schema instrumented wrapper function for
os_file_rename()
@return TRUE if success */
UNIV_INLINE
ibool
pfs_os_file_rename_func(
/*====================*/
	mysql_pfs_key_t	key,	/*!< in: Performance Schema Key */
	const char*	oldpath,/*!< in: old file path as a null-terminated
				string */
	const char*	newpath,/*!< in: new file path */
	const char*	src_file,/*!< in: file name where func invoked */
	ulint		src_line);/*!< in: line where the func invoked */

/***********************************************************************//**
NOTE! Please use the corresponding macro os_file_delete(), not directly
this function!
This is the performance schema instrumented wrapper function for
os_file_delete()
@return TRUE if success */
UNIV_INLINE
bool
pfs_os_file_delete_func(
/*====================*/
	mysql_pfs_key_t	key,	/*!< in: Performance Schema Key */
	const char*	name,	/*!< in: old file path as a null-terminated
				string */
	const char*	src_file,/*!< in: file name where func invoked */
	ulint		src_line);/*!< in: line where the func invoked */

/***********************************************************************//**
NOTE! Please use the corresponding macro os_file_delete_if_exists(), not
directly this function!
This is the performance schema instrumented wrapper function for
os_file_delete_if_exists()
@return TRUE if success */
UNIV_INLINE
bool
pfs_os_file_delete_if_exists_func(
/*==============================*/
	mysql_pfs_key_t	key,	/*!< in: Performance Schema Key */
	const char*	name,	/*!< in: old file path as a null-terminated
				string */
	const char*	src_file,/*!< in: file name where func invoked */
	ulint		src_line);/*!< in: line where the func invoked */
#endif	/* UNIV_PFS_IO */

/***********************************************************************//**
Closes a file handle.
@return	TRUE if success */
UNIV_INTERN
ibool
os_file_close_no_error_handling(
/*============================*/
	os_file_t	file);	/*!< in, own: handle to a file */
/***********************************************************************//**
Gets a file size.
@return	file size, or (os_offset_t) -1 on failure */
UNIV_INTERN
os_offset_t
os_file_get_size(
/*=============*/
	os_file_t	file)	/*!< in: handle to a file */
	__attribute__((warn_unused_result));
/***********************************************************************//**
Write the specified number of zeros to a newly created file.
@return	TRUE if success */
UNIV_INTERN
ibool
os_file_set_size(
/*=============*/
	const char*	name,	/*!< in: name of the file or path as a
				null-terminated string */
	os_file_t	file,	/*!< in: handle to a file */
	os_offset_t	size)	/*!< in: file size */
	__attribute__((nonnull, warn_unused_result));
/***********************************************************************//**
Truncates a file at its current position.
@return	TRUE if success */
UNIV_INTERN
ibool
os_file_set_eof(
/*============*/
	FILE*		file);	/*!< in: file to be truncated */
/***********************************************************************//**
Truncates a file at the specified position.
@return TRUE if success */
UNIV_INTERN
ibool
os_file_set_eof_at(
	os_file_t	file,	/*!< in: handle to a file */
	ib_uint64_t	new_len);/*!< in: new file length */
/***********************************************************************//**
NOTE! Use the corresponding macro os_file_flush(), not directly this function!
Flushes the write buffers of a given file to the disk.
@return	TRUE if success */
UNIV_INTERN
ibool
os_file_flush_func(
/*===============*/
	os_file_t	file);	/*!< in, own: handle to a file */
/***********************************************************************//**
Retrieves the last error number if an error occurs in a file io function.
The number should be retrieved before any other OS calls (because they may
overwrite the error number). If the number is not known to this program,
the OS error number + 100 is returned.
@return	error number, or OS error number + 100 */
UNIV_INTERN
ulint
os_file_get_last_error(
/*===================*/
	bool	report_all_errors);	/*!< in: TRUE if we want an error message
					printed of all errors */
/*******************************************************************//**
NOTE! Use the corresponding macro os_file_read(), not directly this function!
Requests a synchronous read operation.
@return	TRUE if request was successful, FALSE if fail */
UNIV_INTERN
ibool
os_file_read_func(
/*==============*/
	os_file_t	file,	/*!< in: handle to a file */
	void*		buf,	/*!< in: buffer where to read */
	os_offset_t	offset,	/*!< in: file offset where to read */
	ulint		n,	/*!< in: number of bytes to read */
	trx_t*		trx);	/*!< in: trx */
/*******************************************************************//**
Rewind file to its start, read at most size - 1 bytes from it to str, and
NUL-terminate str. All errors are silently ignored. This function is
mostly meant to be used with temporary files. */
UNIV_INTERN
void
os_file_read_string(
/*================*/
	FILE*	file,	/*!< in: file to read from */
	char*	str,	/*!< in: buffer where to read */
	ulint	size);	/*!< in: size of buffer */
/*******************************************************************//**
NOTE! Use the corresponding macro os_file_read_no_error_handling(),
not directly this function!
Requests a synchronous positioned read operation. This function does not do
any error handling. In case of error it returns FALSE.
@return	TRUE if request was successful, FALSE if fail */
UNIV_INTERN
ibool
os_file_read_no_error_handling_func(
/*================================*/
	os_file_t	file,	/*!< in: handle to a file */
	void*		buf,	/*!< in: buffer where to read */
	os_offset_t	offset,	/*!< in: file offset where to read */
	ulint		n);	/*!< in: number of bytes to read */

/*******************************************************************//**
NOTE! Use the corresponding macro os_file_write(), not directly this
function!
Requests a synchronous write operation.
@return	TRUE if request was successful, FALSE if fail */
UNIV_INTERN
ibool
os_file_write_func(
/*===============*/
	const char*	name,	/*!< in: name of the file or path as a
				null-terminated string */
	os_file_t	file,	/*!< in: handle to a file */
	const void*	buf,	/*!< in: buffer from which to write */
	os_offset_t	offset,	/*!< in: file offset where to write */
	ulint		n);	/*!< in: number of bytes to write */

/*******************************************************************//**
Check the existence and type of the given file.
@return	TRUE if call succeeded */
UNIV_INTERN
ibool
os_file_status(
/*===========*/
	const char*	path,	/*!< in:	pathname of the file */
	ibool*		exists,	/*!< out: TRUE if file exists */
	os_file_type_t* type);	/*!< out: type of the file (if it exists) */
/****************************************************************//**
The function os_file_dirname returns a directory component of a
null-terminated pathname string.  In the usual case, dirname returns
the string up to, but not including, the final '/', and basename
is the component following the final '/'.  Trailing '/' characters
are not counted as part of the pathname.

If path does not contain a slash, dirname returns the string ".".

Concatenating the string returned by dirname, a "/", and the basename
yields a complete pathname.

The return value is  a copy of the directory component of the pathname.
The copy is allocated from heap. It is the caller responsibility
to free it after it is no longer needed.

The following list of examples (taken from SUSv2) shows the strings
returned by dirname and basename for different paths:

       path	      dirname	     basename
       "/usr/lib"     "/usr"	     "lib"
       "/usr/"	      "/"	     "usr"
       "usr"	      "."	     "usr"
       "/"	      "/"	     "/"
       "."	      "."	     "."
       ".."	      "."	     ".."

@return	own: directory component of the pathname */
UNIV_INTERN
char*
os_file_dirname(
/*============*/
	const char*	path);	/*!< in: pathname */
/****************************************************************//**
This function returns a new path name after replacing the basename
in an old path with a new basename.  The old_path is a full path
name including the extension.  The tablename is in the normal
form "databasename/tablename".  The new base name is found after
the forward slash.  Both input strings are null terminated.

This function allocates memory to be returned.  It is the callers
responsibility to free the return value after it is no longer needed.

@return	own: new full pathname */
UNIV_INTERN
char*
os_file_make_new_pathname(
/*======================*/
	const char*	old_path,	/*!< in: pathname */
	const char*	new_name);	/*!< in: new file name */
/****************************************************************//**
This function returns a remote path name by combining a data directory
path provided in a DATA DIRECTORY clause with the tablename which is
in the form 'database/tablename'.  It strips the file basename (which
is the tablename) found after the last directory in the path provided.
The full filepath created will include the database name as a directory
under the path provided.  The filename is the tablename with the '.ibd'
extension. All input and output strings are null-terminated.

This function allocates memory to be returned.  It is the callers
responsibility to free the return value after it is no longer needed.

@return	own: A full pathname; data_dir_path/databasename/tablename.ibd */
UNIV_INTERN
char*
os_file_make_remote_pathname(
/*=========================*/
	const char*	data_dir_path,	/*!< in: pathname */
	const char*	tablename,	/*!< in: tablename */
	const char*	extention);	/*!< in: file extention; ibd,cfg*/
/****************************************************************//**
This function reduces a null-terminated full remote path name into
the path that is sent by MySQL for DATA DIRECTORY clause.  It replaces
the 'databasename/tablename.ibd' found at the end of the path with just
'tablename'.

Since the result is always smaller than the path sent in, no new memory
is allocated. The caller should allocate memory for the path sent in.
This function manipulates that path in place.

If the path format is not as expected, just return.  The result is used
to inform a SHOW CREATE TABLE command. */
UNIV_INTERN
void
os_file_make_data_dir_path(
/*========================*/
	char*	data_dir_path);	/*!< in/out: full path/data_dir_path */
/****************************************************************//**
Creates all missing subdirectories along the given path.
@return	TRUE if call succeeded FALSE otherwise */
UNIV_INTERN
ibool
os_file_create_subdirs_if_needed(
/*=============================*/
	const char*	path);	/*!< in: path name */
/***********************************************************************
Initializes the asynchronous io system. Creates one array each for ibuf
and log i/o. Also creates one array each for read and write where each
array is divided logically into n_read_segs and n_write_segs
respectively. The caller must create an i/o handler thread for each
segment in these arrays. This function also creates the sync array.
No i/o handler thread needs to be created for that */
UNIV_INTERN
ibool
os_aio_init(
/*========*/
	ulint	n_per_seg,	/*<! in: maximum number of pending aio
				operations allowed per segment */
	ulint	n_read_segs,	/*<! in: number of reader threads */
	ulint	n_write_segs,	/*<! in: number of writer threads */
	ulint	n_slots_sync);	/*<! in: number of slots in the sync aio
				array */
/***********************************************************************
Frees the asynchronous io system. */
UNIV_INTERN
void
os_aio_free(void);
/*=============*/

/*******************************************************************//**
NOTE! Use the corresponding macro os_aio(), not directly this function!
Requests an asynchronous i/o operation.
@return	TRUE if request was queued successfully, FALSE if fail */
UNIV_INTERN
ibool
os_aio_func(
/*========*/
	ulint		type,	/*!< in: OS_FILE_READ or OS_FILE_WRITE */
	ulint		is_log,	/*!< in: 1 is OS_FILE_LOG or 0 */
	ulint		mode,	/*!< in: OS_AIO_NORMAL, ..., possibly ORed
				to OS_AIO_SIMULATED_WAKE_LATER: the
				last flag advises this function not to wake
				i/o-handler threads, but the caller will
				do the waking explicitly later, in this
				way the caller can post several requests in
				a batch; NOTE that the batch must not be
				so big that it exhausts the slots in aio
				arrays! NOTE that a simulated batch
				may introduce hidden chances of deadlocks,
				because i/os are not actually handled until
				all have been posted: use with great
				caution! */
	const char*	name,	/*!< in: name of the file or path as a
				null-terminated string */
	os_file_t	file,	/*!< in: handle to a file */
	void*		buf,	/*!< in: buffer where to read or from which
				to write */
	os_offset_t	offset,	/*!< in: file offset where to read or write */
	ulint		n,	/*!< in: number of bytes to read or write */
	ulint		page_size, /*!< in: page size in bytes */
	fil_node_t*	message1,/*!< in: message for the aio handler
				(can be used to identify a completed
				aio operation); ignored if mode is
				OS_AIO_SYNC */
	void*		message2,/*!< in: message for the aio handler
				(can be used to identify a completed
				aio operation); ignored if mode is
				OS_AIO_SYNC */
	ulint		space_id,
	trx_t*		trx,
	ulint*		write_size);/*!< in/out: Actual write size initialized
			       after fist successfull trim
			       operation for this page and if
			       initialized we do not trim again if
			       actual page size does not decrease. */
/************************************************************************//**
Wakes up all async i/o threads so that they know to exit themselves in
shutdown. */
UNIV_INTERN
void
os_aio_wake_all_threads_at_shutdown(void);
/*=====================================*/
/************************************************************************//**
Waits until there are no pending writes in os_aio_write_array. There can
be other, synchronous, pending writes. */
UNIV_INTERN
void
os_aio_wait_until_no_pending_writes(void);
/*=====================================*/
/**********************************************************************//**
Wakes up simulated aio i/o-handler threads if they have something to do. */
UNIV_INTERN
void
os_aio_simulated_wake_handler_threads(void);
/*=======================================*/
/**********************************************************************//**
This function can be called if one wants to post a batch of reads and
prefers an i/o-handler thread to handle them all at once later. You must
call os_aio_simulated_wake_handler_threads later to ensure the threads
are not left sleeping! */
UNIV_INTERN
void
os_aio_simulated_put_read_threads_to_sleep(void);
/*============================================*/

#ifdef WIN_ASYNC_IO
/**********************************************************************//**
This function is only used in Windows asynchronous i/o.
Waits for an aio operation to complete. This function is used to wait the
for completed requests. The aio array of pending requests is divided
into segments. The thread specifies which segment or slot it wants to wait
for. NOTE: this function will also take care of freeing the aio slot,
therefore no other thread is allowed to do the freeing!
@return	TRUE if the aio operation succeeded */
UNIV_INTERN
ibool
os_aio_windows_handle(
/*==================*/
	ulint	segment,	/*!< in: the number of the segment in the aio
				arrays to wait for; segment 0 is the ibuf
				i/o thread, segment 1 the log i/o thread,
				then follow the non-ibuf read threads, and as
				the last are the non-ibuf write threads; if
				this is ULINT_UNDEFINED, then it means that
				sync aio is used, and this parameter is
				ignored */
	ulint	pos,		/*!< this parameter is used only in sync aio:
				wait for the aio slot at this position */
	fil_node_t**message1,	/*!< out: the messages passed with the aio
				request; note that also in the case where
				the aio operation failed, these output
				parameters are valid and can be used to
				restart the operation, for example */
	void**	message2,
	ulint*	type,		/*!< out: OS_FILE_WRITE or ..._READ */
	ulint*	space_id);

#endif

/**********************************************************************//**
Does simulated aio. This function should be called by an i/o-handler
thread.
@return	TRUE if the aio operation succeeded */
UNIV_INTERN
ibool
os_aio_simulated_handle(
/*====================*/
	ulint	segment,	/*!< in: the number of the segment in the aio
				arrays to wait for; segment 0 is the ibuf
				i/o thread, segment 1 the log i/o thread,
				then follow the non-ibuf read threads, and as
				the last are the non-ibuf write threads */
	fil_node_t**message1,	/*!< out: the messages passed with the aio
				request; note that also in the case where
				the aio operation failed, these output
				parameters are valid and can be used to
				restart the operation, for example */
	void**	message2,
	ulint*	type,		/*!< out: OS_FILE_WRITE or ..._READ */
	ulint*	space_id);
/**********************************************************************//**
Validates the consistency of the aio system.
@return	TRUE if ok */
UNIV_INTERN
ibool
os_aio_validate(void);
/*=================*/
/**********************************************************************//**
Prints info of the aio arrays. */
UNIV_INTERN
void
os_aio_print(
/*=========*/
	FILE*	file);	/*!< in: file where to print */
/**********************************************************************//**
Refreshes the statistics used to print per-second averages. */
UNIV_INTERN
void
os_aio_refresh_stats(void);
/*======================*/

#ifdef UNIV_DEBUG
/**********************************************************************//**
Checks that all slots in the system have been freed, that is, there are
no pending io operations. */
UNIV_INTERN
ibool
os_aio_all_slots_free(void);
/*=======================*/
#endif /* UNIV_DEBUG */

/*******************************************************************//**
This function returns information about the specified file
@return	DB_SUCCESS if all OK */
UNIV_INTERN
dberr_t
os_file_get_status(
/*===============*/
	const char*	path,		/*!< in: pathname of the file */
	os_file_stat_t* stat_info,	/*!< information of a file in a
					directory */
	bool		check_rw_perm);	/*!< in: for testing whether the
					file can be opened in RW mode */

#if !defined(UNIV_HOTBACKUP)
/*********************************************************************//**
Creates a temporary file that will be deleted on close.
This function is defined in ha_innodb.cc.
@return	temporary file descriptor, or < 0 on error */
UNIV_INTERN
int
innobase_mysql_tmpfile(void);
/*========================*/
#endif /* !UNIV_HOTBACKUP */


#if defined(LINUX_NATIVE_AIO)
/**************************************************************************
This function is only used in Linux native asynchronous i/o.
Waits for an aio operation to complete. This function is used to wait the
for completed requests. The aio array of pending requests is divided
into segments. The thread specifies which segment or slot it wants to wait
for. NOTE: this function will also take care of freeing the aio slot,
therefore no other thread is allowed to do the freeing!
@return	TRUE if the IO was successful */
UNIV_INTERN
ibool
os_aio_linux_handle(
/*================*/
	ulint	global_seg,	/*!< in: segment number in the aio array
				to wait for; segment 0 is the ibuf
				i/o thread, segment 1 is log i/o thread,
				then follow the non-ibuf read threads,
				and the last are the non-ibuf write
				threads. */
	fil_node_t**message1,	/*!< out: the messages passed with the */
	void**	message2,	/*!< aio request; note that in case the
				aio operation failed, these output
				parameters are valid and can be used to
				restart the operation. */
	ulint*	type,		/*!< out: OS_FILE_WRITE or ..._READ */
	ulint*	space_id);
#endif /* LINUX_NATIVE_AIO */

/****************************************************************//**
Does error handling when a file operation fails.
@return	TRUE if we should retry the operation */
ibool
os_file_handle_error_no_exit(
/*=========================*/
	const char*	name,		/*!< in: name of a file or NULL */
	const char*	operation,	/*!< in: operation */
	ibool		on_error_silent);/*!< in: if TRUE then don't print
					any message to the log. */


/***********************************************************************//**
Try to get number of bytes per sector from file system.
@return	file block size */
UNIV_INTERN
ulint
os_file_get_block_size(
/*===================*/
	os_file_t	file,	/*!< in: handle to a file */
	const char*	name);	/*!< in: file name */

#ifndef UNIV_NONINL
#include "os0file.ic"
#endif

#endif<|MERGE_RESOLUTION|>--- conflicted
+++ resolved
@@ -548,21 +548,14 @@
 				null-terminated string */
 	ulint		create_mode,/*!< in: create mode */
 	ulint		access_type,/*!< in: OS_FILE_READ_ONLY,
-<<<<<<< HEAD
-				OS_FILE_READ_WRITE, or
-				OS_FILE_READ_ALLOW_DELETE; the last option is
-				used by a backup program reading the file */
-	ibool*		success,/*!< out: TRUE if succeed, FALSE if error */
-	ulint		atomic_writes)/*!< in: atomic writes table option
-				      value */
-=======
 				OS_FILE_READ_WRITE,
 				OS_FILE_READ_ALLOW_DELETE (used by a backup
 				program reading the file), or
 				OS_FILE_READ_WRITE_CACHED (disable O_DIRECT
 				if it would be enabled otherwise) */
-	ibool*		success)/*!< out: TRUE if succeed, FALSE if error */
->>>>>>> 4fdf25af
+	ibool*		success,/*!< out: TRUE if succeed, FALSE if error */
+	ulint		atomic_writes)/*!< in: atomic writes table option
+				      value */
 	__attribute__((nonnull, warn_unused_result));
 /****************************************************************//**
 Tries to disable OS caching on an opened file descriptor. */
