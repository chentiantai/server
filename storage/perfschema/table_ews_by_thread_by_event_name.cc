--- conflicted
+++ resolved
@@ -50,24 +50,14 @@
   sizeof(pos_ews_by_thread_by_event_name),
   &m_table_lock,
   { C_STRING_WITH_LEN("CREATE TABLE events_waits_summary_by_thread_by_event_name("
-<<<<<<< HEAD
-                      "THREAD_ID BIGINT unsigned not null,"
-                      "EVENT_NAME VARCHAR(128) not null,"
-                      "COUNT_STAR BIGINT unsigned not null,"
-                      "SUM_TIMER_WAIT BIGINT unsigned not null,"
-                      "MIN_TIMER_WAIT BIGINT unsigned not null,"
-                      "AVG_TIMER_WAIT BIGINT unsigned not null,"
-                      "MAX_TIMER_WAIT BIGINT unsigned not null)") },
-  false  /* perpetual */
-=======
                       "THREAD_ID BIGINT unsigned not null comment 'Thread associated with the event. Together with EVENT_NAME uniquely identifies the row.',"
                       "EVENT_NAME VARCHAR(128) not null comment 'Event name. Used together with THREAD_ID for grouping events.',"
                       "COUNT_STAR BIGINT unsigned not null comment 'Number of summarized events',"
                       "SUM_TIMER_WAIT BIGINT unsigned not null comment 'Total wait time of the summarized events that are timed.',"
                       "MIN_TIMER_WAIT BIGINT unsigned not null comment 'Minimum wait time of the summarized events that are timed.',"
                       "AVG_TIMER_WAIT BIGINT unsigned not null comment 'Average wait time of the summarized events that are timed.',"
-                      "MAX_TIMER_WAIT BIGINT unsigned not null comment 'Maximum wait time of the summarized events that are timed.')") }
->>>>>>> 4f85eadf
+                      "MAX_TIMER_WAIT BIGINT unsigned not null comment 'Maximum wait time of the summarized events that are timed.')") },
+  false  /* perpetual */
 };
 
 PFS_engine_table*
