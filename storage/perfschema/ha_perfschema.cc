--- conflicted
+++ resolved
@@ -25,12 +25,6 @@
   Performance schema storage engine (implementation).
 */
 
-<<<<<<< HEAD
-=======
-#include "my_global.h"
-#include "my_thread.h"
-#include "my_atomic.h"
->>>>>>> bbbe2c1a
 #include "sql_plugin.h"
 #include "my_pthread.h"
 #include "ha_perfschema.h"
@@ -59,7 +53,7 @@
 static int compare_database_names(const char *name1, const char *name2)
 {
   if (lower_case_table_names)
-    return native_strcasecmp(name1, name2);
+    return strcasecmp(name1, name2);
   return strcmp(name1, name2);
 }
 
@@ -151,17 +145,16 @@
 static struct st_mysql_show_var pfs_status_vars[]=
 {
   {"Performance_schema_mutex_classes_lost",
-    (char*) &mutex_class_lost, SHOW_LONG_NOFLUSH, SHOW_SCOPE_GLOBAL},
+    (char*) &mutex_class_lost, SHOW_LONG_NOFLUSH},
   {"Performance_schema_rwlock_classes_lost",
-    (char*) &rwlock_class_lost, SHOW_LONG_NOFLUSH, SHOW_SCOPE_GLOBAL},
+    (char*) &rwlock_class_lost, SHOW_LONG_NOFLUSH},
   {"Performance_schema_cond_classes_lost",
-    (char*) &cond_class_lost, SHOW_LONG_NOFLUSH, SHOW_SCOPE_GLOBAL},
+    (char*) &cond_class_lost, SHOW_LONG_NOFLUSH},
   {"Performance_schema_thread_classes_lost",
-    (char*) &thread_class_lost, SHOW_LONG_NOFLUSH, SHOW_SCOPE_GLOBAL},
+    (char*) &thread_class_lost, SHOW_LONG_NOFLUSH},
   {"Performance_schema_file_classes_lost",
-    (char*) &file_class_lost, SHOW_LONG_NOFLUSH, SHOW_SCOPE_GLOBAL},
+    (char*) &file_class_lost, SHOW_LONG_NOFLUSH},
   {"Performance_schema_socket_classes_lost",
-<<<<<<< HEAD
     (char*) &socket_class_lost, SHOW_LONG_NOFLUSH},
   {"Performance_schema_memory_classes_lost",
     (char*) &memory_class_lost, SHOW_LONG_NOFLUSH},
@@ -175,34 +168,14 @@
     (char*) &global_thread_container.m_lost, SHOW_LONG},
   {"Performance_schema_file_instances_lost",
     (char*) &global_file_container.m_lost, SHOW_LONG},
-=======
-    (char*) &socket_class_lost, SHOW_LONG_NOFLUSH, SHOW_SCOPE_GLOBAL},
-  {"Performance_schema_memory_classes_lost",
-    (char*) &memory_class_lost, SHOW_LONG_NOFLUSH, SHOW_SCOPE_GLOBAL},
-  {"Performance_schema_mutex_instances_lost",
-    (char*) &show_func_mutex_instances_lost, SHOW_FUNC, SHOW_SCOPE_GLOBAL},
-  {"Performance_schema_rwlock_instances_lost",
-    (char*) &global_rwlock_container.m_lost, SHOW_LONG, SHOW_SCOPE_GLOBAL},
-  {"Performance_schema_cond_instances_lost",
-    (char*) &global_cond_container.m_lost, SHOW_LONG, SHOW_SCOPE_GLOBAL},
-  {"Performance_schema_thread_instances_lost",
-    (char*) &global_thread_container.m_lost, SHOW_LONG, SHOW_SCOPE_GLOBAL},
-  {"Performance_schema_file_instances_lost",
-    (char*) &global_file_container.m_lost, SHOW_LONG, SHOW_SCOPE_GLOBAL},
->>>>>>> bbbe2c1a
   {"Performance_schema_file_handles_lost",
-    (char*) &file_handle_lost, SHOW_LONG, SHOW_SCOPE_GLOBAL},
+    (char*) &file_handle_lost, SHOW_LONG},
   {"Performance_schema_socket_instances_lost",
-<<<<<<< HEAD
     (char*) &global_socket_container.m_lost, SHOW_LONG},
-=======
-    (char*) &global_socket_container.m_lost, SHOW_LONG, SHOW_SCOPE_GLOBAL},
->>>>>>> bbbe2c1a
   {"Performance_schema_locker_lost",
-    (char*) &locker_lost, SHOW_LONG, SHOW_SCOPE_GLOBAL},
+    (char*) &locker_lost, SHOW_LONG},
   /* table shares, can be flushed */
   {"Performance_schema_table_instances_lost",
-<<<<<<< HEAD
     (char*) &global_table_share_container.m_lost, SHOW_LONG},
   /* table handles, can be flushed */
   {"Performance_schema_table_handles_lost",
@@ -219,32 +192,13 @@
     (char*) &global_user_container.m_lost, SHOW_LONG},
   {"Performance_schema_accounts_lost",
     (char*) &global_account_container.m_lost, SHOW_LONG},
-=======
-    (char*) &global_table_share_container.m_lost, SHOW_LONG, SHOW_SCOPE_GLOBAL},
-  /* table handles, can be flushed */
-  {"Performance_schema_table_handles_lost",
-    (char*) &global_table_container.m_lost, SHOW_LONG, SHOW_SCOPE_GLOBAL},
-  /* table lock stats, can be flushed */
-  {"Performance_schema_table_lock_stat_lost",
-    (char*) &global_table_share_lock_container.m_lost, SHOW_LONG, SHOW_SCOPE_GLOBAL},
-  /* table index stats, can be flushed */
-  {"Performance_schema_index_stat_lost",
-    (char*) &global_table_share_index_container.m_lost, SHOW_LONG, SHOW_SCOPE_GLOBAL},
-  {"Performance_schema_hosts_lost",
-    (char*) &global_host_container.m_lost, SHOW_LONG, SHOW_SCOPE_GLOBAL},
-  {"Performance_schema_users_lost",
-    (char*) &global_user_container.m_lost, SHOW_LONG, SHOW_SCOPE_GLOBAL},
-  {"Performance_schema_accounts_lost",
-    (char*) &global_account_container.m_lost, SHOW_LONG, SHOW_SCOPE_GLOBAL},
->>>>>>> bbbe2c1a
   {"Performance_schema_stage_classes_lost",
-    (char*) &stage_class_lost, SHOW_LONG, SHOW_SCOPE_GLOBAL},
+    (char*) &stage_class_lost, SHOW_LONG},
   {"Performance_schema_statement_classes_lost",
-    (char*) &statement_class_lost, SHOW_LONG, SHOW_SCOPE_GLOBAL},
+    (char*) &statement_class_lost, SHOW_LONG},
   {"Performance_schema_digest_lost",
-    (char*) &digest_lost, SHOW_LONG, SHOW_SCOPE_GLOBAL},
+    (char*) &digest_lost, SHOW_LONG},
   {"Performance_schema_session_connect_attrs_lost",
-<<<<<<< HEAD
     (char*) &session_connect_attrs_lost, SHOW_LONG},
   {"Performance_schema_program_lost",
     (char*) &global_program_container.m_lost, SHOW_LONG},
@@ -255,18 +209,6 @@
   {"Performance_schema_metadata_lock_lost",
     (char*) &global_mdl_container.m_lost, SHOW_LONG},
   {NullS, NullS, SHOW_LONG}
-=======
-    (char*) &session_connect_attrs_lost, SHOW_LONG, SHOW_SCOPE_GLOBAL},
-  {"Performance_schema_program_lost",
-    (char*) &global_program_container.m_lost, SHOW_LONG, SHOW_SCOPE_GLOBAL},
-  {"Performance_schema_nested_statement_lost",
-    (char*) &nested_statement_lost, SHOW_LONG, SHOW_SCOPE_GLOBAL},
-  {"Performance_schema_prepared_statements_lost",
-    (char*) &global_prepared_stmt_container.m_lost, SHOW_LONG, SHOW_SCOPE_GLOBAL},
-  {"Performance_schema_metadata_lock_lost",
-    (char*) &global_mdl_container.m_lost, SHOW_LONG, SHOW_SCOPE_GLOBAL},
-  {NullS, NullS, SHOW_LONG, SHOW_SCOPE_GLOBAL}
->>>>>>> bbbe2c1a
 };
 
 struct st_mysql_storage_engine pfs_storage_engine=
@@ -287,7 +229,7 @@
   0x0001,
   pfs_status_vars,
   NULL,
-  "5.6.40",
+  "5.7.31",
   MariaDB_PLUGIN_MATURITY_STABLE
 }
 maria_declare_plugin_end;
