--- conflicted
+++ resolved
@@ -34,43 +34,11 @@
 
 THR_LOCK table_performance_timers::m_table_lock;
 
-<<<<<<< HEAD
-=======
-static const TABLE_FIELD_TYPE field_types[]=
-{
-  {
-    { C_STRING_WITH_LEN("TIMER_NAME") },
-    { C_STRING_WITH_LEN("enum(\'CYCLE\',\'NANOSECOND\',\'MICROSECOND\',"
-                        "\'MILLISECOND\',\'TICK\')") },
-    { NULL, 0}
-  },
-  {
-    { C_STRING_WITH_LEN("TIMER_FREQUENCY") },
-    { C_STRING_WITH_LEN("bigint(20)") },
-    { NULL, 0}
-  },
-  {
-    { C_STRING_WITH_LEN("TIMER_RESOLUTION") },
-    { C_STRING_WITH_LEN("bigint(20)") },
-    { NULL, 0}
-  },
-  {
-    { C_STRING_WITH_LEN("TIMER_OVERHEAD") },
-    { C_STRING_WITH_LEN("bigint(20)") },
-    { NULL, 0}
-  }
-};
-
-TABLE_FIELD_DEF
-table_performance_timers::m_field_def=
-{ 4, field_types };
-
 PFS_engine_table_share_state
 table_performance_timers::m_share_state = {
   false /* m_checked */
 };
 
->>>>>>> 61d08f74
 PFS_engine_table_share
 table_performance_timers::m_share=
 {
@@ -82,19 +50,14 @@
   table_performance_timers::get_row_count,
   sizeof(PFS_simple_index), /* ref length */
   &m_table_lock,
-<<<<<<< HEAD
   { C_STRING_WITH_LEN("CREATE TABLE performance_timers("
                       "TIMER_NAME ENUM ('CYCLE', 'NANOSECOND', 'MICROSECOND', 'MILLISECOND', 'TICK') not null comment 'Time name, used in the setup_timers table.',"
                       "TIMER_FREQUENCY BIGINT comment 'Number of timer units per second. Dependent on the processor speed.',"
                       "TIMER_RESOLUTION BIGINT comment 'Number of timer units by which timed values increase each time.',"
                       "TIMER_OVERHEAD BIGINT comment 'Minimum timer overhead, determined during initialization by calling the timer 20 times and selecting the smallest value. Total overhead will be at least double this, as the timer is called at the beginning and end of each timed event.')") },
-  false  /* perpetual */
-=======
-  &m_field_def,
   false, /* m_perpetual */
   false, /* m_optional */
   &m_share_state
->>>>>>> 61d08f74
 };
 
 PFS_engine_table* table_performance_timers::create(void)
