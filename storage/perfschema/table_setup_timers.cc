--- conflicted
+++ resolved
@@ -73,14 +73,9 @@
   sizeof(PFS_simple_index),
   &m_table_lock,
   { C_STRING_WITH_LEN("CREATE TABLE setup_timers("
-<<<<<<< HEAD
-                      "NAME VARCHAR(64) not null,"
-                      "TIMER_NAME ENUM ('CYCLE', 'NANOSECOND', 'MICROSECOND', 'MILLISECOND', 'TICK') not null)") },
+                      "NAME VARCHAR(64) not null comment 'Type of instrument the timer is used for.',"
+                      "TIMER_NAME ENUM ('CYCLE', 'NANOSECOND', 'MICROSECOND', 'MILLISECOND', 'TICK') not null comment 'Timer applying to the instrument type. Can be modified.')") },
   false  /* perpetual */
-=======
-                      "NAME VARCHAR(64) not null comment 'Type of instrument the timer is used for.',"
-                      "TIMER_NAME ENUM ('CYCLE', 'NANOSECOND', 'MICROSECOND', 'MILLISECOND', 'TICK') not null comment 'Timer applying to the instrument type. Can be modified.')") }
->>>>>>> 4f85eadf
 };
 
 PFS_engine_table* table_setup_timers::create(void)
