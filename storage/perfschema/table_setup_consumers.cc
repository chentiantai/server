/* Copyright (c) 2008, 2022, Oracle and/or its affiliates.

  This program is free software; you can redistribute it and/or modify
  it under the terms of the GNU General Public License, version 2.0,
  as published by the Free Software Foundation.

  This program is also distributed with certain software (including
  but not limited to OpenSSL) that is licensed under separate terms,
  as designated in a particular file or component or in included license
  documentation.  The authors of MySQL hereby grant you an additional
  permission to link the program and your derivative works with the
  separately licensed software that they have included with MySQL.

  This program is distributed in the hope that it will be useful,
  but WITHOUT ANY WARRANTY; without even the implied warranty of
  MERCHANTABILITY or FITNESS FOR A PARTICULAR PURPOSE.  See the
  GNU General Public License, version 2.0, for more details.

  You should have received a copy of the GNU General Public License
  along with this program; if not, write to the Free Software Foundation,
  51 Franklin Street, Fifth Floor, Boston, MA 02110-1335 USA */

/**
  @file storage/perfschema/table_setup_consumers.cc
  Table SETUP_CONSUMERS (implementation).
*/

#include "my_global.h"
#include "my_thread.h"
#include "table_setup_consumers.h"
#include "pfs_instr.h"
#include "pfs_events_waits.h"
#include "pfs_digest.h"
#include "field.h"

#define COUNT_SETUP_CONSUMERS 15

static row_setup_consumers all_setup_consumers_data[COUNT_SETUP_CONSUMERS]=
{
  {
    { C_STRING_WITH_LEN("events_stages_current") },
    &flag_events_stages_current,
    false,
    false
  },
  {
    { C_STRING_WITH_LEN("events_stages_history") },
    &flag_events_stages_history,
    false,
    true
  },
  {
    { C_STRING_WITH_LEN("events_stages_history_long") },
    &flag_events_stages_history_long,
    false,
    true
  },
  {
    { C_STRING_WITH_LEN("events_statements_current") },
    &flag_events_statements_current,
    false,
    false
  },
  {
    { C_STRING_WITH_LEN("events_statements_history") },
    &flag_events_statements_history,
    false,
    true
  },
  {
    { C_STRING_WITH_LEN("events_statements_history_long") },
    &flag_events_statements_history_long,
    false,
    true
  },
  {
    { C_STRING_WITH_LEN("events_transactions_current") },
    &flag_events_transactions_current,
    false,
    false
  },
  {
    { C_STRING_WITH_LEN("events_transactions_history") },
    &flag_events_transactions_history,
    false,
    true
  },
  {
    { C_STRING_WITH_LEN("events_transactions_history_long") },
    &flag_events_transactions_history_long,
    false,
    true
  },
  {
    { C_STRING_WITH_LEN("events_waits_current") },
    &flag_events_waits_current,
    false,
    false
  },
  {
    { C_STRING_WITH_LEN("events_waits_history") },
    &flag_events_waits_history,
    false,
    true
  },
  {
    { C_STRING_WITH_LEN("events_waits_history_long") },
    &flag_events_waits_history_long,
    false,
    true
  },
  {
    { C_STRING_WITH_LEN("global_instrumentation") },
    &flag_global_instrumentation,
    true,
    true
  },
  {
    { C_STRING_WITH_LEN("thread_instrumentation") },
    &flag_thread_instrumentation,
    false,
    true
  },
  {
    { C_STRING_WITH_LEN("statements_digest") },
    &flag_statements_digest,
    false,
    false
  }
};

THR_LOCK table_setup_consumers::m_table_lock;

<<<<<<< HEAD
=======
static const TABLE_FIELD_TYPE field_types[]=
{
  {
    { C_STRING_WITH_LEN("NAME") },
    { C_STRING_WITH_LEN("varchar(64)") },
    { NULL, 0}
  },
  {
    { C_STRING_WITH_LEN("ENABLED") },
    { C_STRING_WITH_LEN("enum(\'YES\',\'NO\')") },
    { NULL, 0}
  }
};

TABLE_FIELD_DEF
table_setup_consumers::m_field_def=
{ 2, field_types };

PFS_engine_table_share_state
table_setup_consumers::m_share_state = {
  false /* m_checked */
};

>>>>>>> 61d08f74
PFS_engine_table_share
table_setup_consumers::m_share=
{
  { C_STRING_WITH_LEN("setup_consumers") },
  &pfs_updatable_acl,
  table_setup_consumers::create,
  NULL, /* write_row */
  NULL, /* delete_all_rows */
  table_setup_consumers::get_row_count,
  sizeof(PFS_simple_index), /* ref length */
  &m_table_lock,
<<<<<<< HEAD
  { C_STRING_WITH_LEN("CREATE TABLE setup_consumers("
                      "NAME VARCHAR(64) not null comment 'Consumer name',"
                      "ENABLED ENUM ('YES', 'NO') not null comment 'YES or NO for whether or not the consumer is enabled. You can modify this column to ensure that event information is added, or is not added.')") },
  false  /* perpetual */
=======
  &m_field_def,
  false, /* m_perpetual */
  false, /* m_optional */
  &m_share_state
>>>>>>> 61d08f74
};

PFS_engine_table* table_setup_consumers::create(void)
{
  return new table_setup_consumers();
}

ha_rows
table_setup_consumers::get_row_count(void)
{
  return COUNT_SETUP_CONSUMERS;
}

table_setup_consumers::table_setup_consumers()
  : PFS_engine_table(&m_share, &m_pos),
    m_row(NULL), m_pos(0), m_next_pos(0)
{}

void table_setup_consumers::reset_position(void)
{
  m_pos.m_index= 0;
  m_next_pos.m_index= 0;
}

int table_setup_consumers::rnd_next(void)
{
  int result;

  m_pos.set_at(&m_next_pos);

  if (m_pos.m_index < COUNT_SETUP_CONSUMERS)
  {
    m_row= &all_setup_consumers_data[m_pos.m_index];
    m_next_pos.set_after(&m_pos);
    result= 0;
  }
  else
  {
    m_row= NULL;
    result= HA_ERR_END_OF_FILE;
  }

  return result;
}

int table_setup_consumers::rnd_pos(const void *pos)
{
  set_position(pos);
  assert(m_pos.m_index < COUNT_SETUP_CONSUMERS);
  m_row= &all_setup_consumers_data[m_pos.m_index];
  return 0;
}

int table_setup_consumers::read_row_values(TABLE *table,
                                           unsigned char *,
                                           Field **fields,
                                           bool read_all)
{
  Field *f;

  assert(m_row);


  /* Set the null bits */
  assert(table->s->null_bytes == 0);

  for (; (f= *fields) ; fields++)
  {
    if (read_all || bitmap_is_set(table->read_set, f->field_index))
    {
      switch(f->field_index)
      {
      case 0: /* NAME */
        set_field_varchar_utf8(f, m_row->m_name.str,(uint) m_row->m_name.length);
        break;
      case 1: /* ENABLED */
        set_field_enum(f, (*m_row->m_enabled_ptr) ? ENUM_YES : ENUM_NO);
        break;
      default:
        assert(false);
      }
    }
  }

  return 0;
}

int table_setup_consumers::update_row_values(TABLE *table,
                                             const unsigned char *,
                                             const unsigned char *,
                                             Field **fields)
{
  Field *f;
  enum_yes_no value;

  assert(m_row);

  for (; (f= *fields) ; fields++)
  {
    if (bitmap_is_set(table->write_set, f->field_index))
    {
      switch(f->field_index)
      {
      case 0: /* NAME */
        return HA_ERR_WRONG_COMMAND;
      case 1: /* ENABLED */
      {
        value= (enum_yes_no) get_field_enum(f);
        *m_row->m_enabled_ptr= (value == ENUM_YES) ? true : false;
        break;
      }
      default:
        assert(false);
      }
    }
  }

  if (m_row->m_instrument_refresh)
    update_instruments_derived_flags();

  if (m_row->m_thread_refresh)
    update_thread_derived_flags();

  return 0;
}

<|MERGE_RESOLUTION|>--- conflicted
+++ resolved
@@ -131,32 +131,11 @@
 
 THR_LOCK table_setup_consumers::m_table_lock;
 
-<<<<<<< HEAD
-=======
-static const TABLE_FIELD_TYPE field_types[]=
-{
-  {
-    { C_STRING_WITH_LEN("NAME") },
-    { C_STRING_WITH_LEN("varchar(64)") },
-    { NULL, 0}
-  },
-  {
-    { C_STRING_WITH_LEN("ENABLED") },
-    { C_STRING_WITH_LEN("enum(\'YES\',\'NO\')") },
-    { NULL, 0}
-  }
-};
-
-TABLE_FIELD_DEF
-table_setup_consumers::m_field_def=
-{ 2, field_types };
-
 PFS_engine_table_share_state
 table_setup_consumers::m_share_state = {
   false /* m_checked */
 };
 
->>>>>>> 61d08f74
 PFS_engine_table_share
 table_setup_consumers::m_share=
 {
@@ -168,17 +147,12 @@
   table_setup_consumers::get_row_count,
   sizeof(PFS_simple_index), /* ref length */
   &m_table_lock,
-<<<<<<< HEAD
   { C_STRING_WITH_LEN("CREATE TABLE setup_consumers("
                       "NAME VARCHAR(64) not null comment 'Consumer name',"
                       "ENABLED ENUM ('YES', 'NO') not null comment 'YES or NO for whether or not the consumer is enabled. You can modify this column to ensure that event information is added, or is not added.')") },
-  false  /* perpetual */
-=======
-  &m_field_def,
   false, /* m_perpetual */
   false, /* m_optional */
   &m_share_state
->>>>>>> 61d08f74
 };
 
 PFS_engine_table* table_setup_consumers::create(void)
