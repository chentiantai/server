source include/master-slave.inc;
source include/have_binlog_format_statement.inc;
source include/have_tokudb.inc;
<<<<<<< HEAD

set default_storage_engine='tokudb';
create table tt (id int primary key, x int);
=======
>>>>>>> a737135a

create table tt (id int primary key, x int) engine = tokudb;

connection master;
source ../include/setup_fast_update_upsert.inc;
set session tokudb_enable_fast_update=1;

connection slave;
source ../include/setup_fast_update_upsert.inc;
set session tokudb_enable_fast_update=1;

connection master;

let $n=100;

# insert a bunch of new rows
let $i=0;
while ($i < $n) {
        eval insert into tt values ($i,0) on duplicate key update x=x+1;
        inc $i;
}

# upsert a bunch of rows
let $i=0;
while ($i < $n) {
        eval insert into tt values ($i,0) on duplicate key update x=x+1;
        inc $i;
}

# update a bunch of rows
let $i=0;
while ($i < $n) {
        eval update tt set x=x+1 where id=$i;
        inc $i;
}
select * from tt where x != 2;

sync_slave_with_master;

let $diff_tables= master:test.tt, slave:test.tt;
source include/diff_tables.inc;

connection master;
drop table tt;

source include/rpl_end.inc;
<|MERGE_RESOLUTION|>--- conflicted
+++ resolved
@@ -1,12 +1,6 @@
 source include/master-slave.inc;
 source include/have_binlog_format_statement.inc;
 source include/have_tokudb.inc;
-<<<<<<< HEAD
-
-set default_storage_engine='tokudb';
-create table tt (id int primary key, x int);
-=======
->>>>>>> a737135a
 
 create table tt (id int primary key, x int) engine = tokudb;
 
