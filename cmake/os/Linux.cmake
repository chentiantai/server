
# Copyright (c) 2010, 2013, Oracle and/or its affiliates. All rights reserved.
# 
# This program is free software; you can redistribute it and/or modify
# it under the terms of the GNU General Public License as published by
# the Free Software Foundation; version 2 of the License.
#
# This program is distributed in the hope that it will be useful,
# but WITHOUT ANY WARRANTY; without even the implied warranty of
# MERCHANTABILITY or FITNESS FOR A PARTICULAR PURPOSE.  See the
# GNU General Public License for more details.
#
# You should have received a copy of the GNU General Public License
# along with this program; if not, write to the Free Software
# Foundation, Inc., 51 Franklin St, Fifth Floor, Boston, MA  02110-1301  USA 

# This file includes Linux specific options and quirks, related to system checks

INCLUDE(CheckSymbolExists)

# Something that needs to be set on legacy reasons
SET(TARGET_OS_LINUX 1)
SET(HAVE_NPTL 1)
SET(_GNU_SOURCE 1)
SET(CMAKE_REQUIRED_DEFINITIONS ${CMAKE_REQUIRED_DEFINITIONS} -D_GNU_SOURCE=1)

# Fix CMake (< 2.8) flags. -rdynamic exports too many symbols.
FOREACH(LANG C CXX)
  STRING(REPLACE "-rdynamic" "" 
  CMAKE_SHARED_LIBRARY_LINK_${LANG}_FLAGS
  ${CMAKE_SHARED_LIBRARY_LINK_${LANG}_FLAGS}  
  )
ENDFOREACH()

# Ensure we have clean build for shared libraries
# without unresolved symbols
<<<<<<< HEAD
# Not supported with AddressSanitizer and ThreadSanitizer
IF(NOT WITH_ASAN AND NOT WITH_TSAN)
=======
# Not supported with AddressSanitizer
IF(NOT WITH_ASAN AND NOT WITH_UBSAN)
>>>>>>> 28e713dc
  SET(LINK_FLAG_NO_UNDEFINED "-Wl,--no-undefined")
ENDIF()

# 64 bit file offset support flag
SET(_FILE_OFFSET_BITS 64)

# Linux specific HUGETLB /large page support
CHECK_SYMBOL_EXISTS(SHM_HUGETLB sys/shm.h  HAVE_DECL_SHM_HUGETLB)
IF(HAVE_DECL_SHM_HUGETLB)
  SET(HAVE_LINUX_LARGE_PAGES 1)
  SET(HUGETLB_USE_PROC_MEMINFO 1)
  SET(HAVE_LARGE_PAGE_OPTION 1)
ENDIF()
<|MERGE_RESOLUTION|>--- conflicted
+++ resolved
@@ -34,13 +34,8 @@
 
 # Ensure we have clean build for shared libraries
 # without unresolved symbols
-<<<<<<< HEAD
-# Not supported with AddressSanitizer and ThreadSanitizer
-IF(NOT WITH_ASAN AND NOT WITH_TSAN)
-=======
-# Not supported with AddressSanitizer
-IF(NOT WITH_ASAN AND NOT WITH_UBSAN)
->>>>>>> 28e713dc
+# Not supported with the clang sanitizers
+IF(NOT WITH_ASAN AND NOT WITH_TSAN AND NOT WITH_UBSAN)
   SET(LINK_FLAG_NO_UNDEFINED "-Wl,--no-undefined")
 ENDIF()
 
