--- conflicted
+++ resolved
@@ -66,7 +66,6 @@
 mysqldump_SOURCES=              mysqldump.c \
 				my_user.c \
 	                        $(top_srcdir)/mysys/mf_getdate.c
-<<<<<<< HEAD
 
 mysqlimport_SOURCES=		mysqlimport.c
 
@@ -88,14 +87,8 @@
 				$(top_srcdir)/mysys/my_copy.c
 mysqltest_LDADD =		$(top_builddir)/regex/libregex.a $(LDADD)
 
-mysql_upgrade_SOURCES=          mysql_upgrade.c
-=======
-mysqlimport_SOURCES=            mysqlimport.c
 mysql_upgrade_SOURCES=          mysql_upgrade.c \
                                 $(top_srcdir)/mysys/my_getpagesize.c
-sql_src=log_event.h mysql_priv.h log_event.cc my_decimal.h my_decimal.cc
-strings_src=decimal.c
->>>>>>> c4bdfc7b
 
 # Fix for mit-threads
 DEFS =			-DUNDEF_THREADS_HACK \
