--- conflicted
+++ resolved
@@ -94,12 +94,9 @@
 			-DDEFAULT_MYSQL_HOME="\"$(prefix)\"" \
 			-DDATADIR="\"$(localstatedir)\""
 
-<<<<<<< HEAD
 sql_src=log_event.h mysql_priv.h log_event.cc my_decimal.h my_decimal.cc
 strings_src=decimal.c
-=======
 EXTRA_DIST =		get_password.c CMakeLists.txt echo.c
->>>>>>> dcd3b8d4
 
 link_sources:
 	for f in $(sql_src) ; do \
