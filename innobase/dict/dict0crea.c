/******************************************************
Database object creation

(c) 1996 Innobase Oy

Created 1/8/1996 Heikki Tuuri
*******************************************************/

#include "dict0crea.h"

#ifdef UNIV_NONINL
#include "dict0crea.ic"
#endif

#include "btr0pcur.h"
#include "btr0btr.h"
#include "page0page.h"
#include "mach0data.h"
#include "dict0boot.h"
#include "dict0dict.h"
#include "que0que.h"
#include "row0ins.h"
#include "row0mysql.h"
#include "pars0pars.h"
#include "trx0roll.h"
#include "usr0sess.h"

/* Maximum lengths of identifiers in MySQL, in bytes */
#define MAX_TABLE_NAME_LEN	64
#define MAX_COLUMN_NAME_LEN	64
#define MAX_IDENTIFIER_LEN	255

/*********************************************************************
Based on a table object, this function builds the entry to be inserted
in the SYS_TABLES system table. */
static
dtuple_t*
dict_create_sys_tables_tuple(
/*=========================*/
				/* out: the tuple which should be inserted */
	dict_table_t*	table, 	/* in: table */
	mem_heap_t*	heap);	/* in: memory heap from which the memory for
				the built tuple is allocated */
/*********************************************************************
Based on a table object, this function builds the entry to be inserted
in the SYS_COLUMNS system table. */
static
dtuple_t*
dict_create_sys_columns_tuple(
/*==========================*/
				/* out: the tuple which should be inserted */
	dict_table_t*	table, 	/* in: table */
	ulint		i,	/* in: column number */
	mem_heap_t*	heap);	/* in: memory heap from which the memory for
				the built tuple is allocated */
/*********************************************************************
Based on an index object, this function builds the entry to be inserted
in the SYS_INDEXES system table. */
static
dtuple_t*
dict_create_sys_indexes_tuple(
/*==========================*/
				/* out: the tuple which should be inserted */
	dict_index_t*	index, 	/* in: index */
	mem_heap_t*	heap,	/* in: memory heap from which the memory for
				the built tuple is allocated */
	trx_t*		trx);	/* in: transaction handle */
/*********************************************************************
Based on an index object, this function builds the entry to be inserted
in the SYS_FIELDS system table. */
static
dtuple_t*
dict_create_sys_fields_tuple(
/*=========================*/
				/* out: the tuple which should be inserted */
	dict_index_t*	index, 	/* in: index */
	ulint		i,	/* in: field number */
	mem_heap_t*	heap);	/* in: memory heap from which the memory for
				the built tuple is allocated */
/*********************************************************************
Creates the tuple with which the index entry is searched for
writing the index tree root page number, if such a tree is created. */
static
dtuple_t*
dict_create_search_tuple(
/*=====================*/
				/* out: the tuple for search */
	dtuple_t*	tuple,	/* in: the tuple inserted in the SYS_INDEXES
				table */
	mem_heap_t*	heap);	/* in: memory heap from which the memory for
				the built tuple is allocated */

/*********************************************************************
Based on a table object, this function builds the entry to be inserted
in the SYS_TABLES system table. */
static
dtuple_t*
dict_create_sys_tables_tuple(
/*=========================*/
				/* out: the tuple which should be inserted */
	dict_table_t*	table, 	/* in: table */
	mem_heap_t*	heap)	/* in: memory heap from which the memory for
				the built tuple is allocated */
{
	dict_table_t*	sys_tables;
	dtuple_t*	entry;
	dfield_t*	dfield;
	byte*		ptr;

	ut_ad(table && heap);

	sys_tables = dict_sys->sys_tables;
	
	entry = dtuple_create(heap, 8 + DATA_N_SYS_COLS);

	/* 0: NAME -----------------------------*/
	dfield = dtuple_get_nth_field(entry, 0);

	dfield_set_data(dfield, table->name, ut_strlen(table->name));
	/* 3: ID -------------------------------*/
	dfield = dtuple_get_nth_field(entry, 1);

	ptr = mem_heap_alloc(heap, 8);
	mach_write_to_8(ptr, table->id);

	dfield_set_data(dfield, ptr, 8);
	/* 4: N_COLS ---------------------------*/
	dfield = dtuple_get_nth_field(entry, 2);

	ptr = mem_heap_alloc(heap, 4);
	mach_write_to_4(ptr, table->n_def);

	dfield_set_data(dfield, ptr, 4);
	/* 5: TYPE -----------------------------*/
	dfield = dtuple_get_nth_field(entry, 3);

	ptr = mem_heap_alloc(heap, 4);
	mach_write_to_4(ptr, table->type);

	dfield_set_data(dfield, ptr, 4);
	/* 6: MIX_ID ---------------------------*/
	dfield = dtuple_get_nth_field(entry, 4);

	ptr = mem_heap_alloc(heap, 8);
	mach_write_to_8(ptr, table->mix_id);

	dfield_set_data(dfield, ptr, 8);
	/* 7: MIX_LEN --------------------------*/
	dfield = dtuple_get_nth_field(entry, 5);

	ptr = mem_heap_alloc(heap, 4);
	mach_write_to_4(ptr, table->mix_len);

	dfield_set_data(dfield, ptr, 4);
	/* 8: CLUSTER_NAME ---------------------*/
	dfield = dtuple_get_nth_field(entry, 6);

 	if (table->type == DICT_TABLE_CLUSTER_MEMBER) {
		dfield_set_data(dfield, table->cluster_name,
				ut_strlen(table->cluster_name));
		ut_a(0); /* Oracle-style clusters are not supported yet */
	} else {
		dfield_set_data(dfield, NULL, UNIV_SQL_NULL);
	}
	/* 9: SPACE ----------------------------*/
	dfield = dtuple_get_nth_field(entry, 7);

	ptr = mem_heap_alloc(heap, 4);
	mach_write_to_4(ptr, table->space);

	dfield_set_data(dfield, ptr, 4);
	/*----------------------------------*/

	dict_table_copy_types(entry, sys_tables);
				
	return(entry);
}	

/*********************************************************************
Based on a table object, this function builds the entry to be inserted
in the SYS_COLUMNS system table. */
static
dtuple_t*
dict_create_sys_columns_tuple(
/*==========================*/
				/* out: the tuple which should be inserted */
	dict_table_t*	table, 	/* in: table */
	ulint		i,	/* in: column number */
	mem_heap_t*	heap)	/* in: memory heap from which the memory for
				the built tuple is allocated */
{
	dict_table_t*	sys_columns;
	dtuple_t*	entry;
	dict_col_t*	column;
	dfield_t*	dfield;
	byte*		ptr;

	ut_ad(table && heap);

	column = dict_table_get_nth_col(table, i);

	sys_columns = dict_sys->sys_columns;
	
	entry = dtuple_create(heap, 7 + DATA_N_SYS_COLS);

	/* 0: TABLE_ID -----------------------*/
	dfield = dtuple_get_nth_field(entry, 0);

	ptr = mem_heap_alloc(heap, 8);
	mach_write_to_8(ptr, table->id);

	dfield_set_data(dfield, ptr, 8);
	/* 1: POS ----------------------------*/
	dfield = dtuple_get_nth_field(entry, 1);

	ptr = mem_heap_alloc(heap, 4);
	mach_write_to_4(ptr, i);

	dfield_set_data(dfield, ptr, 4);
	/* 4: NAME ---------------------------*/
	dfield = dtuple_get_nth_field(entry, 2);

	dfield_set_data(dfield, column->name, ut_strlen(column->name));
	/* 5: MTYPE --------------------------*/
	dfield = dtuple_get_nth_field(entry, 3);

	ptr = mem_heap_alloc(heap, 4);
	mach_write_to_4(ptr, (column->type).mtype);

	dfield_set_data(dfield, ptr, 4);
	/* 6: PRTYPE -------------------------*/
	dfield = dtuple_get_nth_field(entry, 4);

	ptr = mem_heap_alloc(heap, 4);
	mach_write_to_4(ptr, (column->type).prtype);

	dfield_set_data(dfield, ptr, 4);
	/* 7: LEN ----------------------------*/
	dfield = dtuple_get_nth_field(entry, 5);

	ptr = mem_heap_alloc(heap, 4);
	mach_write_to_4(ptr, (column->type).len);

	dfield_set_data(dfield, ptr, 4);
	/* 8: PREC ---------------------------*/
	dfield = dtuple_get_nth_field(entry, 6);

	ptr = mem_heap_alloc(heap, 4);
	mach_write_to_4(ptr, (column->type).prec);

	dfield_set_data(dfield, ptr, 4);
	/*---------------------------------*/

	dict_table_copy_types(entry, sys_columns);

	return(entry);
}	

/*******************************************************************
Builds a table definition to insert. */
static
ulint
dict_build_table_def_step(
/*======================*/
				/* out: DB_SUCCESS or error code */
	que_thr_t*	thr,	/* in: query thread */
	tab_node_t*	node)	/* in: table create node */
{
	dict_table_t*	table;
	dict_table_t*	cluster_table;
	dtuple_t*	row;
	ulint		error;
	mtr_t		mtr;

	UT_NOT_USED(thr);
	ut_ad(mutex_own(&(dict_sys->mutex)));
	
	table = node->table;

	table->id = dict_hdr_get_new_id(DICT_HDR_TABLE_ID);

	thr_get_trx(thr)->table_id = table->id;

	if (table->type == DICT_TABLE_CLUSTER_MEMBER) {

		cluster_table = dict_table_get_low(table->cluster_name);

		if (cluster_table == NULL) {
			
			return(DB_CLUSTER_NOT_FOUND);
		}

		/* Inherit space and mix len from the cluster */

		table->space = cluster_table->space;
		table->mix_len = cluster_table->mix_len;
		
		table->mix_id = dict_hdr_get_new_id(DICT_HDR_MIX_ID);
	}

	if (srv_file_per_table) {
		/* We create a new single-table tablespace for the table.
		We initially let it be 4 pages:
		- page 0 is the fsp header and an extent descriptor page,
		- page 1 is an ibuf bitmap page,
		- page 2 is the first inode page,
		- page 3 will contain the root of the clustered index of the
		  table we create here. */
	
		table->space = 0;	/* reset to zero for the call below */

		error = fil_create_new_single_table_tablespace(
					&(table->space), table->name,
					FIL_IBD_FILE_INITIAL_SIZE);
		if (error != DB_SUCCESS) {

			return(error);
		}

		mtr_start(&mtr);

		fsp_header_init(table->space, FIL_IBD_FILE_INITIAL_SIZE, &mtr);
		
		mtr_commit(&mtr);
	}

	row = dict_create_sys_tables_tuple(table, node->heap);

	ins_node_set_new_row(node->tab_def, row);

	return(DB_SUCCESS);
}

/*******************************************************************
Builds a column definition to insert. */
static
ulint
dict_build_col_def_step(
/*====================*/
				/* out: DB_SUCCESS */
	tab_node_t*	node)	/* in: table create node */
{
	dtuple_t*	row;

	row = dict_create_sys_columns_tuple(node->table, node->col_no,
								node->heap);
	ins_node_set_new_row(node->col_def, row);
	
	return(DB_SUCCESS);
}

<<<<<<< HEAD
#ifdef notdefined
/*************************************************************************
Creates the single index for a cluster: it contains all the columns of
the cluster definition in the order they were defined. */
static
void
dict_create_index_for_cluster_step(
/*===============================*/
	tab_node_t*	node)	/* in: table create node */
{
	dict_index_t*	index;
	ulint		i;
	dict_col_t*	col;
	
	index = dict_mem_index_create(table->name, "IND_DEFAULT_CLUSTERED",
				table->space, DICT_CLUSTERED,
				table->n_cols);

	for (i = 0; i < table->n_cols; i++) {
		col = dict_table_get_nth_col(table, i);
		dict_mem_index_add_field(index, col->name, 0, 0);
	}
				
	(node->cluster)->index = index;
}
#endif

=======
>>>>>>> 522e83b6
/*********************************************************************
Based on an index object, this function builds the entry to be inserted
in the SYS_INDEXES system table. */
static
dtuple_t*
dict_create_sys_indexes_tuple(
/*==========================*/
				/* out: the tuple which should be inserted */
	dict_index_t*	index, 	/* in: index */
	mem_heap_t*	heap,	/* in: memory heap from which the memory for
				the built tuple is allocated */
	trx_t*		trx)	/* in: transaction handle */
{
	dict_table_t*	sys_indexes;
	dict_table_t*	table;
	dtuple_t*	entry;
	dfield_t*	dfield;
	byte*		ptr;

	UT_NOT_USED(trx);
	ut_ad(mutex_own(&(dict_sys->mutex)));
	ut_ad(index && heap);

	sys_indexes = dict_sys->sys_indexes;

	table = dict_table_get_low(index->table_name);
	
	entry = dtuple_create(heap, 7 + DATA_N_SYS_COLS);

	/* 0: TABLE_ID -----------------------*/
	dfield = dtuple_get_nth_field(entry, 0);

	ptr = mem_heap_alloc(heap, 8);
	mach_write_to_8(ptr, table->id);

	dfield_set_data(dfield, ptr, 8);
	/* 1: ID ----------------------------*/
	dfield = dtuple_get_nth_field(entry, 1);

	ptr = mem_heap_alloc(heap, 8);
	mach_write_to_8(ptr, index->id);

	dfield_set_data(dfield, ptr, 8);
	/* 4: NAME --------------------------*/
	dfield = dtuple_get_nth_field(entry, 2);

	dfield_set_data(dfield, index->name, ut_strlen(index->name));
	/* 5: N_FIELDS ----------------------*/
	dfield = dtuple_get_nth_field(entry, 3);

	ptr = mem_heap_alloc(heap, 4);
	mach_write_to_4(ptr, index->n_fields);

	dfield_set_data(dfield, ptr, 4);
	/* 6: TYPE --------------------------*/
	dfield = dtuple_get_nth_field(entry, 4);

	ptr = mem_heap_alloc(heap, 4);
	mach_write_to_4(ptr, index->type);

	dfield_set_data(dfield, ptr, 4);
	/* 7: SPACE --------------------------*/

	ut_a(DICT_SYS_INDEXES_SPACE_NO_FIELD == 7);

	dfield = dtuple_get_nth_field(entry, 5);

	ptr = mem_heap_alloc(heap, 4);
	mach_write_to_4(ptr, index->space);

	dfield_set_data(dfield, ptr, 4);
	/* 8: PAGE_NO --------------------------*/

	ut_a(DICT_SYS_INDEXES_PAGE_NO_FIELD == 8);

	dfield = dtuple_get_nth_field(entry, 6);

	ptr = mem_heap_alloc(heap, 4);
	mach_write_to_4(ptr, FIL_NULL);

	dfield_set_data(dfield, ptr, 4);
	/*--------------------------------*/

	dict_table_copy_types(entry, sys_indexes);

	return(entry);
}	

/*********************************************************************
Based on an index object, this function builds the entry to be inserted
in the SYS_FIELDS system table. */
static
dtuple_t*
dict_create_sys_fields_tuple(
/*=========================*/
				/* out: the tuple which should be inserted */
	dict_index_t*	index, 	/* in: index */
	ulint		i,	/* in: field number */
	mem_heap_t*	heap)	/* in: memory heap from which the memory for
				the built tuple is allocated */
{
	dict_table_t*	sys_fields;
	dtuple_t*	entry;
	dict_field_t*	field;
	dfield_t*	dfield;
	byte*		ptr;
	ibool		index_contains_column_prefix_field	= FALSE;
	ulint		j;

	ut_ad(index && heap);

	for (j = 0; j < index->n_fields; j++) {
	        if (dict_index_get_nth_field(index, j)->prefix_len > 0) {
	                index_contains_column_prefix_field = TRUE;	   
		}
	}

	field = dict_index_get_nth_field(index, i);

	sys_fields = dict_sys->sys_fields;
	
	entry = dtuple_create(heap, 3 + DATA_N_SYS_COLS);

	/* 0: INDEX_ID -----------------------*/
	dfield = dtuple_get_nth_field(entry, 0);

	ptr = mem_heap_alloc(heap, 8);
	mach_write_to_8(ptr, index->id);

	dfield_set_data(dfield, ptr, 8);
	/* 1: POS + PREFIX LENGTH ----------------------------*/

	dfield = dtuple_get_nth_field(entry, 1);

	ptr = mem_heap_alloc(heap, 4);
	
	if (index_contains_column_prefix_field) {
		/* If there are column prefix fields in the index, then
		we store the number of the field to the 2 HIGH bytes
		and the prefix length to the 2 low bytes, */

	        mach_write_to_4(ptr, (i << 16) + field->prefix_len);
	} else {
	        /* Else we store the number of the field to the 2 LOW bytes.
		This is to keep the storage format compatible with
		InnoDB versions < 4.0.14. */
	  
	        mach_write_to_4(ptr, i);
	}

	dfield_set_data(dfield, ptr, 4);
	/* 4: COL_NAME -------------------------*/
	dfield = dtuple_get_nth_field(entry, 2);

	dfield_set_data(dfield, field->name,
				ut_strlen(field->name));
	/*---------------------------------*/

	dict_table_copy_types(entry, sys_fields);
	
	return(entry);
}	

/*********************************************************************
Creates the tuple with which the index entry is searched for writing the index
tree root page number, if such a tree is created. */
static
dtuple_t*
dict_create_search_tuple(
/*=====================*/
				/* out: the tuple for search */
	dtuple_t*	tuple,	/* in: the tuple inserted in the SYS_INDEXES
				table */
	mem_heap_t*	heap)	/* in: memory heap from which the memory for
				the built tuple is allocated */
{
	dtuple_t*	search_tuple;
	dfield_t*	field1;
	dfield_t*	field2;

	ut_ad(tuple && heap);

	search_tuple = dtuple_create(heap, 2);

	field1 = dtuple_get_nth_field(tuple, 0);	
	field2 = dtuple_get_nth_field(search_tuple, 0);	

	dfield_copy(field2, field1);

	field1 = dtuple_get_nth_field(tuple, 1);	
	field2 = dtuple_get_nth_field(search_tuple, 1);	

	dfield_copy(field2, field1);

	ut_ad(dtuple_validate(search_tuple));

	return(search_tuple);
}

/*******************************************************************
Builds an index definition row to insert. */
static
ulint
dict_build_index_def_step(
/*======================*/
				/* out: DB_SUCCESS or error code */
	que_thr_t*	thr,	/* in: query thread */
	ind_node_t*	node)	/* in: index create node */
{
	dict_table_t*	table;
	dict_index_t*	index;
	dtuple_t*	row;

	UT_NOT_USED(thr);
	ut_ad(mutex_own(&(dict_sys->mutex)));

	index = node->index;

	table = dict_table_get_low(index->table_name);

	if (table == NULL) {
		return(DB_TABLE_NOT_FOUND);
	}

	thr_get_trx(thr)->table_id = table->id;

	node->table = table;

	ut_ad((UT_LIST_GET_LEN(table->indexes) > 0)
	      || (index->type & DICT_CLUSTERED));
	
	index->id = dict_hdr_get_new_id(DICT_HDR_INDEX_ID);

	/* Inherit the space id from the table; we store all indexes of a
	table in the same tablespace */

	index->space = table->space;

	index->page_no = FIL_NULL;
	
	row = dict_create_sys_indexes_tuple(index, node->heap,
							thr_get_trx(thr));
	node->ind_row = row;

	ins_node_set_new_row(node->ind_def, row);

	return(DB_SUCCESS);
}

/*******************************************************************
Builds a field definition row to insert. */
static
ulint
dict_build_field_def_step(
/*======================*/
				/* out: DB_SUCCESS */
	ind_node_t*	node)	/* in: index create node */
{
	dict_index_t*	index;
	dtuple_t*	row;

	index = node->index;
	
	row = dict_create_sys_fields_tuple(index, node->field_no, node->heap);

	ins_node_set_new_row(node->field_def, row);

	return(DB_SUCCESS);
}

/*******************************************************************
Creates an index tree for the index if it is not a member of a cluster. */
static
ulint
dict_create_index_tree_step(
/*========================*/
				/* out: DB_SUCCESS or DB_OUT_OF_FILE_SPACE */
	que_thr_t*	thr,	/* in: query thread */
	ind_node_t*	node)	/* in: index create node */
{
	dict_index_t*	index;
	dict_table_t*	sys_indexes;
	dict_table_t*	table;
	dtuple_t*	search_tuple;
	btr_pcur_t	pcur;
	mtr_t		mtr;
	
	ut_ad(mutex_own(&(dict_sys->mutex)));
	UT_NOT_USED(thr);

	index = node->index;	
	table = node->table;

	sys_indexes = dict_sys->sys_indexes;

	if (index->type & DICT_CLUSTERED
			&& table->type == DICT_TABLE_CLUSTER_MEMBER) {

		/* Do not create a new index tree: entries are put to the
		cluster tree */

		return(DB_SUCCESS);
	}

	/* Run a mini-transaction in which the index tree is allocated for
	the index and its root address is written to the index entry in
	sys_indexes */

	mtr_start(&mtr);

	search_tuple = dict_create_search_tuple(node->ind_row, node->heap);
			    
	btr_pcur_open(UT_LIST_GET_FIRST(sys_indexes->indexes),
				search_tuple, PAGE_CUR_L, BTR_MODIFY_LEAF,
				&pcur, &mtr);

	btr_pcur_move_to_next_user_rec(&pcur, &mtr);

	index->page_no = btr_create(index->type, index->space, index->id,
									&mtr);
	/* printf("Created a new index tree in space %lu root page %lu\n",
					index->space, index->page_no); */

	page_rec_write_index_page_no(btr_pcur_get_rec(&pcur),
					DICT_SYS_INDEXES_PAGE_NO_FIELD,
					index->page_no, &mtr);
	btr_pcur_close(&pcur);
	mtr_commit(&mtr);

	if (index->page_no == FIL_NULL) {

		return(DB_OUT_OF_FILE_SPACE);
	}

	return(DB_SUCCESS);
}

/***********************************************************************
Drops the index tree associated with a row in SYS_INDEXES table. */

void
dict_drop_index_tree(
/*=================*/
	rec_t*	rec,	/* in: record in the clustered index of SYS_INDEXES
			table */
	mtr_t*	mtr)	/* in: mtr having the latch on the record page */
{
	ulint	root_page_no;
	ulint	space;
	byte*	ptr;
	ulint	len;
	
	ut_ad(mutex_own(&(dict_sys->mutex)));
	
	ptr = rec_get_nth_field(rec, DICT_SYS_INDEXES_PAGE_NO_FIELD, &len);

	ut_ad(len == 4);
	
	root_page_no = mtr_read_ulint(ptr, MLOG_4BYTES, mtr);

	if (root_page_no == FIL_NULL) {
		/* The tree has already been freed */

		return;
	}

	ptr = rec_get_nth_field(rec, DICT_SYS_INDEXES_SPACE_NO_FIELD, &len);
	
	ut_ad(len == 4);

	space = mtr_read_ulint(ptr, MLOG_4BYTES, mtr);

	if (!fil_tablespace_exists_in_mem(space)) {
		/* It is a single table tablespace and the .ibd file is
		missing: do nothing */

		return;
	}

	/* We free all the pages but the root page first; this operation
	may span several mini-transactions */

	btr_free_but_not_root(space, root_page_no);

	/* Then we free the root page in the same mini-transaction where
	we write FIL_NULL to the appropriate field in the SYS_INDEXES
	record: this mini-transaction marks the B-tree totally freed */
	
	/* printf("Dropping index tree in space %lu root page %lu\n", space,
							 root_page_no); */
	btr_free_root(space, root_page_no, mtr);

	page_rec_write_index_page_no(rec, DICT_SYS_INDEXES_PAGE_NO_FIELD,
							FIL_NULL, mtr);
}
<<<<<<< HEAD
	
#ifdef notdefined
/*************************************************************************
Creates the default clustered index for a table: the records are ordered
by row id. */

void
dict_create_default_index(
/*======================*/
	dict_table_t*	table,	/* in: table */
	trx_t*		trx)	/* in: transaction handle */
{
	dict_index_t*	index;
	
	index = dict_mem_index_create(table->name, "IND_DEFAULT_CLUSTERED",
				table->space, DICT_CLUSTERED, 0);

	dict_create_index(index, trx); 
}
#endif
=======
>>>>>>> 522e83b6

/*************************************************************************
Creates a table create graph. */

tab_node_t*
tab_create_graph_create(
/*====================*/
				/* out, own: table create node */
	dict_table_t*	table,	/* in: table to create, built as a memory data
				structure */
	mem_heap_t*	heap)	/* in: heap where created */
{
	tab_node_t*	node;

	node = mem_heap_alloc(heap, sizeof(tab_node_t));
	
	node->common.type = QUE_NODE_CREATE_TABLE;

	node->table = table;

	node->state = TABLE_BUILD_TABLE_DEF;
	node->heap = mem_heap_create(256);

	node->tab_def = ins_node_create(INS_DIRECT, dict_sys->sys_tables,
									heap); 
	node->tab_def->common.parent = node;
	
	node->col_def = ins_node_create(INS_DIRECT, dict_sys->sys_columns,
									heap);
	node->col_def->common.parent = node;

	node->commit_node = commit_node_create(heap);
	node->commit_node->common.parent = node;

	return(node);
}

/*************************************************************************
Creates an index create graph. */

ind_node_t*
ind_create_graph_create(
/*====================*/
				/* out, own: index create node */
	dict_index_t*	index,	/* in: index to create, built as a memory data
				structure */
	mem_heap_t*	heap)	/* in: heap where created */
{
	ind_node_t*	node;

	node = mem_heap_alloc(heap, sizeof(ind_node_t));

	node->common.type = QUE_NODE_CREATE_INDEX;

	node->index = index;

	node->state = INDEX_BUILD_INDEX_DEF;
	node->heap = mem_heap_create(256);

	node->ind_def = ins_node_create(INS_DIRECT,
						dict_sys->sys_indexes, heap); 
	node->ind_def->common.parent = node;

	node->field_def = ins_node_create(INS_DIRECT,
						dict_sys->sys_fields, heap);
	node->field_def->common.parent = node;

	node->commit_node = commit_node_create(heap);
	node->commit_node->common.parent = node;

	return(node);
}

/***************************************************************
Creates a table. This is a high-level function used in SQL execution graphs. */

que_thr_t*
dict_create_table_step(
/*===================*/
				/* out: query thread to run next or NULL */
	que_thr_t*	thr)	/* in: query thread */
{
	tab_node_t*	node;
	ulint		err	= DB_ERROR;
	trx_t*		trx;

	ut_ad(thr);
	ut_ad(mutex_own(&(dict_sys->mutex)));
	
	trx = thr_get_trx(thr);
	
	node = thr->run_node;

	ut_ad(que_node_get_type(node) == QUE_NODE_CREATE_TABLE);

	if (thr->prev_node == que_node_get_parent(node)) {
		node->state = TABLE_BUILD_TABLE_DEF;
	}

	if (node->state == TABLE_BUILD_TABLE_DEF) {

		/* DO THE CHECKS OF THE CONSISTENCY CONSTRAINTS HERE */

		err = dict_build_table_def_step(thr, node);

		if (err != DB_SUCCESS) {

			goto function_exit;
		}
		
		node->state = TABLE_BUILD_COL_DEF;
		node->col_no = 0;

		thr->run_node = node->tab_def;

		return(thr);
	}

	if (node->state == TABLE_BUILD_COL_DEF) {

		if (node->col_no < (node->table)->n_def) {

			err = dict_build_col_def_step(node);

			if (err != DB_SUCCESS) {

				goto function_exit;
			}

			node->col_no++;
		
			thr->run_node = node->col_def;

			return(thr);
		} else {
			node->state = TABLE_COMMIT_WORK;
		}
	}

	if (node->state == TABLE_COMMIT_WORK) {

		/* Table was correctly defined: do NOT commit the transaction
		(CREATE TABLE does NOT do an implicit commit of the current
		transaction) */
		
		node->state = TABLE_ADD_TO_CACHE;

		/* thr->run_node = node->commit_node;

		return(thr); */
	}

	if (node->state == TABLE_ADD_TO_CACHE) {

		dict_table_add_to_cache(node->table);

		err = DB_SUCCESS;
	}

function_exit:
	trx->error_state = err;

	if (err == DB_SUCCESS) {
		/* Ok: do nothing */

	} else if (err == DB_LOCK_WAIT) {

		return(NULL);
	} else {
		/* SQL error detected */

		return(NULL);
	}

	thr->run_node = que_node_get_parent(node);

	return(thr);
} 

/***************************************************************
Creates an index. This is a high-level function used in SQL execution
graphs. */

que_thr_t*
dict_create_index_step(
/*===================*/
				/* out: query thread to run next or NULL */
	que_thr_t*	thr)	/* in: query thread */
{
	ind_node_t*	node;
	ibool		success;
	ulint		err	= DB_ERROR;
	trx_t*		trx;

	ut_ad(thr);
	ut_ad(mutex_own(&(dict_sys->mutex)));

	trx = thr_get_trx(thr);
	
	node = thr->run_node;

	ut_ad(que_node_get_type(node) == QUE_NODE_CREATE_INDEX);

	if (thr->prev_node == que_node_get_parent(node)) {
		node->state = INDEX_BUILD_INDEX_DEF;
	}

	if (node->state == INDEX_BUILD_INDEX_DEF) {
		/* DO THE CHECKS OF THE CONSISTENCY CONSTRAINTS HERE */
		err = dict_build_index_def_step(thr, node);

		if (err != DB_SUCCESS) {

			goto function_exit;
		}
		
		node->state = INDEX_BUILD_FIELD_DEF;
		node->field_no = 0;

		thr->run_node = node->ind_def;

		return(thr);
	}

	if (node->state == INDEX_BUILD_FIELD_DEF) {

		if (node->field_no < (node->index)->n_fields) {

			err = dict_build_field_def_step(node);

			if (err != DB_SUCCESS) {

				goto function_exit;
			}

			node->field_no++;
		
			thr->run_node = node->field_def;

			return(thr);
		} else {
			node->state = INDEX_CREATE_INDEX_TREE;
		}
	}

	if (node->state == INDEX_CREATE_INDEX_TREE) {

		err = dict_create_index_tree_step(thr, node);

		if (err != DB_SUCCESS) {

			goto function_exit;
		}

		node->state = INDEX_COMMIT_WORK;
	}

	if (node->state == INDEX_COMMIT_WORK) {

		/* Index was correctly defined: do NOT commit the transaction
		(CREATE INDEX does NOT currently do an implicit commit of
		the current transaction) */
		
		node->state = INDEX_ADD_TO_CACHE;

		/* thr->run_node = node->commit_node;

		return(thr); */
	}

	if (node->state == INDEX_ADD_TO_CACHE) {

		success = dict_index_add_to_cache(node->table, node->index);

		ut_a(success);

		err = DB_SUCCESS;
	}

function_exit:
	trx->error_state = err;

	if (err == DB_SUCCESS) {
		/* Ok: do nothing */

	} else if (err == DB_LOCK_WAIT) {

		return(NULL);
	} else {
		/* SQL error detected */

		return(NULL);
	}

	thr->run_node = que_node_get_parent(node);

	return(thr);
} 

/********************************************************************
Creates the foreign key constraints system tables inside InnoDB
at database creation or database start if they are not found or are
not of the right form. */

ulint
dict_create_or_check_foreign_constraint_tables(void)
/*================================================*/
				/* out: DB_SUCCESS or error code */
{
	dict_table_t*	table1;
	dict_table_t*	table2;
	que_thr_t*	thr;
	que_t*		graph;
	ulint		error;
	trx_t*		trx;
	char*		str;	

	mutex_enter(&(dict_sys->mutex));

	table1 = dict_table_get_low((char *) "SYS_FOREIGN");
	table2 = dict_table_get_low((char *) "SYS_FOREIGN_COLS");
	
	if (table1 && table2
            && UT_LIST_GET_LEN(table1->indexes) == 3
            && UT_LIST_GET_LEN(table2->indexes) == 1) {

            	/* Foreign constraint system tables have already been
            	created, and they are ok */

		mutex_exit(&(dict_sys->mutex));

            	return(DB_SUCCESS);
        }

	mutex_exit(&(dict_sys->mutex));

	trx = trx_allocate_for_mysql();
	
	trx->op_info = (char *) "creating foreign key sys tables";

	row_mysql_lock_data_dictionary(trx);

	if (table1) {
		fprintf(stderr,
		"InnoDB: dropping incompletely created SYS_FOREIGN table\n");
		row_drop_table_for_mysql((char *) "SYS_FOREIGN", trx);
	}

	if (table2) {
		fprintf(stderr,
	"InnoDB: dropping incompletely created SYS_FOREIGN_COLS table\n");
		row_drop_table_for_mysql((char *) "SYS_FOREIGN_COLS", trx);
	}

	fprintf(stderr,
		"InnoDB: Creating foreign key constraint system tables\n");

	/* NOTE: in dict_load_foreigns we use the fact that
	there are 2 secondary indexes on SYS_FOREIGN, and they
	are defined just like below */
	
	str = (char *)
	"PROCEDURE CREATE_FOREIGN_SYS_TABLES_PROC () IS\n"
	"BEGIN\n"
	"CREATE TABLE\n"
	"SYS_FOREIGN(ID CHAR, FOR_NAME CHAR, REF_NAME CHAR, N_COLS INT);\n"
	"CREATE UNIQUE CLUSTERED INDEX ID_IND ON SYS_FOREIGN (ID);\n"
	"CREATE INDEX FOR_IND ON SYS_FOREIGN (FOR_NAME);\n"
	"CREATE INDEX REF_IND ON SYS_FOREIGN (REF_NAME);\n"
	"CREATE TABLE\n"
  "SYS_FOREIGN_COLS(ID CHAR, POS INT, FOR_COL_NAME CHAR, REF_COL_NAME CHAR);\n"
	"CREATE UNIQUE CLUSTERED INDEX ID_IND ON SYS_FOREIGN_COLS (ID, POS);\n"
	"COMMIT WORK;\n"
	"END;\n";

	graph = pars_sql(str);

	ut_a(graph);

	graph->trx = trx;
	trx->graph = NULL;

	graph->fork_type = QUE_FORK_MYSQL_INTERFACE;

	ut_a(thr = que_fork_start_command(graph, SESS_COMM_EXECUTE, 0));

	que_run_threads(thr);

	error = trx->error_state;

	if (error != DB_SUCCESS) {
		fprintf(stderr, "InnoDB: error %lu in creation\n",
			(ulong) error);
		
		ut_a(error == DB_OUT_OF_FILE_SPACE);

		fprintf(stderr, "InnoDB: creation failed\n");
		fprintf(stderr, "InnoDB: tablespace is full\n");
		fprintf(stderr,
		"InnoDB: dropping incompletely created SYS_FOREIGN tables\n");

		row_drop_table_for_mysql((char *) "SYS_FOREIGN", trx);
		row_drop_table_for_mysql((char *) "SYS_FOREIGN_COLS", trx);

		error = DB_MUST_GET_MORE_FILE_SPACE;
	}

	que_graph_free(graph);
	
	trx->op_info = (char *) "";

	row_mysql_unlock_data_dictionary(trx);

  	trx_free_for_mysql(trx);

  	if (error == DB_SUCCESS) {
		fprintf(stderr,
		"InnoDB: Foreign key constraint system tables created\n");
	}

	return(error);
}

/************************************************************************
Adds foreign key definitions to data dictionary tables in the database. We
look at table->foreign_list, and also generate names to constraints that were
not named by the user. A generated constraint has a name of the format
databasename/tablename_ibfk_<number>, where the numbers start from 1, and are
given locally for this table, that is, the number is not global, as in the
old format constraints < 4.0.18 it used to be. */

ulint
dict_create_add_foreigns_to_dictionary(
/*===================================*/
				/* out: error code or DB_SUCCESS */
	ulint		start_id,/* in: if we are actually doing ALTER TABLE
				ADD CONSTRAINT, we want to generate constraint
				numbers which are bigger than in the table so
				far; we number the constraints from
				start_id + 1 up; start_id should be set to 0 if
				we are creating a new table, or if the table
				so far has no constraints for which the name
				was generated here */
	dict_table_t*	table,	/* in: table */
	trx_t*		trx)	/* in: transaction */
{
	dict_foreign_t*	foreign;
	que_thr_t*	thr;
	que_t*		graph;
	ulint		number	= start_id + 1;
	ulint		len;
	ulint		namelen;
	ulint		error;
	char*		ebuf	= dict_foreign_err_buf;
	ulint		i;
	char		buf[10000];

	ut_ad(mutex_own(&(dict_sys->mutex)));	

	if (NULL == dict_table_get_low((char *) "SYS_FOREIGN")) {
		fprintf(stderr,
     "InnoDB: table SYS_FOREIGN not found from internal data dictionary\n");

		return(DB_ERROR);
	}

	foreign = UT_LIST_GET_FIRST(table->foreign_list);
loop:
	if (foreign == NULL) {

		return(DB_SUCCESS);
	}

	/* Build an InnoDB stored procedure which will insert the necessary
	rows to SYS_FOREIGN and SYS_FOREIGN_COLS */

	len = 0;
	
	len += sprintf(buf,
	"PROCEDURE ADD_FOREIGN_DEFS_PROC () IS\n"
	"BEGIN\n");

	namelen = strlen(table->name);
	ut_a(namelen < MAX_TABLE_NAME_LEN);

	if (foreign->id == NULL) {
		/* Generate a new constraint id */
<<<<<<< HEAD
		foreign->id = mem_heap_alloc(foreign->heap,
						ut_strlen(table->name)
						+ 20);
		sprintf(foreign->id, "%s_ibfk_%lu", table->name, (ulong) number);
=======
		foreign->id = mem_heap_alloc(foreign->heap, namelen + 20);
		/* no overflow if number < 1e13 */
		sprintf(foreign->id, "%s_ibfk_%lu", table->name, number);
>>>>>>> 522e83b6
		number++;
	}

	ut_a(strlen(foreign->id) < MAX_IDENTIFIER_LEN);
	ut_a(len < (sizeof buf)
		- 46 - 2 * MAX_TABLE_NAME_LEN - MAX_IDENTIFIER_LEN - 20);

	len += sprintf(buf + len,
	"INSERT INTO SYS_FOREIGN VALUES('%s', '%s', '%s', %lu);\n",
					foreign->id,
					table->name,
					foreign->referenced_table_name,
					(ulong) (foreign->n_fields
					+ (foreign->type << 24)));

	for (i = 0; i < foreign->n_fields; i++) {
		ut_a(len < (sizeof buf)
			- 51 - 2 * MAX_COLUMN_NAME_LEN
			- MAX_IDENTIFIER_LEN - 20);

		len += sprintf(buf + len,
	"INSERT INTO SYS_FOREIGN_COLS VALUES('%s', %lu, '%s', '%s');\n",
					foreign->id,
					(ulong) i,
					foreign->foreign_col_names[i],
					foreign->referenced_col_names[i]);
	}

	ut_a(len < (sizeof buf) - 19)
	len += sprintf(buf + len,"COMMIT WORK;\nEND;\n");

	graph = pars_sql(buf);

	ut_a(graph);

	graph->trx = trx;
	trx->graph = NULL;

	graph->fork_type = QUE_FORK_MYSQL_INTERFACE;

	ut_a(thr = que_fork_start_command(graph, SESS_COMM_EXECUTE, 0));

	que_run_threads(thr);

	error = trx->error_state;

	que_graph_free(graph);

	if (error == DB_DUPLICATE_KEY) {
		mutex_enter(&dict_foreign_err_mutex);
		ut_sprintf_timestamp(ebuf);
<<<<<<< HEAD
=======
		ut_a(strlen(ebuf) < DICT_FOREIGN_ERR_BUF_LEN
			- MAX_TABLE_NAME_LEN - MAX_IDENTIFIER_LEN - 201);
>>>>>>> 522e83b6
		sprintf(ebuf + strlen(ebuf),
" Error in foreign key constraint creation for table %s.\n"
"A foreign key constraint of name %s\n"
"already exists (note that internally InnoDB adds 'databasename/'\n"
"in front of the user-defined constraint name).\n", table->name, foreign->id);

		mutex_exit(&dict_foreign_err_mutex);

		return(error);
	}

	if (error != DB_SUCCESS) {
	        fprintf(stderr,
			"InnoDB: Foreign key constraint creation failed:\n"
			"InnoDB: internal error number %lu\n", (ulong) error);

		mutex_enter(&dict_foreign_err_mutex);
		ut_sprintf_timestamp(ebuf);
		ut_a(strlen(ebuf) < DICT_FOREIGN_ERR_BUF_LEN
			- MAX_TABLE_NAME_LEN - 124);
		sprintf(ebuf + strlen(ebuf),
" Internal error in foreign key constraint creation for table %s.\n"
"See the MySQL .err log in the datadir for more information.\n", table->name);
		mutex_exit(&dict_foreign_err_mutex);

		return(error);
	}
	
	foreign = UT_LIST_GET_NEXT(foreign_list, foreign);

	goto loop;
}<|MERGE_RESOLUTION|>--- conflicted
+++ resolved
@@ -349,36 +349,6 @@
 	return(DB_SUCCESS);
 }
 
-<<<<<<< HEAD
-#ifdef notdefined
-/*************************************************************************
-Creates the single index for a cluster: it contains all the columns of
-the cluster definition in the order they were defined. */
-static
-void
-dict_create_index_for_cluster_step(
-/*===============================*/
-	tab_node_t*	node)	/* in: table create node */
-{
-	dict_index_t*	index;
-	ulint		i;
-	dict_col_t*	col;
-	
-	index = dict_mem_index_create(table->name, "IND_DEFAULT_CLUSTERED",
-				table->space, DICT_CLUSTERED,
-				table->n_cols);
-
-	for (i = 0; i < table->n_cols; i++) {
-		col = dict_table_get_nth_col(table, i);
-		dict_mem_index_add_field(index, col->name, 0, 0);
-	}
-				
-	(node->cluster)->index = index;
-}
-#endif
-
-=======
->>>>>>> 522e83b6
 /*********************************************************************
 Based on an index object, this function builds the entry to be inserted
 in the SYS_INDEXES system table. */
@@ -774,29 +744,6 @@
 	page_rec_write_index_page_no(rec, DICT_SYS_INDEXES_PAGE_NO_FIELD,
 							FIL_NULL, mtr);
 }
-<<<<<<< HEAD
-	
-#ifdef notdefined
-/*************************************************************************
-Creates the default clustered index for a table: the records are ordered
-by row id. */
-
-void
-dict_create_default_index(
-/*======================*/
-	dict_table_t*	table,	/* in: table */
-	trx_t*		trx)	/* in: transaction handle */
-{
-	dict_index_t*	index;
-	
-	index = dict_mem_index_create(table->name, "IND_DEFAULT_CLUSTERED",
-				table->space, DICT_CLUSTERED, 0);
-
-	dict_create_index(index, trx); 
-}
-#endif
-=======
->>>>>>> 522e83b6
 
 /*************************************************************************
 Creates a table create graph. */
@@ -1284,16 +1231,9 @@
 
 	if (foreign->id == NULL) {
 		/* Generate a new constraint id */
-<<<<<<< HEAD
-		foreign->id = mem_heap_alloc(foreign->heap,
-						ut_strlen(table->name)
-						+ 20);
-		sprintf(foreign->id, "%s_ibfk_%lu", table->name, (ulong) number);
-=======
 		foreign->id = mem_heap_alloc(foreign->heap, namelen + 20);
 		/* no overflow if number < 1e13 */
-		sprintf(foreign->id, "%s_ibfk_%lu", table->name, number);
->>>>>>> 522e83b6
+		sprintf(foreign->id, "%s_ibfk_%lu", table->name, (ulong) number);
 		number++;
 	}
 
@@ -1345,11 +1285,8 @@
 	if (error == DB_DUPLICATE_KEY) {
 		mutex_enter(&dict_foreign_err_mutex);
 		ut_sprintf_timestamp(ebuf);
-<<<<<<< HEAD
-=======
 		ut_a(strlen(ebuf) < DICT_FOREIGN_ERR_BUF_LEN
 			- MAX_TABLE_NAME_LEN - MAX_IDENTIFIER_LEN - 201);
->>>>>>> 522e83b6
 		sprintf(ebuf + strlen(ebuf),
 " Error in foreign key constraint creation for table %s.\n"
 "A foreign key constraint of name %s\n"
